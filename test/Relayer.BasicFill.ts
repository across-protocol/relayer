--- conflicted
+++ resolved
@@ -317,16 +317,9 @@
       await depositV3(spokePool_1, destinationChainId, depositor, inputToken, inputAmount, outputToken, outputAmount);
       await updateAllClients();
       const txnReceipts = await relayerInstance.checkForUnfilledDepositsAndFill();
-<<<<<<< HEAD
-      for (const receipts of Object.values(txnReceipts)) {
-        expect((await receipts).length).to.equal(0);
-      }
-      expect(
-        spy.getCalls().find(({ lastArg }) => lastArg.message.includes("Skipping deposit from or to disabled chains"))
-      ).to.not.be.undefined;
-=======
-      Object.values(txnReceipts).forEach((receipts) => expect(receipts.length).to.equal(0));
->>>>>>> 045c7d1c
+      for (const receipts of Object.values(txnReceipts)) {
+        expect((await receipts).length).to.equal(0);
+      }
     });
 
     it("Correctly validates self-relays", async function () {
