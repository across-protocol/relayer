--- conflicted
+++ resolved
@@ -156,14 +156,8 @@
     defaultPoolRebalanceTokenTransferThreshold
   );
 
-<<<<<<< HEAD
-  const hubPoolClient = new clients.HubPoolClient(spyLogger, hubPool, hubPoolDeploymentBlock, hubPoolChainId);
-  const configStoreClient = new MockConfigStoreClient(spyLogger, configStore, hubPoolClient);
-=======
   const configStoreClient = new MockConfigStoreClient(spyLogger, configStore);
   const hubPoolClient = new clients.HubPoolClient(spyLogger, hubPool, configStoreClient);
->>>>>>> 7716fb97
-
   const multiCallerClient = new MockedMultiCallerClient(spyLogger); // leave out the gasEstimator for now.
 
   const [spokePoolClient_1, spokePoolClient_2, spokePoolClient_3, spokePoolClient_4] =
