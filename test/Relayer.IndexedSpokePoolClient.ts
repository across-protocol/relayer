import { Contract, utils as ethersUtils } from "ethers";
import winston from "winston";
import { Result } from "@ethersproject/abi";
import { CHAIN_IDs } from "@across-protocol/constants";
import { constants, utils as sdkUtils } from "@across-protocol/sdk";
import { SpokeListener, EVMSpokePoolClient } from "../src/clients";
import { Log } from "../src/interfaces";
<<<<<<< HEAD
import {
  BigNumber,
  bnOne,
  EventSearchConfig,
  getCurrentTime,
  sortEventsAscending,
  sortEventsAscendingInPlace,
} from "../src/utils";
=======
import { EventSearchConfig, sortEventsAscending, sortEventsAscendingInPlace } from "../src/utils";
>>>>>>> 4eb5878e
import { ListenerMessage } from "../src/libexec/types";
import { assertPromiseError, createSpyLogger, deploySpokePoolWithToken, expect, randomAddress } from "./utils";

type Constructor<T = EVMSpokePoolClient> = new (...args: any[]) => T;

// Minimum common-ish interface supplied by the SpokePoolClient.
type MinSpokeListener = {
  _indexerUpdate: (message: unknown) => void;
};

function _MockSpokeListener<T extends Constructor<MinSpokeListener>>(SpokeListener: T) {
  return class extends SpokeListener {
    // Permit parent _indexerUpdate method to be called externally.
    indexerUpdate(rawMessage: unknown): void {
      super._indexerUpdate(rawMessage);
    }

    // Suppress spawning of workers.
    protected _startWorker(): void {
      return;
    }
  };
}

describe("IndexedSpokePoolClient: Update", async function () {
  const MockSpokeListener = _MockSpokeListener(SpokeListener(EVMSpokePoolClient));
  const chainId = CHAIN_IDs.MAINNET;

  const randomNumber = (ceil = 1_000_000) => Math.floor(Math.random() * ceil);
  const makeHash = (seed?: number) => ethersUtils.id((seed ?? randomNumber()).toString());
  const makeTopic = (signature?: string) => ethersUtils.id(signature ?? randomNumber().toString()).slice(0, 40);

  let blockNumber = 100;

  const generateEvent = (event: string, blockNumber: number, transactionHash?: string): Log => {
    transactionHash ??= makeHash();
    return {
      blockNumber,
      transactionIndex: randomNumber(100),
      logIndex: randomNumber(100),
      transactionHash,
      removed: false,
      address: randomAddress(),
      data: ethersUtils.id(`EventManager-random-txndata-${randomNumber()}`),
      topics: [makeTopic()],
      args: [] as Result,
      blockHash: makeHash(blockNumber),
      event,
    };
  };

<<<<<<< HEAD
  let depositId: BigNumber;
  const getDepositEvent = (blockNumber: number, transactionHash?: string): Log => {
    const event = generateEvent("FundsDeposited", blockNumber, transactionHash);
    depositId = depositId.add(bnOne);
=======
  let depositId: number;
  const getDepositEvent = (blockNumber: number, transactionHash?: string): Log => {
    const event = generateEvent("FundsDeposited", blockNumber, transactionHash);
>>>>>>> 4eb5878e
    const args = {
      depositor: randomAddress(),
      recipient: randomAddress(),
      depositId,
      inputToken: randomAddress(),
      destinationChainId: Math.ceil(Math.random() * 1e3),
      inputAmount: sdkUtils.bnOne,
      outputToken: randomAddress(),
      outputAmount: sdkUtils.bnOne,
      quoteTimestamp: currentTime,
      message: constants.EMPTY_MESSAGE,
      fillDeadline: 0,
      exclusiveRelayer: constants.ZERO_ADDRESS,
      exclusivityDeadline: 0,
    } as unknown as Result; // Ethers Result type is just weird :(
    return { ...event, args };
  };

  const getDepositRouteEvent = (blockNumber: number): Log => {
    const event = generateEvent("EnabledDepositRoute", blockNumber);
    const args = {
      originToken: randomAddress(),
      destinationChainId: Math.round(Math.random() * 100_000),
      enabled: Math.random() > 0.5,
    } as unknown as Result; // Ethers Result type is just weird :(
    return { ...event, args };
  };

  let logger: winston.Logger;
  let spokePool: Contract;
  let spokePoolClient: any; // nasty @todo
  let currentTime: number;

  /**
   * postEvents() and removeEvent() emulate the indexer's corresponding functions. The indexer uses
   * process.send() to submit a message to the SpokePoolClient. In this test, the SpokePoolClient
   * instance is immediately accessible and the message handler callback is called directly.
   */
<<<<<<< HEAD
  const postEvents = (events: Log[]): void => {
    const message: ListenerMessage = {
=======
  const postEvents = (blockNumber: number, currentTime: number, events: Log[]): void => {
    const message: ListenerMessage = {
      blockNumber,
      currentTime,
>>>>>>> 4eb5878e
      nEvents: events.length,
      data: JSON.stringify(sortEventsAscending(events), sdkUtils.jsonReplacerWithBigNumbers),
    };

    spokePoolClient.indexerUpdate(JSON.stringify(message));
  };

  const postBlock = (blockNumber: number, currentTime: number): void => {
    const message: ListenerMessage = {
      blockNumber,
      currentTime,
    };

    spokePoolClient.indexerUpdate(JSON.stringify(message));
  };

  const removeEvent = (event: Log): void => {
    event.removed = true;
    const message = {
      event: JSON.stringify(event, sdkUtils.jsonReplacerWithBigNumbers),
    };
    spokePoolClient.indexerUpdate(JSON.stringify(message));
  };

  beforeEach(async function () {
    let deploymentBlock: number;
    ({ spyLogger: logger } = createSpyLogger());
    ({ spokePool, deploymentBlock } = await deploySpokePoolWithToken(chainId));
    const searchConfig: EventSearchConfig | undefined = undefined;
    spokePoolClient = new MockSpokeListener(logger, spokePool, null, chainId, deploymentBlock, searchConfig);
    spokePoolClient.init({});
    depositId = bnOne;
    currentTime = Math.round(Date.now() / 1000);
  });

  it("Correctly receives and unpacks SpokePoolEventsAdded messages from indexer", async function () {
    const events: Log[] = [];
    for (let i = 0; i < 25; ++i) {
      events.push(getDepositEvent(blockNumber));
    }
    sortEventsAscendingInPlace(events);

    postBlock(blockNumber, getCurrentTime());
    postEvents(events);

    await spokePoolClient.update();

    expect(spokePoolClient.latestHeightSearched).to.equal(blockNumber);

    const deposits = spokePoolClient.getDeposits();
    expect(deposits.length).to.equal(events.length);
    deposits.forEach((deposit, idx) => {
      const log = events[idx];
      expect(deposit.txnIndex).to.equal(log.transactionIndex);
      expect(deposit.txnRef).to.equal(log.transactionHash);
      expect(deposit.logIndex).to.equal(log.logIndex);
      expect(deposit.depositId).to.equal(log.args!.depositId);
      expect(deposit.inputToken.toEvmAddress()).to.equal(log.args!.inputToken);
      expect(deposit.inputAmount).to.equal(log.args!.inputAmount);
      expect(deposit.outputToken.toEvmAddress()).to.equal(log.args!.outputToken);
      expect(deposit.outputAmount).to.equal(log.args!.outputAmount);
      expect(deposit.message).to.equal(log.args!.message);
      expect(deposit.quoteTimestamp).to.equal(log.args!.quoteTimestamp);
      expect(deposit.fillDeadline).to.equal(log.args!.fillDeadline);
      expect(deposit.exclusivityDeadline).to.equal(log.args!.exclusivityDeadline);
      expect(deposit.exclusiveRelayer.toEvmAddress()).to.equal(log.args!.exclusiveRelayer);
    });
  });

  it("Correctly removes pending events that are dropped before update", async function () {
    const events: Log[] = [];
    for (let i = 0; i < 25; ++i) {
      events.push(getDepositEvent(blockNumber++));
    }
    sortEventsAscendingInPlace(events);

    postBlock(blockNumber, currentTime);
    postEvents(events);
    const [droppedEvent] = events.splice(-2, 1); // Drop the 2nd-last event.
    removeEvent(droppedEvent);

    await spokePoolClient.update();

    // Verify that the dropped event is _not_ present in deposits.
    const deposits = spokePoolClient.getDeposits();
    expect(deposits.length).to.equal(events.length);
    const droppedDeposit = deposits.find(({ txnRef }) => txnRef === droppedEvent.transactionHash);
    expect(droppedDeposit).to.not.exist;
  });

  it("Correctly removes all pending events for a given blockHash", async function () {
    const events: Log[] = [];
    for (let i = 0; i < 25; ++i) {
      events.push(getDepositEvent(blockNumber));
    }

<<<<<<< HEAD
    postBlock(blockNumber, currentTime);
    postEvents(events);
=======
    postEvents(blockNumber, currentTime, events);
>>>>>>> 4eb5878e

    const [droppedEvent] = events;
    removeEvent(droppedEvent);

    await spokePoolClient.update();

    // All events should have been dropped before SpokePoolClient update.
    const deposits = spokePoolClient.getDeposits();
    expect(deposits.length).to.equal(0);
  });

  it("Correctly removes pending events that are dropped after update", async function () {
    const events: Log[] = [];
    for (let i = 0; i < 25; ++i) {
      events.push(getDepositEvent(blockNumber++));
    }
    sortEventsAscendingInPlace(events);

    postBlock(blockNumber, currentTime);
    postEvents(events);
    await spokePoolClient.update();

    let deposits = spokePoolClient.getDeposits();
    expect(deposits.length).to.equal(events.length);

    const [droppedEvent] = events.splice(-2, 1); // Drop the 2nd-last event.
    removeEvent(droppedEvent);

    await spokePoolClient.update();
    deposits = spokePoolClient.getDeposits();
    expect(deposits.length).to.equal(events.length);
    const droppedDeposit = deposits.find((deposit) => deposit.txnRef === droppedEvent.transactionHash);
    expect(droppedDeposit).to.not.exist;
  });

  it("Correctly removes multiple deposits within the same transactionHash after update", async function () {
    const events: Log[] = [];
    const deposit = getDepositEvent(blockNumber);
    const { transactionHash } = deposit;
    for (let i = 0; i < 25; ++i) {
      events.push(getDepositEvent(blockNumber, transactionHash));
    }
    sortEventsAscendingInPlace(events);

<<<<<<< HEAD
    postBlock(blockNumber, currentTime);
    postEvents(events);
=======
    postEvents(blockNumber, currentTime, events);
>>>>>>> 4eb5878e
    await spokePoolClient.update();

    let deposits = spokePoolClient.getDeposits();
    expect(deposits.length).to.equal(events.length);

    // Drop a single event and verify that all related events w/ same transactionHash are also dropped.
    removeEvent(deposit);

    await spokePoolClient.update();
    deposits = spokePoolClient.getDeposits();
    expect(deposits.length).to.equal(0);
  });

  it("Throws on post-ingested dropped EnabledDepositRoute events", async function () {
    const events: Log[] = [];
    for (let i = 0; i < 25; ++i) {
      events.push(getDepositRouteEvent(blockNumber++));
    }
    sortEventsAscendingInPlace(events);

    postBlock(blockNumber, currentTime);
    postEvents(events);
    await spokePoolClient.update();

    const depositRoutes = spokePoolClient.getDepositRoutes();
    expect(Object.keys(depositRoutes).length).to.equal(events.length);

    const [droppedEvent] = events.splice(-2, 1); // Drop the 2nd-last event.
    removeEvent(droppedEvent);

    await assertPromiseError(spokePoolClient.update(), "Detected re-org affecting deposit route events");
  });
});<|MERGE_RESOLUTION|>--- conflicted
+++ resolved
@@ -5,18 +5,7 @@
 import { constants, utils as sdkUtils } from "@across-protocol/sdk";
 import { SpokeListener, EVMSpokePoolClient } from "../src/clients";
 import { Log } from "../src/interfaces";
-<<<<<<< HEAD
-import {
-  BigNumber,
-  bnOne,
-  EventSearchConfig,
-  getCurrentTime,
-  sortEventsAscending,
-  sortEventsAscendingInPlace,
-} from "../src/utils";
-=======
 import { EventSearchConfig, sortEventsAscending, sortEventsAscendingInPlace } from "../src/utils";
->>>>>>> 4eb5878e
 import { ListenerMessage } from "../src/libexec/types";
 import { assertPromiseError, createSpyLogger, deploySpokePoolWithToken, expect, randomAddress } from "./utils";
 
@@ -68,16 +57,10 @@
     };
   };
 
-<<<<<<< HEAD
   let depositId: BigNumber;
   const getDepositEvent = (blockNumber: number, transactionHash?: string): Log => {
     const event = generateEvent("FundsDeposited", blockNumber, transactionHash);
     depositId = depositId.add(bnOne);
-=======
-  let depositId: number;
-  const getDepositEvent = (blockNumber: number, transactionHash?: string): Log => {
-    const event = generateEvent("FundsDeposited", blockNumber, transactionHash);
->>>>>>> 4eb5878e
     const args = {
       depositor: randomAddress(),
       recipient: randomAddress(),
@@ -116,15 +99,8 @@
    * process.send() to submit a message to the SpokePoolClient. In this test, the SpokePoolClient
    * instance is immediately accessible and the message handler callback is called directly.
    */
-<<<<<<< HEAD
   const postEvents = (events: Log[]): void => {
     const message: ListenerMessage = {
-=======
-  const postEvents = (blockNumber: number, currentTime: number, events: Log[]): void => {
-    const message: ListenerMessage = {
-      blockNumber,
-      currentTime,
->>>>>>> 4eb5878e
       nEvents: events.length,
       data: JSON.stringify(sortEventsAscending(events), sdkUtils.jsonReplacerWithBigNumbers),
     };
@@ -221,12 +197,8 @@
       events.push(getDepositEvent(blockNumber));
     }
 
-<<<<<<< HEAD
-    postBlock(blockNumber, currentTime);
-    postEvents(events);
-=======
-    postEvents(blockNumber, currentTime, events);
->>>>>>> 4eb5878e
+    postBlock(blockNumber, currentTime);
+    postEvents(events);
 
     const [droppedEvent] = events;
     removeEvent(droppedEvent);
@@ -271,12 +243,8 @@
     }
     sortEventsAscendingInPlace(events);
 
-<<<<<<< HEAD
-    postBlock(blockNumber, currentTime);
-    postEvents(events);
-=======
-    postEvents(blockNumber, currentTime, events);
->>>>>>> 4eb5878e
+    postBlock(blockNumber, currentTime);
+    postEvents(events);
     await spokePoolClient.update();
 
     let deposits = spokePoolClient.getDeposits();
