--- conflicted
+++ resolved
@@ -24,11 +24,7 @@
 };
 
 const tokenConfigToUpdate = JSON.stringify({
-<<<<<<< HEAD
-  rateModel: JSON.stringify(sampleRateModel),
-=======
   rateModel: sampleRateModel,
->>>>>>> c09130aa
   transferThreshold: DEFAULT_POOL_BALANCE_TOKEN_TRANSFER_THRESHOLD,
 });
 
@@ -50,13 +46,6 @@
   });
 
   it("update", async function () {
-<<<<<<< HEAD
-    // Throws if HubPool isn't updated.
-    assertPromiseError(configStoreClient.update(), "hubpool not updated");
-    await hubPoolClient.update();
-
-=======
->>>>>>> c09130aa
     // If ConfigStore has no events, stores nothing.
     await configStoreClient.update();
     expect(configStoreClient.cumulativeRateModelUpdates.length).to.equal(0);
@@ -72,14 +61,7 @@
 
     // Update ignores TokenConfig events that don't include all expected keys:
     await configStore.updateTokenConfig(l1Token.address, "gibberish");
-<<<<<<< HEAD
-    await configStore.updateTokenConfig(
-      l1Token.address,
-      JSON.stringify({ rateModel: JSON.stringify(sampleRateModel) })
-    );
-=======
     await configStore.updateTokenConfig(l1Token.address, JSON.stringify({ rateModel: sampleRateModel }));
->>>>>>> c09130aa
     await configStore.updateTokenConfig(
       l1Token.address,
       JSON.stringify({ transferThreshold: DEFAULT_POOL_BALANCE_TOKEN_TRANSFER_THRESHOLD })
