--- conflicted
+++ resolved
@@ -87,28 +87,14 @@
     // Before any deposits, returns empty dictionaries.
     await updateAllClients();
     expect(await bundleDataClient.loadData(getDefaultBlockRange(1), spokePoolClients)).to.deep.equal({
-<<<<<<< HEAD
-      unfilledDeposits: [],
-      deposits: [],
-      fillsToRefund: {},
-      allValidFills: [],
-      allInvalidFills: [],
-      earlyDeposits: [],
-    });
-  });
-
-  describe("Computing refunds for bundles", function () {
-    let fill1: Fill;
-    let deposit1: Deposit;
-=======
       bundleDepositsV3: {},
       expiredDepositsToRefundV3: {},
       bundleFillsV3: {},
+      bundleInvalidFillsV3: [],
       unexecutableSlowFills: {},
       bundleSlowFillsV3: {},
     });
   });
->>>>>>> 5e1f43a2
 
   describe("V3 Events", function () {
     let mockOriginSpokePoolClient: MockSpokePoolClient, mockDestinationSpokePoolClient: MockSpokePoolClient;
