--- conflicted
+++ resolved
@@ -219,26 +219,7 @@
     const data1 = dataworkerInstance._loadData(DEFAULT_BLOCK_RANGE_FOR_CHAIN);
     expect(data1.fillsToRefund).to.deep.equal({
       [repaymentChainId]: {
-<<<<<<< HEAD
-        [erc20_2.address]: {
-          fills: [fill1],
-          refunds: { [relayer.address]: getRefundForFills([fill1]) },
-          totalRefundAmount: getRefundForFills([fill1]),
-          realizedLpFees: getRealizedLpFeeForFills([fill1]),
-        },
-      },
-    });
-
-    // Submit a fill for another L2 token.
-    const fill2 = await buildFill(spokePool_1, erc20_1, depositor, relayer, deposit2, 0.25);
-    await updateAllClients();
-    const data2 = dataworkerInstance._loadData(DEFAULT_BLOCK_RANGE_FOR_CHAIN);
-    expect(data2.fillsToRefund).to.deep.equal({
-      [repaymentChainId]: {
-        [erc20_2.address]: {
-=======
         [repaymentToken.address]: {
->>>>>>> c09130aa
           fills: [fill1],
           refunds: { [relayer.address]: getRefundForFills([fill1]) },
           totalRefundAmount: getRefundForFills([fill1]),
@@ -254,11 +235,7 @@
     await buildFill(spokePool_1, erc20_1, depositor, relayer, { ...deposit2, relayerFeePct: toBN(0) }, 0.5);
     await updateAllClients();
     const data3 = dataworkerInstance._loadData(DEFAULT_BLOCK_RANGE_FOR_CHAIN);
-<<<<<<< HEAD
-    expect(data3.fillsToRefund).to.deep.equal(data2.fillsToRefund);
-=======
     expect(data3.fillsToRefund).to.deep.equal(data1.fillsToRefund);
->>>>>>> c09130aa
 
     // Submit fills that match deposit in all properties except for realized lp fee % or l1 token. These should be
     // ignored because the rate model client deems them invalid. These are the two properties added to the deposit
@@ -276,11 +253,7 @@
     await buildFill(spokePool_1, erc20_2, depositor, relayer, deposit2, 0.25);
     await updateAllClients();
     const data4 = dataworkerInstance._loadData(DEFAULT_BLOCK_RANGE_FOR_CHAIN);
-<<<<<<< HEAD
-    expect(data4.fillsToRefund).to.deep.equal(data2.fillsToRefund);
-=======
     expect(data4.fillsToRefund).to.deep.equal(data1.fillsToRefund);
->>>>>>> c09130aa
 
     // Slow relay fills are added.
     const deposit3 = await buildDeposit(
