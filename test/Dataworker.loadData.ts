--- conflicted
+++ resolved
@@ -448,11 +448,7 @@
     await updateAllClients();
     const data3 = await dataworkerInstance.clients.bundleDataClient.loadData(getDefaultBlockRange(3), spokePoolClients);
     expect(data3.unfilledDeposits)
-<<<<<<< HEAD
       .excludingEvery(ignoredDepositParams)
-=======
-      .excludingEvery(["blockTimestamp", "logIndex", "transactionHash", "transactionIndex"])
->>>>>>> a8d7f952
       .to.deep.equal([
         {
           unfilledAmount: amountToDeposit.sub(fill1.fillAmount),
@@ -736,13 +732,8 @@
     await updateAllClients();
     const data1 = await dataworkerInstance.clients.bundleDataClient.loadData(getDefaultBlockRange(5), spokePoolClients);
     expect(data1.deposits)
-<<<<<<< HEAD
-      .excludingEvery(ignoredDepositParams)
-      .to.deep.equal([{ ...deposit1, quoteBlockNumber: realizedLpFeePctData.quoteBlock, blockNumber: originBlock }]);
-=======
       .excludingEvery(["logIndex", "transactionHash", "transactionIndex"])
       .to.deep.equal([{ ...deposit1, quoteBlockNumber: realizedLpFeePctData.quoteBlock, blockNumber, blockTimestamp }]);
->>>>>>> a8d7f952
 
     // If block range does not cover deposits, then they are not included
     expect(
