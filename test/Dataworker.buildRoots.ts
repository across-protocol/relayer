--- conflicted
+++ resolved
@@ -454,617 +454,6 @@
     ];
     expect(expectedLeaves).to.deep.equal(merkleRoot1.leaves);
   });
-<<<<<<< HEAD
-  describe("UBA Root Bundles", function () {
-    let ubaClient: MockUBAClient;
-    const l1TokenSymbol = "L1Token1";
-    beforeEach(async function () {
-      await updateAllClients();
-      ubaClient = new MockUBAClient([l1TokenSymbol], hubPoolClient, spokePoolClients);
-    });
-    describe("Build pool rebalance root", function () {
-      it("> 0 flows", async function () {
-        // Test that the running balance, incentive balance, and the net running balance adjustment of only
-        // the latest flow are used, since these values are accumulated by the UBA client. So, add two
-        // flows.
-        ubaClient.setFlows(originChainId, l1TokenSymbol, [
-          {
-            flow: {
-              ...spokePoolClient_1.getFills()[0],
-              matchedDeposit: {} as unknown as DepositWithBlock,
-            },
-            runningBalance: toBNWei("2"),
-            incentiveBalance: toBNWei("2"),
-            netRunningBalanceAdjustment: toBNWei("1"),
-            lpFee: toBNWei("1"),
-            balancingFee: toBNWei("0.2"),
-          },
-          {
-            flow: {
-              ...spokePoolClient_1.getFills()[0],
-              matchedDeposit: {} as unknown as DepositWithBlock,
-            },
-            runningBalance: toBNWei("1"),
-            incentiveBalance: toBNWei("1"),
-            netRunningBalanceAdjustment: toBNWei("2"),
-            lpFee: toBNWei("1"),
-            balancingFee: toBNWei("0.2"),
-          },
-        ]);
-
-        const blockRanges = await dataworkerInstance._getNextProposalBlockRanges(spokePoolClients);
-        if (!blockRanges) {
-          throw new Error("Can't propose new bundle");
-        }
-        const { poolRebalanceLeaves } = dataworkerInstance._UBA_buildPoolRebalanceLeaves(
-          blockRanges,
-          [originChainId, destinationChainId],
-          ubaClient
-        );
-        // The running balance, incentive balance, and net running balance adjustment are not accumulated from
-        // all flows, only the latest values are used.
-        expect(
-          deepEqualsWithBigNumber(poolRebalanceLeaves[0], {
-            chainId: originChainId,
-            // Sum of LP fees in flows
-            bundleLpFees: [toBNWei("2")],
-            // Last flow's net running balance amount
-            netSendAmounts: [toBNWei("2")],
-            // Last flow's running balance concatenated with last flow's incentive balance
-            runningBalances: [toBNWei("1"), toBNWei("1")],
-            groupIndex: 0,
-            leafId: 0,
-            l1Tokens: [l1Token_1.address],
-          })
-        ).to.be.true;
-      });
-      it("0 flows", async function () {
-        const blockRanges = await dataworkerInstance._getNextProposalBlockRanges(spokePoolClients);
-        if (!blockRanges) {
-          throw new Error("Can't propose new bundle");
-        }
-        const { poolRebalanceLeaves } = dataworkerInstance._UBA_buildPoolRebalanceLeaves(
-          blockRanges,
-          [originChainId, destinationChainId],
-          ubaClient
-        );
-        expect(poolRebalanceLeaves.length).to.be.equal(0);
-      });
-    });
-    describe("Build relayer refund root", function () {
-      it("amountToReturn is 0", async function () {
-        // Set spoke target balance thresholds above deposit amounts so that amountToReturn is always 0.
-        await configStore.updateTokenConfig(
-          l1Token_1.address,
-          JSON.stringify({
-            rateModel: sampleRateModel,
-            spokeTargetBalances: {
-              [originChainId]: {
-                // Threshold above the deposit amount.
-                threshold: amountToDeposit.mul(10).toString(),
-                target: amountToDeposit.div(2).toString(),
-              },
-              [destinationChainId]: {
-                // Threshold above the deposit amount.
-                threshold: amountToDeposit.mul(10).toString(),
-                target: amountToDeposit.div(2).toString(),
-              },
-            },
-          })
-        );
-        await updateAllClients();
-        // No UBA flows in this test so all amounts to return will be 0
-        const { poolRebalanceLeaves } = dataworkerInstance._UBA_buildPoolRebalanceLeaves(
-          getDefaultBlockRange(0),
-          [originChainId, destinationChainId],
-          ubaClient
-        );
-        const data1 = await dataworkerInstance.clients.bundleDataClient._loadData(
-          getDefaultBlockRange(0),
-          spokePoolClients,
-          true
-        );
-        expect(
-          dataworkerInstance._UBA_buildRelayerRefundLeaves(
-            data1.fillsToRefund,
-            poolRebalanceLeaves,
-            getDefaultBlockRange(0),
-            [originChainId, destinationChainId],
-            ubaClient
-          ).leaves
-        ).to.deep.equal([]);
-
-        // Submit deposits for multiple L2 tokens.
-        const deposit1 = await buildDeposit(
-          hubPoolClient,
-          spokePool_1,
-          erc20_1,
-          l1Token_1,
-          depositor,
-          destinationChainId,
-          amountToDeposit
-        );
-        const deposit2 = await buildDeposit(
-          hubPoolClient,
-          spokePool_1,
-          erc20_1,
-          l1Token_1,
-          depositor,
-          destinationChainId,
-          amountToDeposit
-        );
-
-        // Submit fills for two relayers on one repayment chain and one destination token. Note: we know that
-        // depositor address is alphabetically lower than relayer address, so submit fill from depositor first and test
-        // that data worker sorts on refund address.
-        await updateAllClients();
-        await buildFillForRepaymentChain(spokePool_2, depositor, deposit2, 0.25, destinationChainId);
-        await buildFillForRepaymentChain(spokePool_2, depositor, deposit2, 1, destinationChainId);
-        await buildFillForRepaymentChain(spokePool_2, relayer, deposit1, 0.25, destinationChainId);
-        await buildFillForRepaymentChain(spokePool_2, relayer, deposit1, 1, destinationChainId);
-
-        const depositorBeforeRelayer = toBN(depositor.address).lt(toBN(relayer.address));
-        const leaf1 = {
-          amountToReturn: toBN(0),
-          chainId: destinationChainId,
-          refundAmounts: [
-            getRefund(deposit1.amount, deposit1.realizedLpFeePct),
-            getRefund(deposit2.amount, deposit2.realizedLpFeePct),
-          ], // Refund amounts should aggregate across all fills.
-          leafId: 0,
-          l2TokenAddress: erc20_2.address,
-          refundAddresses: [
-            depositorBeforeRelayer ? depositor.address : relayer.address,
-            depositorBeforeRelayer ? relayer.address : depositor.address,
-          ], // Sorted ascending alphabetically
-        };
-
-        await updateAllClients();
-        const data2 = await dataworkerInstance.clients.bundleDataClient._loadData(
-          getDefaultBlockRange(1),
-          spokePoolClients,
-          true
-        );
-        const relayerRefundLeaves1 = dataworkerInstance._UBA_buildRelayerRefundLeaves(
-          data2.fillsToRefund,
-          poolRebalanceLeaves,
-          getDefaultBlockRange(1),
-          [originChainId, destinationChainId],
-          ubaClient
-        );
-        expect(relayerRefundLeaves1.leaves.length).to.equal(1);
-        expect(relayerRefundLeaves1.leaves[0].amountToReturn).to.deep.equal(leaf1.amountToReturn);
-        relayerRefundLeaves1.leaves[0].refundAmounts.forEach((refundAmount, i) => {
-          expect(refundAmount).to.equal(leaf1.refundAmounts[i]);
-        });
-
-        // Splits leaf into multiple leaves if refunds > MAX_REFUNDS_PER_RELAYER_REFUND_LEAF.
-        const deposit4 = await buildDeposit(
-          hubPoolClient,
-          spokePool_1,
-          erc20_1,
-          l1Token_1,
-          depositor,
-          destinationChainId,
-          amountToDeposit
-        );
-        // @dev: slice(10) so we don't have duplicates between allSigners and depositor/relayer/etc.
-        const allSigners: SignerWithAddress[] = (await ethers.getSigners()).slice(10);
-        expect(
-          allSigners.length >= MAX_REFUNDS_PER_RELAYER_REFUND_LEAF + 1,
-          "ethers.getSigners doesn't have enough signers"
-        ).to.be.true;
-        for (let i = 0; i < MAX_REFUNDS_PER_RELAYER_REFUND_LEAF + 1; i++) {
-          await setupTokensForWallet(spokePool_2, allSigners[i], [erc20_2]);
-          await buildFillForRepaymentChain(spokePool_2, allSigners[i], deposit4, 0.01 + i * 0.01, destinationChainId);
-        }
-        // Note: Higher refund amounts for same chain and L2 token should come first, so we test that by increasing
-        // the fill amount in the above loop for each fill. Ultimately, the latest fills send the most tokens and
-        // should come in the first leaf.
-        await updateAllClients();
-        const data4 = await dataworkerInstance.clients.bundleDataClient._loadData(
-          getDefaultBlockRange(3),
-          spokePoolClients,
-          true
-        );
-        const relayerRefundLeaves3 = dataworkerInstance._UBA_buildRelayerRefundLeaves(
-          data4.fillsToRefund,
-          poolRebalanceLeaves,
-          getDefaultBlockRange(3),
-          [originChainId, destinationChainId],
-          ubaClient
-        );
-        expect(relayerRefundLeaves3.leaves.length).to.equal(2);
-
-        // The order should be:
-        // - Sort by repayment chain ID in ascending order, so leaf2 goes first since its the only one with an overridden
-        // repayment chain ID.
-        // - Sort by refund amount. So, the refund addresses in leaf1 go first, then the latest refunds. Each leaf can
-        // have a maximum number of refunds so add the latest refund (recall the latest fills from the last loop
-        // were the largest).
-        leaf1.refundAddresses.push(allSigners[3].address);
-        leaf1.refundAmounts.push(
-          getRefund(deposit4.amount, deposit4.realizedLpFeePct).mul(toBNWei("0.04")).div(toBNWei("1"))
-        );
-        const leaf3 = {
-          chainId: destinationChainId,
-          amountToReturn: toBN(0),
-          l2TokenAddress: erc20_2.address,
-          refundAddresses: [allSigners[2].address, allSigners[1].address, allSigners[0].address],
-          refundAmounts: [
-            getRefund(deposit4.amount, deposit4.realizedLpFeePct).mul(toBNWei("0.03")).div(toBNWei("1")),
-            getRefund(deposit4.amount, deposit4.realizedLpFeePct).mul(toBNWei("0.02")).div(toBNWei("1")),
-            getRefund(deposit4.amount, deposit4.realizedLpFeePct).mul(toBNWei("0.01")).div(toBNWei("1")),
-          ],
-        };
-        expect(relayerRefundLeaves3.leaves[0].amountToReturn).to.deep.equal(leaf1.amountToReturn);
-        relayerRefundLeaves3.leaves[0].refundAmounts.forEach((refundAmount, i) => {
-          expect(refundAmount).to.equal(leaf1.refundAmounts[i]);
-        });
-        expect(relayerRefundLeaves3.leaves[1].amountToReturn).to.deep.equal(leaf3.amountToReturn);
-        relayerRefundLeaves3.leaves[1].refundAmounts.forEach((refundAmount, i) => {
-          expect(refundAmount).to.equal(leaf3.refundAmounts[i]);
-        });
-      });
-      it("amountToReturn is non 0", async function () {
-        await updateAllClients();
-
-        ubaClient.setFlows(originChainId, l1TokenSymbol, [
-          {
-            flow: {
-              ...spokePoolClient_1.getFills()[0],
-              matchedDeposit: spokePoolClient_2.getDeposits()[0],
-            },
-            lpFee: toBNWei("0.5"),
-            balancingFee: toBNWei("0.2"),
-            runningBalance: toBNWei("1"),
-            incentiveBalance: toBNWei("2"),
-            netRunningBalanceAdjustment: toBNWei("-1"),
-          },
-        ]);
-
-        const blockRanges = await dataworkerInstance._getNextProposalBlockRanges(spokePoolClients);
-        if (!blockRanges) {
-          throw new Error("Can't propose new bundle");
-        }
-        const { poolRebalanceLeaves } = dataworkerInstance._UBA_buildPoolRebalanceLeaves(
-          blockRanges,
-          [originChainId, destinationChainId],
-          ubaClient
-        );
-
-        // This leaf's amountToReturn should be non zero since the UBA client was injected with a flow
-        // with a negative netRunningBalanceAdjustment
-        const leaf1 = {
-          chainId: originChainId,
-          amountToReturn: poolRebalanceLeaves[0].netSendAmounts[0].mul(toBN(-1)),
-          l2TokenAddress: erc20_1.address,
-          refundAddresses: [],
-          refundAmounts: [],
-        };
-        const relayerRefundLeaves1 = await dataworkerInstance._UBA_buildRelayerRefundLeaves(
-          {},
-          poolRebalanceLeaves,
-          blockRanges,
-          [originChainId],
-          ubaClient
-        );
-        expect(relayerRefundLeaves1.leaves.length).to.equal(1);
-        deepEqualsWithBigNumber(relayerRefundLeaves1.leaves[0], { ...leaf1, leafId: 0 });
-
-        // Now, submit fills on the origin chain such that the refunds for the origin chain need to be split amongst
-        // more than one leaves.
-        const deposit1 = await buildDeposit(
-          hubPoolClient,
-          spokePool_2,
-          erc20_2,
-          l1Token_1,
-          depositor,
-          originChainId,
-          amountToDeposit
-        );
-        const allSigners: SignerWithAddress[] = await ethers.getSigners();
-        expect(
-          allSigners.length >= MAX_REFUNDS_PER_RELAYER_REFUND_LEAF + 1,
-          "ethers.getSigners doesn't have enough signers"
-        ).to.be.true;
-        const sortedAllSigners = [...allSigners].sort((x, y) => compareAddresses(x.address, y.address));
-        const fills = [];
-        for (let i = 0; i < MAX_REFUNDS_PER_RELAYER_REFUND_LEAF + 1; i++) {
-          await setupTokensForWallet(spokePool_1, sortedAllSigners[i], [erc20_1]);
-          fills.push(await buildFillForRepaymentChain(spokePool_1, sortedAllSigners[i], deposit1, 0.1, originChainId));
-        }
-        const refundAmountPerFill = getRefund(deposit1.amount, deposit1.realizedLpFeePct)
-          .mul(toBNWei("0.1"))
-          .div(toBNWei("1"));
-        const newLeaf1 = {
-          chainId: originChainId,
-          // amountToReturn should be deposit amount minus ALL fills for origin chain minus unfilled amount for slow fill.
-          amountToReturn: poolRebalanceLeaves[0].netSendAmounts[0].mul(toBN(-1)),
-          l2TokenAddress: erc20_1.address,
-          refundAddresses: sortedAllSigners.slice(0, MAX_REFUNDS_PER_RELAYER_REFUND_LEAF).map((x) => x.address),
-          refundAmounts: Array(MAX_REFUNDS_PER_RELAYER_REFUND_LEAF).fill(refundAmountPerFill),
-        };
-        const leaf2 = {
-          chainId: originChainId,
-          amountToReturn: toBN(0),
-          l2TokenAddress: erc20_1.address,
-          refundAddresses: [sortedAllSigners[MAX_REFUNDS_PER_RELAYER_REFUND_LEAF].address],
-          refundAmounts: [refundAmountPerFill],
-        };
-
-        await updateAllClients();
-        const data1 = await dataworkerInstance.clients.bundleDataClient._loadData(
-          getDefaultBlockRange(1),
-          spokePoolClients,
-          true
-        );
-        const relayerRefundLeaves2 = dataworkerInstance._UBA_buildRelayerRefundLeaves(
-          data1.fillsToRefund,
-          poolRebalanceLeaves,
-          getDefaultBlockRange(1),
-          [originChainId],
-          ubaClient
-        );
-        expect(relayerRefundLeaves2.leaves.length).to.equal(2);
-        expect(relayerRefundLeaves2.leaves[0].amountToReturn).to.deep.equal(newLeaf1.amountToReturn);
-        relayerRefundLeaves2.leaves[0].refundAmounts.forEach((refundAmount, i) => {
-          expect(refundAmount).to.equal(newLeaf1.refundAmounts[i]);
-        });
-        expect(relayerRefundLeaves2.leaves[1].amountToReturn).to.deep.equal(leaf2.amountToReturn);
-        relayerRefundLeaves2.leaves[1].refundAmounts.forEach((refundAmount, i) => {
-          expect(refundAmount).to.equal(leaf2.refundAmounts[i]);
-        });
-      });
-      it("Refunds are included in UBA mode", async function () {
-        await updateAllClients();
-        const { poolRebalanceLeaves } = dataworkerInstance._UBA_buildPoolRebalanceLeaves(
-          getDefaultBlockRange(0),
-          [originChainId, destinationChainId],
-          ubaClient
-        );
-
-        // Fill deposit and request refund on origin chain which is NOT the destination chain.
-        const deposit1 = await buildDeposit(
-          hubPoolClient,
-          spokePool_1,
-          erc20_1,
-          l1Token_1,
-          depositor,
-          destinationChainId,
-          amountToDeposit
-        );
-
-        await updateAllClients();
-
-        // In UBA Mode, realized Lp fee is not set during update(), so we need to manually overwrite it.
-        const ubaRealizedLpFeePct = toBNWei("0.1");
-        spokePoolClient_1.updateDepositRealizedLpFeePct(deposit1, ubaRealizedLpFeePct);
-        await buildFillForRepaymentChain(
-          spokePool_2,
-          relayer,
-          { ...deposit1, realizedLpFeePct: ubaRealizedLpFeePct },
-          1,
-          originChainId
-        );
-
-        await updateAllClients();
-        const data1 = await dataworkerInstance.clients.bundleDataClient._loadData(
-          getDefaultBlockRange(1),
-          spokePoolClients,
-          true
-        );
-        const relayerRefundLeaves1 = dataworkerInstance._UBA_buildRelayerRefundLeaves(
-          data1.fillsToRefund,
-          poolRebalanceLeaves,
-          getDefaultBlockRange(1),
-          [originChainId],
-          ubaClient
-        );
-        expect(relayerRefundLeaves1.leaves.length).to.equal(0);
-
-        // Now, send a refund:
-        await buildRefundRequest(spokePool_1, relayer, spokePoolClient_2.getFills()[0], erc20_1.address);
-        await updateAllClients();
-        const data2 = await dataworkerInstance.clients.bundleDataClient._loadData(
-          getDefaultBlockRange(2),
-          spokePoolClients,
-          true
-        );
-        const relayerRefundLeaves2 = dataworkerInstance._UBA_buildRelayerRefundLeaves(
-          data2.fillsToRefund,
-          poolRebalanceLeaves,
-          getDefaultBlockRange(2),
-          [originChainId],
-          ubaClient
-        );
-        const leaf1 = {
-          chainId: originChainId,
-          amountToReturn: toBN(0),
-          l2TokenAddress: erc20_1.address,
-          refundAddresses: [relayer.address],
-          refundAmounts: [getRefund(deposit1.amount, ubaRealizedLpFeePct)],
-        };
-        expect(relayerRefundLeaves2.leaves[0]).excludingEvery(["amountToReturn", "leafId"]).to.deep.equal(leaf1);
-      });
-      it("Relayer balancing fees are added to refunded amounts to relayers", async function () {
-        // Submit 1 deposit and 1 fill on same chain:
-        await updateAllClients();
-        const deposit1 = await buildDeposit(
-          hubPoolClient,
-          spokePool_2,
-          erc20_2,
-          l1Token_1,
-          depositor,
-          originChainId,
-          amountToDeposit
-        );
-        await updateAllClients();
-        await buildFillForRepaymentChain(spokePool_2, relayer, deposit1, 1, originChainId);
-        await updateAllClients();
-        const deposit = spokePoolClient_2.getDeposits()[0];
-        const refund = spokePoolClient_2.getFills()[0];
-
-        ubaClient.setFlows(originChainId, l1TokenSymbol, [
-          {
-            flow: {
-              ...deposit,
-            },
-            lpFee: toBNWei("0.5"),
-            balancingFee: toBNWei("0.2"),
-            runningBalance: toBNWei("0"),
-            incentiveBalance: toBNWei("0"),
-            netRunningBalanceAdjustment: toBNWei("0"),
-          },
-          {
-            flow: {
-              ...refund,
-              matchedDeposit: deposit,
-            },
-            runningBalance: toBNWei("0"),
-            balancingFee: toBNWei("0.2"),
-            lpFee: toBNWei("0.5"),
-            incentiveBalance: toBNWei("0"),
-            netRunningBalanceAdjustment: toBNWei("0"),
-          },
-        ]);
-
-        const blockRanges = await dataworkerInstance._getNextProposalBlockRanges(spokePoolClients);
-        if (!blockRanges) {
-          throw new Error("Can't propose new bundle");
-        }
-        const { poolRebalanceLeaves } = dataworkerInstance._UBA_buildPoolRebalanceLeaves(
-          blockRanges,
-          [originChainId, destinationChainId],
-          ubaClient
-        );
-        await updateAllClients();
-
-        // Can pass in a fills to refund object that is empty for the refund chain and token, or
-        // has an existing value. The relayer balancing fee is tacked on to that.
-        const relayerRefundLeaves1 = await dataworkerInstance._UBA_buildRelayerRefundLeaves(
-          {},
-          poolRebalanceLeaves,
-          blockRanges,
-          [originChainId],
-          ubaClient
-        );
-        // Balancing fee for refund above
-        let expectedRefundAmount = toBNWei("0.2");
-        expect(relayerRefundLeaves1.leaves.length).to.equal(1);
-        expect(relayerRefundLeaves1.leaves[0])
-          .excludingEvery(["amountToReturn", "leafId"])
-          .to.deep.equal({
-            chainId: originChainId,
-            refundAmounts: [expectedRefundAmount],
-            l2TokenAddress: erc20_1.address,
-            refundAddresses: [relayer.address],
-          });
-        // Try again while passing in an already populated fills to refund object.
-        const relayerRefundLeaves2 = await dataworkerInstance._UBA_buildRelayerRefundLeaves(
-          {
-            [originChainId.toString()]: {
-              [erc20_1.address]: {
-                totalRefundAmount: ethers.constants.Zero,
-                fills: [],
-                realizedLpFees: ethers.constants.Zero,
-                refunds: {
-                  [relayer.address]: toBNWei("1"),
-                },
-              },
-            },
-          },
-          poolRebalanceLeaves,
-          blockRanges,
-          [originChainId],
-          ubaClient
-        );
-        // Expected refund amount is now 1 + new balancing fee.
-        expectedRefundAmount = expectedRefundAmount.add(toBNWei("1"));
-        expect(relayerRefundLeaves2.leaves.length).to.equal(1);
-        expect(relayerRefundLeaves2.leaves[0])
-          .excludingEvery(["amountToReturn", "leafId"])
-          .to.deep.equal({
-            chainId: originChainId,
-            refundAmounts: [expectedRefundAmount],
-            l2TokenAddress: erc20_1.address,
-            refundAddresses: [relayer.address],
-          });
-
-        // Add a refund, not a fill, to the flows object. Check that refund
-        // is sent to repayment chain.
-        await buildRefundRequest(spokePool_1, relayer, spokePoolClient_2.getFills()[0], erc20_1.address);
-        await updateAllClients();
-        const refundRequest = spokePoolClient_1.getRefundRequests()[0];
-        ubaClient.setFlows(originChainId, l1TokenSymbol, [
-          {
-            flow: {
-              ...refundRequest,
-              matchedDeposit: deposit,
-            },
-            lpFee: toBNWei("0.5"),
-            balancingFee: toBNWei("0.1"),
-            runningBalance: toBNWei("0"),
-            incentiveBalance: toBNWei("0"),
-            netRunningBalanceAdjustment: toBNWei("0"),
-          },
-        ]);
-
-        const relayerRefundLeaves3 = dataworkerInstance._UBA_buildRelayerRefundLeaves(
-          {},
-          poolRebalanceLeaves,
-          blockRanges,
-          [refundRequest.repaymentChainId],
-          ubaClient
-        );
-        // Expected refund amount is now 1 + new balancing fee.
-        expectedRefundAmount = toBNWei("0.1");
-        expect(relayerRefundLeaves3.leaves.length).to.equal(1);
-        expect(relayerRefundLeaves3.leaves[0])
-          .excludingEvery(["amountToReturn", "leafId"])
-          .to.deep.equal({
-            chainId: refundRequest.repaymentChainId,
-            refundAmounts: [expectedRefundAmount],
-            l2TokenAddress: refundRequest.refundToken,
-            refundAddresses: [refundRequest.relayer],
-          });
-      });
-    });
-    describe("Build slow relay root", function () {
-      it("Maps unfilled deposit to UBA flow", async function () {
-        await updateAllClients();
-
-        // Submit deposits for multiple destination chain IDs.
-        const deposit1 = await buildDeposit(
-          hubPoolClient,
-          spokePool_1,
-          erc20_1,
-          l1Token_1,
-          depositor,
-          destinationChainId,
-          amountToDeposit
-        );
-
-        // Add fills for each deposit so dataworker includes deposits as slow relays:
-        await buildFill(spokePool_2, erc20_2, depositor, relayer, deposit1, 0.1);
-
-        // Returns expected merkle root where leaves are ordered by origin chain ID and then deposit ID
-        // (ascending).
-        await updateAllClients();
-
-        const { unfilledDeposits } = await dataworkerInstance.clients.bundleDataClient._loadData(
-          getDefaultBlockRange(0),
-          spokePoolClients
-        );
-
-        // If the flow that triggered the slow relay is not in the UBA flows, then expect an error. This should
-        // never happen in production because each flow that could trigger a slow relay will be included in the UBA
-        // flows. If that deposit never gets fully filled, then it will appear as an `unfilledDeposit` returned by
-        // `loadData`. If it does get fully filled, it will remain a UBA flow but not returned by `loadData`.
-        expect(() =>
-          dataworkerInstance._UBA_buildSlowRelayLeaves(ubaClient, getDefaultBlockRange(0), unfilledDeposits)
-        ).to.throw(`No matching outflow with refund balancing fee found for deposit ID ${deposit1.depositId}`);
-=======
   it("Adds bundle slow fills to slow fill root", async function () {
     await depositV3(
       spokePool_1,
@@ -1077,7 +466,6 @@
     );
     await updateAllClients();
     const [deposit] = spokePoolClients[originChainId].getDeposits();
->>>>>>> 5e1f43a2
 
     await requestSlowFill(spokePool_2, relayer, deposit);
     await updateAllClients();
