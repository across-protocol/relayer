import { ConfigStoreClient, HubPoolClient, SpokePoolClient } from "../src/clients";
import { Deposit, Fill, RelayerRefundLeaf, RunningBalances } from "../src/interfaces";
import {
  EMPTY_MERKLE_ROOT,
  bnZero,
  compareAddresses,
  fixedPointAdjustment,
  getRealizedLpFeeForFills,
  getRefund,
  getRefundForFills,
} from "../src/utils";
import {
  CHAIN_ID_TEST_LIST,
  MAX_L1_TOKENS_PER_POOL_REBALANCE_LEAF,
  MAX_REFUNDS_PER_RELAYER_REFUND_LEAF,
  amountToDeposit,
  destinationChainId,
  mockTreeRoot,
  originChainId,
  refundProposalLiveness,
  repaymentChainId,
  sampleRateModel,
} from "./constants";
import { setupFastDataworker } from "./fixtures/Dataworker.Fixture";
import {
  BigNumber,
  Contract,
  SignerWithAddress,
  buildDeposit,
  buildFill,
  buildFillForRepaymentChain,
  buildPoolRebalanceLeafTree,
  buildPoolRebalanceLeaves,
  buildRelayerRefundTreeWithUnassignedLeafIds,
  buildSlowFill,
  buildSlowRelayLeaves,
  buildSlowRelayTree,
  buildV3SlowRelayLeaves,
  buildV3SlowRelayTree,
  constructPoolRebalanceTree,
  createSpyLogger,
  deployNewTokenMapping,
  depositV3,
  enableRoutesOnHubPool,
  ethers,
  expect,
  fillV3,
  getDefaultBlockRange,
  lastSpyLogIncludes,
<<<<<<< HEAD
  requestSlowFill,
  sampleRateModel,
=======
  modifyRelayHelper,
>>>>>>> f36c4f44
  setupTokensForWallet,
  sinon,
  toBN,
  toBNWei,
} from "./utils";
import { utils as sdkUtils, interfaces } from "@across-protocol/sdk-v2";

// Tested
import { Dataworker } from "../src/dataworker/Dataworker";

let spokePool_1: Contract, erc20_1: Contract, spokePool_2: Contract, erc20_2: Contract;
let l1Token_1: Contract, hubPool: Contract, timer: Contract, configStore: Contract;
let depositor: SignerWithAddress, relayer: SignerWithAddress, dataworker: SignerWithAddress;

let hubPoolClient: HubPoolClient, configStoreClient: ConfigStoreClient;
let dataworkerInstance: Dataworker;
let spokePoolClients: { [chainId: number]: SpokePoolClient };

let spy: sinon.SinonSpy;

let updateAllClients: () => Promise<void>;

describe("Dataworker: Build merkle roots", async function () {
  beforeEach(async function () {
    const fastDataworkerResult = await setupFastDataworker(ethers);
    configStoreClient = fastDataworkerResult.configStoreClient as unknown as ConfigStoreClient;
    ({
      hubPool,
      spokePool_1,
      erc20_1,
      spokePool_2,
      erc20_2,
      configStore,
      hubPoolClient,
      l1Token_1,
      depositor,
      relayer,
      dataworkerInstance,
      dataworker,
      timer,
      spokePoolClients,
      spy,
      updateAllClients,
    } = fastDataworkerResult);
  });
  it("Build slow relay root", async function () {
    await updateAllClients();

    // Submit deposits for multiple destination chain IDs.
    const deposit1 = await buildDeposit(
      hubPoolClient,
      spokePool_1,
      erc20_1,
      l1Token_1,
      depositor,
      destinationChainId,
      amountToDeposit
    );
    const deposit2 = await buildDeposit(
      hubPoolClient,
      spokePool_2,
      erc20_2,
      l1Token_1,
      depositor,
      originChainId,
      amountToDeposit
    );
    const deposit3 = await buildDeposit(
      hubPoolClient,
      spokePool_1,
      erc20_1,
      l1Token_1,
      depositor,
      destinationChainId,
      amountToDeposit
    );
    const deposit4 = await buildDeposit(
      hubPoolClient,
      spokePool_2,
      erc20_2,
      l1Token_1,
      depositor,
      originChainId,
      amountToDeposit
    );

    // Slow relays should be sorted by origin chain ID and deposit ID.
    const expectedSlowRelayLeaves = buildSlowRelayLeaves([deposit1, deposit2, deposit3, deposit4]);

    // Add fills for each deposit so dataworker includes deposits as slow relays:
    await buildFill(spokePool_2, erc20_2, depositor, relayer, deposit1, 0.1);
    await buildFill(spokePool_1, erc20_1, depositor, relayer, deposit2, 0.1);
    await buildFill(spokePool_2, erc20_2, depositor, relayer, deposit3, 0.1);
    await buildFill(spokePool_1, erc20_1, depositor, relayer, deposit4, 0.1);

    // Returns expected merkle root where leaves are ordered by origin chain ID and then deposit ID
    // (ascending).
    await updateAllClients();
    const expectedMerkleRoot1 = await buildSlowRelayTree(expectedSlowRelayLeaves);
    const merkleRoot1 = (await dataworkerInstance.buildSlowRelayRoot(getDefaultBlockRange(0), spokePoolClients)).tree;
    expect(merkleRoot1.getHexRoot()).to.equal(expectedMerkleRoot1.getHexRoot());

    // Speeding up a deposit should have no effect on the slow root:
    const newRelayerFeePct = toBNWei(0.1337);
    const speedUpSignature = await modifyRelayHelper(
      newRelayerFeePct,
      deposit1.depositId.toString(),
      deposit1.originChainId.toString(),
      depositor,
      deposit1.recipient,
      "0x"
    );
    await spokePool_1.speedUpDeposit(
      depositor.address,
      newRelayerFeePct,
      deposit1.depositId,
      deposit1.recipient,
      "0x",
      speedUpSignature.signature
    );
    await updateAllClients();
    expect(merkleRoot1.getHexRoot()).to.equal((await buildSlowRelayTree(expectedSlowRelayLeaves)).getHexRoot());

    // Fill deposits such that there are no unfilled deposits remaining.
    await buildFill(spokePool_2, erc20_2, depositor, relayer, deposit1, 1);
    await buildFill(spokePool_1, erc20_1, depositor, relayer, deposit2, 1);
    await buildFill(spokePool_2, erc20_2, depositor, relayer, deposit3, 1);
    await buildFill(spokePool_1, erc20_1, depositor, relayer, deposit4, 1);
    await updateAllClients();
    expect(
      (await dataworkerInstance.buildSlowRelayRoot(getDefaultBlockRange(1), spokePoolClients)).leaves
    ).to.deep.equal([]);
    expect(
      (await dataworkerInstance.buildSlowRelayRoot(getDefaultBlockRange(2), spokePoolClients)).tree.getHexRoot()
    ).to.equal(EMPTY_MERKLE_ROOT);

    // Includes slow fills triggered by "zero" (i.e. 1 wei) fills
    const deposit5 = await buildDeposit(
      hubPoolClient,
      spokePool_2,
      erc20_2,
      l1Token_1,
      depositor,
      originChainId,
      amountToDeposit
    );

    // Trigger slow fill with a partial fill:
    await buildFill(spokePool_1, erc20_1, depositor, relayer, deposit5, 0.01);
    await updateAllClients();
    const merkleRoot2 = await dataworkerInstance.buildSlowRelayRoot(getDefaultBlockRange(3), spokePoolClients);
    const expectedMerkleRoot2 = await buildSlowRelayTree(buildSlowRelayLeaves([deposit5]));
    expect(merkleRoot2.tree.getHexRoot()).to.equal(expectedMerkleRoot2.getHexRoot());
  });
  describe("Build relayer refund root", function () {
    it("amountToReturn is 0", async function () {
      // Set spoke target balance thresholds above deposit amounts so that amountToReturn is always 0.
      await configStore.updateTokenConfig(
        l1Token_1.address,
        JSON.stringify({
          rateModel: sampleRateModel,
          spokeTargetBalances: {
            [originChainId]: {
              // Threshold above the deposit amount.
              threshold: amountToDeposit.mul(10).toString(),
              target: amountToDeposit.div(2).toString(),
            },
            [destinationChainId]: {
              // Threshold above the deposit amount.
              threshold: amountToDeposit.mul(10).toString(),
              target: amountToDeposit.div(2).toString(),
            },
          },
        })
      );
      await updateAllClients();
      const poolRebalanceRoot = await dataworkerInstance.buildPoolRebalanceRoot(
        getDefaultBlockRange(0),
        spokePoolClients
      );
      expect(
        (
          await dataworkerInstance.buildRelayerRefundRoot(
            getDefaultBlockRange(0),
            spokePoolClients,
            poolRebalanceRoot.leaves,
            poolRebalanceRoot.runningBalances
          )
        ).leaves
      ).to.deep.equal([]);
      expect(
        (
          await dataworkerInstance.buildRelayerRefundRoot(
            getDefaultBlockRange(0),
            spokePoolClients,
            poolRebalanceRoot.leaves,
            poolRebalanceRoot.runningBalances
          )
        ).tree.getHexRoot()
      ).to.equal(EMPTY_MERKLE_ROOT);

      // Submit deposits for multiple L2 tokens.
      const deposit1 = await buildDeposit(
        hubPoolClient,
        spokePool_1,
        erc20_1,
        l1Token_1,
        depositor,
        destinationChainId,
        amountToDeposit
      );
      const deposit2 = await buildDeposit(
        hubPoolClient,
        spokePool_1,
        erc20_1,
        l1Token_1,
        depositor,
        destinationChainId,
        amountToDeposit
      );
      const deposit3 = await buildDeposit(
        hubPoolClient,
        spokePool_2,
        erc20_2,
        l1Token_1,
        depositor,
        originChainId,
        amountToDeposit
      );

      // Submit fills for two relayers on one repayment chain and one destination token. Note: we know that
      // depositor address is alphabetically lower than relayer address, so submit fill from depositor first and test
      // that data worker sorts on refund address.
      await enableRoutesOnHubPool(hubPool, [
        { destinationChainId: 100, destinationToken: erc20_2, l1Token: l1Token_1 },
        { destinationChainId: 99, destinationToken: erc20_1, l1Token: l1Token_1 },
        { destinationChainId: 98, destinationToken: erc20_1, l1Token: l1Token_1 },
      ]);
      await updateAllClients();
      await buildFillForRepaymentChain(spokePool_2, depositor, deposit2, 0.25, destinationChainId);
      await buildFillForRepaymentChain(spokePool_2, depositor, deposit2, 1, destinationChainId);
      await buildFillForRepaymentChain(spokePool_2, relayer, deposit1, 0.25, destinationChainId);
      await buildFillForRepaymentChain(spokePool_2, relayer, deposit1, 1, destinationChainId);

      const depositorBeforeRelayer = toBN(depositor.address).lt(toBN(relayer.address));
      const leaf1 = {
        chainId: destinationChainId,
        amountToReturn: toBN(0),
        l2TokenAddress: erc20_2.address,
        refundAddresses: [
          depositorBeforeRelayer ? depositor.address : relayer.address,
          depositorBeforeRelayer ? relayer.address : depositor.address,
        ], // Sorted ascending alphabetically
        refundAmounts: [
          getRefund(deposit1.amount, deposit1.realizedLpFeePct),
          getRefund(deposit3.amount, deposit3.realizedLpFeePct),
        ], // Refund amounts should aggregate across all fills.
      };

      await updateAllClients();
      const poolRebalanceRoot1 = await dataworkerInstance.buildPoolRebalanceRoot(
        getDefaultBlockRange(1),
        spokePoolClients
      );
      const merkleRoot1 = (
        await dataworkerInstance.buildRelayerRefundRoot(
          getDefaultBlockRange(1),
          spokePoolClients,
          poolRebalanceRoot1.leaves,
          poolRebalanceRoot1.runningBalances
        )
      ).tree;
      const expectedMerkleRoot1 = await buildRelayerRefundTreeWithUnassignedLeafIds([leaf1]);
      expect(merkleRoot1.getHexRoot()).to.equal(expectedMerkleRoot1.getHexRoot());

      // Submit fills for multiple repayment chains. Note: Send the fills for destination tokens in the
      // reverse order of the fills we sent above to test that the data worker is correctly sorting leaves
      // by L2 token address in ascending order. Also set repayment chain ID lower than first few leaves to test
      // that these leaves come first.
      // Note: We can set a repayment chain for this fill because it is a full fill.
      await buildFillForRepaymentChain(spokePool_1, relayer, deposit3, 1, 99);
      const leaf2 = {
        chainId: 99,
        amountToReturn: toBN(0),
        l2TokenAddress: erc20_1.address,
        refundAddresses: [relayer.address],
        refundAmounts: [getRefund(deposit3.amount, deposit3.realizedLpFeePct)],
      };
      await updateAllClients();
      const poolRebalanceRoot2 = await dataworkerInstance.buildPoolRebalanceRoot(
        getDefaultBlockRange(2),
        spokePoolClients
      );
      const merkleRoot2 = (
        await dataworkerInstance.buildRelayerRefundRoot(
          getDefaultBlockRange(2),
          spokePoolClients,
          poolRebalanceRoot2.leaves,
          poolRebalanceRoot2.runningBalances
        )
      ).tree;
      const expectedMerkleRoot2 = await buildRelayerRefundTreeWithUnassignedLeafIds([leaf2, leaf1]);
      expect(merkleRoot2.getHexRoot()).to.equal(expectedMerkleRoot2.getHexRoot());

      // Splits leaf into multiple leaves if refunds > MAX_REFUNDS_PER_RELAYER_REFUND_LEAF.
      const deposit4 = await buildDeposit(
        hubPoolClient,
        spokePool_1,
        erc20_1,
        l1Token_1,
        depositor,
        destinationChainId,
        amountToDeposit
      );
      // @dev: slice(10) so we don't have duplicates between allSigners and depositor/relayer/etc.
      const allSigners: SignerWithAddress[] = (await ethers.getSigners()).slice(10);
      expect(
        allSigners.length >= MAX_REFUNDS_PER_RELAYER_REFUND_LEAF + 1,
        "ethers.getSigners doesn't have enough signers"
      ).to.be.true;
      for (let i = 0; i < MAX_REFUNDS_PER_RELAYER_REFUND_LEAF + 1; i++) {
        await setupTokensForWallet(spokePool_2, allSigners[i], [erc20_2]);
        await buildFillForRepaymentChain(spokePool_2, allSigners[i], deposit4, 0.01 + i * 0.01, destinationChainId);
      }
      // Note: Higher refund amounts for same chain and L2 token should come first, so we test that by increasing
      // the fill amount in the above loop for each fill. Ultimately, the latest fills send the most tokens and
      // should come in the first leaf.
      await updateAllClients();
      const poolRebalanceRoot3 = await dataworkerInstance.buildPoolRebalanceRoot(
        getDefaultBlockRange(3),
        spokePoolClients
      );
      const merkleRoot3 = (
        await dataworkerInstance.buildRelayerRefundRoot(
          getDefaultBlockRange(3),
          spokePoolClients,
          poolRebalanceRoot3.leaves,
          poolRebalanceRoot3.runningBalances
        )
      ).tree;

      // The order should be:
      // - Sort by repayment chain ID in ascending order, so leaf2 goes first since its the only one with an overridden
      // repayment chain ID.
      // - Sort by refund amount. So, the refund addresses in leaf1 go first, then the latest refunds. Each leaf can
      // have a maximum number of refunds so add the latest refund (recall the latest fills from the last loop
      // were the largest).
      leaf1.refundAddresses.push(allSigners[3].address);
      leaf1.refundAmounts.push(
        getRefund(deposit4.amount, deposit4.realizedLpFeePct).mul(toBNWei("0.04")).div(toBNWei("1"))
      );
      const leaf3 = {
        chainId: destinationChainId,
        amountToReturn: toBN(0),
        l2TokenAddress: erc20_2.address,
        refundAddresses: [allSigners[2].address, allSigners[1].address, allSigners[0].address],
        refundAmounts: [
          getRefund(deposit4.amount, deposit4.realizedLpFeePct).mul(toBNWei("0.03")).div(toBNWei("1")),
          getRefund(deposit4.amount, deposit4.realizedLpFeePct).mul(toBNWei("0.02")).div(toBNWei("1")),
          getRefund(deposit4.amount, deposit4.realizedLpFeePct).mul(toBNWei("0.01")).div(toBNWei("1")),
        ],
      };
      const expectedMerkleRoot3 = await buildRelayerRefundTreeWithUnassignedLeafIds([leaf2, leaf1, leaf3]);
      expect(merkleRoot3.getHexRoot()).to.equal(expectedMerkleRoot3.getHexRoot());

      // TODO: Add V3 fill to refund and expired deposit to see if they get added to relayer refund root.
    });
    it("amountToReturn is non 0", async function () {
      await updateAllClients();

      // Submit 1 deposit to make `netSendAmount` for one chain negative.
      await buildDeposit(
        hubPoolClient,
        spokePool_1,
        erc20_1,
        l1Token_1,
        depositor,
        destinationChainId,
        amountToDeposit
      );

      await enableRoutesOnHubPool(hubPool, [
        { destinationChainId: 100, destinationToken: erc20_2, l1Token: l1Token_1 },
      ]);
      await updateAllClients();

      // Since there was 1 unfilled deposit, there should be 1 relayer refund root for the deposit origin chain
      // where amountToReturn = -netSendAmount.
      const leaf1 = {
        chainId: originChainId,
        amountToReturn: amountToDeposit,
        l2TokenAddress: erc20_1.address,
        refundAddresses: [],
        refundAmounts: [],
      };

      await updateAllClients();
      const poolRebalanceRoot1 = await dataworkerInstance.buildPoolRebalanceRoot(
        getDefaultBlockRange(0),
        spokePoolClients
      );
      const merkleRoot1 = (
        await dataworkerInstance.buildRelayerRefundRoot(
          getDefaultBlockRange(0),
          spokePoolClients,
          poolRebalanceRoot1.leaves,
          poolRebalanceRoot1.runningBalances
        )
      ).tree;
      const expectedMerkleRoot1 = await buildRelayerRefundTreeWithUnassignedLeafIds([leaf1]);
      expect(merkleRoot1.getHexRoot()).to.equal(expectedMerkleRoot1.getHexRoot());

      // Now, submit fills on the origin chain such that the refunds for the origin chain need to be split amongst
      // more than one leaves. Moreover, make sure not to fully fill the deposit so that the netSendAmount is negative,
      // and check that the amountToReturn is 0 for all except the first leaf.
      const deposit1 = await buildDeposit(
        hubPoolClient,
        spokePool_2,
        erc20_2,
        l1Token_1,
        depositor,
        originChainId,
        amountToDeposit
      );
      const allSigners: SignerWithAddress[] = await ethers.getSigners();
      expect(
        allSigners.length >= MAX_REFUNDS_PER_RELAYER_REFUND_LEAF + 1,
        "ethers.getSigners doesn't have enough signers"
      ).to.be.true;
      const sortedAllSigners = [...allSigners].sort((x, y) => compareAddresses(x.address, y.address));
      const fills = [];
      for (let i = 0; i < MAX_REFUNDS_PER_RELAYER_REFUND_LEAF + 1; i++) {
        await setupTokensForWallet(spokePool_1, sortedAllSigners[i], [erc20_1]);
        fills.push(await buildFillForRepaymentChain(spokePool_1, sortedAllSigners[i], deposit1, 0.1, originChainId));
      }
      const unfilledAmount = getRefund(
        amountToDeposit.sub(fills[fills.length - 1].totalFilledAmount),
        deposit1.realizedLpFeePct
      );
      const refundAmountPerFill = getRefund(deposit1.amount, deposit1.realizedLpFeePct)
        .mul(toBNWei("0.1"))
        .div(toBNWei("1"));
      const newLeaf1 = {
        chainId: originChainId,
        // amountToReturn should be deposit amount minus ALL fills for origin chain minus unfilled amount for slow fill.
        amountToReturn: amountToDeposit
          .sub(refundAmountPerFill.mul(toBN(MAX_L1_TOKENS_PER_POOL_REBALANCE_LEAF + 1)))
          .sub(unfilledAmount),
        l2TokenAddress: erc20_1.address,
        refundAddresses: sortedAllSigners.slice(0, MAX_REFUNDS_PER_RELAYER_REFUND_LEAF).map((x) => x.address),
        refundAmounts: Array(MAX_REFUNDS_PER_RELAYER_REFUND_LEAF).fill(refundAmountPerFill),
      };
      const leaf2 = {
        chainId: originChainId,
        amountToReturn: toBN(0),
        l2TokenAddress: erc20_1.address,
        refundAddresses: [sortedAllSigners[MAX_REFUNDS_PER_RELAYER_REFUND_LEAF].address],
        refundAmounts: [refundAmountPerFill],
      };

      // There should also be a new leaf for the second deposit we submitted on the destination chain.
      const leaf3 = {
        chainId: destinationChainId,
        amountToReturn: amountToDeposit,
        l2TokenAddress: erc20_2.address,
        refundAddresses: [],
        refundAmounts: [],
      };

      await updateAllClients();
      const poolRebalanceRoot2 = await dataworkerInstance.buildPoolRebalanceRoot(
        getDefaultBlockRange(1),
        spokePoolClients
      );
      const merkleRoot2 = (
        await dataworkerInstance.buildRelayerRefundRoot(
          getDefaultBlockRange(1),
          spokePoolClients,
          poolRebalanceRoot2.leaves,
          poolRebalanceRoot2.runningBalances
        )
      ).tree;
      const expectedMerkleRoot2 = await buildRelayerRefundTreeWithUnassignedLeafIds([newLeaf1, leaf2, leaf3]);
      expect(merkleRoot2.getHexRoot()).to.equal(expectedMerkleRoot2.getHexRoot());
    });
  });
  describe("Build pool rebalance root", function () {
    it("One L1 token full lifecycle: testing runningBalances and realizedLpFees counters", async function () {
      // Helper function we'll use in this lifecycle test to keep track of updated counter variables.
      const updateAndCheckExpectedPoolRebalanceCounters = (
        expectedRunningBalances: RunningBalances,
        expectedRealizedLpFees: RunningBalances,
        runningBalanceDelta: BigNumber,
        realizedLpFeeDelta: BigNumber,
        l2Chains: number[],
        l1Tokens: string[],
        test: { runningBalances: RunningBalances; realizedLpFees: RunningBalances }
      ): void => {
        l2Chains.forEach((l2Chain: number) =>
          l1Tokens.forEach((l1Token: string) => {
            expectedRunningBalances[l2Chain][l1Token] =
              expectedRunningBalances[l2Chain][l1Token].add(runningBalanceDelta);
            expectedRealizedLpFees[l2Chain][l1Token] = expectedRealizedLpFees[l2Chain][l1Token].add(realizedLpFeeDelta);
          })
        );
        expect(test.runningBalances).to.deep.equal(expectedRunningBalances);
        expect(test.realizedLpFees).to.deep.equal(expectedRealizedLpFees);
      };

      await updateAllClients();
      expect(
        (await dataworkerInstance.buildPoolRebalanceRoot(getDefaultBlockRange(0), spokePoolClients)).leaves
      ).to.deep.equal([]);
      expect(
        (await dataworkerInstance.buildPoolRebalanceRoot(getDefaultBlockRange(0), spokePoolClients)).tree.getHexRoot()
      ).to.equal(EMPTY_MERKLE_ROOT);

      // Submit deposits for multiple L2 tokens.
      const deposit1 = await buildDeposit(
        hubPoolClient,
        spokePool_1,
        erc20_1,
        l1Token_1,
        depositor,
        destinationChainId,
        amountToDeposit
      );
      const deposit2 = await buildDeposit(
        hubPoolClient,
        spokePool_2,
        erc20_2,
        l1Token_1,
        depositor,
        originChainId,
        amountToDeposit.mul(toBN(2))
      );
      const deposit3 = await buildDeposit(
        hubPoolClient,
        spokePool_2,
        erc20_2,
        l1Token_1,
        depositor,
        originChainId,
        amountToDeposit
      );
      await updateAllClients();

      const deposits = [deposit1, deposit2, deposit3];

      // Note: Submit fills with repayment chain set to one of the origin or destination chains since we have spoke
      // pools deployed on those chains.

      // Partial fill deposit1
      const fill1 = await buildFillForRepaymentChain(spokePool_2, relayer, deposit1, 0.5, destinationChainId);
      const fill1Block = await spokePool_2.provider.getBlockNumber();
      const unfilledAmount1 = getRefund(deposit1.amount.sub(fill1.totalFilledAmount), fill1.realizedLpFeePct);

      // Partial fill deposit2
      const fill2 = await buildFillForRepaymentChain(spokePool_1, depositor, deposit2, 0.3, originChainId);
      const fill3 = await buildFillForRepaymentChain(spokePool_1, depositor, deposit2, 0.2, originChainId);
      const unfilledAmount3 = getRefund(deposit2.amount.sub(fill3.totalFilledAmount), fill3.realizedLpFeePct);

      // Partial fill deposit3
      const fill4 = await buildFillForRepaymentChain(spokePool_1, depositor, deposit3, 0.5, originChainId);
      const unfilledAmount4 = getRefund(deposit3.amount.sub(fill4.totalFilledAmount), fill4.realizedLpFeePct);
      const blockOfLastFill = await hubPool.provider.getBlockNumber();

      // Prior to root bundle being executed, running balances should be:
      // - deposited amount
      // + partial fill refund
      // + slow fill amount
      const expectedRunningBalances: RunningBalances = {
        [destinationChainId]: {
          [l1Token_1.address]: getRefundForFills([fill1])
            .sub(deposit2.amount.add(deposit3.amount))
            .add(unfilledAmount1),
        },
        [originChainId]: {
          [l1Token_1.address]: getRefundForFills([fill2, fill3, fill4])
            .sub(deposit1.amount)
            .add(unfilledAmount3)
            .add(unfilledAmount4),
        },
      };
      const expectedRealizedLpFees: RunningBalances = {
        [destinationChainId]: {
          [l1Token_1.address]: getRealizedLpFeeForFills([fill1]),
        },
        [originChainId]: {
          [l1Token_1.address]: getRealizedLpFeeForFills([fill2, fill3, fill4]),
        },
      };
      await updateAllClients();
      const merkleRoot1 = await dataworkerInstance.buildPoolRebalanceRoot(getDefaultBlockRange(1), spokePoolClients);
      expect(merkleRoot1.runningBalances).to.deep.equal(expectedRunningBalances);
      expect(merkleRoot1.realizedLpFees).to.deep.equal(expectedRealizedLpFees);

      // Construct slow relay root which should include deposit1 and deposit2
      const slowRelayLeaves = buildSlowRelayLeaves(deposits);
      const expectedSlowRelayTree = await buildSlowRelayTree(slowRelayLeaves);

      // Construct pool rebalance root so we can publish slow relay root to spoke pool:
      const { tree: poolRebalanceTree, leaves: poolRebalanceLeaves } = await constructPoolRebalanceTree(
        expectedRunningBalances,
        expectedRealizedLpFees
      );

      // Propose root bundle so that we can test that the dataworker looks up ProposeRootBundle events properly.
      await hubPool.connect(dataworker).proposeRootBundle(
        Array(CHAIN_ID_TEST_LIST.length).fill(blockOfLastFill), // Set current block number as end block for bundle. Its important that we set a block for every possible chain ID.
        // so all fills to this point are before these blocks.
        poolRebalanceLeaves.length, // poolRebalanceLeafCount.
        poolRebalanceTree.getHexRoot(), // poolRebalanceRoot
        mockTreeRoot, // relayerRefundRoot
        expectedSlowRelayTree.getHexRoot() // slowRelayRoot
      );
      const pendingRootBundle = await hubPool.rootBundleProposal();

      // Execute root bundle so that this root bundle is not ignored by dataworker.
      await timer.connect(dataworker).setCurrentTime(pendingRootBundle.challengePeriodEndTimestamp + 1);
      for (const leaf of poolRebalanceLeaves) {
        await hubPool
          .connect(dataworker)
          .executeRootBundle(...Object.values(leaf), poolRebalanceTree.getHexProof(leaf));
      }

      await updateAllClients();
      for (const leaf of poolRebalanceLeaves) {
        const { runningBalance } = hubPoolClient.getRunningBalanceBeforeBlockForChain(
          await hubPool.provider.getBlockNumber(),
          leaf.chainId.toNumber(),
          l1Token_1.address
        );
        // Since we fully executed the root bundle, we need to add the running balance for the chain to the expected
        // running balances since the data worker adds these prior running balances.
        expectedRunningBalances[leaf.chainId.toNumber()][l1Token_1.address] =
          expectedRunningBalances[leaf.chainId.toNumber()][l1Token_1.address].add(runningBalance);
      }

      // Execute 1 slow relay leaf:
      // Before we can execute the leaves on the spoke pool, we need to actually publish them since we're using a mock
      // adapter that doesn't send messages as you'd expect in executeRootBundle.
      await spokePool_1.relayRootBundle(mockTreeRoot, expectedSlowRelayTree.getHexRoot());
      const chainToExecuteSlowRelay = await spokePool_1.chainId();
      const slowFill2 = await buildSlowFill(
        spokePool_1,
        fill3,
        dataworker,
        expectedSlowRelayTree.getHexProof(
          // We can only execute a slow relay on its destination chain, so look up the relay data with
          // destination chain equal to the deployed spoke pool that we are calling.
          slowRelayLeaves.find((_) => _.relayData.destinationChainId === chainToExecuteSlowRelay.toString())
        )
      );
      await updateAllClients();

      // The fill that fully executed the deposit was the slow fill, however, there were no partial fills sent
      // between when the slow fill amount was sent to the spoke pool (i.e. the unfilledAmount3), and the slow
      // fill execution. Therefore, the excess is 0. The unfilledAmount3 also needs to be subtracted from the
      // running balances since slowFill2 fully filled the matching deposit.
      updateAndCheckExpectedPoolRebalanceCounters(
        expectedRunningBalances,
        expectedRealizedLpFees,
        unfilledAmount3.mul(toBN(-1)),
        getRealizedLpFeeForFills([slowFill2]),
        [slowFill2.destinationChainId],
        [l1Token_1.address],
        await dataworkerInstance.buildPoolRebalanceRoot(getDefaultBlockRange(2), spokePoolClients)
      );

      // Now, partially fill a deposit whose slow fill has NOT been executed yet.
      const fill5 = await buildFillForRepaymentChain(spokePool_2, relayer, deposit1, 0.25, destinationChainId);
      await updateAllClients();

      // Execute second slow relay leaf:
      // Before we can execute the leaves on the spoke pool, we need to actually publish them since we're using a mock
      // adapter that doesn't send messages as you'd expect in executeRootBundle.
      await spokePool_2.relayRootBundle(mockTreeRoot, expectedSlowRelayTree.getHexRoot());
      const secondChainToExecuteSlowRelay = await spokePool_2.chainId();
      const slowFill1 = await buildSlowFill(
        spokePool_2,
        fill5,
        dataworker,
        expectedSlowRelayTree.getHexProof(
          // We can only execute a slow relay on its destination chain, so look up the relay data with
          // destination chain equal to the deployed spoke pool that we are calling.
          slowRelayLeaves.find((_) => _.relayData.destinationChainId === secondChainToExecuteSlowRelay.toString())
        )
      );
      await updateAllClients();

      // Test that we can still look up the excess if the first fill for the same deposit as the one slow filed
      //  is older than the spoke pool client's lookback window.
      const { spy, spyLogger } = createSpyLogger();
      const shortRangeSpokePoolClient = new SpokePoolClient(
        spyLogger,
        spokePool_2,
        hubPoolClient,
        destinationChainId,
        spokePoolClients[destinationChainId].deploymentBlock,
        { fromBlock: fill1Block + 1 } // Set fromBlock to now, after first fill for same deposit as the slowFill1
      );
      await shortRangeSpokePoolClient.update();
      expect(shortRangeSpokePoolClient.getFills().length).to.equal(2); // We should only be able to see 2 fills
      await dataworkerInstance.buildPoolRebalanceRoot(getDefaultBlockRange(3), {
        ...spokePoolClients,
        [destinationChainId]: shortRangeSpokePoolClient,
      });

      // Should have queried for historical fills that it can no longer see.
      expect(lastSpyLogIncludes(spy, "Queried for partial fill that triggered an unused slow fill")).to.be.true;

      // The excess amount in the contract is now equal to the partial fill amount sent before the slow fill.
      // Again, now that the slowFill1 was sent, the unfilledAmount1 can be subtracted from running balances since its
      // no longer associated with an unfilled deposit.
      const excess = getRefund(fill5.fillAmount, fill5.realizedLpFeePct);

      updateAndCheckExpectedPoolRebalanceCounters(
        expectedRunningBalances,
        expectedRealizedLpFees,
        getRefundForFills([fill5]).sub(unfilledAmount1).sub(excess),
        getRealizedLpFeeForFills([slowFill1, fill5]),
        [fill5.destinationChainId],
        [l1Token_1.address],
        await dataworkerInstance.buildPoolRebalanceRoot(getDefaultBlockRange(4), spokePoolClients)
      );

      // Before executing the last slow relay leaf, completely fill the deposit. This will leave the full slow fill
      // amount remaining in the spoke pool. We also need to subtract running balances by the unfilled amount
      // for deposit3, because its now fully filled. This means we need to subtract the unfilledAmount4 twice
      // from running balances.
      const fill6 = await buildFillForRepaymentChain(spokePool_1, relayer, deposit3, 1, originChainId);
      await updateAllClients();
      updateAndCheckExpectedPoolRebalanceCounters(
        expectedRunningBalances,
        expectedRealizedLpFees,
        getRefundForFills([fill6]).sub(unfilledAmount4.mul(toBN(2))),
        getRealizedLpFeeForFills([fill6]),
        [fill6.destinationChainId],
        [l1Token_1.address],
        await dataworkerInstance.buildPoolRebalanceRoot(getDefaultBlockRange(5), spokePoolClients)
      );

      // Now demonstrate that for a deposit whose first fill is NOT contained in a ProposeRootBundle event, it won't
      // affect running balance:
      // Submit another deposit and partial fill, this should mine at a block after the ending block of the last
      // ProposeRootBundle block range.
      // Fully fill the deposit.
      // Update client and construct root. This should increase running balance by total deposit amount, to refund
      // the slow relay.
      const deposit4 = await buildDeposit(
        hubPoolClient,
        spokePool_2,
        erc20_2,
        l1Token_1,
        depositor,
        originChainId,
        amountToDeposit
      );
      expectedRunningBalances[deposit4.originChainId][l1Token_1.address] = expectedRunningBalances[
        deposit4.originChainId
      ][l1Token_1.address].sub(deposit4.amount);

      const fill7 = await buildFillForRepaymentChain(spokePool_1, depositor, deposit4, 0.5, originChainId);
      const fill8 = await buildFillForRepaymentChain(spokePool_1, depositor, deposit4, 1, originChainId);
      await updateAllClients();
      updateAndCheckExpectedPoolRebalanceCounters(
        expectedRunningBalances,
        expectedRealizedLpFees,
        getRefundForFills([fill7, fill8]),
        getRealizedLpFeeForFills([fill7, fill8]),
        [fill7.destinationChainId],
        [l1Token_1.address],
        await dataworkerInstance.buildPoolRebalanceRoot(getDefaultBlockRange(6), spokePoolClients)
      );

      // Even after a ProposeRootBundle is submitted with a block range containing both fill7 and fill8, nothing changes
      // because the fills are contained in the same bundle.
      await hubPool.connect(dataworker).proposeRootBundle(
        Array(CHAIN_ID_TEST_LIST.length).fill(await hubPool.provider.getBlockNumber()),
        1,
        mockTreeRoot, // Roots don't matter in this test
        mockTreeRoot,
        mockTreeRoot
      );
      await updateAllClients();
      const merkleRoot7 = await dataworkerInstance.buildPoolRebalanceRoot(getDefaultBlockRange(7), spokePoolClients);
      expect(merkleRoot7.runningBalances).to.deep.equal(expectedRunningBalances);
      expect(merkleRoot7.realizedLpFees).to.deep.equal(expectedRealizedLpFees);

      // A full fill not following any partial fills is treated as a normal fill: increases the running balance.
      const deposit5 = await buildDeposit(
        hubPoolClient,
        spokePool_2,
        erc20_2,
        l1Token_1,
        depositor,
        originChainId,
        amountToDeposit
      );
      expectedRunningBalances[deposit5.originChainId][l1Token_1.address] = expectedRunningBalances[
        deposit5.originChainId
      ][l1Token_1.address].sub(deposit5.amount);

      const fill9 = await buildFillForRepaymentChain(spokePool_1, depositor, deposit5, 1, originChainId);
      await updateAllClients();
      updateAndCheckExpectedPoolRebalanceCounters(
        expectedRunningBalances,
        expectedRealizedLpFees,
        getRefundForFills([fill9]),
        getRealizedLpFeeForFills([fill9]),
        [fill9.destinationChainId],
        [l1Token_1.address],
        await dataworkerInstance.buildPoolRebalanceRoot(getDefaultBlockRange(8), spokePoolClients)
      );
    });
    it("Loads fills needed to compute slow fill excesses", async function () {
      await updateAllClients();

      // Send deposit
      // Send two partial fills
      const deposit1 = await buildDeposit(
        hubPoolClient,
        spokePool_1,
        erc20_1,
        l1Token_1,
        depositor,
        destinationChainId,
        amountToDeposit
      );
      await buildFillForRepaymentChain(spokePool_2, relayer, deposit1, 0.5, destinationChainId);
      const lastFillBeforeSlowFill = await buildFillForRepaymentChain(
        spokePool_2,
        relayer,
        deposit1,
        0.25,
        destinationChainId
      );
      const fill2Block = await spokePool_2.provider.getBlockNumber();

      // Produce bundle and execute pool leaves. Should produce a slow fill. Don't execute it.
      await updateAllClients();
      const merkleRoot1 = await dataworkerInstance.buildPoolRebalanceRoot(getDefaultBlockRange(1), spokePoolClients);
      await hubPool
        .connect(dataworker)
        .proposeRootBundle(
          Array(CHAIN_ID_TEST_LIST.length).fill(fill2Block),
          merkleRoot1.leaves.length,
          merkleRoot1.tree.getHexRoot(),
          mockTreeRoot,
          mockTreeRoot
        );

      const pendingRootBundle = await hubPool.rootBundleProposal();
      await timer.connect(dataworker).setCurrentTime(pendingRootBundle.challengePeriodEndTimestamp + 1);
      for (let i = 0; i < merkleRoot1.leaves.length; i++) {
        const leaf = merkleRoot1.leaves[i];
        await hubPool
          .connect(dataworker)
          .executeRootBundle(
            leaf.chainId,
            leaf.groupIndex,
            leaf.bundleLpFees,
            leaf.netSendAmounts,
            leaf.runningBalances,
            i,
            leaf.l1Tokens,
            merkleRoot1.tree.getHexProof(leaf)
          );
      }

      // Create new spoke client with a search range that would miss fill1.
      const destinationChainSpokePoolClient = new SpokePoolClient(
        createSpyLogger().spyLogger,
        spokePool_2,
        hubPoolClient,
        destinationChainId,
        spokePoolClients[destinationChainId].deploymentBlock,
        { fromBlock: fill2Block + 1 }
      );

      // Send a third partial fill, this will produce an excess since a slow fill is already in flight for the deposit.
      await buildFillForRepaymentChain(spokePool_2, relayer, deposit1, 0.25, destinationChainId);
      await updateAllClients();
      await destinationChainSpokePoolClient.update();
      expect(destinationChainSpokePoolClient.getFills().length).to.equal(1);
      const blockRange2 = Array(CHAIN_ID_TEST_LIST.length).fill([
        fill2Block + 1,
        await spokePool_2.provider.getBlockNumber(),
      ]);
      await dataworkerInstance.buildPoolRebalanceRoot(blockRange2, {
        ...spokePoolClients,
        [destinationChainId]: destinationChainSpokePoolClient,
      });
      expect(lastSpyLogIncludes(spy, "Fills triggering excess returns from L2")).to.be.true;
      const expectedExcess = getRefund(
        lastFillBeforeSlowFill.amount.sub(lastFillBeforeSlowFill.totalFilledAmount),
        lastFillBeforeSlowFill.realizedLpFeePct
      );
      expect(
        spy.getCall(-1).lastArg.fillsTriggeringExcesses[destinationChainId][lastFillBeforeSlowFill.destinationToken][0]
          .excess
      ).to.equal(expectedExcess.toString());
    });
    it("Many L1 tokens, testing leaf order and root construction", async function () {
      // In this test, each L1 token will have one deposit and fill associated with it.
      const depositsForL1Token: { [l1Token: string]: Deposit } = {};
      const fillsForL1Token: { [l1Token: string]: Fill } = {};

      for (let i = 0; i < MAX_L1_TOKENS_PER_POOL_REBALANCE_LEAF + 1; i++) {
        const { l1Token, l2Token } = await deployNewTokenMapping(
          depositor,
          relayer,
          spokePool_1,
          spokePool_2,
          configStore,
          hubPool,
          amountToDeposit.mul(toBN(100))
        );

        await updateAllClients(); // Update client to be aware of new token mapping so we can build deposit correctly.
        const deposit = await buildDeposit(
          hubPoolClient,
          spokePool_1,
          l2Token,
          l1Token,
          depositor,
          destinationChainId,
          amountToDeposit.mul(i + 1) // Increase deposit amount each time so that L1 tokens
          // all have different running balances.
        );
        depositsForL1Token[l1Token.address] = deposit;
        await updateAllClients();
        fillsForL1Token[l1Token.address] = await buildFillForRepaymentChain(
          spokePool_2,
          depositor,
          deposit,
          1,
          destinationChainId
        );
      }
      const sortedL1Tokens = Object.keys(depositsForL1Token).sort((x, y) => compareAddresses(x, y));

      // Since there are more L1 tokens than the max allowed per chain, dataworker should split the L1's into two
      // leaves. There should be 4 L1 tokens for the origin and destination chain since a fill and deposit was sent
      // for each newly created token mapping. Check that the leaves are sorted by L2 chain ID and then by L1 token
      // address.
      await updateAllClients();
      const merkleRoot1 = await dataworkerInstance.buildPoolRebalanceRoot(getDefaultBlockRange(0), spokePoolClients);
      const orderedChainIds = [originChainId, destinationChainId].sort((x, y) => x - y);
      const expectedLeaves = orderedChainIds
        .map((chainId) => {
          // For each chain, there should be two leaves since we sent exactly 1 more deposit + fill than the max L1
          // token allowed per pool rebalance leaf. The first leaf will have the full capacity of L1 tokens and the second
          // will have just 1.
          return [
            sortedL1Tokens.slice(0, MAX_L1_TOKENS_PER_POOL_REBALANCE_LEAF),
            [sortedL1Tokens[sortedL1Tokens.length - 1]],
          ].map((l1TokensToIncludeInLeaf: string[]) => {
            return {
              chainId,
              // Realized LP fees are 0 for origin chain since no fill was submitted to it, only deposits.
              bundleLpFees:
                chainId === originChainId
                  ? Array(l1TokensToIncludeInLeaf.length).fill(toBN(0))
                  : l1TokensToIncludeInLeaf.map((l1Token) => getRealizedLpFeeForFills([fillsForL1Token[l1Token]])),
              // Running balances are straightforward to compute because deposits are sent to origin chain and fills
              // are sent to destination chain only. The spoke pool threshold is 0 by default so running balances
              // should be 0.
              netSendAmounts:
                chainId === originChainId
                  ? l1TokensToIncludeInLeaf.map((l1Token) => depositsForL1Token[l1Token].amount.mul(toBN(-1)))
                  : l1TokensToIncludeInLeaf.map((l1Token) => getRefundForFills([fillsForL1Token[l1Token]])),
              runningBalances: l1TokensToIncludeInLeaf.map(() => toBN(0)),
              l1Tokens: l1TokensToIncludeInLeaf,
            };
          });
        })
        .flat()
        .map((leaf, i) => {
          return { ...leaf, leafId: i };
        });

      expect(merkleRoot1.leaves).excludingEvery(["groupIndex"]).to.deep.equal(expectedLeaves);
      const expectedMerkleRoot = await buildPoolRebalanceLeafTree(
        merkleRoot1.leaves.map((leaf) => {
          return { ...leaf, chainId: toBN(leaf.chainId), groupIndex: toBN(leaf.groupIndex), leafId: toBN(leaf.leafId) };
        })
      );
      expect(
        (await dataworkerInstance.buildPoolRebalanceRoot(getDefaultBlockRange(1), spokePoolClients)).tree.getHexRoot()
      ).to.equal(expectedMerkleRoot.getHexRoot());
    });
    it("Two L1 tokens, one repayment", async function () {
      // This test checks that the dataworker can handle the case where there are multiple L1 tokens on a chain but
      // at least one of the L1 tokens doesn't have any `bundleLpFees`. Failing this test suggests that the dataworker
      // is incorrectly assuming that all repayments occur on the same chain.
      const { l1Token: l1TokenNew, l2Token: l2TokenNew } = await deployNewTokenMapping(
        depositor,
        relayer,
        spokePool_1,
        spokePool_2,
        configStore,
        hubPool,
        amountToDeposit.mul(toBN(100))
      );
      await updateAllClients(); // Update client to be aware of new token mapping so we can build deposit correctly.

      const depositA = await buildDeposit(
        hubPoolClient,
        spokePool_1,
        l2TokenNew,
        l1TokenNew,
        depositor,
        destinationChainId,
        amountToDeposit
      );

      // Send a second deposit on the same origin chain so that the pool rebalance leaf for the origin chain has
      // running balances and bundle LP fees for two L1 tokens. This allows us to create the situation where one of
      // the bundle LP fees and running balances is zero for an L1 token.
      const depositB = await buildDeposit(
        hubPoolClient,
        spokePool_1,
        erc20_1,
        l1Token_1,
        depositor,
        destinationChainId,
        amountToDeposit
      );

      // Submit fill linked to new L1 token with repayment chain set to the origin chain. Since the deposits in this
      // test were submitted on the origin chain, we want to be refunded on the same chain to force the dataworker
      // to construct a leaf with multiple L1 tokens, only one of which has bundleLpFees.
      const fillA = await buildFillForRepaymentChain(spokePool_2, depositor, depositA, 1, originChainId);

      await updateAllClients();
      const merkleRoot1 = await dataworkerInstance.buildPoolRebalanceRoot(getDefaultBlockRange(0), spokePoolClients);
      const orderedL1Tokens = [l1Token_1.address, l1TokenNew.address].sort((addressA, addressB) =>
        compareAddresses(addressA, addressB)
      );
      const expectedLeaf = {
        chainId: originChainId,
        bundleLpFees: [
          orderedL1Tokens[0] === l1Token_1.address ? toBN(0) : getRealizedLpFeeForFills([fillA]),
          orderedL1Tokens[0] === l1TokenNew.address ? toBN(0) : getRealizedLpFeeForFills([fillA]),
        ],
        netSendAmounts: [
          orderedL1Tokens[0] === l1Token_1.address
            ? depositB.amount.mul(toBN(-1))
            : depositA.amount.sub(getRefundForFills([fillA])).mul(toBN(-1)),
          orderedL1Tokens[0] === l1TokenNew.address
            ? depositB.amount.mul(toBN(-1))
            : depositA.amount.sub(getRefundForFills([fillA])).mul(toBN(-1)),
        ],
        runningBalances: [toBN(0), toBN(0)],
        l1Tokens: orderedL1Tokens,
      };
      expect(merkleRoot1.leaves).excludingEvery(["groupIndex", "leafId"]).to.deep.equal([expectedLeaf]);
    });
    it("Adds latest running balances to next", async function () {
      await updateAllClients();

      // Fully execute a bundle so we can have a history of running balances.
      const startingRunningBalances = amountToDeposit.mul(5);
      const initialPoolRebalanceLeaves = buildPoolRebalanceLeaves(
        [originChainId, destinationChainId, repaymentChainId, 1],
        [[l1Token_1.address], [l1Token_1.address], [l1Token_1.address], [l1Token_1.address]],
        [[toBN(0)], [toBN(0)], [toBN(0)], [toBN(0)]],
        [[toBN(0)], [toBN(0)], [toBN(0)], [toBN(0)]],
        [[startingRunningBalances], [startingRunningBalances], [startingRunningBalances], [startingRunningBalances]],
        [0, 0, 0, 0]
      );
      const startingBlock = await hubPool.provider.getBlockNumber();
      const startingTree = await buildPoolRebalanceLeafTree(initialPoolRebalanceLeaves);
      await hubPool
        .connect(dataworker)
        .proposeRootBundle(
          [startingBlock, startingBlock, startingBlock, startingBlock],
          initialPoolRebalanceLeaves.length,
          startingTree.getHexRoot(),
          mockTreeRoot,
          mockTreeRoot
        );
      await timer.setCurrentTime(Number(await timer.getCurrentTime()) + refundProposalLiveness + 1);
      // Only execute first two leaves for this test.
      for (const leaf of initialPoolRebalanceLeaves.slice(0, 2)) {
        await hubPool.connect(dataworker).executeRootBundle(...Object.values(leaf), startingTree.getHexProof(leaf));
      }

      // Submit a deposit on origin chain. Next running balance should be previous minus deposited amount.
      const deposit = await buildDeposit(
        hubPoolClient,
        spokePool_1,
        erc20_1,
        l1Token_1,
        depositor,
        destinationChainId,
        amountToDeposit
      );
      await updateAllClients();

      // Should have 1 running balance leaf:
      const merkleRoot1 = await dataworkerInstance.buildPoolRebalanceRoot(getDefaultBlockRange(0), spokePoolClients);
      const expectedLeaves1 = [
        {
          chainId: originChainId,
          bundleLpFees: [toBN(0)],
          netSendAmounts: [startingRunningBalances.sub(amountToDeposit)],
          runningBalances: [toBN(0)],
          l1Tokens: [l1Token_1.address],
        },
      ];
      expect(merkleRoot1.leaves).excludingEvery(["groupIndex", "leafId"]).to.deep.equal(expectedLeaves1);

      // Submit a partial fill on destination chain. This tests that the previous running balance is added to
      // running balances modified by repayments, slow fills, and deposits.
      const fill = await buildFillForRepaymentChain(spokePool_2, depositor, deposit, 0.5, destinationChainId);
      const slowFillPayment = getRefund(deposit.amount.sub(fill.totalFilledAmount), deposit.realizedLpFeePct);
      await updateAllClients();
      const expectedLeaves2 = [
        {
          chainId: originChainId,
          bundleLpFees: [toBN(0)],
          netSendAmounts: [startingRunningBalances.sub(amountToDeposit)],
          runningBalances: [toBN(0)],
          l1Tokens: [l1Token_1.address],
        },
        {
          chainId: destinationChainId,
          bundleLpFees: [getRealizedLpFeeForFills([fill])],
          netSendAmounts: [startingRunningBalances.add(getRefundForFills([fill])).add(slowFillPayment)],
          runningBalances: [toBN(0)],
          l1Tokens: [l1Token_1.address],
        },
      ];
      const merkleRoot2 = await dataworkerInstance.buildPoolRebalanceRoot(getDefaultBlockRange(1), spokePoolClients);
      expect(merkleRoot2.leaves).excludingEvery(["groupIndex", "leafId"]).to.deep.equal(expectedLeaves2);
    });
    it("Spoke pool balance threshold, above and below", async function () {
      await updateAllClients();
      const deposit = await buildDeposit(
        hubPoolClient,
        spokePool_1,
        erc20_1,
        l1Token_1,
        depositor,
        destinationChainId,
        amountToDeposit
      );
      await updateAllClients();
      const fill = await buildFillForRepaymentChain(spokePool_2, depositor, deposit, 1, destinationChainId);
      await updateAllClients();
      await configStore.updateTokenConfig(
        l1Token_1.address,
        JSON.stringify({
          rateModel: sampleRateModel,
          spokeTargetBalances: {
            [originChainId]: {
              // Threshold above the deposit amount.
              threshold: amountToDeposit.mul(2).toString(),
              target: amountToDeposit.div(2).toString(),
            },
            [destinationChainId]: {
              // Threshold above the deposit amount.
              threshold: amountToDeposit.mul(2).toString(),
              target: amountToDeposit.div(2).toString(),
            },
          },
        })
      );
      await configStoreClient.update();
      const merkleRoot1 = await dataworkerInstance.buildPoolRebalanceRoot(getDefaultBlockRange(0), spokePoolClients);

      const orderedChainIds = [originChainId, destinationChainId].sort((x, y) => x - y);
      const expectedLeaves1 = orderedChainIds.map((chainId) => {
        return {
          chainId,
          bundleLpFees: chainId === originChainId ? [toBN(0)] : [getRealizedLpFeeForFills([fill])],
          // Running balance is <<< spoke pool balance threshold, so running balance should be non-zero and net send
          // amount should be 0 for the origin chain. This should _not affect_ the destination chain, since spoke
          // pool balance thresholds only apply to funds being sent from spoke to hub.
          runningBalances: chainId === originChainId ? [deposit.amount.mul(toBN(-1))] : [toBN(0)],
          netSendAmounts: chainId === originChainId ? [toBN(0)] : [getRefundForFills([fill])],
          l1Tokens: [l1Token_1.address],
        };
      });
      expect(merkleRoot1.leaves).excludingEvery(["groupIndex", "leafId"]).to.deep.equal(expectedLeaves1);

      // Now set the threshold much lower than the running balance and check that running balances for all
      // chains gets set to 0 and net send amount is equal to the running balance. This also tests that the
      // dataworker is comparing the absolute value of the running balance with the threshold, not the signed value.
      await configStore.updateTokenConfig(
        l1Token_1.address,
        JSON.stringify({
          rateModel: sampleRateModel,
          spokeTargetBalances: {
            [originChainId]: {
              // Threshold is equal to the deposit amount.
              threshold: amountToDeposit.toString(),
              target: amountToDeposit.div(2).toString(),
            },
            [destinationChainId]: {
              // Threshold above the deposit amount.
              threshold: amountToDeposit.mul(2).toString(),
              target: amountToDeposit.div(2).toString(),
            },
          },
        })
      );
      await configStoreClient.update();
      const merkleRoot2 = await dataworkerInstance.buildPoolRebalanceRoot(getDefaultBlockRange(1), spokePoolClients);
      // We expect to have the target remaining on the spoke.
      // We expect to transfer the total deposit amount minus the remaining spoke balance.
      const expectedSpokeBalance = amountToDeposit.div(2);
      const expectedTransferAmount = amountToDeposit.sub(expectedSpokeBalance);
      const expectedLeaves2 = expectedLeaves1.map((leaf) => {
        return {
          ...leaf,
          runningBalances: leaf.chainId === originChainId ? [expectedSpokeBalance.mul(-1)] : leaf.runningBalances,
          netSendAmounts: leaf.chainId === originChainId ? [expectedTransferAmount.mul(-1)] : leaf.netSendAmounts,
        };
      });
      expect(merkleRoot2.leaves).excludingEvery(["groupIndex", "leafId"]).to.deep.equal(expectedLeaves2);
    });
  });
  describe("Handles V3 BundleData", function () {
    beforeEach(async function () {
      await updateAllClients();
      await updateAllClients();
      const poolRebalanceRoot = await dataworkerInstance.buildPoolRebalanceRoot(
        getDefaultBlockRange(1),
        spokePoolClients
      );
      expect(poolRebalanceRoot.runningBalances).to.deep.equal({});
      expect(poolRebalanceRoot.realizedLpFees).to.deep.equal({});
      const relayerRefundRoot = await dataworkerInstance.buildRelayerRefundRoot(
        getDefaultBlockRange(1),
        spokePoolClients,
        poolRebalanceRoot.leaves,
        poolRebalanceRoot.runningBalances
      );
      expect(relayerRefundRoot.leaves).to.deep.equal([]);
    });
    it("Subtracts bundle deposits from origin chain running balances", async function () {
      const deposit = await depositV3(spokePool_1, depositor, erc20_1.address, erc20_2.address);
      await updateAllClients();
      const merkleRoot1 = await dataworkerInstance.buildPoolRebalanceRoot(getDefaultBlockRange(2), spokePoolClients);

      // Deposits should not add to bundle LP fees.
      const expectedRunningBalances: RunningBalances = {
        [originChainId]: {
          [l1Token_1.address]: deposit.inputAmount.mul(-1),
        },
      };
      expect(expectedRunningBalances).to.deep.equal(merkleRoot1.runningBalances);
      expect({}).to.deep.equal(merkleRoot1.realizedLpFees);
    });
    it("Adds bundle fills to repayment chain running balances", async function () {
      await depositV3(spokePool_1, depositor, erc20_1.address, erc20_2.address);
      await updateAllClients();
      const deposit = spokePoolClients[originChainId].getDeposits().filter(sdkUtils.isV3Deposit)[0];
      await fillV3(spokePool_2, relayer, deposit, repaymentChainId);
      await updateAllClients();
      const fill = spokePoolClients[destinationChainId].getFills().filter(sdkUtils.isV3Fill)[0];
      const merkleRoot1 = await dataworkerInstance.buildPoolRebalanceRoot(getDefaultBlockRange(2), spokePoolClients);

      // Deposits should not add to bundle LP fees, but fills should. LP fees are taken out of running balances
      // and added to realized LP fees, for fills.
      const lpFee = deposit.realizedLpFeePct.mul(fill.inputAmount).div(fixedPointAdjustment);
      const expectedRunningBalances: RunningBalances = {
        [originChainId]: {
          [l1Token_1.address]: deposit.inputAmount.mul(-1),
        },
        [repaymentChainId]: {
          [l1Token_1.address]: lpFee.mul(-1).add(fill.inputAmount),
        },
      };
      const expectedRealizedLpFees: RunningBalances = {
        [repaymentChainId]: {
          [l1Token_1.address]: lpFee,
        },
      };
      expect(expectedRunningBalances).to.deep.equal(merkleRoot1.runningBalances);
      expect(expectedRealizedLpFees).to.deep.equal(merkleRoot1.realizedLpFees);
    });
    it("Adds bundle slow fills to destination chain running balances", async function () {
      await depositV3(spokePool_1, depositor, erc20_1.address, erc20_2.address);
      await updateAllClients();
      const deposit = spokePoolClients[originChainId].getDeposits().filter(sdkUtils.isV3Deposit)[0];
      await requestSlowFill(spokePool_2, relayer, deposit);
      await updateAllClients();
      const slowFillRequest = spokePoolClients[destinationChainId].getSlowFillRequestsForOriginChain(originChainId)[0];
      const merkleRoot1 = await dataworkerInstance.buildPoolRebalanceRoot(getDefaultBlockRange(2), spokePoolClients);

      // Slow fills should not add to bundle LP fees.
      const lpFee = deposit.realizedLpFeePct.mul(slowFillRequest.inputAmount).div(fixedPointAdjustment);
      const expectedRunningBalances: RunningBalances = {
        [originChainId]: {
          [l1Token_1.address]: deposit.inputAmount.mul(-1),
        },
        [destinationChainId]: {
          [l1Token_1.address]: slowFillRequest.inputAmount.sub(lpFee),
        },
      };
      expect(expectedRunningBalances).to.deep.equal(merkleRoot1.runningBalances);
      expect({}).to.deep.equal(merkleRoot1.realizedLpFees);
    });
    it("Subtracts unexecutable slow fill amounts from destination chain running balances", async function () {
      // Send slow fill in first bundle block range:
      await depositV3(spokePool_1, depositor, erc20_1.address, erc20_2.address);
      await updateAllClients();
      const deposit = spokePoolClients[originChainId].getDeposits().filter(sdkUtils.isV3Deposit)[0];
      await requestSlowFill(spokePool_2, relayer, deposit);
      await updateAllClients();

      // Propose first bundle with a destination chain block range that includes up to the slow fiil block.
      const slowFillRequest = spokePoolClients[destinationChainId].getSlowFillRequestsForOriginChain(originChainId)[0];
      const destinationChainBlockRange = [0, slowFillRequest.blockNumber];
      const blockRange1 = dataworkerInstance.chainIdListForBundleEvaluationBlockNumbers.map(
        () => destinationChainBlockRange
      );
      const merkleRoot1 = await dataworkerInstance.buildPoolRebalanceRoot(blockRange1, spokePoolClients);

      const lpFee = deposit.realizedLpFeePct.mul(slowFillRequest.inputAmount).div(fixedPointAdjustment);
      const expectedRunningBalances: RunningBalances = {
        [originChainId]: {
          [l1Token_1.address]: deposit.inputAmount.mul(-1),
        },
        [destinationChainId]: {
          [l1Token_1.address]: slowFillRequest.inputAmount.sub(lpFee),
        },
      };
      expect(expectedRunningBalances).to.deep.equal(merkleRoot1.runningBalances);
      expect({}).to.deep.equal(merkleRoot1.realizedLpFees);

      // Send a fast fill in a second bundle block range.
      await fillV3(spokePool_2, relayer, deposit, repaymentChainId);
      await updateAllClients();
      const fill = spokePoolClients[destinationChainId].getFills().filter(sdkUtils.isV3Fill)[0];
      expect(fill.relayExecutionInfo.fillType).to.equal(interfaces.FillType.ReplacedSlowFill);
      const blockRange2 = dataworkerInstance.chainIdListForBundleEvaluationBlockNumbers.map((_chain, index) => [
        blockRange1[index][1] + 1,
        getDefaultBlockRange(2)[index][1],
      ]);
      const merkleRoot2 = await dataworkerInstance.buildPoolRebalanceRoot(blockRange2, spokePoolClients);

      // Add fill to repayment chain running balance and remove slow fill amount from destination chain.
      const slowFillAmount = lpFee.mul(-1).add(fill.inputAmount);
      const expectedRunningBalances2: RunningBalances = {
        // Note: There should be no origin chain entry here since there were no deposits.
        [destinationChainId]: {
          [l1Token_1.address]: slowFillAmount.mul(-1),
        },
        [repaymentChainId]: {
          [l1Token_1.address]: slowFillAmount,
        },
      };
      const expectedRealizedLpFees2: RunningBalances = {
        [repaymentChainId]: {
          [l1Token_1.address]: lpFee,
        },
      };
      expect(expectedRunningBalances2).to.deep.equal(merkleRoot2.runningBalances);
      expect(expectedRealizedLpFees2).to.deep.equal(merkleRoot2.realizedLpFees);
    });
    it("Adds expired deposits to origin chain running balances", async function () {
      const bundleBlockTimestamps = await dataworkerInstance.clients.bundleDataClient.getBundleBlockTimestamps(
        [originChainId, destinationChainId],
        getDefaultBlockRange(2),
        spokePoolClients
      );
      const elapsedFillDeadline = bundleBlockTimestamps[destinationChainId][1] - 1;

      await depositV3(
        spokePool_1,
        depositor,
        erc20_1.address,
        erc20_2.address,
        undefined,
        undefined,
        elapsedFillDeadline
      );
      await updateAllClients();
      const merkleRoot1 = await dataworkerInstance.buildPoolRebalanceRoot(getDefaultBlockRange(2), spokePoolClients);

      // Origin chain running balance is incremented by refunded deposit which cancels out the subtraction for
      // bundle deposit.
      const expectedRunningBalances: RunningBalances = {
        // Note: There should be no origin chain entry here since there were no deposits.
        [originChainId]: {
          [l1Token_1.address]: toBN(0),
        },
      };
      expect(expectedRunningBalances).to.deep.equal(merkleRoot1.runningBalances);
      expect({}).to.deep.equal(merkleRoot1.realizedLpFees);
    });
    it("Adds fills to relayer refund root", async function () {
      await depositV3(spokePool_1, depositor, erc20_1.address, erc20_2.address);
      await updateAllClients();
      const deposit = spokePoolClients[originChainId].getDeposits().filter(sdkUtils.isV3Deposit)[0];
      await fillV3(spokePool_2, relayer, deposit, repaymentChainId);
      await updateAllClients();
      const { runningBalances, leaves } = await dataworkerInstance.buildPoolRebalanceRoot(
        getDefaultBlockRange(2),
        spokePoolClients
      );
      const merkleRoot1 = await dataworkerInstance.buildRelayerRefundRoot(
        getDefaultBlockRange(2),
        spokePoolClients,
        leaves,
        runningBalances
      );

      // Origin chain should have negative running balance and therefore positive amount to return.
      const lpFee = deposit.realizedLpFeePct.mul(deposit.inputAmount).div(fixedPointAdjustment);
      const refundAmount = deposit.inputAmount.sub(lpFee);
      const expectedLeaves: RelayerRefundLeaf[] = [
        {
          chainId: originChainId,
          amountToReturn: runningBalances[originChainId][l1Token_1.address].mul(-1),
          l2TokenAddress: erc20_1.address,
          leafId: 0,
          refundAddresses: [],
          refundAmounts: [],
        },
        {
          chainId: repaymentChainId,
          amountToReturn: bnZero,
          l2TokenAddress: l1Token_1.address,
          leafId: 1,
          refundAddresses: [relayer.address],
          refundAmounts: [refundAmount],
        },
      ];
      expect(expectedLeaves).to.deep.equal(merkleRoot1.leaves);
    });
    it("All fills are slow fill executions", async function () {
      await depositV3(spokePool_1, depositor, erc20_1.address, erc20_2.address);
      await updateAllClients();
      const deposit = spokePoolClients[originChainId].getDeposits().filter(sdkUtils.isV3Deposit)[0];
      const slowFills = buildV3SlowRelayLeaves([deposit], deposit.realizedLpFeePct);

      // Relay slow root to destination chain
      const slowFillTree = await buildV3SlowRelayTree(slowFills);
      await spokePool_2.relayRootBundle(mockTreeRoot, slowFillTree.getHexRoot());
      await erc20_2.mint(spokePool_2.address, deposit.inputAmount);
      await spokePool_2.executeV3SlowRelayLeaf(slowFills[0], 0, slowFillTree.getHexProof(slowFills[0]));
      await updateAllClients();
      const poolRebalanceRoot = await dataworkerInstance.buildPoolRebalanceRoot(
        getDefaultBlockRange(2),
        spokePoolClients
      );

      // Slow fill executions should add to bundle LP fees, but not refunds. So, there should be
      // change to running balances on the destination chain, but there should be an entry for it
      // so that bundle lp fees get accumulated.
      const lpFee = deposit.realizedLpFeePct.mul(deposit.inputAmount).div(fixedPointAdjustment);
      const expectedRunningBalances: RunningBalances = {
        [originChainId]: {
          [l1Token_1.address]: deposit.inputAmount.mul(-1),
        },
        [destinationChainId]: {
          [l1Token_1.address]: bnZero,
        },
      };
      const expectedRealizedLpFees: RunningBalances = {
        [destinationChainId]: {
          [l1Token_1.address]: lpFee,
        },
      };
      expect(expectedRunningBalances).to.deep.equal(poolRebalanceRoot.runningBalances);
      expect(expectedRealizedLpFees).to.deep.equal(poolRebalanceRoot.realizedLpFees);

      const refundRoot = await dataworkerInstance.buildRelayerRefundRoot(
        getDefaultBlockRange(2),
        spokePoolClients,
        poolRebalanceRoot.leaves,
        poolRebalanceRoot.runningBalances
      );
      const expectedLeaves: RelayerRefundLeaf[] = [
        {
          chainId: originChainId,
          amountToReturn: poolRebalanceRoot.runningBalances[originChainId][l1Token_1.address].mul(-1),
          l2TokenAddress: erc20_1.address,
          leafId: 0,
          refundAddresses: [],
          refundAmounts: [],
        },
        // No leaf for destination chain.
      ];
      expect(expectedLeaves).to.deep.equal(refundRoot.leaves);
    });
    it("Adds expired deposit refunds to relayer refund root", async function () {
      const bundleBlockTimestamps = await dataworkerInstance.clients.bundleDataClient.getBundleBlockTimestamps(
        [originChainId, destinationChainId],
        getDefaultBlockRange(2),
        spokePoolClients
      );
      const elapsedFillDeadline = bundleBlockTimestamps[destinationChainId][1] - 1;

      await depositV3(
        spokePool_1,
        depositor,
        erc20_1.address,
        erc20_2.address,
        undefined,
        undefined,
        elapsedFillDeadline
      );
      await updateAllClients();
      const deposit = spokePoolClients[originChainId].getDeposits().filter(sdkUtils.isV3Deposit)[0];
      const { runningBalances, leaves } = await dataworkerInstance.buildPoolRebalanceRoot(
        getDefaultBlockRange(2),
        spokePoolClients
      );
      const merkleRoot1 = await dataworkerInstance.buildRelayerRefundRoot(
        getDefaultBlockRange(2),
        spokePoolClients,
        leaves,
        runningBalances
      );

      // Origin chain running balance starts negative because of the deposit
      // but is cancelled out by the refund such that the running balance is 0
      // and there is no amount to return.
      const expectedLeaves: RelayerRefundLeaf[] = [
        {
          chainId: originChainId,
          amountToReturn: bnZero,
          l2TokenAddress: erc20_1.address,
          leafId: 0,
          refundAddresses: [deposit.depositor],
          refundAmounts: [deposit.inputAmount],
        },
      ];
      expect(expectedLeaves).to.deep.equal(merkleRoot1.leaves);
    });
    it("Combines V3 and V2 fills to refund in same refund root", async function () {
      // Note: take repayments on destination chain for this test.
      const depositV2 = await buildDeposit(
        hubPoolClient,
        spokePool_1,
        erc20_1,
        l1Token_1,
        depositor,
        destinationChainId,
        amountToDeposit
      );
      await depositV3(spokePool_1, depositor, erc20_1.address, erc20_2.address);
      await updateAllClients();
      await buildFillForRepaymentChain(spokePool_2, relayer, depositV2, 1, destinationChainId);
      const _depositV3 = spokePoolClients[originChainId].getDeposits().filter(sdkUtils.isV3Deposit)[0];
      await fillV3(spokePool_2, relayer, _depositV3, destinationChainId);
      await updateAllClients();
      const { runningBalances, leaves } = await dataworkerInstance.buildPoolRebalanceRoot(
        getDefaultBlockRange(2),
        spokePoolClients
      );
      const merkleRoot1 = await dataworkerInstance.buildRelayerRefundRoot(
        getDefaultBlockRange(2),
        spokePoolClients,
        leaves,
        runningBalances
      );

      const fillV2 = spokePoolClients[destinationChainId].getFills().filter(sdkUtils.isV2Fill)[0];
      const lpFeeV2 = fillV2.realizedLpFeePct.mul(fillV2.amount).div(fixedPointAdjustment);
      const fillV2RefundAmount = fillV2.amount.sub(lpFeeV2);
      const lpFeeV3 = _depositV3.realizedLpFeePct.mul(_depositV3.inputAmount).div(fixedPointAdjustment);
      const fillV3RefundAmount = _depositV3.inputAmount.sub(lpFeeV3);
      const expectedLeaves: RelayerRefundLeaf[] = [
        {
          chainId: originChainId,
          amountToReturn: runningBalances[originChainId][l1Token_1.address].mul(-1),
          l2TokenAddress: erc20_1.address,
          leafId: 0,
          refundAddresses: [],
          refundAmounts: [],
        },
        {
          chainId: destinationChainId,
          amountToReturn: bnZero,
          l2TokenAddress: erc20_2.address,
          leafId: 1,
          refundAddresses: [relayer.address],
          refundAmounts: [fillV3RefundAmount.add(fillV2RefundAmount)],
        },
      ];
      expect(expectedLeaves).to.deep.equal(merkleRoot1.leaves);
    });
    it("Adds bundle slow fills to slow fill root", async function () {
      await depositV3(spokePool_1, depositor, erc20_1.address, erc20_2.address);
      await updateAllClients();
      const deposit = spokePoolClients[originChainId].getDeposits().filter(sdkUtils.isV3Deposit)[0];
      await requestSlowFill(spokePool_2, relayer, deposit);
      await updateAllClients();
      const merkleRoot1 = await dataworkerInstance.buildSlowRelayRoot(getDefaultBlockRange(2), spokePoolClients);

      const expectedSlowFillLeaves = buildV3SlowRelayLeaves([deposit], deposit.realizedLpFeePct);
      expect(merkleRoot1.leaves).to.deep.equal(expectedSlowFillLeaves);
    });
    it("Combines V3 and V2 slow fills in same slow fill root", async function () {
      await updateAllClients();

      // Submit V2 deposit
      const depositV2 = await buildDeposit(
        hubPoolClient,
        spokePool_1,
        erc20_1,
        l1Token_1,
        depositor,
        destinationChainId,
        amountToDeposit
      );
      const v2SlowFillLeaves = buildSlowRelayLeaves([depositV2]);
      // V2 slow fill type is all messed up, for now we cast it to correct types here.
      v2SlowFillLeaves[0].relayData = {
        ...v2SlowFillLeaves[0].relayData,
        originChainId: Number(v2SlowFillLeaves[0].relayData.originChainId),
        destinationChainId: Number(v2SlowFillLeaves[0].relayData.destinationChainId),
        depositId: Number(v2SlowFillLeaves[0].relayData.depositId),
      };
      v2SlowFillLeaves[0].payoutAdjustmentPct = v2SlowFillLeaves[0].payoutAdjustmentPct.toString();

      // Submit V3 deposit
      await depositV3(spokePool_1, depositor, erc20_1.address, erc20_2.address);
      await updateAllClients();
      const _depositV3 = spokePoolClients[originChainId].getDeposits().filter(sdkUtils.isV3Deposit)[0];
      const v3SlowFillLeaves = buildV3SlowRelayLeaves([_depositV3], _depositV3.realizedLpFeePct);

      // Partial fill the V2 deposit
      await buildFill(spokePool_2, erc20_2, depositor, relayer, depositV2, 0.1);

      // Request to slow fill the V3 deposit
      await requestSlowFill(spokePool_2, relayer, _depositV3);

      // Returns expected merkle root where leaves are ordered by origin chain ID and then deposit ID
      // (ascending).
      const expectedLeaves = v2SlowFillLeaves.concat(v3SlowFillLeaves);
      await updateAllClients();
      const merkleRoot1 = await dataworkerInstance.buildSlowRelayRoot(getDefaultBlockRange(2), spokePoolClients);
      expect(merkleRoot1.leaves).to.deep.equal(expectedLeaves);
    });
  });
});<|MERGE_RESOLUTION|>--- conflicted
+++ resolved
@@ -47,12 +47,8 @@
   fillV3,
   getDefaultBlockRange,
   lastSpyLogIncludes,
-<<<<<<< HEAD
   requestSlowFill,
-  sampleRateModel,
-=======
   modifyRelayHelper,
->>>>>>> f36c4f44
   setupTokensForWallet,
   sinon,
   toBN,
