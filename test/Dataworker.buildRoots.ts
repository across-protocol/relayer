import { buildSlowRelayTree, buildSlowRelayLeaves, buildFillForRepaymentChain, sampleRateModel } from "./utils";
import { SignerWithAddress, expect, ethers, Contract, toBN, toBNWei, setupTokensForWallet } from "./utils";
import { buildDeposit, buildFill, buildSlowFill, BigNumber, deployNewTokenMapping } from "./utils";
import { buildRelayerRefundTreeWithUnassignedLeafIds, constructPoolRebalanceTree } from "./utils";
import { buildPoolRebalanceLeafTree } from "./utils";
import { HubPoolClient, AcrossConfigStoreClient, GLOBAL_CONFIG_STORE_KEYS } from "../src/clients";
import { amountToDeposit, destinationChainId, originChainId, mockTreeRoot } from "./constants";
import { MAX_REFUNDS_PER_RELAYER_REFUND_LEAF, MAX_L1_TOKENS_PER_POOL_REBALANCE_LEAF } from "./constants";
import { refundProposalLiveness, CHAIN_ID_TEST_LIST, DEFAULT_POOL_BALANCE_TOKEN_TRANSFER_THRESHOLD } from "./constants";
import { DEFAULT_BLOCK_RANGE_FOR_CHAIN } from "./constants";
import { setupDataworker } from "./fixtures/Dataworker.Fixture";
import { Deposit, Fill, RunningBalances } from "../src/interfaces";
import { getRealizedLpFeeForFills, getRefundForFills, getRefund, compareAddresses, utf8ToHex } from "../src/utils";

// Tested
import { Dataworker } from "../src/dataworker/Dataworker";

let spokePool_1: Contract, erc20_1: Contract, spokePool_2: Contract, erc20_2: Contract;
let l1Token_1: Contract, hubPool: Contract, timer: Contract, configStore: Contract;
let depositor: SignerWithAddress, relayer: SignerWithAddress, dataworker: SignerWithAddress;

let hubPoolClient: HubPoolClient, configStoreClient: AcrossConfigStoreClient;
let dataworkerInstance: Dataworker;

let updateAllClients: () => Promise<void>;

describe("Dataworker: Build merkle roots", async function () {
  beforeEach(async function () {
    ({
      hubPool,
      spokePool_1,
      erc20_1,
      spokePool_2,
      erc20_2,
      configStore,
      configStoreClient,
      hubPoolClient,
      l1Token_1,
      depositor,
      relayer,
      dataworkerInstance,
      dataworker,
      timer,
      updateAllClients,
    } = await setupDataworker(
      ethers,
      MAX_REFUNDS_PER_RELAYER_REFUND_LEAF,
      MAX_L1_TOKENS_PER_POOL_REBALANCE_LEAF,
      DEFAULT_POOL_BALANCE_TOKEN_TRANSFER_THRESHOLD
    ));
  });
  it("Build slow relay root", async function () {
    await updateAllClients();

    // Submit deposits for multiple destination chain IDs.
    const deposit1 = await buildDeposit(
      configStoreClient,
      hubPoolClient,
      spokePool_1,
      erc20_1,
      l1Token_1,
      depositor,
      destinationChainId,
      amountToDeposit
    );
    const deposit2 = await buildDeposit(
      configStoreClient,
      hubPoolClient,
      spokePool_2,
      erc20_2,
      l1Token_1,
      depositor,
      originChainId,
      amountToDeposit
    );
    const deposit3 = await buildDeposit(
      configStoreClient,
      hubPoolClient,
      spokePool_1,
      erc20_1,
      l1Token_1,
      depositor,
      destinationChainId,
      amountToDeposit
    );
    const deposit4 = await buildDeposit(
      configStoreClient,
      hubPoolClient,
      spokePool_2,
      erc20_2,
      l1Token_1,
      depositor,
      originChainId,
      amountToDeposit
    );

    // Slow relays should be sorted by origin chain ID and deposit ID.
    const expectedSlowRelayLeaves = buildSlowRelayLeaves([deposit1, deposit2, deposit3, deposit4]);

    // Add fills for each deposit so dataworker includes deposits as slow relays:
    await buildFill(spokePool_2, erc20_2, depositor, relayer, deposit1, 0.1);
    await buildFill(spokePool_1, erc20_1, depositor, relayer, deposit2, 0.1);
    await buildFill(spokePool_2, erc20_2, depositor, relayer, deposit3, 0.1);
    await buildFill(spokePool_1, erc20_1, depositor, relayer, deposit4, 0.1);

    // Returns expected merkle root where leaves are ordered by origin chain ID and then deposit ID
    // (ascending).
    await updateAllClients();
    const merkleRoot1 = dataworkerInstance.buildSlowRelayRoot(DEFAULT_BLOCK_RANGE_FOR_CHAIN);
    const expectedMerkleRoot1 = await buildSlowRelayTree(expectedSlowRelayLeaves);
    expect(merkleRoot1.getHexRoot()).to.equal(expectedMerkleRoot1.getHexRoot());

    // Fill deposits such that there are no unfilled deposits remaining.
    await buildFill(spokePool_2, erc20_2, depositor, relayer, deposit1, 1);
    await buildFill(spokePool_1, erc20_1, depositor, relayer, deposit2, 1);
    await buildFill(spokePool_2, erc20_2, depositor, relayer, deposit3, 1);
    await buildFill(spokePool_1, erc20_1, depositor, relayer, deposit4, 1);
    await updateAllClients();
    expect(() => dataworkerInstance.buildSlowRelayRoot(DEFAULT_BLOCK_RANGE_FOR_CHAIN)).to.throw();
  });
  it("Build relayer refund root", async function () {
    await updateAllClients();
    expect(() => dataworkerInstance.buildRelayerRefundRoot(DEFAULT_BLOCK_RANGE_FOR_CHAIN)).to.throw();

    // Submit deposits for multiple L2 tokens.
    const deposit1 = await buildDeposit(
      configStoreClient,
      hubPoolClient,
      spokePool_1,
      erc20_1,
      l1Token_1,
      depositor,
      destinationChainId,
      amountToDeposit
    );
    const deposit2 = await buildDeposit(
      configStoreClient,
      hubPoolClient,
      spokePool_2,
      erc20_2,
      l1Token_1,
      depositor,
      originChainId,
      amountToDeposit
    );
    const deposit3 = await buildDeposit(
      configStoreClient,
      hubPoolClient,
      spokePool_1,
      erc20_1,
      l1Token_1,
      depositor,
      destinationChainId,
      amountToDeposit
    );
    const deposit4 = await buildDeposit(
      configStoreClient,
      hubPoolClient,
      spokePool_2,
      erc20_2,
      l1Token_1,
      depositor,
      originChainId,
      amountToDeposit.mul(2)
    );
    const deposit5 = await buildDeposit(
      configStoreClient,
      hubPoolClient,
      spokePool_2,
      erc20_2,
      l1Token_1,
      depositor,
      originChainId,
      amountToDeposit
    );
    const deposit6 = await buildDeposit(
      configStoreClient,
      hubPoolClient,
      spokePool_1,
      erc20_1,
      l1Token_1,
      depositor,
      destinationChainId,
      amountToDeposit
    );

    // Submit fills for two relayers on one repayment chain and one destination token. Note: we know that
    // depositor address is alphabetically lower than relayer address, so submit fill from depositor first and test
    // that data worker sorts on refund address.
    await buildFillForRepaymentChain(spokePool_2, depositor, deposit3, 0.25, 100);
    await buildFillForRepaymentChain(spokePool_2, depositor, deposit3, 1, 100);
    await buildFillForRepaymentChain(spokePool_2, relayer, deposit1, 0.25, 100);
    await buildFillForRepaymentChain(spokePool_2, relayer, deposit1, 1, 100);

    const depositorBeforeRelayer = toBN(depositor.address).lt(toBN(relayer.address));
    const leaf1 = {
      chainId: 100,
      amountToReturn: toBN(0),
      l2TokenAddress: erc20_2.address,
      refundAddresses: [
        depositorBeforeRelayer ? depositor.address : relayer.address,
        depositorBeforeRelayer ? relayer.address : depositor.address,
      ], // Sorted ascending alphabetically
      refundAmounts: [
        getRefund(deposit1.amount, deposit1.realizedLpFeePct),
        getRefund(deposit3.amount, deposit3.realizedLpFeePct),
      ], // Refund amounts should aggregate across all fills.
    };

    await updateAllClients();
    const merkleRoot1 = dataworkerInstance.buildRelayerRefundRoot(DEFAULT_BLOCK_RANGE_FOR_CHAIN);
    const expectedMerkleRoot1 = await buildRelayerRefundTreeWithUnassignedLeafIds([leaf1]);
    expect(merkleRoot1.getHexRoot()).to.equal(expectedMerkleRoot1.getHexRoot());

    // Submit fills for a second destination token on on the same repayment chain.
    await buildFillForRepaymentChain(spokePool_1, relayer, deposit2, 1, 100);
    await buildFillForRepaymentChain(spokePool_1, depositor, deposit4, 1, 100);
    const leaf2 = {
      chainId: 100,
      amountToReturn: toBN(0),
      l2TokenAddress: erc20_1.address,
      refundAddresses: [depositor.address, relayer.address], // Ordered by fill amount
      refundAmounts: [
        getRefund(deposit4.amount, deposit4.realizedLpFeePct),
        getRefund(deposit2.amount, deposit2.realizedLpFeePct),
      ],
    };
    await updateAllClients();
    const merkleRoot2 = dataworkerInstance.buildRelayerRefundRoot(DEFAULT_BLOCK_RANGE_FOR_CHAIN);
    const leaves1And2Sorted = toBN(erc20_1.address).lt(toBN(erc20_2.address)) ? [leaf2, leaf1] : [leaf1, leaf2];
    const expectedMerkleRoot2 = await buildRelayerRefundTreeWithUnassignedLeafIds(leaves1And2Sorted);
    expect(merkleRoot2.getHexRoot()).to.equal(expectedMerkleRoot2.getHexRoot());

    // Submit fills for multiple repayment chains. Note: Send the fills for destination tokens in the
    // reverse order of the fills we sent above to test that the data worker is correctly sorting leaves
    // by L2 token address in ascending order. Also set repayment chain ID lower than first few leaves to test
    // that these leaves come first.
    await buildFillForRepaymentChain(spokePool_1, relayer, deposit5, 1, 99);
    await buildFillForRepaymentChain(spokePool_2, relayer, deposit6, 1, 99);
    const leaf3 = {
      chainId: 99,
      amountToReturn: toBN(0),
      l2TokenAddress: erc20_2.address,
      refundAddresses: [relayer.address],
      refundAmounts: [getRefund(deposit5.amount, deposit5.realizedLpFeePct)],
    };
    const leaf4 = {
      chainId: 99,
      amountToReturn: toBN(0),
      l2TokenAddress: erc20_1.address,
      refundAddresses: [relayer.address],
      refundAmounts: [getRefund(deposit6.amount, deposit6.realizedLpFeePct)],
    };
    await updateAllClients();
    const merkleRoot3 = await dataworkerInstance.buildRelayerRefundRoot(DEFAULT_BLOCK_RANGE_FOR_CHAIN);
    const leaves3And4Sorted = toBN(erc20_1.address).lt(toBN(erc20_2.address)) ? [leaf4, leaf3] : [leaf3, leaf4];
    const expectedMerkleRoot3 = await buildRelayerRefundTreeWithUnassignedLeafIds([
      ...leaves3And4Sorted,
      ...leaves1And2Sorted,
    ]);
    expect(merkleRoot3.getHexRoot()).to.equal(expectedMerkleRoot3.getHexRoot());

    // Splits leaf into multiple leaves if refunds > MAX_REFUNDS_PER_RELAYER_REFUND_LEAF.
    const deposit7 = await buildDeposit(
      configStoreClient,
      hubPoolClient,
      spokePool_1,
      erc20_1,
      l1Token_1,
      depositor,
      destinationChainId,
      amountToDeposit
    );
    const allSigners: SignerWithAddress[] = await ethers.getSigners();
    expect(
      allSigners.length >= MAX_REFUNDS_PER_RELAYER_REFUND_LEAF + 1,
      "ethers.getSigners doesn't have enough signers"
    );
    for (let i = 0; i < MAX_REFUNDS_PER_RELAYER_REFUND_LEAF + 1; i++) {
      await setupTokensForWallet(spokePool_2, allSigners[i], [erc20_2]);
      await buildFillForRepaymentChain(spokePool_2, allSigners[i], deposit7, 0.01 + i * 0.01, 98);
    }
    // Note: Higher refund amounts for same chain and L2 token should come first, so we test that by increasing
    // the fill amount in the above loop for each fill. Ultimately, the latest fills send the most tokens and
    // should come in the first leaf.
    const leaf5 = {
      chainId: 98,
      amountToReturn: toBN(0),
      l2TokenAddress: erc20_2.address,
      refundAddresses: [allSigners[3].address, allSigners[2].address, allSigners[1].address],
      refundAmounts: [
        getRefund(deposit7.amount, deposit7.realizedLpFeePct).mul(toBNWei("0.04")).div(toBNWei("1")),
        getRefund(deposit7.amount, deposit7.realizedLpFeePct).mul(toBNWei("0.03")).div(toBNWei("1")),
        getRefund(deposit7.amount, deposit7.realizedLpFeePct).mul(toBNWei("0.02")).div(toBNWei("1")),
      ],
    };
    const leaf6 = {
      chainId: 98,
      amountToReturn: toBN(0),
      l2TokenAddress: erc20_2.address,
      refundAddresses: [allSigners[0].address],
      refundAmounts: [getRefund(deposit7.amount, deposit7.realizedLpFeePct).mul(toBNWei("0.01")).div(toBNWei("1"))],
    };
    await updateAllClients();
    const merkleRoot4 = dataworkerInstance.buildRelayerRefundRoot(DEFAULT_BLOCK_RANGE_FOR_CHAIN);
    const expectedMerkleRoot4 = await buildRelayerRefundTreeWithUnassignedLeafIds([
      leaf5,
      leaf6,
      ...leaves3And4Sorted,
      ...leaves1And2Sorted,
    ]);
    expect(merkleRoot4.getHexRoot()).to.equal(expectedMerkleRoot4.getHexRoot());
  });
  describe("Build pool rebalance root", function () {
    it("One L1 token, full lifecycle test with slow and non-slow fills", async function () {
      // Helper function we'll use in this lifecycle test to keep track of updated counter variables.
      const updateAndCheckExpectedPoolRebalanceCounters = (
        expectedRunningBalances: RunningBalances,
        expectedRealizedLpFees: RunningBalances,
        runningBalanceDelta: BigNumber,
        realizedLpFeeDelta: BigNumber,
        l2Chains: number[],
        l1Tokens: string[],
        test: { runningBalances: RunningBalances; realizedLpFees: RunningBalances }
      ): void => {
        l2Chains.forEach((l2Chain: number) =>
          l1Tokens.forEach((l1Token: string) => {
            expectedRunningBalances[l2Chain][l1Token] =
              expectedRunningBalances[l2Chain][l1Token].add(runningBalanceDelta);
            expectedRealizedLpFees[l2Chain][l1Token] = expectedRealizedLpFees[l2Chain][l1Token].add(realizedLpFeeDelta);
          })
        );
        expect(test.runningBalances).to.deep.equal(expectedRunningBalances);
        expect(test.realizedLpFees).to.deep.equal(expectedRealizedLpFees);
      };

      await updateAllClients();
      expect(() => dataworkerInstance.buildPoolRebalanceRoot(DEFAULT_BLOCK_RANGE_FOR_CHAIN)).to.throw();

      // Submit deposits for multiple L2 tokens.
      const deposit1 = await buildDeposit(
        configStoreClient,
        hubPoolClient,
        spokePool_1,
        erc20_1,
        l1Token_1,
        depositor,
        destinationChainId,
        amountToDeposit
      );
      const deposit2 = await buildDeposit(
        configStoreClient,
        hubPoolClient,
        spokePool_2,
        erc20_2,
        l1Token_1,
        depositor,
        originChainId,
        amountToDeposit.mul(toBN(2))
      );
      const deposit3 = await buildDeposit(
        configStoreClient,
        hubPoolClient,
        spokePool_2,
        erc20_2,
        l1Token_1,
        depositor,
        originChainId,
        amountToDeposit
      );
      await updateAllClients();

      const deposits = [deposit1, deposit2, deposit3];

      // Note: Submit fills with repayment chain set to one of the origin or destination chains since we have spoke
      // pools deployed on those chains.

      // Partial fill deposit1
      const fill1 = await buildFillForRepaymentChain(spokePool_2, relayer, deposit1, 0.5, destinationChainId);

      // Partial fill deposit2
      const fill2 = await buildFillForRepaymentChain(spokePool_1, depositor, deposit2, 0.3, originChainId);
      const fill3 = await buildFillForRepaymentChain(spokePool_1, depositor, deposit2, 0.2, originChainId);

      // Partial fill deposit3
      const fill4 = await buildFillForRepaymentChain(spokePool_1, depositor, deposit3, 0.5, originChainId);
      const blockOfLastFill = await hubPool.provider.getBlockNumber();

      // Prior to root bundle being executed, running balances should be:
      // - deposited amount
      // + partial fill refund
      const expectedRunningBalances: RunningBalances = {
        [destinationChainId]: {
          [l1Token_1.address]: getRefundForFills([fill1]).sub(deposit2.amount.add(deposit3.amount)),
        },
        [originChainId]: {
          [l1Token_1.address]: getRefundForFills([fill2, fill3, fill4]).sub(deposit1.amount),
        },
      };
      const expectedRealizedLpFees: RunningBalances = {
        [destinationChainId]: {
          [l1Token_1.address]: getRealizedLpFeeForFills([fill1]),
        },
        [originChainId]: {
          [l1Token_1.address]: getRealizedLpFeeForFills([fill2, fill3, fill4]),
        },
      };
      await updateAllClients();
      const merkleRoot1 = dataworkerInstance.buildPoolRebalanceRoot(DEFAULT_BLOCK_RANGE_FOR_CHAIN);
      expect(merkleRoot1.runningBalances).to.deep.equal(expectedRunningBalances);
      expect(merkleRoot1.realizedLpFees).to.deep.equal(expectedRealizedLpFees);

      // Construct slow relay root which should include deposit1 and deposit2
      const slowRelayLeaves = buildSlowRelayLeaves(deposits);
      const expectedSlowRelayTree = await buildSlowRelayTree(slowRelayLeaves);

      // Construct pool rebalance root so we can publish slow relay root to spoke pool:
      const {
        tree: poolRebalanceTree,
        leaves: poolRebalanceLeaves,
        startingRunningBalances,
      } = await constructPoolRebalanceTree(expectedRunningBalances, expectedRealizedLpFees);

      // Propose root bundle so that we can test that the dataworker looks up ProposeRootBundle events properly.
      await hubPool.connect(dataworker).proposeRootBundle(
        Array(CHAIN_ID_TEST_LIST.length).fill(blockOfLastFill), // Set current block number as end block for bundle. Its important that we set a block for every possible chain ID.
        // so all fills to this point are before these blocks.
        poolRebalanceLeaves.length, // poolRebalanceLeafCount.
        poolRebalanceTree.getHexRoot(), // poolRebalanceRoot
        mockTreeRoot, // relayerRefundRoot
        expectedSlowRelayTree.getHexRoot() // slowRelayRoot
      );

      // Execute 1 slow relay leaf:
      // Before we can execute the leaves on the spoke pool, we need to actually publish them since we're using a mock
      // adapter that doesn't send messages as you'd expect in executeRootBundle.
      await spokePool_1.relayRootBundle(mockTreeRoot, expectedSlowRelayTree.getHexRoot());
      const chainToExecuteSlowRelay = await spokePool_1.chainId();
      const slowFill2 = await buildSlowFill(
        spokePool_1,
        fill3,
        dataworker,
        expectedSlowRelayTree.getHexProof(
          // We can only execute a slow relay on its destination chain, so look up the relay data with
          // destination chain equal to the deployed spoke pool that we are calling.
          slowRelayLeaves.find((_) => _.destinationChainId === chainToExecuteSlowRelay.toString())
        )
      );
      await updateAllClients();

      // Running balance should now have accounted for the slow fill. However, there are no "extra" funds remaining in the
      // spoke pool following this slow fill because there were no fills that were submitted after the root bundle
      // was submitted that included the slow fill. The new running balance should therefore be identical to the old one.
      updateAndCheckExpectedPoolRebalanceCounters(
        expectedRunningBalances,
        expectedRealizedLpFees,
        toBN(0),
        getRealizedLpFeeForFills([slowFill2]),
        [slowFill2.destinationChainId],
        [l1Token_1.address],
        dataworkerInstance.buildPoolRebalanceRoot(DEFAULT_BLOCK_RANGE_FOR_CHAIN)
      );

      // Now, submit another partial fill for a deposit whose slow fill has NOT been executed yet. This should result
      // in the slow fill execution leaving excess funds in the spoke pool.
      const fill5 = await buildFillForRepaymentChain(spokePool_2, relayer, deposit1, 0.25, destinationChainId);
      await updateAllClients();
      updateAndCheckExpectedPoolRebalanceCounters(
        expectedRunningBalances,
        expectedRealizedLpFees,
        getRefundForFills([fill5]),
        getRealizedLpFeeForFills([fill5]),
        [fill5.destinationChainId],
        [l1Token_1.address],
        dataworkerInstance.buildPoolRebalanceRoot(DEFAULT_BLOCK_RANGE_FOR_CHAIN)
      );

      // Execute second slow relay leaf:
      // Before we can execute the leaves on the spoke pool, we need to actually publish them since we're using a mock
      // adapter that doesn't send messages as you'd expect in executeRootBundle.
      await spokePool_2.relayRootBundle(mockTreeRoot, expectedSlowRelayTree.getHexRoot());
      const secondChainToExecuteSlowRelay = await spokePool_2.chainId();
      const slowFill1 = await buildSlowFill(
        spokePool_2,
        fill5,
        dataworker,
        expectedSlowRelayTree.getHexProof(
          // We can only execute a slow relay on its destination chain, so look up the relay data with
          // destination chain equal to the deployed spoke pool that we are calling.
          slowRelayLeaves.find((_) => _.destinationChainId === secondChainToExecuteSlowRelay.toString())
        )
      );
      await updateAllClients();

      // Running balance should decrease by excess from slow fill since fill5 was sent before the slow fill could be
      // executed. Since fill5 filled the remainder of the deposit, the entire slow fill amount should be subtracted
      // from running balances.
      const sentAmount = fill1.amount.sub(fill1.totalFilledAmount);
      const excess = sentAmount.sub(slowFill1.fillAmount);
      updateAndCheckExpectedPoolRebalanceCounters(
        expectedRunningBalances,
        expectedRealizedLpFees,
        excess.mul(toBN(-1)),
        getRealizedLpFeeForFills([slowFill1]),
        [fill5.destinationChainId],
        [l1Token_1.address],
        dataworkerInstance.buildPoolRebalanceRoot(DEFAULT_BLOCK_RANGE_FOR_CHAIN)
      );

      // Before executing the last slow relay leaf, completely fill the deposit. This will leave the full slow fill
      // amount remaining in the spoke pool, but this time there will not be a FilledRelay event emitted for the slow fill
      // because it can't be executed now that the deposit is fully filled. Build the pool rebalance root and check
      // that the slow fill full amount is decreased from running balances.
      const fill6 = await buildFillForRepaymentChain(spokePool_1, relayer, deposit3, 1, originChainId);
      await updateAllClients();
      const fullSlowFillAmountToSubtract = fill4.amount.sub(fill4.totalFilledAmount);
      updateAndCheckExpectedPoolRebalanceCounters(
        expectedRunningBalances,
        expectedRealizedLpFees,
        // This should decrease running balances because the first fill is contained in a ProposeRootBundle event.
        getRefundForFills([fill6]).sub(fullSlowFillAmountToSubtract),
        getRealizedLpFeeForFills([fill6]),
        [fill6.destinationChainId],
        [l1Token_1.address],
        dataworkerInstance.buildPoolRebalanceRoot(DEFAULT_BLOCK_RANGE_FOR_CHAIN)
      );

      // Now demonstrate that for a deposit whose first fill is NOT contained in a ProposeRootBundle event, it won't
      // affect running balance:
      // Submit another deposit and partial fill, this should mine at a block after the ending block of the last
      // ProposeRootBundle block range.
      // Fully fill the deposit.
      // Update client and construct root. This should increase running balance by total deposit amount, to refund
      // the slow relay.
      const deposit4 = await buildDeposit(
        configStoreClient,
        hubPoolClient,
        spokePool_2,
        erc20_2,
        l1Token_1,
        depositor,
        originChainId,
        amountToDeposit
      );
      expectedRunningBalances[deposit4.originChainId][l1Token_1.address] = expectedRunningBalances[
        deposit4.originChainId
      ][l1Token_1.address].sub(deposit4.amount);

      const fill7 = await buildFillForRepaymentChain(spokePool_1, depositor, deposit4, 0.5, originChainId);
      const fill8 = await buildFillForRepaymentChain(spokePool_1, depositor, deposit4, 1, originChainId);
      await updateAllClients();
      updateAndCheckExpectedPoolRebalanceCounters(
        expectedRunningBalances,
        expectedRealizedLpFees,
        getRefundForFills([fill7, fill8]),
        getRealizedLpFeeForFills([fill7, fill8]),
        [fill7.destinationChainId],
        [l1Token_1.address],
        dataworkerInstance.buildPoolRebalanceRoot(DEFAULT_BLOCK_RANGE_FOR_CHAIN)
      );

      // Execute root bundle so we can propose another bundle. The latest running balance emitted in this event
      // should be added to running balances.
      await timer.setCurrentTime(Number(await timer.getCurrentTime()) + refundProposalLiveness + 1);
      await Promise.all(
        poolRebalanceLeaves.map((leaf) => {
          return hubPool
            .connect(dataworker)
            .executeRootBundle(...Object.values(leaf), poolRebalanceTree.getHexProof(leaf));
        })
      );
      await updateAllClients();
      updateAndCheckExpectedPoolRebalanceCounters(
        expectedRunningBalances,
        expectedRealizedLpFees,
        startingRunningBalances,
        toBN(0),
        [originChainId, destinationChainId],
        [l1Token_1.address],
        dataworkerInstance.buildPoolRebalanceRoot(DEFAULT_BLOCK_RANGE_FOR_CHAIN)
      );

      // Even after a ProposeRootBundle is submitted with a block range containing both fill7 and fill8, nothing changes
      // because the fills are contained in the same bundle.
      await hubPool.connect(dataworker).proposeRootBundle(
        Array(CHAIN_ID_TEST_LIST.length).fill(await hubPool.provider.getBlockNumber()),
        1,
        mockTreeRoot, // Roots don't matter in this test
        mockTreeRoot,
        mockTreeRoot
      );
      await updateAllClients();
      const merkleRoot7 = dataworkerInstance.buildPoolRebalanceRoot(DEFAULT_BLOCK_RANGE_FOR_CHAIN);
      expect(merkleRoot7.runningBalances).to.deep.equal(expectedRunningBalances);
      expect(merkleRoot7.realizedLpFees).to.deep.equal(expectedRealizedLpFees);

      // A full fill not following any partial fills is treated as a normal fill: increases the running balance.
      const deposit5 = await buildDeposit(
        configStoreClient,
        hubPoolClient,
        spokePool_2,
        erc20_2,
        l1Token_1,
        depositor,
        originChainId,
        amountToDeposit
      );
      expectedRunningBalances[deposit5.originChainId][l1Token_1.address] = expectedRunningBalances[
        deposit5.originChainId
      ][l1Token_1.address].sub(deposit5.amount);

      const fill9 = await buildFillForRepaymentChain(spokePool_1, depositor, deposit5, 1, originChainId);
      await updateAllClients();
      updateAndCheckExpectedPoolRebalanceCounters(
        expectedRunningBalances,
        expectedRealizedLpFees,
        getRefundForFills([fill9]),
        getRealizedLpFeeForFills([fill9]),
        [fill9.destinationChainId],
        [l1Token_1.address],
        dataworkerInstance.buildPoolRebalanceRoot(DEFAULT_BLOCK_RANGE_FOR_CHAIN)
      );
    });
    it("Many L1 tokens, testing leaf order and root construction", async function () {
      // In this test, each L1 token will have one deposit and fill associated with it.
      const depositsForL1Token: { [l1Token: string]: Deposit } = {};
      const fillsForL1Token: { [l1Token: string]: Fill } = {};

      for (let i = 0; i < MAX_L1_TOKENS_PER_POOL_REBALANCE_LEAF + 1; i++) {
        const { l1Token, l2Token } = await deployNewTokenMapping(
          depositor,
          relayer,
          spokePool_1,
          spokePool_2,
          configStore,
          hubPool,
          amountToDeposit.mul(toBN(100))
        );

        // Set a very high transfer threshold so leaves are not split
        await configStore.updateTokenConfig(
          l1Token.address,
          JSON.stringify({
            rateModel: JSON.stringify(sampleRateModel),
            transferThreshold: toBNWei("1000000").toString(),
          })
        );

        await updateAllClients(); // Update client to be aware of new token mapping so we can build deposit correctly.
        const deposit = await buildDeposit(
          configStoreClient,
          hubPoolClient,
          spokePool_1,
          l2Token,
          l1Token,
          depositor,
          destinationChainId,
          amountToDeposit.mul(i + 1) // Increase deposit amount each time so that L1 tokens
          // all have different running balances.
        );
        depositsForL1Token[l1Token.address] = deposit;
        await updateAllClients();
        fillsForL1Token[l1Token.address] = await buildFillForRepaymentChain(
          spokePool_2,
          depositor,
          deposit,
          0.5,
          destinationChainId
        );
      }
      const sortedL1Tokens = Object.keys(depositsForL1Token).sort((x, y) => compareAddresses(x, y));

      // Since there are more L1 tokens than the max allowed per chain, dataworker should split the L1's into two
      // leaves. There should be 4 L1 tokens for the origin and destination chain since a fill and deposit was sent
      // for each newly created token mapping. Check that the leaves are sorted by L2 chain ID and then by L1 token
      // address.
      await updateAllClients();
      const merkleRoot1 = dataworkerInstance.buildPoolRebalanceRoot(DEFAULT_BLOCK_RANGE_FOR_CHAIN);
      const orderedChainIds = [originChainId, destinationChainId].sort((x, y) => x - y);
      const expectedLeaves = orderedChainIds
        .map((chainId) => {
          // For each chain, there should be two leaves since we sent exactly 1 more deposit + fill than the max L1
          // token allowed per pool rebalance leaf. The first leaf will have the full capacity of L1 tokens and the second
          // will have just 1.
          return [
            sortedL1Tokens.slice(0, MAX_L1_TOKENS_PER_POOL_REBALANCE_LEAF),
            [sortedL1Tokens[sortedL1Tokens.length - 1]],
          ].map((l1TokensToIncludeInLeaf: string[], i) => {
            return {
              groupIndex: i,
              chainId,
              // Realized LP fees are 0 for origin chain since no fill was submitted to it, only deposits.
              bundleLpFees:
                chainId === originChainId
                  ? Array(l1TokensToIncludeInLeaf.length).fill(toBN(0))
                  : l1TokensToIncludeInLeaf.map((l1Token) => getRealizedLpFeeForFills([fillsForL1Token[l1Token]])),
              // Running balances are straightforward to compute because deposits are sent to origin chain and fills
              // are sent to destination chain only.
              runningBalances:
                chainId === originChainId
                  ? l1TokensToIncludeInLeaf.map((l1Token) => depositsForL1Token[l1Token].amount.mul(toBN(-1)))
                  : l1TokensToIncludeInLeaf.map((l1Token) => getRefundForFills([fillsForL1Token[l1Token]])),
              netSendAmounts: l1TokensToIncludeInLeaf.map((_) => toBN(0)), // Should be 0 since running balances are
              // under threshold
              l1Tokens: l1TokensToIncludeInLeaf,
            };
          });
        })
        .flat()
        .map((leaf, i) => {
          return { ...leaf, leafId: i };
        });
      expect(merkleRoot1.leaves).to.deep.equal(expectedLeaves);
      const expectedMerkleRoot = await buildPoolRebalanceLeafTree(
        expectedLeaves.map((leaf) => {
          return { ...leaf, chainId: toBN(leaf.chainId), groupIndex: toBN(leaf.groupIndex), leafId: toBN(leaf.leafId) };
        })
      );
      expect(dataworkerInstance.buildPoolRebalanceRoot(DEFAULT_BLOCK_RANGE_FOR_CHAIN).tree.getHexRoot()).to.equal(
        expectedMerkleRoot.getHexRoot()
      );
    });
    it("Token transfer exceeeds threshold", async function () {
      await updateAllClients();
      const deposit = await buildDeposit(
        configStoreClient,
        hubPoolClient,
        spokePool_1,
        erc20_1,
        l1Token_1,
        depositor,
        destinationChainId,
        amountToDeposit
      );
      await updateAllClients();
      const fill = await buildFillForRepaymentChain(spokePool_2, depositor, deposit, 1, destinationChainId);
      await updateAllClients();
      const merkleRoot1 = dataworkerInstance.buildPoolRebalanceRoot(DEFAULT_BLOCK_RANGE_FOR_CHAIN);

      const orderedChainIds = [originChainId, destinationChainId].sort((x, y) => x - y);
      const expectedLeaves1 = orderedChainIds
        .map((chainId) => {
          return {
            groupIndex: 0,
            chainId,
            bundleLpFees: chainId === originChainId ? [toBN(0)] : [getRealizedLpFeeForFills([fill])],
            // Running balance is <<< token threshold, so running balance should be non-zero and net send amount
            // should be 0.
            runningBalances: chainId === originChainId ? [deposit.amount.mul(toBN(-1))] : [getRefundForFills([fill])],
            netSendAmounts: [toBN(0)],
            l1Tokens: [l1Token_1.address],
          };
        })
        .map((leaf, i) => {
          return { ...leaf, leafId: i };
        });
      expect(merkleRoot1.leaves).to.deep.equal(expectedLeaves1);

      // Now set the threshold much lower than the running balance and check that running balances for all
      // chains gets set to 0 and net send amount is equal to the running balance. This also tests that the
      // dataworker is comparing the absolute value of the running balance with the threshold, not the signed value.
<<<<<<< HEAD
      await configStore.updateTokenConfig(
        l1Token_1.address,
        JSON.stringify({
          rateModel: JSON.stringify(sampleRateModel),
          transferThreshold: toBNWei(1).toString(),
        })
      );
      await configStoreClient.update();
      const merkleRoot2 = dataworkerInstance.buildPoolRebalanceRoot([]);
=======
      configStoreClient.setPoolRebalanceTokenTransferThreshold(l1Token_1.address, toBNWei(1));
      const merkleRoot2 = dataworkerInstance.buildPoolRebalanceRoot(DEFAULT_BLOCK_RANGE_FOR_CHAIN);
>>>>>>> 00ee48b4
      const expectedLeaves2 = expectedLeaves1.map((leaf) => {
        return {
          ...leaf,
          runningBalances: [toBN(0)],
          netSendAmounts: leaf.runningBalances,
        };
      });
      expect(merkleRoot2.leaves).to.deep.equal(expectedLeaves2);
    });
  });
});<|MERGE_RESOLUTION|>--- conflicted
+++ resolved
@@ -759,7 +759,6 @@
       // Now set the threshold much lower than the running balance and check that running balances for all
       // chains gets set to 0 and net send amount is equal to the running balance. This also tests that the
       // dataworker is comparing the absolute value of the running balance with the threshold, not the signed value.
-<<<<<<< HEAD
       await configStore.updateTokenConfig(
         l1Token_1.address,
         JSON.stringify({
@@ -769,10 +768,6 @@
       );
       await configStoreClient.update();
       const merkleRoot2 = dataworkerInstance.buildPoolRebalanceRoot([]);
-=======
-      configStoreClient.setPoolRebalanceTokenTransferThreshold(l1Token_1.address, toBNWei(1));
-      const merkleRoot2 = dataworkerInstance.buildPoolRebalanceRoot(DEFAULT_BLOCK_RANGE_FOR_CHAIN);
->>>>>>> 00ee48b4
       const expectedLeaves2 = expectedLeaves1.map((leaf) => {
         return {
           ...leaf,
