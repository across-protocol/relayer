import {
  buildSlowRelayTree,
  buildSlowRelayLeaves,
  buildFillForRepaymentChain,
  sampleRateModel,
  enableRoutesOnHubPool,
} from "./utils";
import { SignerWithAddress, expect, ethers, Contract, toBN, toBNWei, setupTokensForWallet } from "./utils";
import { buildDeposit, buildFill, buildSlowFill, BigNumber, deployNewTokenMapping } from "./utils";
import { buildRelayerRefundTreeWithUnassignedLeafIds, constructPoolRebalanceTree } from "./utils";
import { buildPoolRebalanceLeafTree } from "./utils";
import { HubPoolClient, AcrossConfigStoreClient } from "../src/clients";
import { amountToDeposit, destinationChainId, originChainId, mockTreeRoot } from "./constants";
import { MAX_REFUNDS_PER_RELAYER_REFUND_LEAF, MAX_L1_TOKENS_PER_POOL_REBALANCE_LEAF } from "./constants";
import { refundProposalLiveness, CHAIN_ID_TEST_LIST, DEFAULT_POOL_BALANCE_TOKEN_TRANSFER_THRESHOLD } from "./constants";
import { DEFAULT_BLOCK_RANGE_FOR_CHAIN } from "./constants";
import { setupDataworker } from "./fixtures/Dataworker.Fixture";
import { Deposit, Fill, RunningBalances } from "../src/interfaces";
import { getRealizedLpFeeForFills, getRefundForFills, getRefund, compareAddresses, utf8ToHex } from "../src/utils";

// Tested
import { Dataworker } from "../src/dataworker/Dataworker";

let spokePool_1: Contract, erc20_1: Contract, spokePool_2: Contract, erc20_2: Contract;
let l1Token_1: Contract, hubPool: Contract, timer: Contract, configStore: Contract;
let depositor: SignerWithAddress, relayer: SignerWithAddress, dataworker: SignerWithAddress;

let hubPoolClient: HubPoolClient, configStoreClient: AcrossConfigStoreClient;
let dataworkerInstance: Dataworker;

let updateAllClients: () => Promise<void>;

describe("Dataworker: Build merkle roots", async function () {
  beforeEach(async function () {
    ({
      hubPool,
      spokePool_1,
      erc20_1,
      spokePool_2,
      erc20_2,
      configStore,
      configStoreClient,
      hubPoolClient,
      l1Token_1,
      depositor,
      relayer,
      dataworkerInstance,
      dataworker,
      timer,
      updateAllClients,
    } = await setupDataworker(
      ethers,
      MAX_REFUNDS_PER_RELAYER_REFUND_LEAF,
      MAX_L1_TOKENS_PER_POOL_REBALANCE_LEAF,
      DEFAULT_POOL_BALANCE_TOKEN_TRANSFER_THRESHOLD
    ));
  });
  it("Build slow relay root", async function () {
    await updateAllClients();

    // Submit deposits for multiple destination chain IDs.
    const deposit1 = await buildDeposit(
      configStoreClient,
      hubPoolClient,
      spokePool_1,
      erc20_1,
      l1Token_1,
      depositor,
      destinationChainId,
      amountToDeposit
    );
    const deposit2 = await buildDeposit(
      configStoreClient,
      hubPoolClient,
      spokePool_2,
      erc20_2,
      l1Token_1,
      depositor,
      originChainId,
      amountToDeposit
    );
    const deposit3 = await buildDeposit(
      configStoreClient,
      hubPoolClient,
      spokePool_1,
      erc20_1,
      l1Token_1,
      depositor,
      destinationChainId,
      amountToDeposit
    );
    const deposit4 = await buildDeposit(
      configStoreClient,
      hubPoolClient,
      spokePool_2,
      erc20_2,
      l1Token_1,
      depositor,
      originChainId,
      amountToDeposit
    );

    // Slow relays should be sorted by origin chain ID and deposit ID.
    const expectedSlowRelayLeaves = buildSlowRelayLeaves([deposit1, deposit2, deposit3, deposit4]);

    // Add fills for each deposit so dataworker includes deposits as slow relays:
    await buildFill(spokePool_2, erc20_2, depositor, relayer, deposit1, 0.1);
    await buildFill(spokePool_1, erc20_1, depositor, relayer, deposit2, 0.1);
    await buildFill(spokePool_2, erc20_2, depositor, relayer, deposit3, 0.1);
    await buildFill(spokePool_1, erc20_1, depositor, relayer, deposit4, 0.1);

    // Returns expected merkle root where leaves are ordered by origin chain ID and then deposit ID
    // (ascending).
    await updateAllClients();
<<<<<<< HEAD
    const merkleRoot1 = dataworkerInstance.buildSlowRelayRoot(DEFAULT_BLOCK_RANGE_FOR_CHAIN);
=======
    const merkleRoot1 = dataworkerInstance.buildSlowRelayRoot(DEFAULT_BLOCK_RANGE_FOR_CHAIN).tree;
>>>>>>> c09130aa
    const expectedMerkleRoot1 = await buildSlowRelayTree(expectedSlowRelayLeaves);
    expect(merkleRoot1.getHexRoot()).to.equal(expectedMerkleRoot1.getHexRoot());

    // Fill deposits such that there are no unfilled deposits remaining.
    await buildFill(spokePool_2, erc20_2, depositor, relayer, deposit1, 1);
    await buildFill(spokePool_1, erc20_1, depositor, relayer, deposit2, 1);
    await buildFill(spokePool_2, erc20_2, depositor, relayer, deposit3, 1);
    await buildFill(spokePool_1, erc20_1, depositor, relayer, deposit4, 1);
    await updateAllClients();
    expect(() => dataworkerInstance.buildSlowRelayRoot(DEFAULT_BLOCK_RANGE_FOR_CHAIN)).to.throw();
  });
  it("Build relayer refund root", async function () {
    await updateAllClients();
    expect(() => dataworkerInstance.buildRelayerRefundRoot(DEFAULT_BLOCK_RANGE_FOR_CHAIN)).to.throw();

    // Submit deposits for multiple L2 tokens.
    const deposit1 = await buildDeposit(
      configStoreClient,
      hubPoolClient,
      spokePool_1,
      erc20_1,
      l1Token_1,
      depositor,
      destinationChainId,
      amountToDeposit
    );
    const deposit2 = await buildDeposit(
      configStoreClient,
      hubPoolClient,
      spokePool_1,
      erc20_1,
      l1Token_1,
      depositor,
      destinationChainId,
      amountToDeposit
    );
    const deposit3 = await buildDeposit(
      configStoreClient,
      hubPoolClient,
      spokePool_2,
      erc20_2,
      l1Token_1,
      depositor,
      originChainId,
      amountToDeposit
    );

    // Submit fills for two relayers on one repayment chain and one destination token. Note: we know that
    // depositor address is alphabetically lower than relayer address, so submit fill from depositor first and test
    // that data worker sorts on refund address.
    await enableRoutesOnHubPool(hubPool, [
      { destinationChainId: 100, destinationToken: erc20_2, l1Token: l1Token_1 },
      { destinationChainId: 99, destinationToken: erc20_1, l1Token: l1Token_1 },
      { destinationChainId: 98, destinationToken: erc20_1, l1Token: l1Token_1 },
    ]);
    await updateAllClients();
    await buildFillForRepaymentChain(spokePool_2, depositor, deposit2, 0.25, 100);
    await buildFillForRepaymentChain(spokePool_2, depositor, deposit2, 1, 100);
    await buildFillForRepaymentChain(spokePool_2, relayer, deposit1, 0.25, 100);
    await buildFillForRepaymentChain(spokePool_2, relayer, deposit1, 1, 100);

    const depositorBeforeRelayer = toBN(depositor.address).lt(toBN(relayer.address));
    const leaf1 = {
      chainId: 100,
      amountToReturn: toBN(0),
      l2TokenAddress: erc20_2.address,
      refundAddresses: [
        depositorBeforeRelayer ? depositor.address : relayer.address,
        depositorBeforeRelayer ? relayer.address : depositor.address,
      ], // Sorted ascending alphabetically
      refundAmounts: [
        getRefund(deposit1.amount, deposit1.realizedLpFeePct),
        getRefund(deposit3.amount, deposit3.realizedLpFeePct),
      ], // Refund amounts should aggregate across all fills.
    };

    await updateAllClients();
<<<<<<< HEAD
    const merkleRoot1 = dataworkerInstance.buildRelayerRefundRoot(DEFAULT_BLOCK_RANGE_FOR_CHAIN);
    const expectedMerkleRoot1 = await buildRelayerRefundTreeWithUnassignedLeafIds([leaf1]);
    expect(merkleRoot1.getHexRoot()).to.equal(expectedMerkleRoot1.getHexRoot());

    // Submit fills for a second destination token on on the same repayment chain.
    await buildFillForRepaymentChain(spokePool_1, relayer, deposit2, 1, 100);
    await buildFillForRepaymentChain(spokePool_1, depositor, deposit4, 1, 100);
    const leaf2 = {
      chainId: 100,
      amountToReturn: toBN(0),
      l2TokenAddress: erc20_1.address,
      refundAddresses: [depositor.address, relayer.address], // Ordered by fill amount
      refundAmounts: [
        getRefund(deposit4.amount, deposit4.realizedLpFeePct),
        getRefund(deposit2.amount, deposit2.realizedLpFeePct),
      ],
    };
    await updateAllClients();
    const merkleRoot2 = dataworkerInstance.buildRelayerRefundRoot(DEFAULT_BLOCK_RANGE_FOR_CHAIN);
    const leaves1And2Sorted = toBN(erc20_1.address).lt(toBN(erc20_2.address)) ? [leaf2, leaf1] : [leaf1, leaf2];
    const expectedMerkleRoot2 = await buildRelayerRefundTreeWithUnassignedLeafIds(leaves1And2Sorted);
    expect(merkleRoot2.getHexRoot()).to.equal(expectedMerkleRoot2.getHexRoot());

=======
    const merkleRoot1 = dataworkerInstance.buildRelayerRefundRoot(DEFAULT_BLOCK_RANGE_FOR_CHAIN).tree;
    const expectedMerkleRoot1 = await buildRelayerRefundTreeWithUnassignedLeafIds([leaf1]);
    expect(merkleRoot1.getHexRoot()).to.equal(expectedMerkleRoot1.getHexRoot());

>>>>>>> c09130aa
    // Submit fills for multiple repayment chains. Note: Send the fills for destination tokens in the
    // reverse order of the fills we sent above to test that the data worker is correctly sorting leaves
    // by L2 token address in ascending order. Also set repayment chain ID lower than first few leaves to test
    // that these leaves come first.
    await buildFillForRepaymentChain(spokePool_1, relayer, deposit3, 1, 99);
    const leaf2 = {
      chainId: 99,
      amountToReturn: toBN(0),
      l2TokenAddress: erc20_1.address,
      refundAddresses: [relayer.address],
      refundAmounts: [getRefund(deposit3.amount, deposit3.realizedLpFeePct)],
    };
    await updateAllClients();
<<<<<<< HEAD
    const merkleRoot3 = await dataworkerInstance.buildRelayerRefundRoot(DEFAULT_BLOCK_RANGE_FOR_CHAIN);
    const leaves3And4Sorted = toBN(erc20_1.address).lt(toBN(erc20_2.address)) ? [leaf4, leaf3] : [leaf3, leaf4];
    const expectedMerkleRoot3 = await buildRelayerRefundTreeWithUnassignedLeafIds([
      ...leaves3And4Sorted,
      ...leaves1And2Sorted,
    ]);
    expect(merkleRoot3.getHexRoot()).to.equal(expectedMerkleRoot3.getHexRoot());
=======
    const merkleRoot2 = await dataworkerInstance.buildRelayerRefundRoot(DEFAULT_BLOCK_RANGE_FOR_CHAIN).tree;
    const expectedMerkleRoot2 = await buildRelayerRefundTreeWithUnassignedLeafIds([leaf2, leaf1]);
    expect(merkleRoot2.getHexRoot()).to.equal(expectedMerkleRoot2.getHexRoot());
>>>>>>> c09130aa

    // Splits leaf into multiple leaves if refunds > MAX_REFUNDS_PER_RELAYER_REFUND_LEAF.
    const deposit4 = await buildDeposit(
      configStoreClient,
      hubPoolClient,
      spokePool_1,
      erc20_1,
      l1Token_1,
      depositor,
      destinationChainId,
      amountToDeposit
    );
    const allSigners: SignerWithAddress[] = await ethers.getSigners();
    expect(
      allSigners.length >= MAX_REFUNDS_PER_RELAYER_REFUND_LEAF + 1,
      "ethers.getSigners doesn't have enough signers"
    );
    for (let i = 0; i < MAX_REFUNDS_PER_RELAYER_REFUND_LEAF + 1; i++) {
      await setupTokensForWallet(spokePool_2, allSigners[i], [erc20_2]);
      await buildFillForRepaymentChain(spokePool_2, allSigners[i], deposit4, 0.01 + i * 0.01, 98);
    }
    // Note: Higher refund amounts for same chain and L2 token should come first, so we test that by increasing
    // the fill amount in the above loop for each fill. Ultimately, the latest fills send the most tokens and
    // should come in the first leaf.
    const leaf5 = {
      chainId: 98,
      amountToReturn: toBN(0),
      l2TokenAddress: erc20_1.address,
      refundAddresses: [allSigners[3].address, allSigners[2].address, allSigners[1].address],
      refundAmounts: [
        getRefund(deposit4.amount, deposit4.realizedLpFeePct).mul(toBNWei("0.04")).div(toBNWei("1")),
        getRefund(deposit4.amount, deposit4.realizedLpFeePct).mul(toBNWei("0.03")).div(toBNWei("1")),
        getRefund(deposit4.amount, deposit4.realizedLpFeePct).mul(toBNWei("0.02")).div(toBNWei("1")),
      ],
    };
    const leaf6 = {
      chainId: 98,
      amountToReturn: toBN(0),
      l2TokenAddress: erc20_1.address,
      refundAddresses: [allSigners[0].address],
      refundAmounts: [getRefund(deposit4.amount, deposit4.realizedLpFeePct).mul(toBNWei("0.01")).div(toBNWei("1"))],
    };
    await updateAllClients();
<<<<<<< HEAD
    const merkleRoot4 = dataworkerInstance.buildRelayerRefundRoot(DEFAULT_BLOCK_RANGE_FOR_CHAIN);
    const expectedMerkleRoot4 = await buildRelayerRefundTreeWithUnassignedLeafIds([
      leaf5,
      leaf6,
      ...leaves3And4Sorted,
      ...leaves1And2Sorted,
    ]);
    expect(merkleRoot4.getHexRoot()).to.equal(expectedMerkleRoot4.getHexRoot());
=======
    const merkleRoot3 = dataworkerInstance.buildRelayerRefundRoot(DEFAULT_BLOCK_RANGE_FOR_CHAIN).tree;
    const expectedMerkleRoot3 = await buildRelayerRefundTreeWithUnassignedLeafIds([leaf5, leaf6, leaf2, leaf1]);
    expect(merkleRoot3.getHexRoot()).to.equal(expectedMerkleRoot3.getHexRoot());
>>>>>>> c09130aa
  });
  describe("Build pool rebalance root", function () {
    it("One L1 token, full lifecycle test with slow and non-slow fills", async function () {
      // Helper function we'll use in this lifecycle test to keep track of updated counter variables.
      const updateAndCheckExpectedPoolRebalanceCounters = (
        expectedRunningBalances: RunningBalances,
        expectedRealizedLpFees: RunningBalances,
        runningBalanceDelta: BigNumber,
        realizedLpFeeDelta: BigNumber,
        l2Chains: number[],
        l1Tokens: string[],
        test: { runningBalances: RunningBalances; realizedLpFees: RunningBalances }
      ): void => {
        l2Chains.forEach((l2Chain: number) =>
          l1Tokens.forEach((l1Token: string) => {
            expectedRunningBalances[l2Chain][l1Token] =
              expectedRunningBalances[l2Chain][l1Token].add(runningBalanceDelta);
            expectedRealizedLpFees[l2Chain][l1Token] = expectedRealizedLpFees[l2Chain][l1Token].add(realizedLpFeeDelta);
          })
        );
        expect(test.runningBalances).to.deep.equal(expectedRunningBalances);
        expect(test.realizedLpFees).to.deep.equal(expectedRealizedLpFees);
      };

      await updateAllClients();
      expect(() => dataworkerInstance.buildPoolRebalanceRoot(DEFAULT_BLOCK_RANGE_FOR_CHAIN)).to.throw();

      // Submit deposits for multiple L2 tokens.
      const deposit1 = await buildDeposit(
        configStoreClient,
        hubPoolClient,
        spokePool_1,
        erc20_1,
        l1Token_1,
        depositor,
        destinationChainId,
        amountToDeposit
      );
      const deposit2 = await buildDeposit(
        configStoreClient,
        hubPoolClient,
        spokePool_2,
        erc20_2,
        l1Token_1,
        depositor,
        originChainId,
        amountToDeposit.mul(toBN(2))
      );
      const deposit3 = await buildDeposit(
        configStoreClient,
        hubPoolClient,
        spokePool_2,
        erc20_2,
        l1Token_1,
        depositor,
        originChainId,
        amountToDeposit
      );
      await updateAllClients();

      const deposits = [deposit1, deposit2, deposit3];

      // Note: Submit fills with repayment chain set to one of the origin or destination chains since we have spoke
      // pools deployed on those chains.

      // Partial fill deposit1
      const fill1 = await buildFillForRepaymentChain(spokePool_2, relayer, deposit1, 0.5, destinationChainId);

      // Partial fill deposit2
      const fill2 = await buildFillForRepaymentChain(spokePool_1, depositor, deposit2, 0.3, originChainId);
      const fill3 = await buildFillForRepaymentChain(spokePool_1, depositor, deposit2, 0.2, originChainId);

      // Partial fill deposit3
      const fill4 = await buildFillForRepaymentChain(spokePool_1, depositor, deposit3, 0.5, originChainId);
      const blockOfLastFill = await hubPool.provider.getBlockNumber();

      // Prior to root bundle being executed, running balances should be:
      // - deposited amount
      // + partial fill refund
      const expectedRunningBalances: RunningBalances = {
        [destinationChainId]: {
          [l1Token_1.address]: getRefundForFills([fill1]).sub(deposit2.amount.add(deposit3.amount)),
        },
        [originChainId]: {
          [l1Token_1.address]: getRefundForFills([fill2, fill3, fill4]).sub(deposit1.amount),
        },
      };
      const expectedRealizedLpFees: RunningBalances = {
        [destinationChainId]: {
          [l1Token_1.address]: getRealizedLpFeeForFills([fill1]),
        },
        [originChainId]: {
          [l1Token_1.address]: getRealizedLpFeeForFills([fill2, fill3, fill4]),
        },
      };
      await updateAllClients();
      const merkleRoot1 = dataworkerInstance.buildPoolRebalanceRoot(DEFAULT_BLOCK_RANGE_FOR_CHAIN);
      expect(merkleRoot1.runningBalances).to.deep.equal(expectedRunningBalances);
      expect(merkleRoot1.realizedLpFees).to.deep.equal(expectedRealizedLpFees);

      // Construct slow relay root which should include deposit1 and deposit2
      const slowRelayLeaves = buildSlowRelayLeaves(deposits);
      const expectedSlowRelayTree = await buildSlowRelayTree(slowRelayLeaves);

      // Construct pool rebalance root so we can publish slow relay root to spoke pool:
      const {
        tree: poolRebalanceTree,
        leaves: poolRebalanceLeaves,
        startingRunningBalances,
      } = await constructPoolRebalanceTree(expectedRunningBalances, expectedRealizedLpFees);

      // Propose root bundle so that we can test that the dataworker looks up ProposeRootBundle events properly.
      await hubPool.connect(dataworker).proposeRootBundle(
        Array(CHAIN_ID_TEST_LIST.length).fill(blockOfLastFill), // Set current block number as end block for bundle. Its important that we set a block for every possible chain ID.
        // so all fills to this point are before these blocks.
        poolRebalanceLeaves.length, // poolRebalanceLeafCount.
        poolRebalanceTree.getHexRoot(), // poolRebalanceRoot
        mockTreeRoot, // relayerRefundRoot
        expectedSlowRelayTree.getHexRoot() // slowRelayRoot
      );

      // Execute 1 slow relay leaf:
      // Before we can execute the leaves on the spoke pool, we need to actually publish them since we're using a mock
      // adapter that doesn't send messages as you'd expect in executeRootBundle.
      await spokePool_1.relayRootBundle(mockTreeRoot, expectedSlowRelayTree.getHexRoot());
      const chainToExecuteSlowRelay = await spokePool_1.chainId();
      const slowFill2 = await buildSlowFill(
        spokePool_1,
        fill3,
        dataworker,
        expectedSlowRelayTree.getHexProof(
          // We can only execute a slow relay on its destination chain, so look up the relay data with
          // destination chain equal to the deployed spoke pool that we are calling.
          slowRelayLeaves.find((_) => _.destinationChainId === chainToExecuteSlowRelay.toString())
        )
      );
      await updateAllClients();

      // Running balance should now have accounted for the slow fill. However, there are no "extra" funds remaining in the
      // spoke pool following this slow fill because there were no fills that were submitted after the root bundle
      // was submitted that included the slow fill. The new running balance should therefore be identical to the old one.
      updateAndCheckExpectedPoolRebalanceCounters(
        expectedRunningBalances,
        expectedRealizedLpFees,
        toBN(0),
        getRealizedLpFeeForFills([slowFill2]),
        [slowFill2.destinationChainId],
        [l1Token_1.address],
        dataworkerInstance.buildPoolRebalanceRoot(DEFAULT_BLOCK_RANGE_FOR_CHAIN)
      );

      // Now, submit another partial fill for a deposit whose slow fill has NOT been executed yet. This should result
      // in the slow fill execution leaving excess funds in the spoke pool.
      const fill5 = await buildFillForRepaymentChain(spokePool_2, relayer, deposit1, 0.25, destinationChainId);
      await updateAllClients();
      updateAndCheckExpectedPoolRebalanceCounters(
        expectedRunningBalances,
        expectedRealizedLpFees,
        getRefundForFills([fill5]),
        getRealizedLpFeeForFills([fill5]),
        [fill5.destinationChainId],
        [l1Token_1.address],
        dataworkerInstance.buildPoolRebalanceRoot(DEFAULT_BLOCK_RANGE_FOR_CHAIN)
      );

      // Execute second slow relay leaf:
      // Before we can execute the leaves on the spoke pool, we need to actually publish them since we're using a mock
      // adapter that doesn't send messages as you'd expect in executeRootBundle.
      await spokePool_2.relayRootBundle(mockTreeRoot, expectedSlowRelayTree.getHexRoot());
      const secondChainToExecuteSlowRelay = await spokePool_2.chainId();
      const slowFill1 = await buildSlowFill(
        spokePool_2,
        fill5,
        dataworker,
        expectedSlowRelayTree.getHexProof(
          // We can only execute a slow relay on its destination chain, so look up the relay data with
          // destination chain equal to the deployed spoke pool that we are calling.
          slowRelayLeaves.find((_) => _.destinationChainId === secondChainToExecuteSlowRelay.toString())
        )
      );
      await updateAllClients();

      // Running balance should decrease by excess from slow fill since fill5 was sent before the slow fill could be
      // executed. Since fill5 filled the remainder of the deposit, the entire slow fill amount should be subtracted
      // from running balances.
      const sentAmount = fill1.amount.sub(fill1.totalFilledAmount);
      const excess = sentAmount.sub(slowFill1.fillAmount);
      updateAndCheckExpectedPoolRebalanceCounters(
        expectedRunningBalances,
        expectedRealizedLpFees,
        excess.mul(toBN(-1)),
        getRealizedLpFeeForFills([slowFill1]),
        [fill5.destinationChainId],
        [l1Token_1.address],
        dataworkerInstance.buildPoolRebalanceRoot(DEFAULT_BLOCK_RANGE_FOR_CHAIN)
      );

      // Before executing the last slow relay leaf, completely fill the deposit. This will leave the full slow fill
      // amount remaining in the spoke pool, but this time there will not be a FilledRelay event emitted for the slow fill
      // because it can't be executed now that the deposit is fully filled. Build the pool rebalance root and check
      // that the slow fill full amount is decreased from running balances.
      const fill6 = await buildFillForRepaymentChain(spokePool_1, relayer, deposit3, 1, originChainId);
      await updateAllClients();
      const fullSlowFillAmountToSubtract = fill4.amount.sub(fill4.totalFilledAmount);
      updateAndCheckExpectedPoolRebalanceCounters(
        expectedRunningBalances,
        expectedRealizedLpFees,
        // This should decrease running balances because the first fill is contained in a ProposeRootBundle event.
        getRefundForFills([fill6]).sub(fullSlowFillAmountToSubtract),
        getRealizedLpFeeForFills([fill6]),
        [fill6.destinationChainId],
        [l1Token_1.address],
        dataworkerInstance.buildPoolRebalanceRoot(DEFAULT_BLOCK_RANGE_FOR_CHAIN)
      );

      // Now demonstrate that for a deposit whose first fill is NOT contained in a ProposeRootBundle event, it won't
      // affect running balance:
      // Submit another deposit and partial fill, this should mine at a block after the ending block of the last
      // ProposeRootBundle block range.
      // Fully fill the deposit.
      // Update client and construct root. This should increase running balance by total deposit amount, to refund
      // the slow relay.
      const deposit4 = await buildDeposit(
        configStoreClient,
        hubPoolClient,
        spokePool_2,
        erc20_2,
        l1Token_1,
        depositor,
        originChainId,
        amountToDeposit
      );
      expectedRunningBalances[deposit4.originChainId][l1Token_1.address] = expectedRunningBalances[
        deposit4.originChainId
      ][l1Token_1.address].sub(deposit4.amount);

      const fill7 = await buildFillForRepaymentChain(spokePool_1, depositor, deposit4, 0.5, originChainId);
      const fill8 = await buildFillForRepaymentChain(spokePool_1, depositor, deposit4, 1, originChainId);
      await updateAllClients();
      updateAndCheckExpectedPoolRebalanceCounters(
        expectedRunningBalances,
        expectedRealizedLpFees,
        getRefundForFills([fill7, fill8]),
        getRealizedLpFeeForFills([fill7, fill8]),
        [fill7.destinationChainId],
        [l1Token_1.address],
        dataworkerInstance.buildPoolRebalanceRoot(DEFAULT_BLOCK_RANGE_FOR_CHAIN)
      );

      // Execute root bundle so we can propose another bundle. The latest running balance emitted in this event
      // should be added to running balances.
      await timer.setCurrentTime(Number(await timer.getCurrentTime()) + refundProposalLiveness + 1);
      await Promise.all(
        poolRebalanceLeaves.map((leaf) => {
          return hubPool
            .connect(dataworker)
            .executeRootBundle(...Object.values(leaf), poolRebalanceTree.getHexProof(leaf));
        })
      );
      await updateAllClients();
      updateAndCheckExpectedPoolRebalanceCounters(
        expectedRunningBalances,
        expectedRealizedLpFees,
        startingRunningBalances,
        toBN(0),
        [originChainId, destinationChainId],
        [l1Token_1.address],
        dataworkerInstance.buildPoolRebalanceRoot(DEFAULT_BLOCK_RANGE_FOR_CHAIN)
      );

      // Even after a ProposeRootBundle is submitted with a block range containing both fill7 and fill8, nothing changes
      // because the fills are contained in the same bundle.
      await hubPool.connect(dataworker).proposeRootBundle(
        Array(CHAIN_ID_TEST_LIST.length).fill(await hubPool.provider.getBlockNumber()),
        1,
        mockTreeRoot, // Roots don't matter in this test
        mockTreeRoot,
        mockTreeRoot
      );
      await updateAllClients();
      const merkleRoot7 = dataworkerInstance.buildPoolRebalanceRoot(DEFAULT_BLOCK_RANGE_FOR_CHAIN);
      expect(merkleRoot7.runningBalances).to.deep.equal(expectedRunningBalances);
      expect(merkleRoot7.realizedLpFees).to.deep.equal(expectedRealizedLpFees);

      // A full fill not following any partial fills is treated as a normal fill: increases the running balance.
      const deposit5 = await buildDeposit(
        configStoreClient,
        hubPoolClient,
        spokePool_2,
        erc20_2,
        l1Token_1,
        depositor,
        originChainId,
        amountToDeposit
      );
      expectedRunningBalances[deposit5.originChainId][l1Token_1.address] = expectedRunningBalances[
        deposit5.originChainId
      ][l1Token_1.address].sub(deposit5.amount);

      const fill9 = await buildFillForRepaymentChain(spokePool_1, depositor, deposit5, 1, originChainId);
      await updateAllClients();
      updateAndCheckExpectedPoolRebalanceCounters(
        expectedRunningBalances,
        expectedRealizedLpFees,
        getRefundForFills([fill9]),
        getRealizedLpFeeForFills([fill9]),
        [fill9.destinationChainId],
        [l1Token_1.address],
        dataworkerInstance.buildPoolRebalanceRoot(DEFAULT_BLOCK_RANGE_FOR_CHAIN)
      );
    });
    it("Many L1 tokens, testing leaf order and root construction", async function () {
      // In this test, each L1 token will have one deposit and fill associated with it.
      const depositsForL1Token: { [l1Token: string]: Deposit } = {};
      const fillsForL1Token: { [l1Token: string]: Fill } = {};

      for (let i = 0; i < MAX_L1_TOKENS_PER_POOL_REBALANCE_LEAF + 1; i++) {
        const { l1Token, l2Token } = await deployNewTokenMapping(
          depositor,
          relayer,
          spokePool_1,
          spokePool_2,
          configStore,
          hubPool,
          amountToDeposit.mul(toBN(100))
        );

        // Set a very high transfer threshold so leaves are not split
        await configStore.updateTokenConfig(
          l1Token.address,
          JSON.stringify({
            rateModel: sampleRateModel,
            transferThreshold: toBNWei("1000000").toString(),
          })
        );

        await updateAllClients(); // Update client to be aware of new token mapping so we can build deposit correctly.
        const deposit = await buildDeposit(
          configStoreClient,
          hubPoolClient,
          spokePool_1,
          l2Token,
          l1Token,
          depositor,
          destinationChainId,
          amountToDeposit.mul(i + 1) // Increase deposit amount each time so that L1 tokens
          // all have different running balances.
        );
        depositsForL1Token[l1Token.address] = deposit;
        await updateAllClients();
        fillsForL1Token[l1Token.address] = await buildFillForRepaymentChain(
          spokePool_2,
          depositor,
          deposit,
          0.5,
          destinationChainId
        );
      }
      const sortedL1Tokens = Object.keys(depositsForL1Token).sort((x, y) => compareAddresses(x, y));

      // Since there are more L1 tokens than the max allowed per chain, dataworker should split the L1's into two
      // leaves. There should be 4 L1 tokens for the origin and destination chain since a fill and deposit was sent
      // for each newly created token mapping. Check that the leaves are sorted by L2 chain ID and then by L1 token
      // address.
      await updateAllClients();
      const merkleRoot1 = dataworkerInstance.buildPoolRebalanceRoot(DEFAULT_BLOCK_RANGE_FOR_CHAIN);
      const orderedChainIds = [originChainId, destinationChainId].sort((x, y) => x - y);
      const expectedLeaves = orderedChainIds
        .map((chainId) => {
          // For each chain, there should be two leaves since we sent exactly 1 more deposit + fill than the max L1
          // token allowed per pool rebalance leaf. The first leaf will have the full capacity of L1 tokens and the second
          // will have just 1.
          return [
            sortedL1Tokens.slice(0, MAX_L1_TOKENS_PER_POOL_REBALANCE_LEAF),
            [sortedL1Tokens[sortedL1Tokens.length - 1]],
          ].map((l1TokensToIncludeInLeaf: string[], i) => {
            return {
              groupIndex: i,
              chainId,
              // Realized LP fees are 0 for origin chain since no fill was submitted to it, only deposits.
              bundleLpFees:
                chainId === originChainId
                  ? Array(l1TokensToIncludeInLeaf.length).fill(toBN(0))
                  : l1TokensToIncludeInLeaf.map((l1Token) => getRealizedLpFeeForFills([fillsForL1Token[l1Token]])),
              // Running balances are straightforward to compute because deposits are sent to origin chain and fills
              // are sent to destination chain only.
              runningBalances:
                chainId === originChainId
                  ? l1TokensToIncludeInLeaf.map((l1Token) => depositsForL1Token[l1Token].amount.mul(toBN(-1)))
                  : l1TokensToIncludeInLeaf.map((l1Token) => getRefundForFills([fillsForL1Token[l1Token]])),
              netSendAmounts: l1TokensToIncludeInLeaf.map((_) => toBN(0)), // Should be 0 since running balances are
              // under threshold
              l1Tokens: l1TokensToIncludeInLeaf,
            };
          });
        })
        .flat()
        .map((leaf, i) => {
          return { ...leaf, leafId: i };
        });
      expect(merkleRoot1.leaves).to.deep.equal(expectedLeaves);
      const expectedMerkleRoot = await buildPoolRebalanceLeafTree(
        expectedLeaves.map((leaf) => {
          return { ...leaf, chainId: toBN(leaf.chainId), groupIndex: toBN(leaf.groupIndex), leafId: toBN(leaf.leafId) };
        })
      );
      expect(dataworkerInstance.buildPoolRebalanceRoot(DEFAULT_BLOCK_RANGE_FOR_CHAIN).tree.getHexRoot()).to.equal(
        expectedMerkleRoot.getHexRoot()
      );
    });
    it("Token transfer exceeeds threshold", async function () {
      await updateAllClients();
      const deposit = await buildDeposit(
        configStoreClient,
        hubPoolClient,
        spokePool_1,
        erc20_1,
        l1Token_1,
        depositor,
        destinationChainId,
        amountToDeposit
      );
      await updateAllClients();
      const fill = await buildFillForRepaymentChain(spokePool_2, depositor, deposit, 1, destinationChainId);
      await updateAllClients();
      const merkleRoot1 = dataworkerInstance.buildPoolRebalanceRoot(DEFAULT_BLOCK_RANGE_FOR_CHAIN);

      const orderedChainIds = [originChainId, destinationChainId].sort((x, y) => x - y);
      const expectedLeaves1 = orderedChainIds
        .map((chainId) => {
          return {
            groupIndex: 0,
            chainId,
            bundleLpFees: chainId === originChainId ? [toBN(0)] : [getRealizedLpFeeForFills([fill])],
            // Running balance is <<< token threshold, so running balance should be non-zero and net send amount
            // should be 0.
            runningBalances: chainId === originChainId ? [deposit.amount.mul(toBN(-1))] : [getRefundForFills([fill])],
            netSendAmounts: [toBN(0)],
            l1Tokens: [l1Token_1.address],
          };
        })
        .map((leaf, i) => {
          return { ...leaf, leafId: i };
        });
      expect(merkleRoot1.leaves).to.deep.equal(expectedLeaves1);

      // Now set the threshold much lower than the running balance and check that running balances for all
      // chains gets set to 0 and net send amount is equal to the running balance. This also tests that the
      // dataworker is comparing the absolute value of the running balance with the threshold, not the signed value.
<<<<<<< HEAD
      configStoreClient.setPoolRebalanceTokenTransferThreshold(l1Token_1.address, toBNWei(1));
=======
      await configStore.updateTokenConfig(
        l1Token_1.address,
        JSON.stringify({
          rateModel: sampleRateModel,
          transferThreshold: toBNWei(1).toString(),
        })
      );
      await configStoreClient.update();
>>>>>>> c09130aa
      const merkleRoot2 = dataworkerInstance.buildPoolRebalanceRoot(DEFAULT_BLOCK_RANGE_FOR_CHAIN);
      const expectedLeaves2 = expectedLeaves1.map((leaf) => {
        return {
          ...leaf,
          runningBalances: [toBN(0)],
          netSendAmounts: leaf.runningBalances,
        };
      });
      expect(merkleRoot2.leaves).to.deep.equal(expectedLeaves2);
    });
  });
});<|MERGE_RESOLUTION|>--- conflicted
+++ resolved
@@ -112,11 +112,7 @@
     // Returns expected merkle root where leaves are ordered by origin chain ID and then deposit ID
     // (ascending).
     await updateAllClients();
-<<<<<<< HEAD
-    const merkleRoot1 = dataworkerInstance.buildSlowRelayRoot(DEFAULT_BLOCK_RANGE_FOR_CHAIN);
-=======
     const merkleRoot1 = dataworkerInstance.buildSlowRelayRoot(DEFAULT_BLOCK_RANGE_FOR_CHAIN).tree;
->>>>>>> c09130aa
     const expectedMerkleRoot1 = await buildSlowRelayTree(expectedSlowRelayLeaves);
     expect(merkleRoot1.getHexRoot()).to.equal(expectedMerkleRoot1.getHexRoot());
 
@@ -194,36 +190,10 @@
     };
 
     await updateAllClients();
-<<<<<<< HEAD
-    const merkleRoot1 = dataworkerInstance.buildRelayerRefundRoot(DEFAULT_BLOCK_RANGE_FOR_CHAIN);
-    const expectedMerkleRoot1 = await buildRelayerRefundTreeWithUnassignedLeafIds([leaf1]);
-    expect(merkleRoot1.getHexRoot()).to.equal(expectedMerkleRoot1.getHexRoot());
-
-    // Submit fills for a second destination token on on the same repayment chain.
-    await buildFillForRepaymentChain(spokePool_1, relayer, deposit2, 1, 100);
-    await buildFillForRepaymentChain(spokePool_1, depositor, deposit4, 1, 100);
-    const leaf2 = {
-      chainId: 100,
-      amountToReturn: toBN(0),
-      l2TokenAddress: erc20_1.address,
-      refundAddresses: [depositor.address, relayer.address], // Ordered by fill amount
-      refundAmounts: [
-        getRefund(deposit4.amount, deposit4.realizedLpFeePct),
-        getRefund(deposit2.amount, deposit2.realizedLpFeePct),
-      ],
-    };
-    await updateAllClients();
-    const merkleRoot2 = dataworkerInstance.buildRelayerRefundRoot(DEFAULT_BLOCK_RANGE_FOR_CHAIN);
-    const leaves1And2Sorted = toBN(erc20_1.address).lt(toBN(erc20_2.address)) ? [leaf2, leaf1] : [leaf1, leaf2];
-    const expectedMerkleRoot2 = await buildRelayerRefundTreeWithUnassignedLeafIds(leaves1And2Sorted);
-    expect(merkleRoot2.getHexRoot()).to.equal(expectedMerkleRoot2.getHexRoot());
-
-=======
     const merkleRoot1 = dataworkerInstance.buildRelayerRefundRoot(DEFAULT_BLOCK_RANGE_FOR_CHAIN).tree;
     const expectedMerkleRoot1 = await buildRelayerRefundTreeWithUnassignedLeafIds([leaf1]);
     expect(merkleRoot1.getHexRoot()).to.equal(expectedMerkleRoot1.getHexRoot());
 
->>>>>>> c09130aa
     // Submit fills for multiple repayment chains. Note: Send the fills for destination tokens in the
     // reverse order of the fills we sent above to test that the data worker is correctly sorting leaves
     // by L2 token address in ascending order. Also set repayment chain ID lower than first few leaves to test
@@ -237,19 +207,9 @@
       refundAmounts: [getRefund(deposit3.amount, deposit3.realizedLpFeePct)],
     };
     await updateAllClients();
-<<<<<<< HEAD
-    const merkleRoot3 = await dataworkerInstance.buildRelayerRefundRoot(DEFAULT_BLOCK_RANGE_FOR_CHAIN);
-    const leaves3And4Sorted = toBN(erc20_1.address).lt(toBN(erc20_2.address)) ? [leaf4, leaf3] : [leaf3, leaf4];
-    const expectedMerkleRoot3 = await buildRelayerRefundTreeWithUnassignedLeafIds([
-      ...leaves3And4Sorted,
-      ...leaves1And2Sorted,
-    ]);
-    expect(merkleRoot3.getHexRoot()).to.equal(expectedMerkleRoot3.getHexRoot());
-=======
     const merkleRoot2 = await dataworkerInstance.buildRelayerRefundRoot(DEFAULT_BLOCK_RANGE_FOR_CHAIN).tree;
     const expectedMerkleRoot2 = await buildRelayerRefundTreeWithUnassignedLeafIds([leaf2, leaf1]);
     expect(merkleRoot2.getHexRoot()).to.equal(expectedMerkleRoot2.getHexRoot());
->>>>>>> c09130aa
 
     // Splits leaf into multiple leaves if refunds > MAX_REFUNDS_PER_RELAYER_REFUND_LEAF.
     const deposit4 = await buildDeposit(
@@ -293,20 +253,9 @@
       refundAmounts: [getRefund(deposit4.amount, deposit4.realizedLpFeePct).mul(toBNWei("0.01")).div(toBNWei("1"))],
     };
     await updateAllClients();
-<<<<<<< HEAD
-    const merkleRoot4 = dataworkerInstance.buildRelayerRefundRoot(DEFAULT_BLOCK_RANGE_FOR_CHAIN);
-    const expectedMerkleRoot4 = await buildRelayerRefundTreeWithUnassignedLeafIds([
-      leaf5,
-      leaf6,
-      ...leaves3And4Sorted,
-      ...leaves1And2Sorted,
-    ]);
-    expect(merkleRoot4.getHexRoot()).to.equal(expectedMerkleRoot4.getHexRoot());
-=======
     const merkleRoot3 = dataworkerInstance.buildRelayerRefundRoot(DEFAULT_BLOCK_RANGE_FOR_CHAIN).tree;
     const expectedMerkleRoot3 = await buildRelayerRefundTreeWithUnassignedLeafIds([leaf5, leaf6, leaf2, leaf1]);
     expect(merkleRoot3.getHexRoot()).to.equal(expectedMerkleRoot3.getHexRoot());
->>>>>>> c09130aa
   });
   describe("Build pool rebalance root", function () {
     it("One L1 token, full lifecycle test with slow and non-slow fills", async function () {
@@ -756,9 +705,6 @@
       // Now set the threshold much lower than the running balance and check that running balances for all
       // chains gets set to 0 and net send amount is equal to the running balance. This also tests that the
       // dataworker is comparing the absolute value of the running balance with the threshold, not the signed value.
-<<<<<<< HEAD
-      configStoreClient.setPoolRebalanceTokenTransferThreshold(l1Token_1.address, toBNWei(1));
-=======
       await configStore.updateTokenConfig(
         l1Token_1.address,
         JSON.stringify({
@@ -767,7 +713,6 @@
         })
       );
       await configStoreClient.update();
->>>>>>> c09130aa
       const merkleRoot2 = dataworkerInstance.buildPoolRebalanceRoot(DEFAULT_BLOCK_RANGE_FOR_CHAIN);
       const expectedLeaves2 = expectedLeaves1.map((leaf) => {
         return {
