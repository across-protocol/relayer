--- conflicted
+++ resolved
@@ -1,45 +1,5 @@
-<<<<<<< HEAD
-import { Fill, FillWithBlock, V2DepositWithBlock, V2Fill } from "../../src/interfaces";
-import { bnZero, toBN } from "../../src/utils";
+import { bnZero } from "../../src/utils";
 import { interfaces } from "@across-protocol/sdk-v2";
-=======
-import { DepositWithBlock, Fill } from "../../src/interfaces";
-import { toBN } from "../../src/utils";
->>>>>>> beb3198f
-
-export function fillFromDeposit(deposit: V2DepositWithBlock, relayer: string): V2Fill {
-  const { recipient, message, relayerFeePct } = deposit;
-
-  const fill: Fill = {
-    amount: deposit.amount,
-    depositId: deposit.depositId,
-    originChainId: deposit.originChainId,
-    destinationChainId: deposit.destinationChainId,
-    depositor: deposit.depositor,
-    destinationToken: deposit.destinationToken,
-    relayerFeePct: deposit.relayerFeePct,
-    realizedLpFeePct: deposit.realizedLpFeePct,
-    recipient,
-    relayer,
-    message,
-
-    // Caller can modify these later.
-    fillAmount: deposit.amount,
-    totalFilledAmount: deposit.amount,
-    repaymentChainId: deposit.destinationChainId,
-
-    updatableRelayData: {
-      recipient: deposit.updatedRecipient ?? recipient,
-      message: deposit.updatedMessage ?? message,
-      relayerFeePct: deposit.newRelayerFeePct ?? relayerFeePct,
-      isSlowRelay: false,
-      payoutAdjustmentPct: toBN(0),
-    },
-  };
-
-  return fill;
-<<<<<<< HEAD
-}
 
 export function V3FillFromDeposit(
   deposit: interfaces.V3DepositWithBlock,
@@ -61,56 +21,4 @@
     },
   };
   return fill;
-}
-
-export function v2FillFromDeposit(deposit: V2DepositWithBlock, relayer: string, repaymentChainId?: number): V2Fill {
-  const { recipient, message, relayerFeePct } = deposit;
-
-  const fill: Fill = {
-    amount: deposit.amount,
-    depositId: deposit.depositId,
-    originChainId: deposit.originChainId,
-    destinationChainId: deposit.destinationChainId,
-    depositor: deposit.depositor,
-    destinationToken: deposit.destinationToken,
-    relayerFeePct: deposit.relayerFeePct,
-    realizedLpFeePct: deposit.realizedLpFeePct ?? bnZero,
-    recipient,
-    relayer,
-    message,
-
-    // Caller can modify these later.
-    fillAmount: deposit.amount,
-    totalFilledAmount: deposit.amount,
-    repaymentChainId: repaymentChainId ?? deposit.destinationChainId,
-
-    updatableRelayData: {
-      recipient: deposit.updatedRecipient ?? recipient,
-      message: deposit.updatedMessage ?? message,
-      relayerFeePct: deposit.newRelayerFeePct ?? relayerFeePct,
-      isSlowRelay: false,
-      payoutAdjustmentPct: bnZero,
-    },
-  };
-
-  return fill;
-}
-
-export function refundRequestFromFill(fill: FillWithBlock, refundToken: string): RefundRequest {
-  const refundRequest: RefundRequest = {
-    amount: fill.amount,
-    depositId: fill.depositId,
-    originChainId: fill.originChainId,
-    destinationChainId: fill.destinationChainId,
-    repaymentChainId: fill.repaymentChainId,
-    realizedLpFeePct: fill.realizedLpFeePct,
-    fillBlock: toBN(fill.blockNumber),
-    relayer: fill.relayer,
-    refundToken,
-    previousIdenticalRequests: toBN(0),
-  };
-
-  return refundRequest;
-=======
->>>>>>> beb3198f
 }