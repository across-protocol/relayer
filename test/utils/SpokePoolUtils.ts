import { Contract, bnZero, spreadEvent } from "../../src/utils";
import { interfaces } from "@across-protocol/sdk";
import { SlowFillRequestWithBlock } from "../../src/interfaces";
import { SignerWithAddress } from "./utils";

export function V3FillFromDeposit(
  deposit: interfaces.DepositWithBlock,
  relayer: string,
  repaymentChainId?: number,
  fillType = interfaces.FillType.FastFill
): interfaces.Fill {
  const { blockNumber, transactionHash, logIndex, transactionIndex, quoteTimestamp, ...relayData } = deposit;
  const fill: interfaces.Fill = {
    ...relayData,
    relayer,
    realizedLpFeePct: deposit.realizedLpFeePct ?? bnZero,
    repaymentChainId: repaymentChainId ?? deposit.destinationChainId,
    relayExecutionInfo: {
      updatedRecipient: deposit.updatedRecipient,
      updatedMessage: deposit.updatedMessage,
      updatedOutputAmount: deposit.updatedOutputAmount,
      fillType,
    },
  };
  return fill;
}

<<<<<<< HEAD
export async function fillV3(
  spokePool: Contract,
  relayer: SignerWithAddress,
  deposit: interfaces.Deposit,
  _repaymentChainId = repaymentChainId
): Promise<interfaces.FillWithBlock> {
  await spokePool
    .connect(relayer)
    .fillV3Relay(
      [
        deposit.depositor,
        deposit.recipient,
        deposit.exclusiveRelayer,
        deposit.inputToken,
        deposit.outputToken,
        deposit.inputAmount,
        deposit.outputAmount,
        deposit.originChainId,
        deposit.depositId,
        deposit.fillDeadline,
        deposit.exclusivityDeadline,
        deposit.message,
      ],
      _repaymentChainId
    );
  const [events, destinationChainId] = await Promise.all([
    spokePool.queryFilter(spokePool.filters.FilledV3Relay()),
    spokePool.chainId(),
  ]);
  const lastEvent = events[events.length - 1];
  const fillObject: interfaces.FillWithBlock = {
    destinationChainId,
    blockNumber: lastEvent.blockNumber,
    transactionHash: lastEvent.transactionHash,
    logIndex: lastEvent.logIndex,
    transactionIndex: lastEvent.transactionIndex,
    ...spreadEvent(lastEvent.args!),
  };
  return fillObject;
}

=======
>>>>>>> c4b75396
export async function requestSlowFill(
  spokePool: Contract,
  relayer: SignerWithAddress,
  deposit?: interfaces.Deposit
): Promise<SlowFillRequestWithBlock> {
  await spokePool
    .connect(relayer)
    .requestV3SlowFill([
      deposit.depositor,
      deposit.recipient,
      deposit.exclusiveRelayer,
      deposit.inputToken,
      deposit.outputToken,
      deposit.inputAmount,
      deposit.outputAmount,
      deposit.originChainId,
      deposit.depositId,
      deposit.fillDeadline,
      deposit.exclusivityDeadline,
      deposit.message,
    ]);
  const [events, destinationChainId] = await Promise.all([
    spokePool.queryFilter(spokePool.filters.RequestedV3SlowFill()),
    spokePool.chainId(),
  ]);
  const lastEvent = events[events.length - 1];
  const requestObject: interfaces.SlowFillRequestWithBlock = {
    destinationChainId,
    blockNumber: lastEvent.blockNumber,
    transactionHash: lastEvent.transactionHash,
    logIndex: lastEvent.logIndex,
    transactionIndex: lastEvent.transactionIndex,
    ...spreadEvent(lastEvent.args!),
  };
  return requestObject;
}<|MERGE_RESOLUTION|>--- conflicted
+++ resolved
@@ -25,50 +25,6 @@
   return fill;
 }
 
-<<<<<<< HEAD
-export async function fillV3(
-  spokePool: Contract,
-  relayer: SignerWithAddress,
-  deposit: interfaces.Deposit,
-  _repaymentChainId = repaymentChainId
-): Promise<interfaces.FillWithBlock> {
-  await spokePool
-    .connect(relayer)
-    .fillV3Relay(
-      [
-        deposit.depositor,
-        deposit.recipient,
-        deposit.exclusiveRelayer,
-        deposit.inputToken,
-        deposit.outputToken,
-        deposit.inputAmount,
-        deposit.outputAmount,
-        deposit.originChainId,
-        deposit.depositId,
-        deposit.fillDeadline,
-        deposit.exclusivityDeadline,
-        deposit.message,
-      ],
-      _repaymentChainId
-    );
-  const [events, destinationChainId] = await Promise.all([
-    spokePool.queryFilter(spokePool.filters.FilledV3Relay()),
-    spokePool.chainId(),
-  ]);
-  const lastEvent = events[events.length - 1];
-  const fillObject: interfaces.FillWithBlock = {
-    destinationChainId,
-    blockNumber: lastEvent.blockNumber,
-    transactionHash: lastEvent.transactionHash,
-    logIndex: lastEvent.logIndex,
-    transactionIndex: lastEvent.transactionIndex,
-    ...spreadEvent(lastEvent.args!),
-  };
-  return fillObject;
-}
-
-=======
->>>>>>> c4b75396
 export async function requestSlowFill(
   spokePool: Contract,
   relayer: SignerWithAddress,
