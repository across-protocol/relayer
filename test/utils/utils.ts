import * as utils from "@across-protocol/contracts-v2/dist/test-utils";
import { TokenRolesEnum } from "@uma/common";
import { SpyTransport, bigNumberFormatter } from "@uma/financial-templates-lib";
import { AcrossConfigStore, FakeContract, MerkleTree } from "@across-protocol/contracts-v2";
import { constants } from "@across-protocol/sdk-v2";
import { BigNumber, Contract, providers } from "ethers";
import chai, { assert, expect } from "chai";
import chaiExclude from "chai-exclude";
import _ from "lodash";
import sinon from "sinon";
import winston from "winston";
import { ConfigStoreClient, GLOBAL_CONFIG_STORE_KEYS, HubPoolClient } from "../../src/clients";
import { Deposit, Fill, RelayerRefundLeaf, RunningBalances } from "../../src/interfaces";
import { buildRelayerRefundTree, toBN, toBNWei, toWei, utf8ToHex, ZERO_ADDRESS } from "../../src/utils";
import {
  DEFAULT_BLOCK_RANGE_FOR_CHAIN,
  MAX_L1_TOKENS_PER_POOL_REBALANCE_LEAF,
  MAX_REFUNDS_PER_RELAYER_REFUND_LEAF,
  amountToDeposit,
  depositRelayerFeePct,
  sampleRateModel,
} from "../constants";
<<<<<<< HEAD
=======
import { BigNumber, Contract, SignerWithAddress } from "./index";
import { AcrossConfigStore, MerkleTree } from "@across-protocol/contracts-v2";
import { constants } from "@across-protocol/sdk-v2";
import chai, { expect } from "chai";
import chaiExclude from "chai-exclude";
import _ from "lodash";
import sinon from "sinon";
import winston from "winston";
>>>>>>> 3dc4b434
import { ContractsV2SlowFill, SpokePoolDeploymentResult, SpyLoggerResult } from "../types";

export {
  SpyTransport,
  bigNumberFormatter,
  lastSpyLogIncludes,
  lastSpyLogLevel,
  spyLogIncludes,
  spyLogLevel,
} from "@uma/financial-templates-lib";
<<<<<<< HEAD
export { MAX_SAFE_ALLOWANCE, MAX_UINT_VAL } from "../../src/utils";
export const {
  ethers,
  buildPoolRebalanceLeafTree,
  buildPoolRebalanceLeaves,
  buildSlowRelayTree,
  createRandomBytes32,
  depositV2,
  enableRoutes,
  getContractFactory,
  hubPoolFixture,
  modifyRelayHelper,
  randomAddress,
} = utils;

export type SignerWithAddress = utils.SignerWithAddress;
export { assert, chai, expect, BigNumber, Contract, FakeContract, sinon, toBN, toBNWei, utf8ToHex, winston};
=======
export { sinon, winston };
export { MAX_SAFE_ALLOWANCE, MAX_UINT_VAL } from "../../src/utils";

chai.use(chaiExclude);
>>>>>>> 3dc4b434

chai.use(chaiExclude);

export function deepEqualsWithBigNumber(x: unknown, y: unknown, omitKeys: string[] = []): boolean {
  if (x === undefined || y === undefined) {
    return false;
  }
  const sortedKeysX = Object.fromEntries(
    Object.keys(x)
      .sort()
      .map((key) => [key, x[key]])
  );
  const sortedKeysY = Object.fromEntries(
    Object.keys(y)
      .sort()
      .map((key) => [key, y[key]])
  );
  assert.deepStrictEqual(_.omit(sortedKeysX, omitKeys), _.omit(sortedKeysY, omitKeys));
  return true;
}

export async function assertPromiseError<T>(promise: Promise<T>, errMessage?: string): Promise<void> {
  const SPECIAL_ERROR_MESSAGE = "Promise didn't fail";
  try {
    await promise;
    throw new Error(SPECIAL_ERROR_MESSAGE);
  } catch (e: unknown) {
    const err: Error = e as Error;
    if (err.message.includes(SPECIAL_ERROR_MESSAGE)) {
      throw err;
    }
    if (errMessage) {
      assert.isTrue(err.message.includes(errMessage));
    }
  }
}
export async function setupTokensForWallet(
  contractToApprove: Contract,
  wallet: SignerWithAddress,
  tokens: Contract[],
  weth?: Contract,
  seedMultiplier = 1
): Promise<void> {
  await utils.seedWallet(wallet, tokens, weth, utils.amountToSeedWallets.mul(seedMultiplier));
  await Promise.all(
    tokens.map((token) =>
      token.connect(wallet).approve(contractToApprove.address, utils.amountToDeposit.mul(seedMultiplier))
    )
  );
  if (weth) {
    await weth.connect(wallet).approve(contractToApprove.address, utils.amountToDeposit);
  }
}

export function createSpyLogger(): SpyLoggerResult {
  const spy = sinon.spy();
  const spyLogger = winston.createLogger({
    level: "debug",
    format: winston.format.combine(winston.format(bigNumberFormatter)(), winston.format.json()),
    transports: [
      new SpyTransport({ level: "debug" }, { spy }),
      process.env.LOG_IN_TEST ? new winston.transports.Console() : null,
    ].filter((n) => n),
  });

  return { spy, spyLogger };
}

export async function deploySpokePoolWithToken(
  fromChainId = 0,
  toChainId = 0,
  enableRoute = true
): Promise<SpokePoolDeploymentResult> {
  const { weth, erc20, spokePool, unwhitelistedErc20, destErc20 } = await utils.deploySpokePool(utils.ethers);
  const receipt = await spokePool.deployTransaction.wait();

  await spokePool.setChainId(fromChainId == 0 ? utils.originChainId : fromChainId);

  if (enableRoute) {
    await utils.enableRoutes(spokePool, [
      { originToken: erc20.address, destinationChainId: toChainId == 0 ? utils.destinationChainId : toChainId },
      { originToken: weth.address, destinationChainId: toChainId == 0 ? utils.destinationChainId : toChainId },
    ]);
  }
  return { weth, erc20, spokePool, unwhitelistedErc20, destErc20, deploymentBlock: receipt.blockNumber };
}

export async function deployConfigStore(
  signer: SignerWithAddress,
  tokensToAdd: Contract[],
  maxL1TokensPerPoolRebalanceLeaf: number = MAX_L1_TOKENS_PER_POOL_REBALANCE_LEAF,
  maxRefundPerRelayerRefundLeaf: number = MAX_REFUNDS_PER_RELAYER_REFUND_LEAF,
  rateModel: unknown = sampleRateModel,
  additionalChainIdIndices?: number[]
): Promise<{ configStore: AcrossConfigStore; deploymentBlock: number }> {
  const configStore = (await (
    await utils.getContractFactory("AcrossConfigStore", signer)
  ).deploy()) as AcrossConfigStore;
  const { blockNumber: deploymentBlock } = await configStore.deployTransaction.wait();

  for (const token of tokensToAdd) {
    await configStore.updateTokenConfig(
      token.address,
      JSON.stringify({
        rateModel: rateModel,
      })
    );
  }
  await configStore.updateGlobalConfig(
    utf8ToHex(GLOBAL_CONFIG_STORE_KEYS.MAX_POOL_REBALANCE_LEAF_SIZE),
    maxL1TokensPerPoolRebalanceLeaf.toString()
  );
  await configStore.updateGlobalConfig(
    utf8ToHex(GLOBAL_CONFIG_STORE_KEYS.MAX_RELAYER_REPAYMENT_LEAF_SIZE),
    maxRefundPerRelayerRefundLeaf.toString()
  );

  if (additionalChainIdIndices) {
    await configStore.updateGlobalConfig(
      utf8ToHex(GLOBAL_CONFIG_STORE_KEYS.CHAIN_ID_INDICES),
      JSON.stringify([...constants.PROTOCOL_DEFAULT_CHAIN_ID_INDICES, ...additionalChainIdIndices])
    );
  }
  return { configStore, deploymentBlock };
}

export async function deployAndConfigureHubPool(
  signer: SignerWithAddress,
  spokePools: { l2ChainId: number; spokePool: Contract }[],
  finderAddress: string = ZERO_ADDRESS,
  timerAddress: string = ZERO_ADDRESS
): Promise<{
  hubPool: Contract;
  mockAdapter: Contract;
  l1Token_1: Contract;
  l1Token_2: Contract;
  hubPoolDeploymentBlock: number;
}> {
  const lpTokenFactory = await (await utils.getContractFactory("LpTokenFactory", signer)).deploy();
  const hubPool = await (
    await utils.getContractFactory("HubPool", signer)
  ).deploy(lpTokenFactory.address, finderAddress, ZERO_ADDRESS, timerAddress);
  const receipt = await hubPool.deployTransaction.wait();

  const mockAdapter = await (await utils.getContractFactory("Mock_Adapter", signer)).deploy();

  for (const spokePool of spokePools) {
    await hubPool.setCrossChainContracts(spokePool.l2ChainId, mockAdapter.address, spokePool.spokePool.address);
  }

  const l1Token_1 = await (await utils.getContractFactory("ExpandedERC20", signer)).deploy("L1Token1", "L1Token1", 18);
  await l1Token_1.addMember(TokenRolesEnum.MINTER, signer.address);
  const l1Token_2 = await (await utils.getContractFactory("ExpandedERC20", signer)).deploy("L1Token2", "L1Token2", 18);
  await l1Token_2.addMember(TokenRolesEnum.MINTER, signer.address);

  return { hubPool, mockAdapter, l1Token_1, l1Token_2, hubPoolDeploymentBlock: receipt.blockNumber };
}

export async function deployNewTokenMapping(
  l2TokenHolder: SignerWithAddress,
  l1TokenHolder: SignerWithAddress,
  spokePool: Contract,
  spokePoolDestination: Contract,
  configStore: Contract,
  hubPool: Contract,
  amountToSeedLpPool: BigNumber
): Promise<{
  l2Token: Contract;
  l1Token: Contract;
}> {
  // Deploy L2 token and enable it for deposits:
  const spokePoolChainId = await spokePool.chainId();
  const l2Token = await (await utils.getContractFactory("ExpandedERC20", l2TokenHolder)).deploy("L2 Token", "L2", 18);
  await l2Token.addMember(TokenRolesEnum.MINTER, l2TokenHolder.address);

  // Deploy second L2 token that is destination chain's counterpart to L2 token.
  const spokePoolDestinationChainId = await spokePoolDestination.chainId();
  const l2TokenDestination = await (
    await utils.getContractFactory("ExpandedERC20", l2TokenHolder)
  ).deploy("L2 Token Destination", "L2", 18);
  await l2TokenDestination.addMember(TokenRolesEnum.MINTER, l2TokenHolder.address);

  await utils.enableRoutes(spokePoolDestination, [
    { originToken: l2TokenDestination.address, destinationChainId: spokePoolChainId },
  ]);
  await utils.enableRoutes(spokePool, [
    { originToken: l2Token.address, destinationChainId: spokePoolDestinationChainId },
  ]);

  // Deploy L1 token and set as counterpart for L2 token:
  const l1Token = await (await utils.getContractFactory("ExpandedERC20", l1TokenHolder)).deploy("L1 Token", "L1", 18);
  await l1Token.addMember(TokenRolesEnum.MINTER, l1TokenHolder.address);
  await enableRoutesOnHubPool(hubPool, [
    { destinationChainId: spokePoolChainId, l1Token, destinationToken: l2Token },
    { destinationChainId: spokePoolDestinationChainId, l1Token, destinationToken: l2TokenDestination },
  ]);
  await configStore.updateTokenConfig(l1Token.address, JSON.stringify({ rateModel: sampleRateModel }));

  // Give signer initial balance and approve hub pool and spoke pool to pull funds from it
  await addLiquidity(l1TokenHolder, hubPool, l1Token, amountToSeedLpPool);
  await setupTokensForWallet(spokePool, l2TokenHolder, [l2Token, l2TokenDestination], null, 100);
  await setupTokensForWallet(spokePoolDestination, l2TokenHolder, [l2TokenDestination, l2Token], null, 100);

  // Set time to provider time so blockfinder can find block for deposit quote time.
  await spokePool.setCurrentTime(await getLastBlockTime(spokePool.provider));
  await spokePoolDestination.setCurrentTime(await getLastBlockTime(spokePoolDestination.provider));

  return {
    l2Token,
    l1Token,
  };
}

export async function enableRoutesOnHubPool(
  hubPool: Contract,
  rebalanceRouteTokens: { destinationChainId: number; l1Token: Contract; destinationToken: Contract }[]
): Promise<void> {
  for (const tkn of rebalanceRouteTokens) {
    await hubPool.setPoolRebalanceRoute(tkn.destinationChainId, tkn.l1Token.address, tkn.destinationToken.address);
    await hubPool.enableL1TokenForLiquidityProvision(tkn.l1Token.address);
  }
}

export async function simpleDeposit(
  spokePool: Contract,
  token: Contract,
  recipient: SignerWithAddress,
  depositor: SignerWithAddress,
  destinationChainId: number = utils.destinationChainId,
  amountToDeposit: utils.BigNumber = utils.amountToDeposit,
  depositRelayerFeePct: utils.BigNumber = utils.depositRelayerFeePct
): Promise<Deposit> {
  const depositObject = await utils.depositV2(
    spokePool,
    token,
    recipient,
    depositor,
    destinationChainId,
    amountToDeposit,
    depositRelayerFeePct
  );
  return {
    ...depositObject,
    realizedLpFeePct: toBNWei("0"),
    destinationToken: ZERO_ADDRESS,
  };
}

export async function getLastBlockTime(provider: providers.Provider): Promise<number> {
  return (await provider.getBlock(await provider.getBlockNumber())).timestamp;
}

export async function addLiquidity(
  signer: SignerWithAddress,
  hubPool: Contract,
  l1Token: Contract,
  amount: utils.BigNumber
): Promise<void> {
  await utils.seedWallet(signer, [l1Token], null, amount);
  await l1Token.connect(signer).approve(hubPool.address, amount);
  await hubPool.enableL1TokenForLiquidityProvision(l1Token.address);
  await hubPool.connect(signer).addLiquidity(l1Token.address, amount);
}

// Submits a deposit transaction and returns the Deposit struct that that clients interact with.
export async function buildDepositStruct(
  deposit: Omit<Deposit, "destinationToken" | "realizedLpFeePct">,
  hubPoolClient: HubPoolClient,
  l1TokenForDepositedToken: Contract
): Promise<Deposit & { quoteBlockNumber: number; blockNumber: number }> {
  const { quoteBlock, realizedLpFeePct } = await hubPoolClient.computeRealizedLpFeePct(
    {
      ...deposit,
      blockNumber: (await hubPoolClient.blockFinder.getBlockForTimestamp(deposit.quoteTimestamp)).number,
    },
    l1TokenForDepositedToken.address
  );

  return {
    ...deposit,
    destinationToken: hubPoolClient.getL2TokenForDeposit(deposit),
    quoteBlockNumber: quoteBlock,
    realizedLpFeePct,
    blockNumber: await getLastBlockNumber(),
  };
}

export async function buildDeposit(
  hubPoolClient: HubPoolClient,
  spokePool: Contract,
  tokenToDeposit: Contract,
  l1TokenForDepositedToken: Contract,
  recipientAndDepositor: SignerWithAddress,
  destinationChainId: number,
  amount = amountToDeposit,
  relayerFeePct = depositRelayerFeePct,
  quoteTimestamp?: number,
  message?: string
): Promise<Deposit> {
  const _deposit = await utils.depositV2(
    spokePool,
    tokenToDeposit,
    recipientAndDepositor,
    recipientAndDepositor,
    destinationChainId,
    amount,
    relayerFeePct,
    quoteTimestamp,
    message
  );

  // Sanity Check: Ensure that the deposit was successful.
  expect(_deposit).to.not.be.null;
  return await buildDepositStruct(_deposit, hubPoolClient, l1TokenForDepositedToken);
}

// Submits a fillRelay transaction and returns the Fill struct that that clients will interact with.
export async function buildFill(
  spokePool: Contract,
  destinationToken: Contract,
  recipientAndDepositor: SignerWithAddress,
  relayer: SignerWithAddress,
  deposit: Deposit,
  pctOfDepositToFill: number,
  repaymentChainId?: number
): Promise<Fill> {
  await spokePool.connect(relayer).fillRelay(
    ...utils.getFillRelayParams(
      utils.getRelayHash(
        recipientAndDepositor.address,
        recipientAndDepositor.address,
        deposit.depositId,
        deposit.originChainId,
        deposit.destinationChainId,
        destinationToken.address,
        deposit.amount,
        deposit.realizedLpFeePct,
        deposit.relayerFeePct
      ).relayData,
      deposit.amount
        .mul(toBNWei(1).sub(deposit.realizedLpFeePct.add(deposit.relayerFeePct)))
        .mul(toBNWei(pctOfDepositToFill))
        .div(toBNWei(1))
        .div(toBNWei(1)),
      repaymentChainId ?? deposit.destinationChainId
    )
  );
  const [events, destinationChainId] = await Promise.all([
    spokePool.queryFilter(spokePool.filters.FilledRelay()),
    spokePool.chainId(),
  ]);
  const lastEvent = events[events.length - 1];
  if (!lastEvent?.args) {
    throw new Error("No FilledRelay event emitted");
  }
  return {
    amount: lastEvent.args.amount,
    totalFilledAmount: lastEvent.args.totalFilledAmount,
    fillAmount: lastEvent.args.fillAmount,
    repaymentChainId: Number(lastEvent.args.repaymentChainId),
    originChainId: Number(lastEvent.args.originChainId),
    relayerFeePct: lastEvent.args.relayerFeePct,
    realizedLpFeePct: lastEvent.args.realizedLpFeePct,
    depositId: lastEvent.args.depositId,
    destinationToken: lastEvent.args.destinationToken,
    relayer: lastEvent.args.relayer,
    depositor: lastEvent.args.depositor,
    recipient: lastEvent.args.recipient,
    message: lastEvent.args.message,
    updatableRelayData: {
      recipient: lastEvent.args.updatableRelayData[0],
      message: lastEvent.args.updatableRelayData[1],
      relayerFeePct: toBN(lastEvent.args.updatableRelayData[2]),
      isSlowRelay: lastEvent.args.updatableRelayData[3],
      payoutAdjustmentPct: toBN(lastEvent.args.updatableRelayData[4]),
    },
    destinationChainId: Number(destinationChainId),
  };
}

export async function buildModifiedFill(
  spokePool: Contract,
  depositor: SignerWithAddress,
  relayer: SignerWithAddress,
  fillToBuildFrom: Fill,
  multipleOfOriginalRelayerFeePct: number,
  pctOfDepositToFill: number,
  newRecipient?: string,
  newMessage?: string
): Promise<Fill> {
  const relayDataFromFill = {
    depositor: fillToBuildFrom.depositor,
    recipient: fillToBuildFrom.recipient,
    destinationToken: fillToBuildFrom.destinationToken,
    amount: fillToBuildFrom.amount,
    originChainId: fillToBuildFrom.originChainId.toString(),
    destinationChainId: fillToBuildFrom.destinationChainId.toString(),
    realizedLpFeePct: fillToBuildFrom.realizedLpFeePct,
    relayerFeePct: fillToBuildFrom.relayerFeePct,
    depositId: fillToBuildFrom.depositId.toString(),
    message: fillToBuildFrom.message,
  };

  const { signature } = await utils.modifyRelayHelper(
    fillToBuildFrom.relayerFeePct.mul(multipleOfOriginalRelayerFeePct),
    fillToBuildFrom.depositId.toString(),
    fillToBuildFrom.originChainId.toString(),
    depositor,
    newRecipient ?? relayDataFromFill.recipient,
    newMessage ?? relayDataFromFill.message
  );
  const updatedRelayerFeePct = fillToBuildFrom.relayerFeePct.mul(multipleOfOriginalRelayerFeePct);
  await spokePool.connect(relayer).fillRelayWithUpdatedDeposit(
    ...utils.getFillRelayUpdatedFeeParams(
      relayDataFromFill,
      fillToBuildFrom.amount
        .mul(toBNWei(1).sub(fillToBuildFrom.realizedLpFeePct.add(updatedRelayerFeePct)))
        .mul(toBNWei(pctOfDepositToFill))
        .div(toBNWei(1))
        .div(toBNWei(1)),
      updatedRelayerFeePct,
      signature,
      Number(relayDataFromFill.destinationChainId),
      newRecipient ?? relayDataFromFill.recipient,
      newMessage ?? relayDataFromFill.message
    )
  );
  const [events, destinationChainId] = await Promise.all([
    spokePool.queryFilter(spokePool.filters.FilledRelay()),
    spokePool.chainId(),
  ]);
  const lastEvent = events[events.length - 1];
  if (lastEvent.args) {
    return {
      amount: lastEvent.args.amount,
      totalFilledAmount: lastEvent.args.totalFilledAmount,
      fillAmount: lastEvent.args.fillAmount,
      repaymentChainId: Number(lastEvent.args.repaymentChainId),
      originChainId: Number(lastEvent.args.originChainId),
      relayerFeePct: lastEvent.args.relayerFeePct,
      realizedLpFeePct: lastEvent.args.realizedLpFeePct,
      depositId: lastEvent.args.depositId,
      destinationToken: lastEvent.args.destinationToken,
      relayer: lastEvent.args.relayer,
      message: lastEvent.args.message,
      depositor: lastEvent.args.depositor,
      recipient: lastEvent.args.recipient,
      updatableRelayData: lastEvent.args.updatableRelayData,
      destinationChainId: Number(destinationChainId),
    };
  } else {
    return null;
  }
}

export async function buildFillForRepaymentChain(
  spokePool: Contract,
  relayer: SignerWithAddress,
  depositToFill: Deposit,
  pctOfDepositToFill: number,
  repaymentChainId: number,
  destinationToken: string = depositToFill.destinationToken
): Promise<Fill> {
  const relayDataFromDeposit = {
    depositor: depositToFill.depositor,
    recipient: depositToFill.recipient,
    destinationToken,
    amount: depositToFill.amount,
    originChainId: depositToFill.originChainId.toString(),
    destinationChainId: depositToFill.destinationChainId.toString(),
    realizedLpFeePct: depositToFill.realizedLpFeePct,
    relayerFeePct: depositToFill.relayerFeePct,
    depositId: depositToFill.depositId.toString(),
  };
  await spokePool.connect(relayer).fillRelay(
    ...utils.getFillRelayParams(
      relayDataFromDeposit,
      depositToFill.amount
        .mul(toBNWei(1).sub(depositToFill.realizedLpFeePct.add(depositToFill.relayerFeePct)))
        .mul(toBNWei(pctOfDepositToFill))
        .div(toBNWei(1))
        .div(toBNWei(1)),
      repaymentChainId
    )
  );
  const [events, destinationChainId] = await Promise.all([
    spokePool.queryFilter(spokePool.filters.FilledRelay()),
    spokePool.chainId(),
  ]);
  const lastEvent = events[events.length - 1];
  if (lastEvent.args) {
    return {
      amount: lastEvent.args.amount,
      totalFilledAmount: lastEvent.args.totalFilledAmount,
      fillAmount: lastEvent.args.fillAmount,
      repaymentChainId: Number(lastEvent.args.repaymentChainId),
      originChainId: Number(lastEvent.args.originChainId),
      relayerFeePct: lastEvent.args.relayerFeePct,
      realizedLpFeePct: lastEvent.args.realizedLpFeePct,
      depositId: lastEvent.args.depositId,
      destinationToken: lastEvent.args.destinationToken,
      relayer: lastEvent.args.relayer,
      message: lastEvent.args.message,
      depositor: lastEvent.args.depositor,
      recipient: lastEvent.args.recipient,
      updatableRelayData: lastEvent.args.updatableRelayData,
      destinationChainId: Number(destinationChainId),
    };
  } else {
    return null;
  }
}

// Returns expected leaves ordered by origin chain ID and then deposit ID(ascending). Ordering is implemented
// same way that dataworker orders them.
export function buildSlowRelayLeaves(
  deposits: Deposit[],
  payoutAdjustmentPcts: BigNumber[] = []
): ContractsV2SlowFill[] {
  return deposits
    .map((_deposit, i) => {
      return {
        relayData: {
          depositor: _deposit.depositor,
          recipient: _deposit.recipient,
          destinationToken: _deposit.destinationToken,
          amount: _deposit.amount,
          originChainId: _deposit.originChainId.toString(),
          destinationChainId: _deposit.destinationChainId.toString(),
          realizedLpFeePct: _deposit.realizedLpFeePct,
          relayerFeePct: _deposit.relayerFeePct,
          depositId: _deposit.depositId.toString(),
          message: _deposit.message,
        },
        payoutAdjustmentPct: BigNumber.from(payoutAdjustmentPcts[i]?.toString() ?? "0"),
      };
    }) // leaves should be ordered by origin chain ID and then deposit ID (ascending).
    .sort(({ relayData: relayA }, { relayData: relayB }) => {
      if (relayA.originChainId !== relayB.originChainId) {
        return Number(relayA.originChainId) - Number(relayB.originChainId);
      } else {
        return Number(relayA.depositId) - Number(relayB.depositId);
      }
    });
}

// Adds `leafId` to incomplete input `leaves` and then constructs a relayer refund leaf tree.
export async function buildRelayerRefundTreeWithUnassignedLeafIds(
  leaves: {
    chainId: number;
    amountToReturn: BigNumber;
    l2TokenAddress: string;
    refundAddresses: string[];
    refundAmounts: BigNumber[];
  }[]
): Promise<MerkleTree<RelayerRefundLeaf>> {
  return buildRelayerRefundTree(
    leaves.map((leaf, id) => {
      return { ...leaf, leafId: id };
    })
  );
}

export async function constructPoolRebalanceTree(
  runningBalances: RunningBalances,
  realizedLpFees: RunningBalances
): Promise<{
  leaves: utils.PoolRebalanceLeaf[];
  tree: MerkleTree<utils.PoolRebalanceLeaf>;
  startingRunningBalances: utils.BigNumber;
}> {
  const leaves = utils.buildPoolRebalanceLeaves(
    Object.keys(runningBalances).map((x) => Number(x)), // Where funds are getting sent.
    Object.values(runningBalances).map((runningBalanceForL1Token) => Object.keys(runningBalanceForL1Token)), // l1Tokens.
    Object.values(realizedLpFees).map((realizedLpForL1Token) => Object.values(realizedLpForL1Token)), // bundleLpFees.
    Object.values(runningBalances).map((_) => Object.values(_).map(() => toBNWei(-100))), // netSendAmounts.
    Object.values(runningBalances).map((_) => Object.values(_).map(() => toBNWei(100))), // runningBalances.
    Object.keys(runningBalances).map(() => 0) // group index
  );
  const tree = await utils.buildPoolRebalanceLeafTree(leaves);

  return { leaves, tree, startingRunningBalances: toBNWei(100) };
}

export async function buildSlowFill(
  spokePool: Contract,
  lastFillForDeposit: Fill,
  relayer: SignerWithAddress,
  proof: string[],
  rootBundleId = "0"
): Promise<Fill> {
  await spokePool
    .connect(relayer)
    .executeSlowRelayLeaf(
      lastFillForDeposit.depositor,
      lastFillForDeposit.recipient,
      lastFillForDeposit.destinationToken,
      lastFillForDeposit.amount.toString(),
      lastFillForDeposit.originChainId.toString(),
      lastFillForDeposit.realizedLpFeePct.toString(),
      lastFillForDeposit.relayerFeePct.toString(),
      lastFillForDeposit.depositId.toString(),
      rootBundleId,
      lastFillForDeposit.message,
      "0",
      proof
    );
  return {
    ...lastFillForDeposit,
    totalFilledAmount: lastFillForDeposit.amount, // Slow relay always fully fills deposit
    fillAmount: lastFillForDeposit.amount.sub(lastFillForDeposit.totalFilledAmount), // Fills remaining after latest fill for deposit
    updatableRelayData: {
      relayerFeePct: toBN(0),
      isSlowRelay: true,
      recipient: lastFillForDeposit.recipient,
      message: lastFillForDeposit.message,
      payoutAdjustmentPct: toBN(0),
    },
    repaymentChainId: 0, // Always set to 0 for slow fills
    relayer: relayer.address, // Set to caller of `executeSlowRelayLeaf`
  };
}

// We use the offset input to bypass the bundleClient's cache key, which is the bundle block range. So, to make sure
// that the client requeries fresh blockchain state, we need to slightly offset the block range to produce a different
// cache key.
export function getDefaultBlockRange(toBlockOffset: number): number[][] {
  return DEFAULT_BLOCK_RANGE_FOR_CHAIN.map((range) => [range[0], range[1] + toBlockOffset]);
}

export function createRefunds(
  address: string,
  refundAmount: BigNumber,
  token: string
): Record<
  string,
  {
    refunds: Record<string, BigNumber>;
    fills: Fill[];
    totalRefundAmount: BigNumber;
    realizedLpFees: BigNumber;
  }
> {
  return {
    [token]: {
      refunds: { [address]: refundAmount },
      fills: [],
      totalRefundAmount: toBN(0),
      realizedLpFees: toBN(0),
    },
  };
}

/**
 * Grabs the latest block number from the hardhat provider.
 * @returns The latest block number.
 */
export function getLastBlockNumber(): Promise<number> {
  return (utils.ethers.provider as providers.Provider).getBlockNumber();
}

export function convertMockedConfigClient(client: unknown): client is ConfigStoreClient {
  return true;
}<|MERGE_RESOLUTION|>--- conflicted
+++ resolved
@@ -20,17 +20,6 @@
   depositRelayerFeePct,
   sampleRateModel,
 } from "../constants";
-<<<<<<< HEAD
-=======
-import { BigNumber, Contract, SignerWithAddress } from "./index";
-import { AcrossConfigStore, MerkleTree } from "@across-protocol/contracts-v2";
-import { constants } from "@across-protocol/sdk-v2";
-import chai, { expect } from "chai";
-import chaiExclude from "chai-exclude";
-import _ from "lodash";
-import sinon from "sinon";
-import winston from "winston";
->>>>>>> 3dc4b434
 import { ContractsV2SlowFill, SpokePoolDeploymentResult, SpyLoggerResult } from "../types";
 
 export {
@@ -41,7 +30,6 @@
   spyLogIncludes,
   spyLogLevel,
 } from "@uma/financial-templates-lib";
-<<<<<<< HEAD
 export { MAX_SAFE_ALLOWANCE, MAX_UINT_VAL } from "../../src/utils";
 export const {
   ethers,
@@ -58,13 +46,7 @@
 } = utils;
 
 export type SignerWithAddress = utils.SignerWithAddress;
-export { assert, chai, expect, BigNumber, Contract, FakeContract, sinon, toBN, toBNWei, utf8ToHex, winston};
-=======
-export { sinon, winston };
-export { MAX_SAFE_ALLOWANCE, MAX_UINT_VAL } from "../../src/utils";
-
-chai.use(chaiExclude);
->>>>>>> 3dc4b434
+export { assert, chai, expect, BigNumber, Contract, FakeContract, sinon, toBN, toBNWei, toWei, utf8ToHex, winston};
 
 chai.use(chaiExclude);
 
