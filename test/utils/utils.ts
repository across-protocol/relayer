--- conflicted
+++ resolved
@@ -10,13 +10,8 @@
 import sinon from "sinon";
 import winston from "winston";
 import { ConfigStoreClient, GLOBAL_CONFIG_STORE_KEYS, HubPoolClient } from "../../src/clients";
-<<<<<<< HEAD
-import { Deposit, Fill, RelayerRefundLeaf, RunningBalances, V3SlowFillLeaf } from "../../src/interfaces";
-import { buildRelayerRefundTree, toBN, toBNWei, utf8ToHex } from "../../src/utils";
-=======
 import { Deposit, Fill, RelayerRefundLeaf, RunningBalances } from "../../src/interfaces";
 import { buildRelayerRefundTree, toBN, toBNWei, toWei, utf8ToHex, ZERO_ADDRESS } from "../../src/utils";
->>>>>>> f36c4f44
 import {
   DEFAULT_BLOCK_RANGE_FOR_CHAIN,
   MAX_L1_TOKENS_PER_POOL_REBALANCE_LEAF,
@@ -25,20 +20,6 @@
   depositRelayerFeePct,
   sampleRateModel,
 } from "../constants";
-<<<<<<< HEAD
-import { BigNumber, Contract, SignerWithAddress } from "./index";
-export { sinon, winston };
-export { MAX_SAFE_ALLOWANCE, MAX_UINT_VAL } from "../../src/utils";
-
-import { AcrossConfigStore, MerkleTree } from "@across-protocol/contracts-v2";
-import { constants, interfaces } from "@across-protocol/sdk-v2";
-import chai, { expect } from "chai";
-import chaiExclude from "chai-exclude";
-import _ from "lodash";
-import sinon from "sinon";
-import winston from "winston";
-=======
->>>>>>> f36c4f44
 import { ContractsV2SlowFill, SpokePoolDeploymentResult, SpyLoggerResult } from "../types";
 
 export {
