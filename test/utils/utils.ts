import * as utils from "@across-protocol/contracts/dist/test-utils";
import { TokenRolesEnum } from "@uma/common";
import { SpyTransport, bigNumberFormatter } from "@uma/logger";
import { AcrossConfigStore, FakeContract } from "@across-protocol/contracts";
import { constants, utils as sdkUtils } from "@across-protocol/sdk";
import { Contract, providers } from "ethers";
import chai, { assert, expect } from "chai";
import chaiExclude from "chai-exclude";
import sinon from "sinon";
import winston from "winston";
import { GLOBAL_CONFIG_STORE_KEYS } from "../../src/clients";
<<<<<<< HEAD
import { V3Deposit, V3DepositWithBlock, V3FillWithBlock, V3SlowFillLeaf } from "../../src/interfaces";
import { BigNumber, isDefined, spreadEvent, toBN, toBNWei, toWei, utf8ToHex, ZERO_ADDRESS } from "../../src/utils";
=======
import { Deposit, DepositWithBlock, FillWithBlock, SlowFillLeaf } from "../../src/interfaces";
import { isDefined, spreadEvent, toBN, toBNWei, toWei, utf8ToHex, ZERO_ADDRESS } from "../../src/utils";
>>>>>>> f295529c
import {
  DEFAULT_BLOCK_RANGE_FOR_CHAIN,
  MAX_L1_TOKENS_PER_POOL_REBALANCE_LEAF,
  MAX_REFUNDS_PER_RELAYER_REFUND_LEAF,
  sampleRateModel,
} from "../constants";
import { SpokePoolDeploymentResult, SpyLoggerResult } from "../types";
import { INFINITE_FILL_DEADLINE } from "../../src/common";

export {
  SpyTransport,
  bigNumberFormatter,
  lastSpyLogIncludes,
  lastSpyLogLevel,
  spyLogIncludes,
  spyLogLevel,
} from "@uma/logger";
export { MAX_SAFE_ALLOWANCE, MAX_UINT_VAL } from "../../src/utils";
export const {
  ethers,
  buildPoolRebalanceLeafTree,
  buildPoolRebalanceLeaves,
  buildSlowRelayTree,
  buildV3SlowRelayTree,
  createRandomBytes32,
  enableRoutes,
  getContractFactory,
  getUpdatedV3DepositSignature,
  hubPoolFixture,
  modifyRelayHelper,
  randomAddress,
} = utils;
export const { getRelayDataHash } = sdkUtils;

export type SignerWithAddress = utils.SignerWithAddress;
export { assert, chai, expect, BigNumber, Contract, FakeContract, sinon, toBN, toBNWei, toWei, utf8ToHex, winston };

chai.use(chaiExclude);

export async function assertPromiseError<T>(promise: Promise<T>, errMessage?: string): Promise<void> {
  const SPECIAL_ERROR_MESSAGE = "Promise didn't fail";
  try {
    await promise;
    throw new Error(SPECIAL_ERROR_MESSAGE);
  } catch (e: unknown) {
    const err: Error = e as Error;
    if (err.message.includes(SPECIAL_ERROR_MESSAGE)) {
      throw err;
    }
    if (errMessage) {
      assert.isTrue(err.message.includes(errMessage));
    }
  }
}

export async function setupTokensForWallet(
  contractToApprove: Contract,
  wallet: SignerWithAddress,
  tokens: Contract[],
  weth?: Contract,
  seedMultiplier = 1
): Promise<void> {
  const approveToken = async (token: Contract) => {
    const balance = await token.balanceOf(wallet.address);
    await token.connect(wallet).approve(contractToApprove.address, balance);
  };

  await utils.seedWallet(wallet, tokens, weth, utils.amountToSeedWallets.mul(seedMultiplier));
  await Promise.all(tokens.map(approveToken));

  if (weth) {
    await approveToken(weth);
  }
}

export function createSpyLogger(): SpyLoggerResult {
  const spy = sinon.spy();
  const spyLogger = winston.createLogger({
    level: "debug",
    format: winston.format.combine(winston.format(bigNumberFormatter)(), winston.format.json()),
    transports: [
      new SpyTransport({ level: "debug" }, { spy }),
      process.env.LOG_IN_TEST ? new winston.transports.Console() : null,
    ].filter((n) => n),
  });

  return { spy, spyLogger };
}

export async function deploySpokePoolWithToken(
  fromChainId = 0,
  toChainId = 0,
  enableRoute = true
): Promise<SpokePoolDeploymentResult> {
  const { weth, erc20, spokePool, unwhitelistedErc20, destErc20 } = await utils.deploySpokePool(utils.ethers);
  const receipt = await spokePool.deployTransaction.wait();

  await spokePool.setChainId(fromChainId == 0 ? utils.originChainId : fromChainId);

  if (enableRoute) {
    await utils.enableRoutes(spokePool, [
      { originToken: erc20.address, destinationChainId: toChainId == 0 ? utils.destinationChainId : toChainId },
      { originToken: weth.address, destinationChainId: toChainId == 0 ? utils.destinationChainId : toChainId },
    ]);
  }
  return { weth, erc20, spokePool, unwhitelistedErc20, destErc20, deploymentBlock: receipt.blockNumber };
}

export async function deployConfigStore(
  signer: SignerWithAddress,
  tokensToAdd: Contract[],
  maxL1TokensPerPoolRebalanceLeaf: number = MAX_L1_TOKENS_PER_POOL_REBALANCE_LEAF,
  maxRefundPerRelayerRefundLeaf: number = MAX_REFUNDS_PER_RELAYER_REFUND_LEAF,
  rateModel: unknown = sampleRateModel,
  additionalChainIdIndices?: number[]
): Promise<{ configStore: AcrossConfigStore; deploymentBlock: number }> {
  const configStore = (await (
    await utils.getContractFactory("AcrossConfigStore", signer)
  ).deploy()) as AcrossConfigStore;
  const { blockNumber: deploymentBlock } = await configStore.deployTransaction.wait();

  for (const token of tokensToAdd) {
    await configStore.updateTokenConfig(
      token.address,
      JSON.stringify({
        rateModel: rateModel,
      })
    );
  }
  await configStore.updateGlobalConfig(
    utf8ToHex(GLOBAL_CONFIG_STORE_KEYS.MAX_POOL_REBALANCE_LEAF_SIZE),
    maxL1TokensPerPoolRebalanceLeaf.toString()
  );
  await configStore.updateGlobalConfig(
    utf8ToHex(GLOBAL_CONFIG_STORE_KEYS.MAX_RELAYER_REPAYMENT_LEAF_SIZE),
    maxRefundPerRelayerRefundLeaf.toString()
  );

  if (additionalChainIdIndices) {
    await configStore.updateGlobalConfig(
      utf8ToHex(GLOBAL_CONFIG_STORE_KEYS.CHAIN_ID_INDICES),
      JSON.stringify([...constants.PROTOCOL_DEFAULT_CHAIN_ID_INDICES, ...additionalChainIdIndices])
    );
  }
  return { configStore, deploymentBlock };
}

export async function deployAndConfigureHubPool(
  signer: SignerWithAddress,
  spokePools: { l2ChainId: number; spokePool: Contract }[],
  finderAddress: string = ZERO_ADDRESS,
  timerAddress: string = ZERO_ADDRESS
): Promise<{
  hubPool: Contract;
  mockAdapter: Contract;
  l1Token_1: Contract;
  l1Token_2: Contract;
  hubPoolDeploymentBlock: number;
}> {
  const lpTokenFactory = await (await utils.getContractFactory("LpTokenFactory", signer)).deploy();
  const hubPool = await (
    await utils.getContractFactory("HubPool", signer)
  ).deploy(lpTokenFactory.address, finderAddress, ZERO_ADDRESS, timerAddress);
  const receipt = await hubPool.deployTransaction.wait();

  const mockAdapter = await (await utils.getContractFactory("Mock_Adapter", signer)).deploy();

  for (const spokePool of spokePools) {
    await hubPool.setCrossChainContracts(spokePool.l2ChainId, mockAdapter.address, spokePool.spokePool.address);
  }

  const l1Token_1 = await (await utils.getContractFactory("ExpandedERC20", signer)).deploy("L1Token1", "L1Token1", 18);
  await l1Token_1.addMember(TokenRolesEnum.MINTER, signer.address);
  const l1Token_2 = await (await utils.getContractFactory("ExpandedERC20", signer)).deploy("L1Token2", "L1Token2", 18);
  await l1Token_2.addMember(TokenRolesEnum.MINTER, signer.address);

  return { hubPool, mockAdapter, l1Token_1, l1Token_2, hubPoolDeploymentBlock: receipt.blockNumber };
}

export async function deployNewTokenMapping(
  l2TokenHolder: SignerWithAddress,
  l1TokenHolder: SignerWithAddress,
  spokePool: Contract,
  spokePoolDestination: Contract,
  configStore: Contract,
  hubPool: Contract,
  amountToSeedLpPool: BigNumber
): Promise<{
  l2Token: Contract;
  l1Token: Contract;
}> {
  // Deploy L2 token and enable it for deposits:
  const spokePoolChainId = await spokePool.chainId();
  const l2Token = await (await utils.getContractFactory("ExpandedERC20", l2TokenHolder)).deploy("L2 Token", "L2", 18);
  await l2Token.addMember(TokenRolesEnum.MINTER, l2TokenHolder.address);

  // Deploy second L2 token that is destination chain's counterpart to L2 token.
  const spokePoolDestinationChainId = await spokePoolDestination.chainId();
  const l2TokenDestination = await (
    await utils.getContractFactory("ExpandedERC20", l2TokenHolder)
  ).deploy("L2 Token Destination", "L2", 18);
  await l2TokenDestination.addMember(TokenRolesEnum.MINTER, l2TokenHolder.address);

  await utils.enableRoutes(spokePoolDestination, [
    { originToken: l2TokenDestination.address, destinationChainId: spokePoolChainId },
  ]);
  await utils.enableRoutes(spokePool, [
    { originToken: l2Token.address, destinationChainId: spokePoolDestinationChainId },
  ]);

  // Deploy L1 token and set as counterpart for L2 token:
  const l1Token = await (await utils.getContractFactory("ExpandedERC20", l1TokenHolder)).deploy("L1 Token", "L1", 18);
  await l1Token.addMember(TokenRolesEnum.MINTER, l1TokenHolder.address);
  await enableRoutesOnHubPool(hubPool, [
    { destinationChainId: spokePoolChainId, l1Token, destinationToken: l2Token },
    { destinationChainId: spokePoolDestinationChainId, l1Token, destinationToken: l2TokenDestination },
  ]);
  await configStore.updateTokenConfig(l1Token.address, JSON.stringify({ rateModel: sampleRateModel }));

  // Give signer initial balance and approve hub pool and spoke pool to pull funds from it
  await addLiquidity(l1TokenHolder, hubPool, l1Token, amountToSeedLpPool);
  await setupTokensForWallet(spokePool, l2TokenHolder, [l2Token, l2TokenDestination], null, 100);
  await setupTokensForWallet(spokePoolDestination, l2TokenHolder, [l2TokenDestination, l2Token], null, 100);

  // Set time to provider time so blockfinder can find block for deposit quote time.
  await spokePool.setCurrentTime(await getLastBlockTime(spokePool.provider));
  await spokePoolDestination.setCurrentTime(await getLastBlockTime(spokePoolDestination.provider));

  return {
    l2Token,
    l1Token,
  };
}

export async function enableRoutesOnHubPool(
  hubPool: Contract,
  rebalanceRouteTokens: { destinationChainId: number; l1Token: Contract; destinationToken: Contract }[]
): Promise<void> {
  for (const tkn of rebalanceRouteTokens) {
    await hubPool.setPoolRebalanceRoute(tkn.destinationChainId, tkn.l1Token.address, tkn.destinationToken.address);
    await hubPool.enableL1TokenForLiquidityProvision(tkn.l1Token.address);
  }
}

export async function getLastBlockTime(provider: providers.Provider): Promise<number> {
  return (await provider.getBlock(await provider.getBlockNumber())).timestamp;
}

export async function depositV3(
  spokePool: Contract,
  destinationChainId: number,
  signer: SignerWithAddress,
  inputToken: string,
  inputAmount: BigNumber,
  outputToken: string,
  outputAmount: BigNumber,
  opts: {
    destinationChainId?: number;
    recipient?: string;
    quoteTimestamp?: number;
    message?: string;
    fillDeadline?: number;
    exclusivityDeadline?: number;
    exclusiveRelayer?: string;
  } = {}
): Promise<DepositWithBlock> {
  const depositor = signer.address;
  const recipient = opts.recipient ?? depositor;

  const [spokePoolTime, fillDeadlineBuffer] = (
    await Promise.all([spokePool.getCurrentTime(), spokePool.fillDeadlineBuffer()])
  ).map((n) => Number(n));

  const quoteTimestamp = opts.quoteTimestamp ?? spokePoolTime;
  const message = opts.message ?? constants.EMPTY_MESSAGE;
  const fillDeadline = opts.fillDeadline ?? spokePoolTime + fillDeadlineBuffer;
  const isLegacyDeposit = INFINITE_FILL_DEADLINE.eq(fillDeadline);
  const exclusivityDeadline = opts.exclusivityDeadline ?? 0;
  const exclusiveRelayer = opts.exclusiveRelayer ?? ZERO_ADDRESS;

  const [originChainId, txnResponse] = await Promise.all([
    spokePool.chainId(),
    isLegacyDeposit
      ? spokePool
          .connect(signer)
          .depositFor(
            depositor,
            recipient,
            inputToken,
            inputAmount,
            destinationChainId,
            inputAmount.sub(outputAmount).mul(toWei(1)).div(inputAmount),
            quoteTimestamp,
            message,
            0
          )
      : spokePool
          .connect(signer)
          .depositV3(
            depositor,
            recipient,
            inputToken,
            outputToken,
            inputAmount,
            outputAmount,
            destinationChainId,
            exclusiveRelayer,
            quoteTimestamp,
            fillDeadline,
            exclusivityDeadline,
            message
          ),
  ]);
  const txnReceipt = await txnResponse.wait();

  const _topic = "V3FundsDeposited";
  const topic = spokePool.interface.getEventTopic(_topic);
  const eventLog = txnReceipt.logs.find(({ topics: [eventTopic] }) => eventTopic === topic);
  const { args } = spokePool.interface.parseLog(eventLog);
  const { blockNumber, transactionHash, transactionIndex } = txnReceipt;
  const { logIndex } = eventLog;

  const depositObject = {
    originChainId: Number(originChainId),
    blockNumber,
    transactionHash,
    transactionIndex,
    logIndex,
    ...spreadEvent(args),
  };
  if (isLegacyDeposit) {
    depositObject.outputToken = outputToken;
  }
  return depositObject;
}

export async function updateDeposit(
  spokePool: Contract,
  deposit: Deposit,
  depositor: SignerWithAddress
): Promise<string> {
  const { updatedRecipient, updatedOutputAmount, updatedMessage } = deposit;
  assert.ok(isDefined(updatedRecipient));
  assert.ok(isDefined(updatedOutputAmount));
  assert.ok(isDefined(updatedMessage));
  const signature = await getUpdatedV3DepositSignature(
    depositor,
    deposit.depositId,
    deposit.originChainId,
    updatedOutputAmount!,
    updatedRecipient!,
    updatedMessage!
  );

  await spokePool
    .connect(depositor)
    .speedUpV3Deposit(
      depositor.address,
      deposit.depositId,
      updatedOutputAmount,
      updatedRecipient,
      updatedMessage,
      signature
    );
  return signature;
}

export async function fillV3Relay(
  spokePool: Contract,
  deposit: Omit<Deposit, "destinationChainId">,
  signer: SignerWithAddress,
  repaymentChainId?: number
): Promise<FillWithBlock> {
  const destinationChainId = Number(await spokePool.chainId());
  assert.notEqual(deposit.originChainId, destinationChainId);

  await spokePool.connect(signer).fillV3Relay(deposit, repaymentChainId ?? destinationChainId);

  const events = await spokePool.queryFilter(spokePool.filters.FilledV3Relay());
  const lastEvent = events.at(-1);
  let args = lastEvent!.args;
  assert.exists(args);
  args = args!;

  const { blockNumber, transactionHash, transactionIndex, logIndex } = lastEvent!;

  return {
    depositId: args.depositId,
    originChainId: Number(args.originChainId),
    destinationChainId,
    depositor: args.depositor,
    recipient: args.recipient,
    inputToken: args.inputToken,
    inputAmount: args.inputAmount,
    outputToken: args.outputToken,
    outputAmount: args.outputAmount,
    message: args.message,
    fillDeadline: args.fillDeadline,
    exclusivityDeadline: args.exclusivityDeadline,
    exclusiveRelayer: args.exclusiveRelayer,
    relayer: args.relayer,
    repaymentChainId: Number(args.repaymentChainId),
    relayExecutionInfo: {
      updatedRecipient: args.relayExecutionInfo.updatedRecipient,
      updatedMessage: args.relayExecutionInfo.updatedMessage,
      updatedOutputAmount: args.relayExecutionInfo.updatedOutputAmount,
      fillType: args.relayExecutionInfo.fillType,
    },
    blockNumber,
    transactionHash,
    transactionIndex,
    logIndex,
  };
}

export async function addLiquidity(
  signer: SignerWithAddress,
  hubPool: Contract,
  l1Token: Contract,
  amount: utils.BigNumber
): Promise<void> {
  const weth = undefined;
  await utils.seedWallet(signer, [l1Token], weth, amount);
  await l1Token.connect(signer).approve(hubPool.address, amount);
  await hubPool.enableL1TokenForLiquidityProvision(l1Token.address);
  await hubPool.connect(signer).addLiquidity(l1Token.address, amount);
}

export function buildV3SlowRelayLeaves(deposits: interfaces.Deposit[], lpFeePct: BigNumber): SlowFillLeaf[] {
  const chainId = deposits[0].destinationChainId;
  assert.isTrue(deposits.every(({ destinationChainId }) => chainId === destinationChainId));
  return deposits
    .map((deposit) => {
      const lpFee = deposit.inputAmount.mul(lpFeePct).div(toBNWei(1));
      const slowFillLeaf: SlowFillLeaf = {
        relayData: {
          depositor: deposit.depositor,
          recipient: deposit.recipient,
          exclusiveRelayer: deposit.exclusiveRelayer,
          inputToken: deposit.inputToken,
          outputToken: deposit.outputToken,
          inputAmount: deposit.inputAmount,
          outputAmount: deposit.outputAmount,
          originChainId: deposit.originChainId,
          depositId: deposit.depositId,
          fillDeadline: deposit.fillDeadline,
          exclusivityDeadline: deposit.exclusivityDeadline,
          message: deposit.message,
        },
        chainId,
        updatedOutputAmount: deposit.inputAmount.sub(lpFee),
      };
      return slowFillLeaf;
    })
    .sort(({ relayData: relayA }, { relayData: relayB }) => {
      if (relayA.originChainId !== relayB.originChainId) {
        return Number(relayA.originChainId) - Number(relayB.originChainId);
      } else {
        return Number(relayA.depositId) - Number(relayB.depositId);
      }
    });
}

// We use the offset input to bypass the bundleClient's cache key, which is the bundle block range. So, to make sure
// that the client requeries fresh blockchain state, we need to slightly offset the block range to produce a different
// cache key.
export function getDefaultBlockRange(toBlockOffset: number): number[][] {
  return DEFAULT_BLOCK_RANGE_FOR_CHAIN.map((range) => [range[0], range[1] + toBlockOffset]);
}

export function createRefunds(
  outputToken: string,
  refundAmount: BigNumber,
  repaymentToken: string
): { [repaymentToken: string]: { [outputToken: string]: BigNumber } } {
  return {
    [repaymentToken]: {
      [outputToken]: refundAmount,
    },
  };
}<|MERGE_RESOLUTION|>--- conflicted
+++ resolved
@@ -9,13 +9,8 @@
 import sinon from "sinon";
 import winston from "winston";
 import { GLOBAL_CONFIG_STORE_KEYS } from "../../src/clients";
-<<<<<<< HEAD
-import { V3Deposit, V3DepositWithBlock, V3FillWithBlock, V3SlowFillLeaf } from "../../src/interfaces";
+import { Deposit, DepositWithBlock, FillWithBlock, SlowFillLeaf } from "../../src/interfaces";
 import { BigNumber, isDefined, spreadEvent, toBN, toBNWei, toWei, utf8ToHex, ZERO_ADDRESS } from "../../src/utils";
-=======
-import { Deposit, DepositWithBlock, FillWithBlock, SlowFillLeaf } from "../../src/interfaces";
-import { isDefined, spreadEvent, toBN, toBNWei, toWei, utf8ToHex, ZERO_ADDRESS } from "../../src/utils";
->>>>>>> f295529c
 import {
   DEFAULT_BLOCK_RANGE_FOR_CHAIN,
   MAX_L1_TOKENS_PER_POOL_REBALANCE_LEAF,
