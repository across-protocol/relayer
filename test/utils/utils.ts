--- conflicted
+++ resolved
@@ -26,14 +26,10 @@
 import chai from "chai";
 import chaiExclude from "chai-exclude";
 import _ from "lodash";
-<<<<<<< HEAD
-import { AcrossConfigStore } from "@across-protocol/contracts-v2";
-import { constants } from "@across-protocol/sdk-v2";
-import { SpokePoolDeploymentResult, SpyLoggerResult } from "../types";
-=======
 import sinon from "sinon";
 import winston from "winston";
->>>>>>> 87a704c3
+import { SpokePoolDeploymentResult, SpyLoggerResult } from "../types";
+
 chai.use(chaiExclude);
 
 const assert = chai.assert;
