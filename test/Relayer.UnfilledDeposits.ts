--- conflicted
+++ resolved
@@ -48,15 +48,6 @@
 
 let _getUnfilledDeposits: Promise<RelayerUnfilledDeposit[]>;
 
-const depositFieldsToIgnore = [
-  "blockNumber",
-  "quoteBlockNumber",
-  "logIndex",
-  "transactionIndex",
-  "transactionHash",
-  "blockTimestamp",
-];
-
 describe("Relayer: Unfilled Deposits", async function () {
   const sortableEventFields = [
     "blockNumber",
@@ -170,11 +161,7 @@
 
     unfilledDeposits = await _getUnfilledDeposits();
     expect(unfilledDeposits)
-<<<<<<< HEAD
-      .excludingEvery(depositFieldsToIgnore)
-=======
-      .excludingEvery(sortableEventFields)
->>>>>>> a8d7f952
+      .excludingEvery(sortableEventFields)
       .to.deep.equal([
         {
           unfilledAmount: deposit1.amount,
@@ -243,11 +230,7 @@
     // Validate the relayer correctly computes the unfilled amount.
     unfilledDeposits = await _getUnfilledDeposits();
     expect(unfilledDeposits)
-<<<<<<< HEAD
-      .excludingEvery(depositFieldsToIgnore)
-=======
-      .excludingEvery(sortableEventFields)
->>>>>>> a8d7f952
+      .excludingEvery(sortableEventFields)
       .to.deep.equal([
         {
           unfilledAmount: deposit1.amount.sub(fill1.fillAmount),
@@ -274,11 +257,7 @@
 
     unfilledDeposits = await _getUnfilledDeposits();
     expect(unfilledDeposits)
-<<<<<<< HEAD
-      .excludingEvery(depositFieldsToIgnore)
-=======
-      .excludingEvery(sortableEventFields)
->>>>>>> a8d7f952
+      .excludingEvery(sortableEventFields)
       .to.deep.equal([
         {
           unfilledAmount: unfilledAmount,
@@ -303,11 +282,7 @@
 
     unfilledDeposits = await _getUnfilledDeposits();
     expect(unfilledDeposits)
-<<<<<<< HEAD
-      .excludingEvery(depositFieldsToIgnore)
-=======
-      .excludingEvery(sortableEventFields)
->>>>>>> a8d7f952
+      .excludingEvery(sortableEventFields)
       .to.deep.equal([
         {
           unfilledAmount: deposit2Complete.amount,
@@ -331,11 +306,7 @@
     // The deposit should show up as unfilled, since the fill was incorrectly applied to the wrong deposit.
     unfilledDeposits = await _getUnfilledDeposits();
     expect(unfilledDeposits)
-<<<<<<< HEAD
-      .excludingEvery(depositFieldsToIgnore)
-=======
-      .excludingEvery(sortableEventFields)
->>>>>>> a8d7f952
+      .excludingEvery(sortableEventFields)
       .to.deep.equal([
         {
           unfilledAmount: deposit1Complete.amount,
@@ -410,11 +381,7 @@
 
     unfilledDeposits = await _getUnfilledDeposits();
     expect(unfilledDeposits)
-<<<<<<< HEAD
-      .excludingEvery(depositFieldsToIgnore)
-=======
-      .excludingEvery(sortableEventFields)
->>>>>>> a8d7f952
+      .excludingEvery(sortableEventFields)
       .to.deep.equal([
         {
           unfilledAmount: deposit1.amount.sub(fill1.fillAmount),
@@ -454,11 +421,7 @@
 
     unfilledDeposits = await _getUnfilledDeposits();
     expect(unfilledDeposits)
-<<<<<<< HEAD
-      .excludingEvery(depositFieldsToIgnore)
-=======
-      .excludingEvery(sortableEventFields)
->>>>>>> a8d7f952
+      .excludingEvery(sortableEventFields)
       .to.deep.equal([
         {
           unfilledAmount: deposit1.amount.sub(fill1.fillAmount),
