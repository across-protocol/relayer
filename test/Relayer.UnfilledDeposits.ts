--- conflicted
+++ resolved
@@ -81,20 +81,9 @@
     const deposit2 = await simpleDeposit(spokePool_2, erc20_2, depositor, depositor, originChainId);
 
     // Partially fill the first deposit, which is sent to the second spoke pool, with one fill.
-<<<<<<< HEAD
-    const realizedLpFeePct = await rateModelClient.computeRealizedLpFeePct(deposit1, l1Token.address);
-    // Manually append the destination token and the realizedLPFeePct to the deposit information as these are not
-    // returned from simpleDeposit but will be there in the relayer from the SpokePoolClient. Note that deposit1 is going
-    // from spokePool1 to spokePool2 and so the destination token is erc20_2. Equal and opposite is true for deposit2.
-    // Also note that the associated realizedLpFeePcts are the same for both deposits as they happened without any
-    // updates occurring on the hub's liquidity utilization.
-    const deposit1Complete = { ...deposit1, destinationToken: erc20_2.address, realizedLpFeePct };
-    const deposit2Complete = { ...deposit2, destinationToken: erc20_1.address, realizedLpFeePct };
-=======
     const deposit1Complete = await buildDepositStruct(deposit1, hubPoolClient, rateModelClient, l1Token);
     const deposit2Complete = await buildDepositStruct(deposit2, hubPoolClient, rateModelClient, l1Token);
 
->>>>>>> bc666ab1
     const fill1 = await fillWithRealizedLpFeePct(spokePool_2, relayer, depositor, deposit1Complete);
     await updateAllClients();
     // Validate the relayer correctly computes the unfilled amount.
