--- conflicted
+++ resolved
@@ -244,12 +244,7 @@
         [...deposits]
           .sort((a, b) => (a.destinationChainId > b.destinationChainId ? 1 : -1))
           .map((deposit) => ({
-<<<<<<< HEAD
             deposit,
-=======
-            deposit: depositIntoPrimitiveTypes(deposit),
-            unfilledAmount: deposit.outputAmount,
->>>>>>> 1d12c3ab
             invalidFills: [],
             version: configStoreClient.configStoreVersion,
           }))
@@ -300,12 +295,7 @@
         deposits
           .filter(({ depositId }) => depositId !== filledDeposit!.depositId)
           .map((deposit) => ({
-<<<<<<< HEAD
             deposit,
-=======
-            deposit: depositIntoPrimitiveTypes(deposit),
-            unfilledAmount: deposit.outputAmount,
->>>>>>> 1d12c3ab
             invalidFills: [],
             version: configStoreClient.configStoreVersion,
           }))
