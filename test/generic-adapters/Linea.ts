--- conflicted
+++ resolved
@@ -22,6 +22,7 @@
   const toAddress = (address: string): EvmAddress => {
     return EvmAddress.from(address);
   };
+  const bnZero = utils.bnZero;
   beforeEach(async function () {
     searchConfig = {
       fromBlock: 0,
@@ -118,10 +119,6 @@
       );
       expect(Object.keys(result).length).to.equal(1);
       expect(result[l2WETHToken].length).to.equal(1);
-<<<<<<< HEAD
-      expect(result[l2WETHToken][0].to.toAddress()).to.equal(monitoredEoa);
-=======
->>>>>>> 5244375a
       expect(result[l2WETHToken][0].amount).to.equal(1);
     });
     it("Get L2 finalized events", async function () {
@@ -191,7 +188,7 @@
       );
 
       expect(Object.keys(result).length).to.equal(1);
-      expect(result[l2USDCToken][0].to.toAddress()).to.equal(monitoredEoa);
+      expect(result[l2USDCToken][0].amount).to.equal(bnZero);
     });
     it("Get L2 finalized events", async function () {
       await usdcBridgeContract.emitReceivedFromOtherLayer(randomAddress());
@@ -206,10 +203,6 @@
       );
 
       expect(Object.keys(result).length).to.equal(1);
-<<<<<<< HEAD
-      expect(result[l2USDCToken][0].to.toAddress()).to.equal(monitoredEoa);
-=======
->>>>>>> 5244375a
     });
     it("Matches L1 and L2 events", async function () {
       await usdcBridgeContract.emitDeposited(randomAddress(), monitoredEoa);
@@ -242,10 +235,6 @@
       );
 
       expect(Object.keys(result).length).to.equal(1);
-<<<<<<< HEAD
-      expect(result[l2Token][0].to.toAddress()).to.equal(monitoredEoa);
-=======
->>>>>>> 5244375a
     });
     it("Get L2 finalized events", async function () {
       // Should return only event
@@ -262,10 +251,6 @@
       );
 
       expect(Object.keys(result).length).to.equal(1);
-<<<<<<< HEAD
-      expect(result[l2Token][0].to.toAddress()).to.equal(monitoredEoa);
-=======
->>>>>>> 5244375a
     });
     it("Matches L1 and L2 events", async function () {
       await erc20BridgeContract.emitBridgingInitiated(randomAddress(), monitoredEoa, l1Token);
