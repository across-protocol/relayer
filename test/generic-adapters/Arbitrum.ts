--- conflicted
+++ resolved
@@ -115,11 +115,6 @@
       expect(depositInitiatedEvents[l2Token]).to.have.lengthOf(1);
       expect(depositInitiatedEvents[l2Token][0]._sequenceNumber.toNumber()).to.equal(0);
       expect(depositInitiatedEvents[l2Token][0]._amount.toNumber()).to.equal(1);
-<<<<<<< HEAD
-      expect(depositInitiatedEvents[l2Token][0].from.toAddress()).to.equal(monitoredEoa);
-      expect(depositInitiatedEvents[l2Token][0].to.toAddress()).to.equal(monitoredEoa);
-=======
->>>>>>> 5244375a
     });
 
     it("get DepositFinalized events from L2", async () => {
@@ -134,10 +129,6 @@
       );
       expect(depositFinalizedEvents[l2Token]).to.have.lengthOf(1);
       expect(depositFinalizedEvents[l2Token][0].amount.toNumber()).to.equal(1);
-<<<<<<< HEAD
-      expect(depositFinalizedEvents[l2Token][0].from.toAddress()).to.equal(monitoredEoa);
-=======
->>>>>>> 5244375a
     });
 
     it("get outstanding cross-chain transfers", async () => {
