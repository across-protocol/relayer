import { CHAIN_IDs, TOKEN_SYMBOLS_MAP } from "@across-protocol/constants";
import { utils } from "@across-protocol/sdk";
import { SpokePoolClient } from "../../src/clients";
import { BaseChainAdapter } from "../../src/adapter/BaseChainAdapter";
import { ZKStackWethBridge, ZKStackBridge } from "../../src/adapter/bridges";
import { bnZero, EvmAddress } from "../../src/utils";
import {
  ethers,
  expect,
  BigNumber,
  createSpyLogger,
  getContractFactory,
  randomAddress,
  toBN,
  Contract,
} from "../utils";
import { ZERO_ADDRESS } from "../constants";
import * as zksync from "zksync-ethers";

const { MAINNET, ZK_SYNC } = CHAIN_IDs;
const { USDC, WETH } = TOKEN_SYMBOLS_MAP;
const l1Weth = WETH.addresses[MAINNET];

let l1Bridge: Contract, l2Bridge: Contract;
let l2Eth: Contract, l2Weth: Contract;
let hubPool: Contract, spokePool: Contract;

class TestBaseChainAdapter extends BaseChainAdapter {
  public setL1Bridge(address: string, bridge: Contract) {
    this.bridges[address].l1Bridge = bridge;
  }

  public setL2Bridge(address: string, bridge: Contract) {
    this.bridges[address].l2Bridge = bridge;
  }

  public setL2Eth(address: string, eth: Contract) {
    this.bridges[address].l2Eth = eth;
  }

  public setL2Weth(address: string, weth: Contract) {
    this.bridges[address].l2Weth = weth;
  }

  public setAtomicDepositor(address: string, depositor: Contract) {
    this.bridges[address].atomicDepositor = depositor;
  }

  public setHubPool(address: string, hubPool: Contract) {
    this.bridges[address].hubPool = hubPool;
  }

  public setSharedBridge(address: string, bridge: Contract) {
    this.bridges[address].sharedBridge = bridge;
  }

  public setNativeTokenVault(address: string, bridge: Contract) {
    this.bridges[address].nativeTokenVault = bridge;
  }
}

class TestZkSyncWethBridge extends ZKStackWethBridge {
  private hubPool;

  override getHubPool() {
    return this.hubPool;
  }

  override resolveL2TokenAddress(l1Token: EvmAddress) {
    return l1Token.toAddress() === l1Weth ? l2Weth.address : super.resolveL2TokenAddress(l1Token);
  }

  public setHubPool(hubPool: Contract) {
    this.hubPool = hubPool;
  }

  protected override _txBaseCost(provider: Provider, l2GasLimit: BigNumber, gasPerPubdataLimit: number) {
    // None of these are used; just satisfy the linter.
    provider;
    l2GasLimit;
    gasPerPubdataLimit;
    return BigNumber.from(2000000);
  }
}

class TestZkSyncBridge extends ZKStackBridge {
  protected override _txBaseCost(provider: Provider, l2GasLimit: BigNumber, gasPerPubdataLimit: number) {
    // None of these are used; just satisfy the linter.
    provider;
    l2GasLimit;
    gasPerPubdataLimit;
    return BigNumber.from(2000000);
  }
}

describe("Cross Chain Adapter: zkSync", async function () {
  const logger = createSpyLogger().spyLogger;
  const l2TxGasLimit = bnZero;
  const l2TxGasPerPubdataByte = bnZero;
  const l1Token = USDC.addresses[MAINNET];
  let atomicDepositor;

  let adapter: TestAdapter;
  let monitoredEoa: string;
  let l2Token: string;

  let searchConfig: utils.EventSearchConfig;
  let depositAmount: BigNumber;

  const toAddress = (address: string): EvmAddress => {
    return EvmAddress.from(address);
  };
  beforeEach(async function () {
    const [depositor] = await ethers.getSigners();
    monitoredEoa = await depositor.getAddress();

    hubPool = await (await getContractFactory("MockHubPool", depositor)).deploy();

    spokePool = await (await getContractFactory("MockSpokePool", depositor)).deploy(ZERO_ADDRESS);
    const deploymentBlock = spokePool.deployTransaction.blockNumber!;

    const hubPoolClient = null;
    const l2SpokePoolClient = new SpokePoolClient(logger, spokePool, hubPoolClient, ZK_SYNC, deploymentBlock, {
      fromBlock: deploymentBlock,
    });
    const l1SpokePoolClient = new SpokePoolClient(logger, spokePool, hubPoolClient, MAINNET, deploymentBlock, {
      fromBlock: deploymentBlock,
    });
    searchConfig = { fromBlock: deploymentBlock, toBlock: 1_000_000 };

    const l1Signer = l1SpokePoolClient.spokePool.signer;
    const l2Signer = l2SpokePoolClient.spokePool.signer;

    const bridges = {
      [WETH.addresses[MAINNET]]: new TestZkSyncWethBridge(ZK_SYNC, MAINNET, l1Signer, l2Signer, undefined),
      [USDC.addresses[MAINNET]]: new TestZkSyncBridge(ZK_SYNC, MAINNET, l1Signer, l2Signer, undefined),
    };
    bridges[WETH.addresses[MAINNET]].setHubPool(hubPool);

    adapter = new TestBaseChainAdapter(
      {
        [MAINNET]: l1SpokePoolClient,
        [ZK_SYNC]: l2SpokePoolClient,
      },
      ZK_SYNC,
      MAINNET,
      [toAddress(monitoredEoa), toAddress(hubPool.address), toAddress(spokePool.address)],
      logger,
      ["WETH", "USDC"],
      bridges,
      1
    );

    // Point the adapter to the proper bridges.
    l1Bridge = await (await getContractFactory("zkSync_L1Bridge", depositor)).deploy();
    l2Bridge = await (await getContractFactory("zkSync_L2Bridge", depositor)).deploy();
    l2Eth = await (await getContractFactory("MockWETH9", depositor)).deploy();
    l2Weth = await (await getContractFactory("MockWETH9", depositor)).deploy();
    atomicDepositor = await (await getContractFactory("MockAtomicWethDepositor", depositor)).deploy();
    adapter.setL1Bridge(l1Token, l1Bridge);
    adapter.setSharedBridge(l1Token, l1Bridge);
    adapter.setNativeTokenVault(l1Token, l1Bridge);
    adapter.setL2Bridge(l1Token, l2Bridge);
    adapter.setL2Eth(l1Weth, l2Eth);
    adapter.setL2Weth(l1Weth, l2Weth);
    adapter.setAtomicDepositor(l1Weth, atomicDepositor);
    adapter.setHubPool(l1Token, hubPool);

    depositAmount = toBN(Math.round(Math.random() * 1e18));
    l2Token = adapter.bridges[l1Token].resolveL2TokenAddress(toAddress(l1Token));
  });

  describe("WETH bridge", function () {
    it("Get L1 deposits: EOA", async function () {
      // await adapter.sendTokenToTargetChain(monitoredEoa, WETH.addresses[MAINNET], l2Weth.address, depositAmount, false);
      await atomicDepositor.bridgeWeth(ZK_SYNC, depositAmount, depositAmount, bnZero, "0x");

      const result = await adapter.bridges[l1Weth].queryL1BridgeInitiationEvents(
        toAddress(l1Weth),
        toAddress(monitoredEoa),
        toAddress(monitoredEoa),
        searchConfig
      );
      expect(result).to.exist;
      expect(Object.keys(result).length).to.equal(1);

      const deposit = result[l2Weth.address];
      expect(deposit).to.exist;
      const { from, to, amount } = deposit[0];
      expect(from.toAddress()).to.equal(monitoredEoa);
      expect(to.toAddress()).to.equal(monitoredEoa);
      expect(amount).to.equal(amount);
    });

    it("Get L2 receipts: EOA", async function () {
      const aliasedAtomicDepositor = ethers.utils.getAddress(zksync.utils.applyL1ToL2Alias(atomicDepositor.address));
      await l2Eth.transfer(aliasedAtomicDepositor, monitoredEoa, depositAmount);
      await l2Weth.transfer(ZERO_ADDRESS, monitoredEoa, depositAmount);

      const result = await adapter.bridges[l1Weth].queryL2BridgeFinalizationEvents(
        toAddress(l1Weth),
        toAddress(monitoredEoa),
        toAddress(monitoredEoa),
        searchConfig
      );
      expect(Object.keys(result).length).to.equal(1);

      const receipt = result[l2Weth.address];
      expect(receipt).to.exist;
      const { from, to, amount } = receipt[0];
      expect(from.toAddress()).to.equal(aliasedAtomicDepositor);
      expect(to.toAddress()).to.equal(monitoredEoa);
      expect(amount).to.equal(amount);
    });

    // We only require two values in `transfers` for this test **because we do not trigger any hub pool events**
    // See https://github.com/across-protocol/relayer/blob/f42853e28747010111941073e54d3d9d8a3f3a09/src/clients/bridges/ZKSyncAdapter.ts#L72
    it("Matches L1 and L2 events: EOA", async function () {
      // There should be no pre-existing outstanding transfers.
      await Promise.all(Object.values(adapter.spokePoolClients).map((spokePoolClient) => spokePoolClient.update()));
      let transfers = await adapter.getOutstandingCrossChainTransfers([toAddress(l1Weth)]);
      expect(transfers).to.deep.equal({
        [monitoredEoa]: {
          [l1Weth]: {
            [l2Weth.address]: {
              depositTxHashes: [],
              totalAmount: BigNumber.from(0),
            },
          },
        },
        [spokePool.address]: {
          [l1Weth]: {
            [l2Weth.address]: {
              depositTxHashes: [],
              totalAmount: BigNumber.from(0),
            },
          },
        },
      });

      // Make a single l1 -> l2 deposit.
      await atomicDepositor.bridgeWeth(ZK_SYNC, depositAmount, depositAmount, bnZero, "0x");
      const deposits = await adapter.bridges[l1Weth].queryL1BridgeInitiationEvents(
        toAddress(l1Weth),
        toAddress(monitoredEoa),
        toAddress(monitoredEoa),
        searchConfig
      );
      expect(deposits).to.exist;
      expect(deposits[l2Weth.address].length).to.equal(1);

      let receipts = await adapter.bridges[l1Weth].queryL2BridgeFinalizationEvents(
        toAddress(l1Weth),
        toAddress(monitoredEoa),
        toAddress(monitoredEoa),
        searchConfig
      );
      expect(receipts).to.exist;
      expect(receipts[l2Weth.address].length).to.equal(0);

      // There should be 1 outstanding transfer.
      await Promise.all(Object.values(adapter.spokePoolClients).map((spokePoolClient) => spokePoolClient.update()));
      transfers = await adapter.getOutstandingCrossChainTransfers([toAddress(l1Weth)]);
      expect(transfers).to.deep.equal({
        [monitoredEoa]: {
          [l1Weth]: {
            [l2Weth.address]: {
              depositTxHashes: [deposits[l2Weth.address][0].transactionHash],
              totalAmount: deposits[l2Weth.address][0].amount,
            },
          },
        },
        [spokePool.address]: {
          [l1Weth]: {
            [l2Weth.address]: {
              depositTxHashes: [],
              totalAmount: BigNumber.from(0),
            },
          },
        },
      });

      // Finalise the ongoing deposit on the destination chain.
      await l2Eth.transfer(zksync.utils.applyL1ToL2Alias(atomicDepositor.address), monitoredEoa, depositAmount); // Simulate ETH transfer to recipient EOA.
      await l2Weth.transfer(ZERO_ADDRESS, monitoredEoa, depositAmount); // Simulate subsequent WETH deposit.
      receipts = await adapter.bridges[l1Weth].queryL2BridgeFinalizationEvents(
        toAddress(l1Weth),
        toAddress(monitoredEoa),
        toAddress(monitoredEoa),
        searchConfig
      );
      expect(receipts).to.exist;
      expect(receipts[l2Weth.address].length).to.equal(1);

      // There should be no outstanding transfers.
      await Promise.all(Object.values(adapter.spokePoolClients).map((spokePoolClient) => spokePoolClient.update()));
      transfers = await adapter.getOutstandingCrossChainTransfers([toAddress(l1Weth)]);
      expect(transfers).to.deep.equal({
        [monitoredEoa]: {
          [l1Weth]: {
            [l2Weth.address]: {
              depositTxHashes: [],
              totalAmount: BigNumber.from(0),
            },
          },
        },
        [spokePool.address]: {
          [l1Weth]: {
            [l2Weth.address]: {
              depositTxHashes: [],
              totalAmount: BigNumber.from(0),
            },
          },
        },
      });
    });

    it("Get L1 deposits: HubPool", async function () {
      await hubPool.relayTokens(l1Weth, l2Weth.address, depositAmount, spokePool.address);

      const result = await adapter.bridges[l1Weth].queryL1BridgeInitiationEvents(
        toAddress(l1Weth),
        toAddress(spokePool.address),
        toAddress(spokePool.address),
        searchConfig
      );
      expect(result).to.exist;
      expect(result[l2Weth.address].length).to.equal(1);

      const deposit = result[l2Weth.address];
      expect(deposit[0]).to.exist;
      const { to, amount } = deposit[0];
      expect(to.toAddress()).to.equal(spokePool.address);
      expect(amount).to.equal(depositAmount);
    });

    it("Get L2 receipts: HubPool", async function () {
      const aliasedHubPool = ethers.utils.getAddress(zksync.utils.applyL1ToL2Alias(hubPool.address));
      await l2Eth.transfer(aliasedHubPool, spokePool.address, depositAmount);

      const result = await adapter.bridges[l1Weth].queryL2BridgeFinalizationEvents(
        toAddress(l1Weth),
        toAddress(spokePool.address),
        toAddress(spokePool.address),
        searchConfig
      );
      expect(result[l2Weth.address].length).to.equal(1);

      const receipt = result[l2Weth.address];
      expect(receipt).to.exist;
      const { from, to, amount } = receipt[0];
      expect(from.toAddress()).to.equal(aliasedHubPool);
      expect(to.toAddress()).to.equal(spokePool.address);
      expect(amount).to.equal(depositAmount);
    });

    it("Matches L1 and L2 events: HubPool", async function () {
      // There should be no pre-existing outstanding transfers.
      await Promise.all(Object.values(adapter.spokePoolClients).map((spokePoolClient) => spokePoolClient.update()));
      let transfers = await adapter.getOutstandingCrossChainTransfers([toAddress(l1Weth)]);
      expect(transfers).to.deep.equal({
        [monitoredEoa]: {
          [l1Weth]: {
            [l2Weth.address]: {
              depositTxHashes: [],
              totalAmount: BigNumber.from(0),
            },
          },
        },
        [spokePool.address]: {
          [l1Weth]: {
            [l2Weth.address]: {
              depositTxHashes: [],
              totalAmount: BigNumber.from(0),
            },
          },
        },
      });

      // Make a single l1 -> l2 deposit.
      await hubPool.relayTokens(l1Weth, l2Weth.address, depositAmount, spokePool.address);
      const deposits = await adapter.bridges[l1Weth].queryL1BridgeInitiationEvents(
        toAddress(l1Weth),
        toAddress(spokePool.address),
        toAddress(spokePool.address),
        searchConfig
      );
      expect(deposits).to.exist;
      expect(deposits[l2Weth.address].length).to.equal(1);

      let receipts = await adapter.bridges[l1Weth].queryL2BridgeFinalizationEvents(
        toAddress(l1Weth),
        toAddress(spokePool.address),
        toAddress(spokePool.address),
        searchConfig
      );
      expect(receipts).to.exist;
      expect(receipts[l2Weth.address].length).to.equal(0);

      // There should be 1 outstanding transfer.
      await Promise.all(Object.values(adapter.spokePoolClients).map((spokePoolClient) => spokePoolClient.update()));
      transfers = await adapter.getOutstandingCrossChainTransfers([toAddress(l1Weth)]);
      expect(transfers).to.deep.equal({
        [monitoredEoa]: {
          [l1Weth]: {
            [l2Weth.address]: {
              depositTxHashes: [],
              totalAmount: BigNumber.from(0),
            },
          },
        },
        [spokePool.address]: {
          [l1Weth]: {
            [l2Weth.address]: {
              depositTxHashes: [deposits[l2Weth.address][0].transactionHash],
              totalAmount: deposits[l2Weth.address][0].amount,
            },
          },
        },
      });

      // Finalise the ongoing deposit on the destination chain.
      await l2Eth.transfer(zksync.utils.applyL1ToL2Alias(hubPool.address), spokePool.address, depositAmount);
      receipts = await adapter.bridges[l1Weth].queryL2BridgeFinalizationEvents(
        toAddress(l1Weth),
        toAddress(spokePool.address),
        toAddress(spokePool.address),
        searchConfig
      );
      expect(receipts).to.exist;
      expect(receipts[l2Weth.address].length).to.equal(1);

      // There should be no outstanding transfers.
      await Promise.all(Object.values(adapter.spokePoolClients).map((spokePoolClient) => spokePoolClient.update()));
      transfers = await adapter.getOutstandingCrossChainTransfers([toAddress(l1Weth)]);
      expect(transfers).to.deep.equal({
        [monitoredEoa]: {
          [l1Weth]: {
            [l2Weth.address]: {
              depositTxHashes: [],
              totalAmount: BigNumber.from(0),
            },
          },
        },
        [spokePool.address]: {
          [l1Weth]: {
            [l2Weth.address]: {
              depositTxHashes: [],
              totalAmount: BigNumber.from(0),
            },
          },
        },
      });
    });

    it("Correctly makes l1 deposits", async function () {
      // There should be no pre-existing outstanding transfers.
      await Promise.all(Object.values(adapter.spokePoolClients).map((spokePoolClient) => spokePoolClient.update()));
      let transfers = await adapter.getOutstandingCrossChainTransfers([toAddress(l1Weth)]);
      expect(transfers).to.deep.equal({
        [monitoredEoa]: {
          [l1Weth]: {
            [l2Weth.address]: {
              depositTxHashes: [],
              totalAmount: BigNumber.from(0),
            },
          },
        },
        [spokePool.address]: {
          [l1Weth]: {
            [l2Weth.address]: {
              depositTxHashes: [],
              totalAmount: BigNumber.from(0),
            },
          },
        },
      });

      // Make a single l1 -> l2 deposit via the chaina adapter.
      await adapter.sendTokenToTargetChain(
        toAddress(monitoredEoa),
        toAddress(l1Weth),
        toAddress(l2Token),
        depositAmount
      );
      const deposits = await adapter.bridges[l1Weth].queryL1BridgeInitiationEvents(
        toAddress(l1Weth),
        toAddress(monitoredEoa),
        toAddress(monitoredEoa),
        searchConfig
      );
      expect(deposits).to.exist;
      expect(deposits[l2Weth.address].length).to.equal(1);

      // There should be 1 outstanding transfer.
      await Promise.all(Object.values(adapter.spokePoolClients).map((spokePoolClient) => spokePoolClient.update()));
      transfers = await adapter.getOutstandingCrossChainTransfers([toAddress(l1Weth)]);
      expect(transfers).to.deep.equal({
        [monitoredEoa]: {
          [l1Weth]: {
            [l2Weth.address]: {
              depositTxHashes: [deposits[l2Weth.address][0].transactionHash],
              totalAmount: deposits[l2Weth.address][0].amount,
            },
          },
        },
        [spokePool.address]: {
          [l1Weth]: {
            [l2Weth.address]: {
              depositTxHashes: [],
              totalAmount: BigNumber.from(0),
            },
          },
        },
      });
    });
  });

  describe("ERC20 bridge", function () {
    let randomEoa: string;
    beforeEach(async function () {
      randomEoa = randomAddress();
      await l2Bridge.mapToken(l1Token, l2Token);
    });

    it("Get L1 deposits: EOA", async function () {
      await l1Bridge.deposit(monitoredEoa, l1Token, depositAmount, l2TxGasLimit, l2TxGasPerPubdataByte);
      await l1Bridge.deposit(randomEoa, l1Token, depositAmount, l2TxGasLimit, l2TxGasPerPubdataByte);

      const result = await adapter.bridges[l1Token].queryL1BridgeInitiationEvents(
        toAddress(l1Token),
        toAddress(monitoredEoa),
        toAddress(monitoredEoa),
        searchConfig
      );
      expect(result).to.exist;
      expect(result[l2Token].length).to.equal(1);

      // Ensure that the recipient address filters work.
      for (const recipient of [monitoredEoa, randomEoa]) {
        const result = await adapter.bridges[l1Token].queryL1BridgeInitiationEvents(
          toAddress(l1Token),
          toAddress(monitoredEoa),
          toAddress(recipient),
          searchConfig
        );
        expect(result).to.exist;
        expect(result[l2Token].length).to.equal(1);

        const deposit = result[l2Token];
        expect(deposit[0]).to.exist;
<<<<<<< HEAD
        const { from, to, l1Token: _l1Token } = deposit[0];
        expect(from.toAddress()).to.equal(monitoredEoa);
        expect(to.toAddress()).to.equal(recipient);
        expect(_l1Token).to.equal(l1Token);
=======
        const { from, to, assetId: _assetId } = deposit[0];
        expect(from).to.equal(monitoredEoa);
        expect(to).to.equal(recipient);

        // The event no longer has l1Token as a field.
        const assetId = await l1Bridge.assetId(l1Token);
        expect(_assetId).to.equal(assetId);
>>>>>>> c4cb9543
      }
    });

    it("Get L2 receipts: EOA", async function () {
      // Should return only event
      await l2Bridge.finalizeDeposit(MAINNET, monitoredEoa, l1Token, depositAmount);
      await l2Bridge.finalizeDeposit(MAINNET, randomEoa, l1Token, depositAmount);

      const result = await adapter.bridges[l1Token].queryL2BridgeFinalizationEvents(
<<<<<<< HEAD
        toAddress(l1Token),
        toAddress(monitoredEoa),
        toAddress(monitoredEoa),
=======
        l1Token,
        monitoredEoa,
        monitoredEoa,
>>>>>>> c4cb9543
        searchConfig
      );
      expect(result[l2Token].length).to.equal(1);

      // Ensure that the recipient address filters work.
      for (const recipient of [monitoredEoa, randomEoa]) {
        const result = await adapter.bridges[l1Token].queryL2BridgeFinalizationEvents(
          toAddress(l1Token),
          toAddress(monitoredEoa),
          toAddress(recipient),
          searchConfig
        );
        expect(result).to.exist;
        expect(result[l2Token].length).to.equal(1);

        const deposit = result[l2Token];
        expect(deposit[0]).to.exist;
<<<<<<< HEAD
        const { l1Sender, _to: l2Receiver, l2Token: _l2Token } = deposit[0];
        expect(l1Sender).to.equal(monitoredEoa);
        expect(l2Receiver).to.equal(recipient);
        expect(_l2Token).to.equal(l2Token);
=======
        const { to, from, assetId: _assetId } = deposit[0];
        expect(to).to.equal(recipient);
        expect(from).to.equal(monitoredEoa);

        const assetId = await l2Bridge.assetId(l2Token);
        expect(_assetId).to.equal(assetId);
>>>>>>> c4cb9543
      }
    });

    it("Matches l1 deposits and l2 receipts: EOA", async function () {
      // There should be no pre-existing outstanding transfers.
      await Promise.all(Object.values(adapter.spokePoolClients).map((spokePoolClient) => spokePoolClient.update()));
      let transfers = await adapter.getOutstandingCrossChainTransfers([toAddress(l1Token)]);
      expect(transfers).to.deep.equal({
        [monitoredEoa]: {
          [l1Token]: {
            [l2Token]: {
              depositTxHashes: [],
              totalAmount: BigNumber.from(0),
            },
          },
        },
        [spokePool.address]: {
          [l1Token]: {
            [l2Token]: {
              depositTxHashes: [],
              totalAmount: BigNumber.from(0),
            },
          },
        },
        [hubPool.address]: {
          [l1Token]: {
            [l2Token]: {
              depositTxHashes: [],
              totalAmount: bnZero,
            },
          },
        },
      });

      // Make a single l1 -> l2 deposit.
      await l1Bridge.deposit(monitoredEoa, l1Token, depositAmount, l2TxGasLimit, l2TxGasPerPubdataByte);
      const deposits = await adapter.bridges[l1Token].queryL1BridgeInitiationEvents(
        toAddress(l1Token),
        toAddress(monitoredEoa),
        toAddress(monitoredEoa),
        searchConfig
      );
      expect(deposits).to.exist;
      expect(deposits[l2Token].length).to.equal(1);

      let receipts = await adapter.bridges[l1Token].queryL2BridgeFinalizationEvents(
        toAddress(l1Token),
        toAddress(monitoredEoa),
        toAddress(monitoredEoa),
        searchConfig
      );
      expect(receipts).to.exist;
      expect(receipts[l2Token].length).to.equal(0);

      // There should be 1 outstanding transfer.
      await Promise.all(Object.values(adapter.spokePoolClients).map((spokePoolClient) => spokePoolClient.update()));
      transfers = await adapter.getOutstandingCrossChainTransfers([toAddress(l1Token)]);
      expect(transfers).to.deep.equal({
        [monitoredEoa]: {
          [l1Token]: {
            [l2Token]: {
              depositTxHashes: [deposits[l2Token][0].transactionHash],
              totalAmount: deposits[l2Token][0].amount,
            },
          },
        },
        [spokePool.address]: {
          [l1Token]: {
            [l2Token]: {
              depositTxHashes: [],
              totalAmount: BigNumber.from(0),
            },
          },
        },
        [hubPool.address]: {
          [l1Token]: {
            [l2Token]: {
              depositTxHashes: [],
              totalAmount: bnZero,
            },
          },
        },
      });

      // Finalise the ongoing deposit on the destination chain.
      await l2Bridge.finalizeDeposit(MAINNET, monitoredEoa, l1Token, depositAmount);
      receipts = await adapter.bridges[l1Token].queryL2BridgeFinalizationEvents(
        toAddress(l1Token),
        toAddress(monitoredEoa),
        toAddress(monitoredEoa),
        searchConfig
      );
      expect(receipts).to.exist;
      expect(receipts[l2Token].length).to.equal(1);

      // There should be no outstanding transfers.
      await Promise.all(Object.values(adapter.spokePoolClients).map((spokePoolClient) => spokePoolClient.update()));
      transfers = await adapter.getOutstandingCrossChainTransfers([toAddress(l1Token)]);
      expect(transfers).to.deep.equal({
        [monitoredEoa]: {
          [l1Token]: {
            [l2Token]: {
              depositTxHashes: [],
              totalAmount: BigNumber.from(0),
            },
          },
        },
        [spokePool.address]: {
          [l1Token]: {
            [l2Token]: {
              depositTxHashes: [],
              totalAmount: BigNumber.from(0),
            },
          },
        },
        [hubPool.address]: {
          [l1Token]: {
            [l2Token]: {
              depositTxHashes: [],
              totalAmount: bnZero,
            },
          },
        },
      });
    });

    it("Get L1 deposits: HubPool", async function () {
      await l1Bridge.depositFor(
        hubPool.address,
        spokePool.address,
        l1Token,
        depositAmount,
        l2TxGasLimit,
        l2TxGasPerPubdataByte
      );
      await l1Bridge.depositFor(randomEoa, monitoredEoa, l1Token, depositAmount, l2TxGasLimit, l2TxGasPerPubdataByte);

      const result = await adapter.bridges[l1Token].queryL1BridgeInitiationEvents(
        toAddress(l1Token),
        toAddress(spokePool.address),
        toAddress(spokePool.address),
        searchConfig
      );
      expect(result).to.exist;
      expect(result[l2Token].length).to.equal(1);

      // Ensure that the recipient address filters work.
      for (const [sender, recipient] of [
        [hubPool.address, spokePool.address],
        [randomEoa, monitoredEoa],
      ]) {
        const result = await adapter.bridges[l1Token].queryL1BridgeInitiationEvents(
          toAddress(l1Token),
          toAddress(sender),
          toAddress(recipient),
          searchConfig
        );
        expect(result).to.exist;
        expect(result[l2Token].length).to.equal(1);

        const deposit = result[l2Token];
        expect(deposit[0]).to.exist;
<<<<<<< HEAD
        const { from, to, l1Token: _l1Token } = deposit[0];
        expect(from.toAddress()).to.equal(sender);
        expect(to.toAddress()).to.equal(recipient);
        expect(_l1Token).to.equal(l1Token);
=======
        const { from, to, assetId: _assetId } = deposit[0];
        expect(from).to.equal(sender);
        expect(to).to.equal(recipient);

        const assetId = await l1Bridge.assetId(l1Token);
        expect(_assetId).to.equal(assetId);
>>>>>>> c4cb9543
      }
    });

    it("Get L2 receipts: HubPool", async function () {
      // Should return only event
      await l2Bridge.finalizeDeposit(MAINNET, spokePool.address, l1Token, depositAmount);
      await l2Bridge.finalizeDeposit(MAINNET, monitoredEoa, l1Token, depositAmount);

      const result = await adapter.bridges[l1Token].queryL2BridgeFinalizationEvents(
        toAddress(l1Token),
        toAddress(spokePool.address),
        toAddress(spokePool.address),
        searchConfig
      );
      expect(result[l2Token].length).to.equal(1);

      // Ensure that the recipient address filters work.
      for (const [sender, recipient] of [
        [hubPool.address, spokePool.address],
        [monitoredEoa, monitoredEoa],
      ]) {
        const result = await adapter.bridges[l1Token].queryL2BridgeFinalizationEvents(
          toAddress(l1Token),
          toAddress(sender),
          toAddress(recipient),
          searchConfig
        );
        expect(result).to.exist;
        expect(result[l2Token].length).to.equal(1);

        const deposit = result[l2Token];
        expect(deposit[0]).to.exist;
<<<<<<< HEAD
        const { l1Sender, _to: l2Receiver, l2Token: _l2Token } = deposit[0];
        expect(l1Sender).to.equal(sender);
        expect(l2Receiver).to.equal(recipient);
        expect(_l2Token).to.equal(l2Token);
=======
        const { to, from, assetId: _assetId } = deposit[0];
        expect(from).to.equal(sender);
        expect(to).to.equal(recipient);

        const assetId = await l2Bridge.assetId(l2Token);
        expect(_assetId).to.equal(assetId);
>>>>>>> c4cb9543
      }
    });

    it("Matches l1 deposits and l2 receipts: HubPool", async function () {
      // There should be no pre-existing outstanding transfers.
      await Promise.all(Object.values(adapter.spokePoolClients).map((spokePoolClient) => spokePoolClient.update()));
      let transfers = await adapter.getOutstandingCrossChainTransfers([toAddress(l1Token)]);
      expect(transfers).to.deep.equal({
        [monitoredEoa]: {
          [l1Token]: {
            [l2Token]: {
              depositTxHashes: [],
              totalAmount: BigNumber.from(0),
            },
          },
        },
        [spokePool.address]: {
          [l1Token]: {
            [l2Token]: {
              depositTxHashes: [],
              totalAmount: BigNumber.from(0),
            },
          },
        },
        [hubPool.address]: {
          [l1Token]: {
            [l2Token]: {
              depositTxHashes: [],
              totalAmount: bnZero,
            },
          },
        },
      });

      // Make a single l1 -> l2 deposit.
      await l1Bridge.depositFor(
        hubPool.address,
        spokePool.address,
        l1Token,
        depositAmount,
        l2TxGasLimit,
        l2TxGasPerPubdataByte
      );
      const deposits = await adapter.bridges[l1Token].queryL1BridgeInitiationEvents(
        toAddress(l1Token),
        toAddress(spokePool.address),
        toAddress(spokePool.address),
        searchConfig
      );
      expect(deposits).to.exist;
      expect(deposits[l2Token].length).to.equal(1);

      let receipts = await adapter.bridges[l1Token].queryL2BridgeFinalizationEvents(
        toAddress(l1Token),
        null,
        toAddress(spokePool.address),
        searchConfig
      );
      expect(receipts).to.exist;
      expect(receipts[l2Token].length).to.equal(0);

      // There should be 1 outstanding transfer.
      await Promise.all(Object.values(adapter.spokePoolClients).map((spokePoolClient) => spokePoolClient.update()));
      transfers = await adapter.getOutstandingCrossChainTransfers([toAddress(l1Token)]);
      expect(transfers).to.deep.equal({
        [monitoredEoa]: {
          [l1Token]: {
            [l2Token]: {
              depositTxHashes: [],
              totalAmount: BigNumber.from(0),
            },
          },
        },
        [spokePool.address]: {
          [l1Token]: {
            [l2Token]: {
              depositTxHashes: [deposits[l2Token][0].transactionHash],
              totalAmount: deposits[l2Token][0].amount,
            },
          },
        },
        [hubPool.address]: {
          [l1Token]: {
            [l2Token]: {
              depositTxHashes: [],
              totalAmount: bnZero,
            },
          },
        },
      });

      // Finalise the ongoing deposit on the destination chain.
      await l2Bridge.finalizeDeposit(MAINNET, spokePool.address, l1Token, depositAmount);
      receipts = await adapter.bridges[l1Token].queryL2BridgeFinalizationEvents(
        toAddress(l1Token),
        null,
        toAddress(spokePool.address),
        searchConfig
      );
      expect(receipts).to.exist;
      expect(receipts[l2Token].length).to.equal(1);

      // There should be no outstanding transfers.
      await Promise.all(Object.values(adapter.spokePoolClients).map((spokePoolClient) => spokePoolClient.update()));
      transfers = await adapter.getOutstandingCrossChainTransfers([toAddress(l1Token)]);
      expect(transfers).to.deep.equal({
        [monitoredEoa]: {
          [l1Token]: {
            [l2Token]: {
              depositTxHashes: [],
              totalAmount: BigNumber.from(0),
            },
          },
        },
        [spokePool.address]: {
          [l1Token]: {
            [l2Token]: {
              depositTxHashes: [],
              totalAmount: BigNumber.from(0),
            },
          },
        },
        [hubPool.address]: {
          [l1Token]: {
            [l2Token]: {
              depositTxHashes: [],
              totalAmount: bnZero,
            },
          },
        },
      });
    });

    it("Correctly makes l1 deposits", async function () {
      // There should be no pre-existing outstanding transfers.
      await Promise.all(Object.values(adapter.spokePoolClients).map((spokePoolClient) => spokePoolClient.update()));
      let transfers = await adapter.getOutstandingCrossChainTransfers([toAddress(l1Token)]);
      expect(transfers).to.deep.equal({
        [monitoredEoa]: {
          [l1Token]: {
            [l2Token]: {
              depositTxHashes: [],
              totalAmount: BigNumber.from(0),
            },
          },
        },
        [spokePool.address]: {
          [l1Token]: {
            [l2Token]: {
              depositTxHashes: [],
              totalAmount: BigNumber.from(0),
            },
          },
        },
        [hubPool.address]: {
          [l1Token]: {
            [l2Token]: {
              depositTxHashes: [],
              totalAmount: bnZero,
            },
          },
        },
      });

      // Make a single l1 -> l2 deposit via the chain adapter.
      await adapter.sendTokenToTargetChain(
        toAddress(monitoredEoa),
        toAddress(l1Token),
        toAddress(l2Token),
        depositAmount,
        false
      );
      const deposits = await adapter.bridges[l1Token].queryL1BridgeInitiationEvents(
        toAddress(l1Token),
        toAddress(monitoredEoa),
        toAddress(monitoredEoa),
        searchConfig
      );
      expect(deposits).to.exist;
      expect(deposits[l2Token].length).to.equal(1);

      // There should be 1 outstanding transfer.
      await Promise.all(Object.values(adapter.spokePoolClients).map((spokePoolClient) => spokePoolClient.update()));
      transfers = await adapter.getOutstandingCrossChainTransfers([toAddress(l1Token)]);
      expect(transfers).to.deep.equal({
        [monitoredEoa]: {
          [l1Token]: {
            [l2Token]: {
              depositTxHashes: [deposits[l2Token][0].transactionHash],
              totalAmount: deposits[l2Token][0].amount,
            },
          },
        },
        [spokePool.address]: {
          [l1Token]: {
            [l2Token]: {
              depositTxHashes: [],
              totalAmount: BigNumber.from(0),
            },
          },
        },
        [hubPool.address]: {
          [l1Token]: {
            [l2Token]: {
              depositTxHashes: [],
              totalAmount: bnZero,
            },
          },
        },
      });
    });
  });
});<|MERGE_RESOLUTION|>--- conflicted
+++ resolved
@@ -549,20 +549,14 @@
 
         const deposit = result[l2Token];
         expect(deposit[0]).to.exist;
-<<<<<<< HEAD
-        const { from, to, l1Token: _l1Token } = deposit[0];
+
+        const { from, to, assetId: _assetId } = deposit[0];
         expect(from.toAddress()).to.equal(monitoredEoa);
         expect(to.toAddress()).to.equal(recipient);
-        expect(_l1Token).to.equal(l1Token);
-=======
-        const { from, to, assetId: _assetId } = deposit[0];
-        expect(from).to.equal(monitoredEoa);
-        expect(to).to.equal(recipient);
 
         // The event no longer has l1Token as a field.
         const assetId = await l1Bridge.assetId(l1Token);
         expect(_assetId).to.equal(assetId);
->>>>>>> c4cb9543
       }
     });
 
@@ -572,15 +566,9 @@
       await l2Bridge.finalizeDeposit(MAINNET, randomEoa, l1Token, depositAmount);
 
       const result = await adapter.bridges[l1Token].queryL2BridgeFinalizationEvents(
-<<<<<<< HEAD
-        toAddress(l1Token),
-        toAddress(monitoredEoa),
-        toAddress(monitoredEoa),
-=======
-        l1Token,
-        monitoredEoa,
-        monitoredEoa,
->>>>>>> c4cb9543
+        toAddress(l1Token),
+        toAddress(monitoredEoa),
+        toAddress(monitoredEoa),
         searchConfig
       );
       expect(result[l2Token].length).to.equal(1);
@@ -598,19 +586,13 @@
 
         const deposit = result[l2Token];
         expect(deposit[0]).to.exist;
-<<<<<<< HEAD
-        const { l1Sender, _to: l2Receiver, l2Token: _l2Token } = deposit[0];
-        expect(l1Sender).to.equal(monitoredEoa);
-        expect(l2Receiver).to.equal(recipient);
-        expect(_l2Token).to.equal(l2Token);
-=======
+
         const { to, from, assetId: _assetId } = deposit[0];
-        expect(to).to.equal(recipient);
-        expect(from).to.equal(monitoredEoa);
+        expect(to.toAddress()).to.equal(recipient);
+        expect(from.toAddress()).to.equal(monitoredEoa);
 
         const assetId = await l2Bridge.assetId(l2Token);
         expect(_assetId).to.equal(assetId);
->>>>>>> c4cb9543
       }
     });
 
@@ -773,19 +755,13 @@
 
         const deposit = result[l2Token];
         expect(deposit[0]).to.exist;
-<<<<<<< HEAD
-        const { from, to, l1Token: _l1Token } = deposit[0];
+
+        const { from, to, assetId: _assetId } = deposit[0];
         expect(from.toAddress()).to.equal(sender);
         expect(to.toAddress()).to.equal(recipient);
-        expect(_l1Token).to.equal(l1Token);
-=======
-        const { from, to, assetId: _assetId } = deposit[0];
-        expect(from).to.equal(sender);
-        expect(to).to.equal(recipient);
 
         const assetId = await l1Bridge.assetId(l1Token);
         expect(_assetId).to.equal(assetId);
->>>>>>> c4cb9543
       }
     });
 
@@ -818,19 +794,13 @@
 
         const deposit = result[l2Token];
         expect(deposit[0]).to.exist;
-<<<<<<< HEAD
-        const { l1Sender, _to: l2Receiver, l2Token: _l2Token } = deposit[0];
-        expect(l1Sender).to.equal(sender);
-        expect(l2Receiver).to.equal(recipient);
-        expect(_l2Token).to.equal(l2Token);
-=======
+
         const { to, from, assetId: _assetId } = deposit[0];
-        expect(from).to.equal(sender);
-        expect(to).to.equal(recipient);
+        expect(from.toAddress()).to.equal(sender);
+        expect(to.toAddress()).to.equal(recipient);
 
         const assetId = await l2Bridge.assetId(l2Token);
         expect(_assetId).to.equal(assetId);
->>>>>>> c4cb9543
       }
     });
 
