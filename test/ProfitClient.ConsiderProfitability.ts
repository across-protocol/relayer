--- conflicted
+++ resolved
@@ -125,7 +125,6 @@
       const gasPriceUsd = tokenPrices[gasToken.symbol];
       expect(gasPriceUsd.eq(tokenPrices[gasToken.symbol])).to.be.true;
 
-<<<<<<< HEAD
       const estimate: { [key: string]: BigNumber } = profitClient.estimateFillCost(chainId);
       expect(estimate.nativeGasCost.eq(gasCost[chainId]));
       expect(estimate.gasPriceUsd.eq(tokenPrices[gasToken.symbol]));
@@ -154,14 +153,8 @@
           .div(toBNWei(1))
           .div(toBNWei(1));
         const { gasCostUsd } = profitClient.estimateFillCost(chainId);
-        expect(expectedFillCostUsd).to.equal(gasCostUsd);
+        expect(expectedFillCostUsd.eq(gasCostUsd)).to.be.true;
       });
-=======
-      const estimate: { [key: string]: BigNumber } = profitClient.calculateFillCost(chainId);
-      expect(estimate.nativeGasCost.eq(gasCost[chainId])).to.be.true;
-      expect(estimate.gasPriceUsd.eq(tokenPrices[gasToken.symbol])).to.be.true;
-      expect(estimate.gasCostUsd.eq(gasPriceUsd.mul(nativeGasCost).div(toBN(10).pow(gasToken.decimals)))).to.be.true;
->>>>>>> 0dde90a5
     });
   });
 
