--- conflicted
+++ resolved
@@ -3,9 +3,6 @@
 import { constants as sdkConstants, utils as sdkUtils } from "@across-protocol/sdk-v2";
 import { ConfigStoreClient, FillProfit, SpokePoolClient } from "../src/clients";
 import { Deposit, DepositWithBlock } from "../src/interfaces";
-<<<<<<< HEAD
-import { BigNumber, formatFeePct, toBN, toBNWei, TOKEN_SYMBOLS_MAP } from "../src/utils";
-=======
 import {
   bnZero,
   bnOne,
@@ -15,8 +12,8 @@
   toBN,
   toBNWei,
   toGWei,
+  TOKEN_SYMBOLS_MAP
 } from "../src/utils";
->>>>>>> 3926ca95
 import { MockHubPoolClient, MockProfitClient } from "./mocks";
 import {
   assertPromiseError,
