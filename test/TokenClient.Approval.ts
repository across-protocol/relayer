--- conflicted
+++ resolved
@@ -1,8 +1,4 @@
-<<<<<<< HEAD
-import { deploySpokePoolWithToken, expect, ethers, Contract, MAX_SAFE_ALLOWANCE, SignerWithAddress } from "./utils";
-=======
 import { deploySpokePoolWithToken, expect, ethers, Contract, SignerWithAddress, MAX_UINT_VAL } from "./utils";
->>>>>>> 73dcf26e
 import { createSpyLogger, winston, originChainId, destinationChainId, lastSpyLogIncludes } from "./utils";
 import { deployAndConfigureHubPool, zeroAddress, getContractFactory, utf8ToHex, toBNWei } from "./utils";
 import { TokenClient, SpokePoolClient, HubPoolClient } from "../src/clients";
@@ -70,7 +66,7 @@
     await updateAllClients();
 
     await tokenClient.setBondTokenAllowance();
-    expect(await l1Token_1.allowance(owner.address, hubPool.address)).to.equal(MAX_SAFE_ALLOWANCE);
+    expect(await l1Token_1.allowance(owner.address, hubPool.address)).to.equal(MAX_UINT_VAL);
   });
 });
 
