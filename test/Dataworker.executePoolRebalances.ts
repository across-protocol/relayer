import { ConfigStoreClient, HubPoolClient, MultiCallerClient, SpokePoolClient } from "../src/clients";
import {
  BaseContract,
  bnZero,
  getCurrentTime,
  MAX_UINT_VAL,
  MerkleTree,
  RelayerRefundLeaf,
  toBNWei,
} from "../src/utils";
import {
  MAX_L1_TOKENS_PER_POOL_REBALANCE_LEAF,
  MAX_REFUNDS_PER_RELAYER_REFUND_LEAF,
  amountToDeposit,
  ZERO_ADDRESS,
} from "./constants";
import { setupDataworker } from "./fixtures/Dataworker.Fixture";
import {
  Contract,
  FakeContract,
  SignerWithAddress,
  depositV3,
  ethers,
  expect,
  fillV3Relay,
  smock,
  sinon,
  lastSpyLogIncludes,
  randomAddress,
} from "./utils";

// Tested
import { BalanceAllocator } from "../src/clients/BalanceAllocator";
import { spokePoolClientsToProviders } from "../src/common";
import { Dataworker } from "../src/dataworker/Dataworker";
import { MockHubPoolClient } from "./mocks/MockHubPoolClient";
import { PoolRebalanceLeaf, SlowFillLeaf } from "../src/interfaces";

// Set to arbitrum to test that the dataworker sends ETH to the HubPool to test L1 --> Arbitrum message transfers.
const destinationChainId = 42161;

let spokePool_1: Contract, erc20_1: Contract, spokePool_2: Contract, erc20_2: Contract;
let l1Token_1: Contract, hubPool: Contract, spokePool_4: Contract;
let depositor: SignerWithAddress, spy: sinon.SinonSpy;

let hubPoolClient: HubPoolClient;
let dataworkerInstance: Dataworker, multiCallerClient: MultiCallerClient;
let spokePoolClients: { [chainId: number]: SpokePoolClient };

let updateAllClients: () => Promise<void>;

describe("Dataworker: Execute pool rebalances", async function () {
  function getNewBalanceAllocator(): BalanceAllocator {
    const providers = {
      ...spokePoolClientsToProviders(spokePoolClients),
      [hubPoolClient.chainId]: hubPool.provider,
    };
    return new BalanceAllocator(providers);
  }
  async function createMockHubPoolClient(): Promise<{
    mockHubPoolClient: MockHubPoolClient;
    fakeHubPool: FakeContract<BaseContract>;
  }> {
    const fakeHubPool = await smock.fake(hubPool.interface, { address: hubPool.address });
    const mockHubPoolClient = new MockHubPoolClient(
      hubPoolClient.logger,
      fakeHubPool as unknown as Contract,
      hubPoolClient.configStoreClient as unknown as ConfigStoreClient
    );
    mockHubPoolClient.chainId = hubPoolClient.chainId;
    mockHubPoolClient.setTokenInfoToReturn({ address: l1Token_1.address, decimals: 18, symbol: "TEST" });
    mockHubPoolClient.setTokenMapping(l1Token_1.address, hubPoolClient.chainId, l1Token_1.address);

    // Sub in a dummy root bundle proposal for use in HubPoolClient update.
    const zero = "0x0000000000000000000000000000000000000000000000000000000000000000";
    fakeHubPool.multicall.returns([
      hubPool.interface.encodeFunctionResult("getCurrentTime", [getCurrentTime().toString()]),
      hubPool.interface.encodeFunctionResult("rootBundleProposal", [zero, zero, zero, 0, ZERO_ADDRESS, 0, 0]),
    ]);
    return {
      mockHubPoolClient,
      fakeHubPool,
    };
  }
  beforeEach(async function () {
    ({
      hubPool,
      spokePool_1,
      spokePool_4,
      erc20_1,
      erc20_2,
      spokePool_2,
      hubPoolClient,
      l1Token_1,
      depositor,
      dataworkerInstance,
      multiCallerClient,
      updateAllClients,
      spokePoolClients,
      spy,
    } = await setupDataworker(
      ethers,
      MAX_REFUNDS_PER_RELAYER_REFUND_LEAF,
      MAX_L1_TOKENS_PER_POOL_REBALANCE_LEAF,
      0,
      destinationChainId
    ));
  });
  it("Simple lifecycle", async function () {
    await updateAllClients();

    // Send a deposit and a fill so that dataworker builds simple roots.
    const deposit = await depositV3(
      spokePool_1,
      destinationChainId,
      depositor,
      erc20_1.address,
      amountToDeposit,
      erc20_2.address,
      amountToDeposit
    );
    await updateAllClients();
    await fillV3Relay(spokePool_2, deposit, depositor, destinationChainId);
    await updateAllClients();

    // Executing leaves before there is a bundle should do nothing:
    let leafCount = await dataworkerInstance.executePoolRebalanceLeaves(spokePoolClients, getNewBalanceAllocator());
    expect(leafCount).to.equal(0);
    expect(lastSpyLogIncludes(spy, "No pending proposal")).to.be.true;

    await dataworkerInstance.proposeRootBundle(spokePoolClients);

    // Execute queue and check that root bundle is pending:
    await l1Token_1.approve(hubPool.address, MAX_UINT_VAL);
    await multiCallerClient.executeTxnQueues();

    // Executing leaves before bundle challenge period has passed should do nothing:
    await updateAllClients();
    leafCount = await dataworkerInstance.executePoolRebalanceLeaves(spokePoolClients, getNewBalanceAllocator());
    expect(leafCount).to.equal(0);
    expect(lastSpyLogIncludes(spy, "Challenge period not passed")).to.be.true;

    // Advance time and execute leaves:
    await hubPool.setCurrentTime(Number(await hubPool.getCurrentTime()) + Number(await hubPool.liveness()) + 1);
    await updateAllClients();
    leafCount = await dataworkerInstance.executePoolRebalanceLeaves(spokePoolClients, getNewBalanceAllocator());
    expect(leafCount).to.equal(2);

    // Should be 4 transactions: 1 for the to chain, 1 for the from chain, 1 for the extra ETH sent to cover
    // arbitrum gas fees, and 1 to update the exchangeRate to execute the destination chain leaf.
    // console.log(spy.getCall(-1))
    expect(multiCallerClient.transactionCount()).to.equal(4);
    await multiCallerClient.executeTxnQueues();

    // If we attempt execution again, the hub pool client should show them as already executed.
    await updateAllClients();
    leafCount = await dataworkerInstance.executePoolRebalanceLeaves(spokePoolClients, getNewBalanceAllocator());
    expect(leafCount).to.equal(0);

    // TEST 3:
    // Submit another root bundle proposal and check bundle block range. There should be no leaves in the new range
    // yet. In the bundle block range, all chains should have increased their start block, including those without
    // pool rebalance leaves because they should use the chain's end block from the latest fully executed proposed
    // root bundle, which should be the bundle block in expectedPoolRebalanceRoot2 + 1.
    await updateAllClients();
    await dataworkerInstance.proposeRootBundle(spokePoolClients);

    // Advance time and execute leaves:
    await hubPool.setCurrentTime(Number(await hubPool.getCurrentTime()) + Number(await hubPool.liveness()) + 1);
    await updateAllClients();
    leafCount = await dataworkerInstance.executePoolRebalanceLeaves(spokePoolClients, getNewBalanceAllocator());
    expect(leafCount).to.equal(0);
    expect(multiCallerClient.transactionCount()).to.equal(0);
  });
  it("Executes mainnet leaves before non-mainnet leaves", async function () {
    // Send deposit on SpokePool with same chain ID as hub chain.
    // Fill it on a different spoke pool.
    await updateAllClients();

    // Mainnet deposit should produce a mainnet pool leaf.
    const deposit = await depositV3(
      spokePool_4,
      destinationChainId,
      depositor,
      l1Token_1.address,
      amountToDeposit,
      erc20_2.address,
      amountToDeposit
    );
    await updateAllClients();
    // Fill and take repayment on a non-mainnet spoke pool.
    await fillV3Relay(spokePool_2, deposit, depositor, destinationChainId);
    await updateAllClients();

    const balanceAllocator = getNewBalanceAllocator();
    await dataworkerInstance.proposeRootBundle(spokePoolClients);

    // Execute queue and check that root bundle is pending:
    await l1Token_1.approve(hubPool.address, MAX_UINT_VAL);
    await multiCallerClient.executeTxnQueues();

    // Advance time and execute leaves:
    await hubPool.setCurrentTime(Number(await hubPool.getCurrentTime()) + Number(await hubPool.liveness()) + 1);
    await updateAllClients();
    const leafCount = await dataworkerInstance.executePoolRebalanceLeaves(spokePoolClients, balanceAllocator);
    expect(leafCount).to.equal(2);

    const leafExecutions = multiCallerClient.getQueuedTransactions(hubPoolClient.chainId).map((tx, index) => {
      return {
        ...tx,
        index,
      };
    });
    const poolLeafExecutions = leafExecutions.filter((tx) => tx.method === "executeRootBundle");
    expect(poolLeafExecutions[0].args[0]).to.equal(hubPoolClient.chainId);
    const refundLeafExecutions = leafExecutions.filter((tx) => tx.method === "executeRelayerRefundLeaf");
    expect(refundLeafExecutions.length).to.equal(1);

    // Hub chain relayer refund leaves should also execute before non-mainnet pool leaves
    expect(refundLeafExecutions[0].index).to.be.greaterThan(poolLeafExecutions[0].index);
    expect(refundLeafExecutions[0].index).to.be.lessThan(poolLeafExecutions[1].index);
    expect(poolLeafExecutions[1].args[0]).to.equal(destinationChainId);
  });
  describe("_executePoolLeavesAndSyncL1Tokens", function () {
    let mockHubPoolClient: MockHubPoolClient, balanceAllocator: BalanceAllocator;
    beforeEach(async function () {
      ({ mockHubPoolClient } = await createMockHubPoolClient());
      dataworkerInstance.clients.hubPoolClient = mockHubPoolClient;

      // Make sure post-sync reserves are greater than the net send amount.
      balanceAllocator = getNewBalanceAllocator();
    });
    it("Should not double update an LP token", async function () {
      // In this test, the HubPool client returns the liquid reserves as 0 for a token.

      // So, executing the ethereum leaves results in an exchangeRate() update call.

      // The subsequent call to execute non-ethereum leaves should not result in an extra exchange rate call
      // if a sync was already included.

      // Set LP reserves to 0 for the token.
      mockHubPoolClient.setLpTokenInfo(l1Token_1.address, 0, bnZero);

      // Make sure post-sync reserves are greater than the net send amount.
      balanceAllocator.testSetBalance(hubPoolClient.chainId, l1Token_1.address, hubPool.address, toBNWei("2"));

      const poolRebalanceLeaves: PoolRebalanceLeaf[] = [
        {
          chainId: hubPoolClient.chainId,
          groupIndex: 0,
          bundleLpFees: [toBNWei("1")],
          netSendAmounts: [toBNWei("1")],
          runningBalances: [toBNWei("1")],
          leafId: 0,
          l1Tokens: [l1Token_1.address],
        },
        {
          chainId: 10,
          groupIndex: 0,
          bundleLpFees: [toBNWei("1")],
          netSendAmounts: [toBNWei("1")],
          runningBalances: [toBNWei("1")],
          leafId: 0,
          l1Tokens: [l1Token_1.address],
        },
      ];

      const leafCount = await dataworkerInstance._executePoolLeavesAndSyncL1Tokens(
        spokePoolClients,
        balanceAllocator,
        poolRebalanceLeaves,
        new MerkleTree<PoolRebalanceLeaf>(poolRebalanceLeaves, () => "test"),
        [],
        new MerkleTree<RelayerRefundLeaf>([], () => "test"),
        [],
        new MerkleTree<SlowFillLeaf>([], () => "test"),
        true
      );
      expect(leafCount).to.equal(2);

      // Should sync LP token for first leaf execution, but not for the second. This tests that latestLiquidReserves
      // are passed correctly into _updateExchangeRatesBeforeExecutingNonHubChainLeaves so that currentReserves
      // don't get set to the HubPool.pooledTokens.liquidReserves value. If this was done incorrectly then I would
      // expect a second exchangeRateCurrent method before the second executeRootBundle call.
      const enqueuedTxns = multiCallerClient.getQueuedTransactions(hubPoolClient.chainId);
      expect(enqueuedTxns.map((txn) => txn.method)).to.deep.equal([
        "exchangeRateCurrent",
        "executeRootBundle",
        "executeRootBundle",
      ]);
    });
    it("Executing hub chain pool leaves should decrement available liquid reserves for subsequent executions", async function () {
      // In this test, the HubPool client returns the liquid reserves as sufficient for
      // executing Hub chain leaves for a token.

      // The subsequent call to execute non-ethereum leaves should force an LP token update
      // before executing the non hub chain leaves.

      const netSendAmount = toBNWei("1");
      const liquidReserves = toBNWei("1");
      mockHubPoolClient.setLpTokenInfo(l1Token_1.address, 0, liquidReserves);

      // Make sure post-sync reserves are >= than the net send amount.
      const postUpdateLiquidReserves = toBNWei("2");
      balanceAllocator.testSetBalance(
        hubPoolClient.chainId,
        l1Token_1.address,
        hubPool.address,
        postUpdateLiquidReserves
      );

      const poolRebalanceLeaves: PoolRebalanceLeaf[] = [
        {
          chainId: 10,
          groupIndex: 0,
          bundleLpFees: [toBNWei("1")],
          netSendAmounts: [netSendAmount],
          runningBalances: [toBNWei("1")],
          leafId: 0,
          l1Tokens: [l1Token_1.address],
        },
        {
          chainId: hubPoolClient.chainId,
          groupIndex: 0,
          bundleLpFees: [toBNWei("1")],
          netSendAmounts: [netSendAmount],
          runningBalances: [toBNWei("1")],
          leafId: 0,
          l1Tokens: [l1Token_1.address],
        },
      ];

      const leafCount = await dataworkerInstance._executePoolLeavesAndSyncL1Tokens(
        spokePoolClients,
        balanceAllocator,
        poolRebalanceLeaves,
        new MerkleTree<PoolRebalanceLeaf>(poolRebalanceLeaves, () => "test"),
        [],
        new MerkleTree<RelayerRefundLeaf>([], () => "test"),
        [],
        new MerkleTree<SlowFillLeaf>([], () => "test"),
        true
      );
      expect(leafCount).to.equal(2);

      // The order should be: executeRootBundle, exchangeRateCurrent, execute
      const enqueuedTxns = multiCallerClient.getQueuedTransactions(hubPoolClient.chainId);
      expect(enqueuedTxns.map((txn) => txn.method)).to.deep.equal([
        "executeRootBundle",
        "exchangeRateCurrent",
        "executeRootBundle",
      ]);
    });
    it("Executing hub chain refund leaves should increment available liquid reserves for subsequent executions", async function () {
      // In this test, the refund leaf returns reserves to the hub chain, which gives enough post-sync liquid
      // reserves to execute the non hub chain leaf.

      const netSendAmount = toBNWei("1");
      const liquidReserves = toBNWei("0");
      mockHubPoolClient.setLpTokenInfo(l1Token_1.address, 0, liquidReserves);

      const poolRebalanceLeaves: PoolRebalanceLeaf[] = [
        {
          chainId: 10,
          groupIndex: 0,
          bundleLpFees: [toBNWei("1")],
          netSendAmounts: [netSendAmount],
          runningBalances: [toBNWei("1")],
          leafId: 0,
          l1Tokens: [l1Token_1.address],
        },
        {
          chainId: hubPoolClient.chainId,
          groupIndex: 0,
          bundleLpFees: [toBNWei("1")],
          netSendAmounts: [toBNWei("0")],
          runningBalances: [toBNWei("1")],
          leafId: 0,
          l1Tokens: [l1Token_1.address],
        },
      ];

      // Need to set a balance for the spoke pool to make the dataworker believe this leaf can be executed.
      balanceAllocator.testSetBalance(
        hubPoolClient.chainId,
        l1Token_1.address,
        spokePoolClients[hubPoolClient.chainId].spokePool.address,
        netSendAmount
      );

      const relayerRefundLeaves: RelayerRefundLeaf[] = [
        {
          chainId: hubPoolClient.chainId,
          l2TokenAddress: l1Token_1.address,
          amountToReturn: netSendAmount,
          refundAddresses: [],
          refundAmounts: [],
          leafId: 0,
        },
      ];

      const leafCount = await dataworkerInstance._executePoolLeavesAndSyncL1Tokens(
        spokePoolClients,
        balanceAllocator,
        poolRebalanceLeaves,
        new MerkleTree<PoolRebalanceLeaf>(poolRebalanceLeaves, () => "test"),
        relayerRefundLeaves,
        new MerkleTree<RelayerRefundLeaf>(relayerRefundLeaves, () => "test"),
        [],
        new MerkleTree<SlowFillLeaf>([], () => "test"),
        true
      );
      expect(leafCount).to.equal(2);

      // Execute mainnet refund leaf after mainnet pool leaf. Then update exchange rates to execute non-mainnet pool leaf.
      const enqueuedTxns = multiCallerClient.getQueuedTransactions(hubPoolClient.chainId);
      expect(enqueuedTxns.map((txn) => txn.method)).to.deep.equal([
        "executeRootBundle",
        "executeRelayerRefundLeaf",
        "exchangeRateCurrent",
        "executeRootBundle",
      ]);
    });
    it("Executes mainnet slow fill leaves", async function () {
      process.env.ENABLE_V6 = "true";
      // In this test, we verify slow fill leaves are executed after mainnet pool leaves.

      const slowFillAmount = toBNWei("1");
      const liquidReserves = toBNWei("0");
      mockHubPoolClient.setLpTokenInfo(l1Token_1.address, 0, liquidReserves);

      const poolRebalanceLeaves: PoolRebalanceLeaf[] = [
        {
          chainId: hubPoolClient.chainId,
          groupIndex: 0,
          bundleLpFees: [toBNWei("1")],
          netSendAmounts: [toBNWei("0")],
          runningBalances: [toBNWei("1")],
          leafId: 0,
          l1Tokens: [l1Token_1.address],
        },
      ];

      // Need to set a balance for the spoke pool to make the dataworker believe this leaf can be executed.
      balanceAllocator.testSetBalance(
        hubPoolClient.chainId,
        l1Token_1.address,
        spokePoolClients[hubPoolClient.chainId].spokePool.address,
        slowFillAmount
      );
      const slowFillLeaves: SlowFillLeaf[] = [
        {
          relayData: {
            originChainId: 10,
            depositor: randomAddress(),
            recipient: randomAddress(),
            depositId: bnZero,
            inputToken: randomAddress(),
            inputAmount: slowFillAmount,
            outputToken: l1Token_1.address,
            outputAmount: slowFillAmount,
            message: "0x",
            fillDeadline: 0,
            exclusiveRelayer: randomAddress(),
            exclusivityDeadline: 0,
          },
          chainId: hubPoolClient.chainId,
          updatedOutputAmount: slowFillAmount,
        },
      ];

      const leafCount = await dataworkerInstance._executePoolLeavesAndSyncL1Tokens(
        spokePoolClients,
        balanceAllocator,
        poolRebalanceLeaves,
        new MerkleTree<PoolRebalanceLeaf>(poolRebalanceLeaves, () => "test"),
        [],
        new MerkleTree<RelayerRefundLeaf>([], () => "test"),
        slowFillLeaves,
        new MerkleTree<SlowFillLeaf>(slowFillLeaves, () => "test"),
        true
      );
      expect(leafCount).to.equal(1);

      // Execute mainnet refund leaf after mainnet pool leaf. Then update exchange rates to execute non-mainnet pool leaf.
      const enqueuedTxns = multiCallerClient.getQueuedTransactions(hubPoolClient.chainId);
      expect(enqueuedTxns.map((txn) => txn.method)).to.deep.equal(["executeRootBundle", "executeSlowRelayLeaf"]);
<<<<<<< HEAD
=======
      process.env.ENABLE_V6 = "false";
>>>>>>> f64d6674
    });
    it("No non-mainnet leaves", async function () {
      // In this test, check that if there are no mainnet leaves, then the dataworker should just execute non
      // mainnet leaves.
      const netSendAmount = toBNWei("1");
      const liquidReserves = toBNWei("1");
      mockHubPoolClient.setLpTokenInfo(l1Token_1.address, 0, liquidReserves);

      const poolRebalanceLeaves: PoolRebalanceLeaf[] = [
        {
          chainId: 10,
          groupIndex: 0,
          bundleLpFees: [toBNWei("1")],
          netSendAmounts: [netSendAmount],
          runningBalances: [toBNWei("1")],
          leafId: 0,
          l1Tokens: [l1Token_1.address],
        },
      ];

      const leafCount = await dataworkerInstance._executePoolLeavesAndSyncL1Tokens(
        spokePoolClients,
        balanceAllocator,
        poolRebalanceLeaves,
        new MerkleTree<PoolRebalanceLeaf>(poolRebalanceLeaves, () => "test"),
        [],
        new MerkleTree<RelayerRefundLeaf>([], () => "test"),
        [],
        new MerkleTree<SlowFillLeaf>([], () => "test"),
        true
      );
      expect(leafCount).to.equal(1);

      const enqueuedTxns = multiCallerClient.getQueuedTransactions(hubPoolClient.chainId);
      expect(enqueuedTxns.map((txn) => txn.method)).to.deep.equal(["executeRootBundle"]);
    });
    it("Fails to execute mainnet leaf, still executes non-mainnet leaves", async function () {
      // In this test, the hub pool leaf can't be funded using liquid reserves, but the
      // dataworker should still try to execute the non-mainnet leaves.

      const hubChainNetSendAmount = toBNWei("10");
      const nonHubChainNetSendAmount = toBNWei("1");
      const liquidReserves = toBNWei("1");
      mockHubPoolClient.setLpTokenInfo(l1Token_1.address, 0, liquidReserves);
      balanceAllocator.testSetBalance(hubPoolClient.chainId, l1Token_1.address, hubPool.address, liquidReserves);

      const poolRebalanceLeaves: PoolRebalanceLeaf[] = [
        {
          chainId: 10,
          groupIndex: 0,
          bundleLpFees: [toBNWei("1")],
          netSendAmounts: [nonHubChainNetSendAmount],
          runningBalances: [toBNWei("1")],
          leafId: 0,
          l1Tokens: [l1Token_1.address],
        },
        {
          chainId: hubPoolClient.chainId,
          groupIndex: 0,
          bundleLpFees: [toBNWei("1")],
          netSendAmounts: [hubChainNetSendAmount],
          runningBalances: [toBNWei("1")],
          leafId: 0,
          l1Tokens: [l1Token_1.address],
        },
      ];

      const leafCount = await dataworkerInstance._executePoolLeavesAndSyncL1Tokens(
        spokePoolClients,
        balanceAllocator,
        poolRebalanceLeaves,
        new MerkleTree<PoolRebalanceLeaf>(poolRebalanceLeaves, () => "test"),
        [],
        new MerkleTree<RelayerRefundLeaf>([], () => "test"),
        [],
        new MerkleTree<SlowFillLeaf>([], () => "test"),
        true
      );
      expect(leafCount).to.equal(1);

      const enqueuedTxns = multiCallerClient.getQueuedTransactions(hubPoolClient.chainId);
      expect(enqueuedTxns.map((txn) => txn.method)).to.deep.equal(["executeRootBundle"]);
    });
    it("Fails to execute some non-mainnet leaves", async function () {
      // In this test, there is a mainnet leaf that can be executed, but one of the non-mainnet leaves cannot
      // be executed.
      const netSendAmount = toBNWei("1");

      // This liquid reserve is only sufficient to execute one of the non-mainnet leaves.
      const liquidReserves = toBNWei("1");
      mockHubPoolClient.setLpTokenInfo(l1Token_1.address, 0, liquidReserves);
      balanceAllocator.testSetBalance(hubPoolClient.chainId, l1Token_1.address, hubPool.address, liquidReserves);

      const poolRebalanceLeaves: PoolRebalanceLeaf[] = [
        {
          chainId: 10,
          groupIndex: 0,
          bundleLpFees: [toBNWei("1")],
          netSendAmounts: [netSendAmount],
          runningBalances: [toBNWei("1")],
          leafId: 0,
          l1Tokens: [l1Token_1.address],
        },
        {
          chainId: 137,
          groupIndex: 0,
          bundleLpFees: [toBNWei("1")],
          netSendAmounts: [netSendAmount],
          runningBalances: [toBNWei("1")],
          leafId: 0,
          l1Tokens: [l1Token_1.address],
        },
        {
          chainId: hubPoolClient.chainId,
          groupIndex: 0,
          bundleLpFees: [toBNWei("1")],
          netSendAmounts: [toBNWei("0")],
          runningBalances: [toBNWei("1")],
          leafId: 0,
          l1Tokens: [l1Token_1.address],
        },
      ];

      const leafCount = await dataworkerInstance._executePoolLeavesAndSyncL1Tokens(
        spokePoolClients,
        balanceAllocator,
        poolRebalanceLeaves,
        new MerkleTree<PoolRebalanceLeaf>(poolRebalanceLeaves, () => "test"),
        [],
        new MerkleTree<RelayerRefundLeaf>([], () => "test"),
        [],
        new MerkleTree<SlowFillLeaf>([], () => "test"),
        true
      );
      expect(leafCount).to.equal(2);

      const enqueuedTxns = multiCallerClient.getQueuedTransactions(hubPoolClient.chainId);
      expect(enqueuedTxns.map((txn) => txn.method)).to.deep.equal(["executeRootBundle", "executeRootBundle"]);

      const errorLogs = spy.getCalls().filter((call) => call.lastArg.level === "error");
      expect(errorLogs.length).to.equal(1);
      expect(errorLogs[0].lastArg.message).to.contain("Not enough funds to execute pool rebalance leaf for chain 137");
    });
    it("Only mainnet leaves", async function () {
      // Should not throw if there are only mainnet leaves.
      const liquidReserves = toBNWei("1");
      mockHubPoolClient.setLpTokenInfo(l1Token_1.address, 0, liquidReserves);

      const poolRebalanceLeaves: PoolRebalanceLeaf[] = [
        {
          chainId: hubPoolClient.chainId,
          groupIndex: 0,
          bundleLpFees: [toBNWei("1")],
          netSendAmounts: [toBNWei("0")],
          runningBalances: [toBNWei("1")],
          leafId: 0,
          l1Tokens: [l1Token_1.address],
        },
      ];

      const leafCount = await dataworkerInstance._executePoolLeavesAndSyncL1Tokens(
        spokePoolClients,
        balanceAllocator,
        poolRebalanceLeaves,
        new MerkleTree<PoolRebalanceLeaf>(poolRebalanceLeaves, () => "test"),
        [],
        new MerkleTree<RelayerRefundLeaf>([], () => "test"),
        [],
        new MerkleTree<SlowFillLeaf>([], () => "test"),
        true
      );
      expect(leafCount).to.equal(1);

      const enqueuedTxns = multiCallerClient.getQueuedTransactions(hubPoolClient.chainId);
      expect(enqueuedTxns.map((txn) => txn.method)).to.deep.equal(["executeRootBundle"]);
    });
  });
});<|MERGE_RESOLUTION|>--- conflicted
+++ resolved
@@ -485,10 +485,6 @@
       // Execute mainnet refund leaf after mainnet pool leaf. Then update exchange rates to execute non-mainnet pool leaf.
       const enqueuedTxns = multiCallerClient.getQueuedTransactions(hubPoolClient.chainId);
       expect(enqueuedTxns.map((txn) => txn.method)).to.deep.equal(["executeRootBundle", "executeSlowRelayLeaf"]);
-<<<<<<< HEAD
-=======
-      process.env.ENABLE_V6 = "false";
->>>>>>> f64d6674
     });
     it("No non-mainnet leaves", async function () {
       // In this test, check that if there are no mainnet leaves, then the dataworker should just execute non
