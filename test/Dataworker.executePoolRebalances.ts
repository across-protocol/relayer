--- conflicted
+++ resolved
@@ -142,22 +142,6 @@
 
     // Should be 4 transactions: 1 for the to chain, 1 for the from chain, 1 for the extra ETH sent to cover
     // arbitrum gas fees, and 1 to update the exchangeRate to execute the destination chain leaf.
-    // console.log(spy.getCall(-1))
-    expect(multiCallerClient.transactionCount()).to.equal(4);
-    await multiCallerClient.executeTxnQueues();
-
-    // Advance time and execute leaves:
-    await hubPool.setCurrentTime(Number(await hubPool.getCurrentTime()) + Number(await hubPool.liveness()) + 1);
-    await updateAllClients();
-    leafCount = await dataworkerInstance.executePoolRebalanceLeaves(spokePoolClients, getNewBalanceAllocator());
-    expect(leafCount).to.equal(2);
-
-<<<<<<< HEAD
-    // Should be 3 transactions: 1 for the to chain, 1 for the from chain, and 1 to update the exchangeRate to execute the destination chain leaf.
-    // extra ETH for arbitrum gas fees has been sent in the previous call to executeTxnQueues.
-=======
-    // Should be 4 transactions: 1 for the to chain, 1 for the from chain, 1 for the extra ETH sent to cover
-    // arbitrum gas fees, and 1 to update the exchangeRate to execute the destination chain leaf.
     expect(multiCallerClient.transactionCount()).to.equal(4);
     await multiCallerClient.executeTxnQueues();
 
@@ -242,9 +226,8 @@
 
     // Should be 4 transactions: 1 for the to chain, 1 for the from chain, 1 for the extra ETH sent to cover
     // arbitrum gas fees, and 1 to update the exchangeRate to execute the destination chain leaf.
->>>>>>> 271a7acf
     // console.log(spy.getCall(-1))
-    expect(multiCallerClient.transactionCount()).to.equal(3);
+    expect(multiCallerClient.transactionCount()).to.equal(4);
     await multiCallerClient.executeTxnQueues();
 
     // Advance time and execute leaves:
