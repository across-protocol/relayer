--- conflicted
+++ resolved
@@ -287,12 +287,4 @@
       txnQueue.slice(-1).forEach((txn) => expect(txn.method).to.equal(testMethod));
     }
   });
-<<<<<<< HEAD
-=======
-
-  after(async function () {
-    // Post-test env sanitisation to allow other tests to use the legacy MultiCallerClient. @todo: Remove.
-    process.env.NEW_MULTICALLER = "";
-  });
->>>>>>> bca7f2ee
 });