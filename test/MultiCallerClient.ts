--- conflicted
+++ resolved
@@ -8,7 +8,7 @@
 } from "../src/clients";
 import { TransactionResponse, TransactionSimulationResult } from "../src/utils";
 import { CHAIN_ID_TEST_LIST as chainIds } from "./constants";
-import { MockedTransactionClient, passResult } from "./TransactionClient";
+import { MockedTransactionClient, txnClientPassResult } from "./mocks/MockTransactionClient";
 import { createSpyLogger, Contract, expect, randomAddress, winston, toBN } from "./utils";
 
 class MockedMultiCallerClient extends MultiCallerClient {
@@ -42,60 +42,6 @@
     this.ignoredSimulationFailures = [];
     this.loggedSimulationFailures = [];
   }
-
-<<<<<<< HEAD
-=======
-  protected async _submit(txn: AugmentedTransaction, nonce: number | null = null): Promise<TransactionResponse> {
-    const result = txn.args[0]?.result;
-    if (result && result !== "pass") return Promise.reject(result);
-
-    const txnResponse = {
-      chainId: txn.chainId,
-      nonce: nonce ?? 1,
-      hash: "0x4321",
-    } as TransactionResponse;
-
-    this.logger.debug({
-      at: "MockMultiCallerClient#submitTxns",
-      message: "Transaction submission succeeded!",
-      txn: txnResponse,
-    });
-
-    return txnResponse;
-  }
-
-  protected override async simulateTxn(txn: AugmentedTransaction): Promise<TransactionSimulationResult> {
-    this.logger.debug({
-      at: "MockMultiCallerClient#simulateTxn",
-      message: `Forcing simulation ${this.failSimulate ? "failure" : "success"}.`,
-      txn,
-    });
-    return {
-      transaction: txn,
-      succeed: this.failSimulate === "",
-      reason: this.failSimulate ?? null,
-    };
-  }
-
-  protected override async submitTxn(
-    txn: AugmentedTransaction,
-    nonce: number | null = null
-  ): Promise<TransactionResponse> {
-    if (this.failSubmit !== "") return Promise.reject(this.failSubmit);
-
-    this.logger.debug({
-      at: "MockMultiCallerClient#submitTxn",
-      message: "Transaction submission succeeded!",
-      txn,
-    });
-
-    return {
-      chainId: txn.chainId,
-      nonce: nonce || 1,
-      hash: "0x4321",
-    } as TransactionResponse;
-  }
->>>>>>> d02809d3
 
   protected override logSimulationFailures(txns: TransactionSimulationResult[]): void {
     this.clearSimulationFailures();
@@ -152,8 +98,8 @@
   });
 
   it("Correctly excludes simulation failures", async function () {
-    for (const result of ["Forced simulation failure", passResult]) {
-      const fail = !(result === passResult);
+    for (const result of ["Forced simulation failure", txnClientPassResult]) {
+      const fail = !(result === txnClientPassResult);
       const txns: AugmentedTransaction[] = chainIds.map((_chainId) => {
         const chainId = Number(_chainId);
         return {
@@ -177,14 +123,13 @@
 
   it("Handles submission success & failure", async function () {
     const nTxns = 4;
-    for (const result of ["Forced submission failure", passResult]) {
-      const fail = !(result === passResult);
+    for (const result of ["Forced submission failure", txnClientPassResult]) {
+      const fail = !(result === txnClientPassResult);
 
       for (const value of [0, 1]) {
         const txnType = value > 0 ? "value" : "multicall";
 
         for (let txn = 1; txn <= nTxns; ++txn) {
-
           chainIds.forEach((_chainId) => {
             const chainId = Number(_chainId);
             const txnRequest: AugmentedTransaction = {
@@ -346,35 +291,4 @@
       txnQueue.slice(-1).forEach((txn) => expect(txn.method).to.equal(testMethod));
     }
   });
-
-  it("Validates that successive transactions increment their nonce", async function () {
-    const chainId = chainIds[0];
-
-    const nTxns = 5;
-    for (let txn = 1; txn <= nTxns; ++txn) {
-      for (const value of [0, 1]) {
-        const txnType = value > 0 ? "value" : "multicall";
-
-        const txnRequest: AugmentedTransaction = {
-          chainId,
-          contract: {
-            address,
-            interface: { encodeFunctionData },
-          },
-          method: "test",
-          args: [],
-          value: toBN(value),
-        } as AugmentedTransaction;
-
-        multiCaller.enqueueTransaction(txnRequest);
-      }
-    }
-
-    const txnResponses: TransactionResponse[] = await multiCaller.executeChainTxnQueue(chainId);
-    let nonce = txnResponses[0].nonce;
-    txnResponses.slice(1).forEach((txnResponse) => {
-      expect(txnResponse.nonce).to.equal(nonce + 1);
-      nonce = txnResponse.nonce;
-    });
-  });
 });