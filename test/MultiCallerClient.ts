--- conflicted
+++ resolved
@@ -9,7 +9,6 @@
 import { TransactionResponse, TransactionSimulationResult } from "../src/utils";
 import { MockedTransactionClient, txnClientPassResult } from "./mocks/MockTransactionClient";
 import { CHAIN_ID_TEST_LIST as chainIds } from "./constants";
-import { MockedTransactionClient, txnClientPassResult } from "./mocks/MockTransactionClient";
 import { createSpyLogger, Contract, expect, randomAddress, winston, toBN } from "./utils";
 
 class MockedMultiCallerClient extends MultiCallerClient {
@@ -17,11 +16,7 @@
   public loggedSimulationFailures: TransactionSimulationResult[] = [];
 
   constructor(logger: winston.Logger, chunkSize: { [chainId: number]: number } = {}) {
-<<<<<<< HEAD
     super(logger, chunkSize, true);
-=======
-    super(logger, chunkSize);
->>>>>>> ab692304
     this.txnClient = new MockedTransactionClient(logger);
   }
 
@@ -34,7 +29,6 @@
     this.loggedSimulationFailures = [];
   }
 
-<<<<<<< HEAD
   private txnCount(txnQueue: { [chainId: number]: AugmentedTransaction[] }): number {
     let nTxns = 0;
     Object.values(txnQueue).forEach((txnQueue) => (nTxns += txnQueue.length));
@@ -49,8 +43,6 @@
     return this.txnCount(this.txns);
   }
 
-=======
->>>>>>> ab692304
   protected override logSimulationFailures(txns: TransactionSimulationResult[]): void {
     this.clearSimulationFailures();
     txns.forEach((txn) => {
@@ -129,7 +121,6 @@
     }
   });
 
-<<<<<<< HEAD
   it("Handles submission success & failure", async function () {
     const nTxns = 4;
     for (const result of ["Forced submission failure", txnClientPassResult]) {
@@ -164,32 +155,6 @@
       // Note: Half of the txns should be consolidated into a single multicall txn.
       const results: string[] = await multiCaller.executeTransactionQueue();
       expect(results.length).to.equal(fail ? 0 : (nTxns + 1) * chainIds.length);
-=======
-  // Temporarily skipped so as to avoid unnecessarily changing MultiCallerClient.executeTransactionQueue().
-  it.skip("Handles submission success & failure", async function () {
-    for (const result of ["Forced submission failure", ""]) {
-      const fail = !(result === txnClientPassResult);
-
-      chainIds.forEach((_chainId) => {
-        const chainId = Number(_chainId);
-        multiCaller.enqueueTransaction({
-          chainId: chainId,
-          contract: {
-            address,
-            interface: { encodeFunctionData },
-          },
-          method: "test",
-          args: [{ result }],
-          value: toBN(0),
-          message: `Test transaction on chain ${chainId}`,
-          mrkdwn: `Sample markdown string for chain ${chainId} value transaction`,
-        } as AugmentedTransaction);
-      });
-      expect(multiCaller.transactionCount()).to.equal(chainIds.length);
-
-      const results: string[] = await multiCaller.executeTransactionQueue();
-      expect(results.length).to.equal(fail ? 0 : chainIds.length);
->>>>>>> ab692304
 
       // Simulation succeeded but submission failed => multiCaller.simulationFailures should be empty.
       expect(multiCaller.simulationFailureCount()).to.equal(0);
