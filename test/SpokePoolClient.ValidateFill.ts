--- conflicted
+++ resolved
@@ -626,29 +626,21 @@
     // Validate the realizedLPFeePct and destinationToken matches. These values are optional in the deposit object and
     // are assigned during the update method, which is not polled in this set of tests.
 
-<<<<<<< HEAD
-    // Assign a realizedLPFeePct to the deposit and check it matches with the fill. The default set on a fill (from
-    // contracts-v2) is 0.1. After, try changing this to a separate value and ensure this is rejected.
-    expect(validateFillForDeposit(validFill, { ...validDeposit, realizedLpFeePct: toBNWei(0.1) })).to.be.true;
-
-    expect(validateFillForDeposit(validFill, { ...validDeposit, realizedLpFeePct: toBNWei(0.1337) })).to.be.false;
-=======
     // Assign a realizedLPFeePct to the deposit and check it matches with the fill. After, try changing this to a
     // separate value and ensure this is rejected.
     expect(
-      spokePoolClient2.validateFillForDeposit(validFill, {
+      validateFillForDeposit(validFill, {
         ...validDeposit,
         realizedLpFeePct: deposit.realizedLpFeePct,
       })
     ).to.be.true;
 
     expect(
-      spokePoolClient2.validateFillForDeposit(validFill, {
+      validateFillForDeposit(validFill, {
         ...validDeposit,
         realizedLpFeePct: deposit.realizedLpFeePct.mul(2),
       })
     ).to.be.false;
->>>>>>> e5ffa807
 
     // Assign a destinationToken to the deposit and ensure it is validated correctly. erc20_2 from the fillRelay method
     // above is the destination token. After, try changing this to something that is clearly wrong.
