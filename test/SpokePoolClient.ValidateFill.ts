--- conflicted
+++ resolved
@@ -25,6 +25,7 @@
   mineRandomBlocks,
   winston,
   lastSpyLogIncludes,
+  getLastBlockNumber,
 } from "./utils";
 
 import { AcrossConfigStoreClient, HubPoolClient, SpokePoolClient } from "../src/clients";
@@ -123,25 +124,12 @@
   });
 
   it("Returns deposit matched with fill", async function () {
-<<<<<<< HEAD
-    const deposit_1 = await buildDeposit(
-      configStoreClient,
-      hubPoolClient,
-      spokePool_1,
-      erc20_1,
-      l1Token,
-      depositor,
-      destinationChainId
-    );
-    const fill_1 = await buildFill(spokePool_2, erc20_2, depositor, relayer, deposit_1, 0.5);
-=======
     const deposit_1 = {
       ...(await deposit(spokePool_1, erc20_1, depositor, depositor, destinationChainId)),
       blockNumber: await getLastBlockNumber(),
       quoteBlockNumber: 0,
     };
     const fill_1 = await fillRelay(spokePool_2, erc20_2, depositor, depositor, relayer, 0, originChainId);
->>>>>>> 68c127fa
 
     const spokePoolClientForDestinationChain = new SpokePoolClient(
       createSpyLogger().spyLogger,
@@ -565,23 +553,11 @@
   });
 
   it("Returns sped up deposit matched with fill", async function () {
-<<<<<<< HEAD
-    const deposit_1 = await buildDeposit(
-      configStoreClient,
-      hubPoolClient,
-      spokePool_1,
-      erc20_1,
-      l1Token,
-      depositor,
-      destinationChainId
-    );
-=======
     const deposit_1 = {
       ...(await deposit(spokePool_1, erc20_1, depositor, depositor, destinationChainId)),
       blockNumber: await getLastBlockNumber(),
       quoteBlockNumber: 0,
     };
->>>>>>> 68c127fa
     // Override the fill's realized LP fee % and destination token so that it matches the deposit's default zero'd
     // out values. The destination token and realized LP fee % are set by the spoke pool client by querying the hub pool
     // contract state, however this test ignores the rate model contract and therefore there is no hub pool contract
