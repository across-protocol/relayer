--- conflicted
+++ resolved
@@ -150,11 +150,7 @@
         realizedLpFeePct: toBN(0),
       })
     )
-<<<<<<< HEAD
-      .excludingEvery(["logIndex", "transactionIndex", "transactionHash", "quoteBlockNumber", "blockTimestamp"])
-=======
       .excludingEvery(["blockTimestamp", "logIndex", "transactionIndex", "transactionHash", "quoteBlockNumber"])
->>>>>>> a8d7f952
       .to.deep.equal(expectedDeposit);
   });
 
@@ -508,11 +504,7 @@
         realizedLpFeePct: toBN(0),
       })
     )
-<<<<<<< HEAD
-      .excludingEvery(["logIndex", "transactionIndex", "transactionHash", "quoteBlockNumber", "blockTimestamp"])
-=======
       .excludingEvery(["blockTimestamp", "logIndex", "transactionIndex", "transactionHash", "quoteBlockNumber"])
->>>>>>> a8d7f952
       .to.deep.equal(expectedDeposit);
     expect(
       spokePoolClientForDestinationChain.getDepositForFill({
@@ -521,15 +513,7 @@
         realizedLpFeePct: toBN(0),
       })
     )
-<<<<<<< HEAD
-      .excludingEvery(["logIndex", "transactionIndex", "transactionHash", "quoteBlockNumber", "blockTimestamp"])
-=======
       .excludingEvery(["blockTimestamp", "logIndex", "transactionIndex", "transactionHash", "quoteBlockNumber"])
->>>>>>> a8d7f952
-      .to.deep.equal(expectedDeposit);
-  });
-
-  it("Rejects fills that dont match the deposit data", async function () {
     const deposit = await buildDeposit(hubPoolClient, spokePool_1, erc20_1, l1Token, depositor, destinationChainId);
     await buildFill(spokePool_2, erc20_2, depositor, relayer, deposit, 1);
 
