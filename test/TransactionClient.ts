--- conflicted
+++ resolved
@@ -5,47 +5,6 @@
 import { MockedTransactionClient, txnClientPassResult } from "./mocks/MockTransactionClient";
 import { createSpyLogger, Contract, expect, randomAddress, winston, toBN } from "./utils";
 
-<<<<<<< HEAD
-const passResult = "pass";
-
-class MockedTransactionClient extends TransactionClient {
-  constructor(logger: winston.Logger) {
-    super(logger);
-  }
-
-  protected async _simulate(txn: AugmentedTransaction): Promise<TransactionSimulationResult> {
-    const result = txn.args[0]?.result;
-    const pass = !(result && result !== passResult);
-
-    return {
-      transaction: txn,
-      succeed: pass,
-      reason: pass ? null : result,
-    };
-  }
-
-  protected async _submit(txn: AugmentedTransaction, nonce: number | null = null): Promise<TransactionResponse> {
-    const result = txn.args[0]?.result;
-    if (result && result !== "pass") return Promise.reject(result);
-
-    const txnResponse = {
-      chainId: txn.chainId,
-      nonce: nonce ?? 1,
-      hash: "0x4321",
-    } as TransactionResponse;
-
-    this.logger.debug({
-      at: "MockMultiCallerClient#submitTxns",
-      message: "Transaction submission succeeded!",
-      txn: txnResponse,
-    });
-
-    return txnResponse;
-  }
-}
-
-=======
->>>>>>> e1854966
 const { spyLogger }: { spyLogger: winston.Logger } = createSpyLogger();
 const address = randomAddress(); // Test contract address
 const method = "testMethod";
@@ -57,8 +16,8 @@
   });
 
   it("Correctly excludes simulation failures", async function () {
-    for (const result of ["Forced simulation failure", passResult]) {
-      const fail = result !== passResult;
+    for (const result of ["Forced simulation failure", txnClientPassResult]) {
+      const fail = result !== txnClientPassResult;
       const txns: AugmentedTransaction[] = chainIds.map((_chainId) => {
         const chainId = Number(_chainId);
         return {
