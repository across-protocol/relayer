--- conflicted
+++ resolved
@@ -113,12 +113,7 @@
     tokenClient = new TokenClient(spyLogger, relayer.address, spokePoolClients, hubPoolClient);
 
     profitClient = new MockProfitClient(spyLogger, hubPoolClient, spokePoolClients, []);
-<<<<<<< HEAD
-    profitClient.setTokenPrice(l1Token.address, bnOne);
-    Object.values(spokePoolClients).map((spokePoolClient) => profitClient.setGasCost(spokePoolClient.chainId, bnOne));
-=======
     profitClient.setTokenPrice(l1Token.address, sdkUtils.bnOne);
->>>>>>> bff31e77
 
     relayerInstance = new Relayer(
       relayer.address,
