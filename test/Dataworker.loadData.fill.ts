import {
  BundleDataClient,
  ConfigStoreClient,
  GLOBAL_CONFIG_STORE_KEYS,
  HubPoolClient,
  SpokePoolClient,
} from "../src/clients";
import { amountToDeposit, destinationChainId, originChainId, repaymentChainId } from "./constants";
import { setupDataworker } from "./fixtures/Dataworker.Fixture";
import {
  Contract,
  FakeContract,
  SignerWithAddress,
  V3FillFromDeposit,
  assertPromiseError,
  depositV3,
  ethers,
  expect,
  fillV3Relay,
  getDefaultBlockRange,
  getDisabledBlockRanges,
  randomAddress,
  sinon,
  smock,
  spyLogIncludes,
} from "./utils";

import { Dataworker } from "../src/dataworker/Dataworker"; // Tested
import { getCurrentTime, toBN, toBNWei, fixedPointAdjustment, ZERO_ADDRESS, BigNumber, bnZero } from "../src/utils";
import { MockBundleDataClient, MockConfigStoreClient, MockHubPoolClient, MockSpokePoolClient } from "./mocks";
import { interfaces, constants as sdkConstants, providers } from "@across-protocol/sdk";
import { cloneDeep } from "lodash";
import { CombinedRefunds } from "../src/dataworker/DataworkerUtils";
import { INFINITE_FILL_DEADLINE } from "../src/common";

let spokePool_1: Contract, erc20_1: Contract, spokePool_2: Contract, erc20_2: Contract;
let l1Token_1: Contract;
let depositor: SignerWithAddress, relayer: SignerWithAddress;

let spokePoolClient_1: SpokePoolClient, spokePoolClient_2: SpokePoolClient, bundleDataClient: BundleDataClient;
let hubPoolClient: HubPoolClient, configStoreClient: ConfigStoreClient;
let dataworkerInstance: Dataworker;
let spokePoolClients: { [chainId: number]: SpokePoolClient };

let spy: sinon.SinonSpy;

let updateAllClients: () => Promise<void>;

describe("Dataworker: Load bundle data", async function () {
  beforeEach(async function () {
    ({
      spokePool_1,
      erc20_1,
      spokePool_2,
      erc20_2,
      configStoreClient,
      hubPoolClient,
      l1Token_1,
      depositor,
      relayer,
      dataworkerInstance,
      spokePoolClient_1,
      spokePoolClient_2,
      spokePoolClients,
      updateAllClients,
      spy,
    } = await setupDataworker(ethers, 25, 25, 0));
    bundleDataClient = dataworkerInstance.clients.bundleDataClient;
  });

  it("Default conditions", async function () {
    await configStoreClient.update();

    // Throws error if hub pool client is not updated.
    await hubPoolClient.update();

    // Throws error if spoke pool clients not updated
    await assertPromiseError(bundleDataClient.loadData(getDefaultBlockRange(0), spokePoolClients), "SpokePoolClient");
    await spokePoolClient_1.update();
    await spokePoolClient_2.update();

    // Before any deposits, returns empty dictionaries.
    await updateAllClients();
    expect(await bundleDataClient.loadData(getDefaultBlockRange(1), spokePoolClients)).to.deep.equal({
      bundleDepositsV3: {},
      expiredDepositsToRefundV3: {},
      bundleFillsV3: {},
      unexecutableSlowFills: {},
      bundleSlowFillsV3: {},
    });
  });

  describe("Compute fills to refund", function () {
    let mockOriginSpokePoolClient: MockSpokePoolClient, mockDestinationSpokePoolClient: MockSpokePoolClient;
    let mockHubPoolClient: MockHubPoolClient;
    let mockDestinationSpokePool: FakeContract;
    let mockConfigStore: MockConfigStoreClient;
    const lpFeePct = toBNWei("0.01");

    beforeEach(async function () {
      await updateAllClients();
      mockHubPoolClient = new MockHubPoolClient(
        hubPoolClient.logger,
        hubPoolClient.hubPool,
        configStoreClient,
        hubPoolClient.deploymentBlock,
        hubPoolClient.chainId
      );
      mockConfigStore = new MockConfigStoreClient(
        configStoreClient.logger,
        configStoreClient.configStore,
        undefined,
        undefined,
        undefined,
        undefined,
        true
      );
      // Mock a realized lp fee pct for each deposit so we can check refund amounts and bundle lp fees.
      mockHubPoolClient.setDefaultRealizedLpFeePct(lpFeePct);
      mockOriginSpokePoolClient = new MockSpokePoolClient(
        spokePoolClient_1.logger,
        spokePoolClient_1.spokePool,
        spokePoolClient_1.chainId,
        spokePoolClient_1.deploymentBlock
      );

      mockDestinationSpokePool = await smock.fake(spokePoolClient_2.spokePool.interface);
      mockDestinationSpokePoolClient = new MockSpokePoolClient(
        spokePoolClient_2.logger,
        mockDestinationSpokePool as Contract,
        spokePoolClient_2.chainId,
        spokePoolClient_2.deploymentBlock
      );
      spokePoolClients = {
        ...spokePoolClients,
        [originChainId]: mockOriginSpokePoolClient,
        [destinationChainId]: mockDestinationSpokePoolClient,
      };
      await mockHubPoolClient.update();
      await mockOriginSpokePoolClient.update();
      await mockDestinationSpokePoolClient.update();
      mockHubPoolClient.setTokenMapping(l1Token_1.address, originChainId, erc20_1.address);
      mockHubPoolClient.setTokenMapping(l1Token_1.address, destinationChainId, erc20_2.address);
      mockHubPoolClient.setTokenMapping(l1Token_1.address, repaymentChainId, l1Token_1.address);
      const bundleDataClient = new MockBundleDataClient(
        dataworkerInstance.logger,
        {
          ...dataworkerInstance.clients.bundleDataClient.clients,
          hubPoolClient: mockHubPoolClient as unknown as HubPoolClient,
        },
        dataworkerInstance.clients.bundleDataClient.spokePoolClients,
        dataworkerInstance.chainIdListForBundleEvaluationBlockNumbers
      );
      dataworkerInstance = new Dataworker(
        dataworkerInstance.logger,
        { ...dataworkerInstance.clients, bundleDataClient },
        dataworkerInstance.chainIdListForBundleEvaluationBlockNumbers,
        dataworkerInstance.maxRefundCountOverride,
        dataworkerInstance.maxL1TokenCountOverride,
        dataworkerInstance.blockRangeEndBlockBuffer
      );
    });

    function generateV3Deposit(eventOverride?: Partial<interfaces.DepositWithBlock>): interfaces.Log {
      return mockOriginSpokePoolClient.depositV3({
        inputToken: erc20_1.address,
        inputAmount: eventOverride?.inputAmount ?? undefined,
        outputToken: eventOverride?.outputToken ?? erc20_2.address,
        message: eventOverride?.message ?? "0x",
        quoteTimestamp: eventOverride?.quoteTimestamp ?? getCurrentTime() - 10,
        fillDeadline: eventOverride?.fillDeadline ?? getCurrentTime() + 14400,
        destinationChainId,
        blockNumber: eventOverride?.blockNumber ?? spokePoolClient_1.latestBlockSearched, // @dev use latest block searched from non-mocked client
        // so that mocked client's latestBlockSearched gets set to the same value.
      } as interfaces.DepositWithBlock);
    }

    function generateV3FillFromDeposit(
      deposit: interfaces.DepositWithBlock,
      fillEventOverride?: Partial<interfaces.FillWithBlock>,
      _relayer = relayer.address,
      _repaymentChainId = repaymentChainId,
      fillType = interfaces.FillType.FastFill
    ): interfaces.Log {
      const fillObject = V3FillFromDeposit(deposit, _relayer, _repaymentChainId);
      return mockDestinationSpokePoolClient.fillV3Relay({
        ...fillObject,
        relayExecutionInfo: {
          updatedRecipient: fillObject.relayExecutionInfo.updatedRecipient,
          updatedMessage: fillObject.relayExecutionInfo.updatedMessage,
          updatedOutputAmount: fillObject.relayExecutionInfo.updatedOutputAmount,
          fillType,
        },
        blockNumber: fillEventOverride?.blockNumber ?? spokePoolClient_2.latestBlockSearched, // @dev use latest block searched from non-mocked client
        // so that mocked client's latestBlockSearched gets set to the same value.
      } as interfaces.FillWithBlock);
    }

    function generateV3FillFromDepositEvent(
      depositEvent: interfaces.Log,
      fillEventOverride?: Partial<interfaces.FillWithBlock>,
      _relayer = relayer.address,
      _repaymentChainId = repaymentChainId,
      fillType = interfaces.FillType.FastFill,
      outputAmount: BigNumber = depositEvent.args.outputAmount,
      updatedOutputAmount: BigNumber = depositEvent.args.outputAmount
    ): interfaces.Log {
      const { args } = depositEvent;
      return mockDestinationSpokePoolClient.fillV3Relay({
        ...args,
        relayer: _relayer,
        outputAmount,
        repaymentChainId: _repaymentChainId,
        relayExecutionInfo: {
          updatedRecipient: depositEvent.args.updatedRecipient,
          updatedMessage: depositEvent.args.updatedMessage,
          updatedOutputAmount: updatedOutputAmount,
          fillType,
        },
        blockNumber: fillEventOverride?.blockNumber ?? spokePoolClient_2.latestBlockSearched, // @dev use latest block searched from non-mocked client
        // so that mocked client's latestBlockSearched gets set to the same value.
      } as interfaces.FillWithBlock);
    }

    it("Does not refund fills for zero value deposits", async function () {
      generateV3Deposit({
        inputAmount: bnZero,
        message: "0x",
      });
      generateV3Deposit({
        inputAmount: bnZero,
        message: "0x",
      });

      await mockOriginSpokePoolClient.update(["V3FundsDeposited"]);
      const deposits = mockOriginSpokePoolClient.getDeposits();
      generateV3FillFromDeposit(deposits[0]);
      generateV3FillFromDeposit({
        ...deposits[1],
        message: sdkConstants.ZERO_BYTES,
      });

      await mockDestinationSpokePoolClient.update(["FilledV3Relay"]);
      const data1 = await dataworkerInstance.clients.bundleDataClient.loadData(
        getDefaultBlockRange(5),
        spokePoolClients
      );

      expect(data1.bundleFillsV3).to.deep.equal({});
      expect(spy.getCalls().filter((e) => e.lastArg.message.includes("invalid")).length).to.equal(0);
    });

    describe("Duplicate deposits in same bundle as fill", function () {
      it("Sends duplicate deposit refunds for fills in bundle", async function () {
        // Send duplicate deposits.
        generateV3Deposit({ outputToken: randomAddress() });
        await mockOriginSpokePoolClient.update(["V3FundsDeposited"]);
        await mockOriginSpokePoolClient.depositV3(mockOriginSpokePoolClient.getDeposits()[0]); // Duplicate deposit
        await mockOriginSpokePoolClient.depositV3(mockOriginSpokePoolClient.getDeposits()[0]); // Duplicate deposit
        await mockOriginSpokePoolClient.update(["V3FundsDeposited"]);
        const deposits = mockOriginSpokePoolClient.getDepositsForDestinationChainWithDuplicates(destinationChainId);
        expect(deposits.length).to.equal(3);

        // Fill deposit.
        generateV3FillFromDeposit(deposits[0]);
        await mockDestinationSpokePoolClient.update(["FilledV3Relay"]);

        // Bundle should contain all deposits.
        // Bundle should refund fill.
        // Bundle should refund duplicate deposits to filler
        const bundleBlockRanges = getDefaultBlockRange(5);
        const data1 = await dataworkerInstance.clients.bundleDataClient.loadData(bundleBlockRanges, spokePoolClients);
        expect(data1.bundleFillsV3[repaymentChainId][l1Token_1.address].fills.length).to.equal(3);
        expect(data1.bundleDepositsV3[originChainId][erc20_1.address].length).to.equal(3);
        expect(data1.expiredDepositsToRefundV3).to.deep.equal({});
      });

      it("Sends duplicate deposit refunds for slow fills in bundle", async function () {
        // Send duplicate deposits.
        generateV3Deposit({ outputToken: randomAddress() });
        await mockOriginSpokePoolClient.update(["V3FundsDeposited"]);
        const dupe1 = await mockOriginSpokePoolClient.depositV3(mockOriginSpokePoolClient.getDeposits()[0]); // Duplicate deposit
        const dupe2 = await mockOriginSpokePoolClient.depositV3(mockOriginSpokePoolClient.getDeposits()[0]); // Duplicate deposit
        await mockOriginSpokePoolClient.update(["V3FundsDeposited"]);
        const deposits = mockOriginSpokePoolClient.getDepositsForDestinationChainWithDuplicates(destinationChainId);
        expect(deposits.length).to.equal(3);

        // Fill deposit as slow fill
        generateV3FillFromDeposit(deposits[0], {}, undefined, undefined, interfaces.FillType.SlowFill);
        await mockDestinationSpokePoolClient.update(["FilledV3Relay"]);

        // Bundle should contain all deposits.
        // Bundle should refund fill.
        // Bundle should refund duplicate deposits to depositor
        const bundleBlockRanges = getDefaultBlockRange(5);
        const data1 = await dataworkerInstance.clients.bundleDataClient.loadData(bundleBlockRanges, spokePoolClients);
        expect(data1.bundleFillsV3[destinationChainId][erc20_2.address].fills.length).to.equal(1);
        expect(data1.bundleFillsV3[destinationChainId][erc20_2.address].refunds).to.deep.equal({});
        expect(data1.bundleDepositsV3[originChainId][erc20_1.address].length).to.equal(3);
        expect(data1.expiredDepositsToRefundV3[originChainId][erc20_1.address].length).to.equal(2);
        expect(data1.expiredDepositsToRefundV3[originChainId][erc20_1.address][0].transactionHash).to.equal(
          dupe1.transactionHash
        );
        expect(data1.expiredDepositsToRefundV3[originChainId][erc20_1.address][1].transactionHash).to.equal(
          dupe2.transactionHash
        );
      });

      it("Does not account for duplicate deposit refunds for deposits after bundle block range", async function () {
        generateV3Deposit({
          outputToken: randomAddress(),
          blockNumber: mockOriginSpokePoolClient.eventManager.blockNumber + 1,
        });
        await mockOriginSpokePoolClient.update(["V3FundsDeposited"]);
        await mockOriginSpokePoolClient.depositV3({
          ...mockOriginSpokePoolClient.getDeposits()[0],
          blockNumber: mockOriginSpokePoolClient.eventManager.blockNumber + 11,
        });
        await mockOriginSpokePoolClient.depositV3({
          ...mockOriginSpokePoolClient.getDeposits()[0],
          blockNumber: mockOriginSpokePoolClient.eventManager.blockNumber + 21,
        });
        await mockOriginSpokePoolClient.update(["V3FundsDeposited"]);
        const deposits = mockOriginSpokePoolClient.getDepositsForDestinationChainWithDuplicates(destinationChainId);
        expect(deposits.length).to.equal(3);

        const fill = generateV3FillFromDeposit(deposits[0], {
          blockNumber: mockDestinationSpokePoolClient.eventManager.blockNumber + 21,
        });

        // Create a block range that removes latest event
        const destinationChainBlockRange = [fill.blockNumber - 1, fill.blockNumber + 1];
        const originChainBlockRange = [deposits[0].blockNumber, deposits[1].blockNumber];
        // Substitute bundle block ranges.
        const bundleBlockRanges = getDefaultBlockRange(5);
        const destinationChainIndex =
          dataworkerInstance.chainIdListForBundleEvaluationBlockNumbers.indexOf(destinationChainId);
        bundleBlockRanges[destinationChainIndex] = destinationChainBlockRange;
        const originChainIndex = dataworkerInstance.chainIdListForBundleEvaluationBlockNumbers.indexOf(originChainId);
        bundleBlockRanges[originChainIndex] = originChainBlockRange;
        await mockDestinationSpokePoolClient.update(["FilledV3Relay"]);
        const data1 = await dataworkerInstance.clients.bundleDataClient.loadData(bundleBlockRanges, spokePoolClients);
        expect(data1.bundleFillsV3[repaymentChainId][l1Token_1.address].fills.length).to.equal(2);
        expect(data1.bundleDepositsV3[originChainId][erc20_1.address].length).to.equal(2);
        expect(data1.expiredDepositsToRefundV3).to.deep.equal({});
      });

      it("Does not send duplicate deposit refunds if relayer repayment information is invalid", async function () {
        // Send duplicate deposits.
        generateV3Deposit({ outputToken: randomAddress() });
        await mockOriginSpokePoolClient.update(["V3FundsDeposited"]);
        await mockOriginSpokePoolClient.depositV3(mockOriginSpokePoolClient.getDeposits()[0]); // Duplicate deposit
        await mockOriginSpokePoolClient.depositV3(mockOriginSpokePoolClient.getDeposits()[0]); // Duplicate deposit
        await mockOriginSpokePoolClient.update(["V3FundsDeposited"]);
        const deposits = mockOriginSpokePoolClient.getDepositsForDestinationChainWithDuplicates(destinationChainId);
        expect(deposits.length).to.equal(3);

        // Fill deposit with invalid repayment information.
        const invalidRelayer = ethers.utils.randomBytes(32);
        const invalidFillEvent = generateV3FillFromDeposit(deposits[0], {}, invalidRelayer);
        await mockDestinationSpokePoolClient.update(["FilledV3Relay"]);
        // Replace the dataworker providers to use mock providers. We need to explicitly do this since we do not actually perform a contract call, so
        // we must inject a transaction response into the provider to simulate the case when the relayer repayment address is invalid. In this case,
        // set the msg.sender as an invalid address.
        const provider = new providers.mocks.MockedProvider(bnZero, bnZero, destinationChainId);
        const spokeWrapper = new Contract(
          mockDestinationSpokePoolClient.spokePool.address,
          mockDestinationSpokePoolClient.spokePool.interface,
          provider
        );
        provider._setTransaction(invalidFillEvent.transactionHash, { from: invalidRelayer });
        mockDestinationSpokePoolClient.spokePool = spokeWrapper;

        // Bundle should contain all deposits.
        const bundleBlockRanges = getDefaultBlockRange(5);
        const data1 = await dataworkerInstance.clients.bundleDataClient.loadData(bundleBlockRanges, spokePoolClients);
        expect(data1.bundleFillsV3).to.deep.equal({});
        expect(spy.getCalls().filter((e) => e.lastArg.message.includes("unrepayable")).length).to.equal(1);
        expect(data1.bundleDepositsV3[originChainId][erc20_1.address].length).to.equal(3);
        expect(data1.expiredDepositsToRefundV3).to.deep.equal({});
      });
    });

    it("Does not create unexecutable slow fill for zero value deposit", async function () {
      generateV3Deposit({
        inputAmount: bnZero,
        message: "0x",
      });
      generateV3Deposit({
        inputAmount: bnZero,
        message: "0x",
      });

      await mockOriginSpokePoolClient.update(["V3FundsDeposited"]);
      const deposits = mockOriginSpokePoolClient.getDeposits();
      generateV3FillFromDeposit(
        {
          ...deposits[0],
        },
        undefined,
        undefined,
        undefined,
        interfaces.FillType.ReplacedSlowFill
      );
      generateV3FillFromDeposit(
        {
          ...deposits[1],
          message: sdkConstants.ZERO_BYTES,
        },
        undefined,
        undefined,
        undefined,
        interfaces.FillType.ReplacedSlowFill
      );

      await mockDestinationSpokePoolClient.update(["FilledV3Relay"]);
      const data1 = await dataworkerInstance.clients.bundleDataClient.loadData(
        getDefaultBlockRange(5),
        spokePoolClients
      );

      expect(data1.unexecutableSlowFills).to.deep.equal({});
    });
    it("Saves V3 fast fill under correct repayment chain and repayment token", async function () {
      const depositV3Events: Event[] = [];
      const fillV3Events: Event[] = [];

      // Create three valid deposits
      depositV3Events.push(generateV3Deposit({ outputToken: randomAddress() }));
      depositV3Events.push(generateV3Deposit({ outputToken: randomAddress() }));
      depositV3Events.push(generateV3Deposit({ outputToken: randomAddress() }));
      await mockOriginSpokePoolClient.update(["V3FundsDeposited"]);
      const deposits = mockOriginSpokePoolClient.getDeposits();

      // Fill deposits from different relayers
      const relayer2 = randomAddress();
      fillV3Events.push(generateV3FillFromDeposit(deposits[0]));
      fillV3Events.push(generateV3FillFromDeposit(deposits[1]));
      fillV3Events.push(generateV3FillFromDeposit(deposits[2], {}, relayer2));
      await mockDestinationSpokePoolClient.update(["FilledV3Relay"]);
      const data1 = await dataworkerInstance.clients.bundleDataClient.loadData(
        getDefaultBlockRange(5),
        spokePoolClients
      );

      expect(data1.bundleFillsV3[repaymentChainId][l1Token_1.address].fills.length).to.equal(depositV3Events.length);
      expect(data1.bundleFillsV3[repaymentChainId][l1Token_1.address].fills.map((e) => e.depositId)).to.deep.equal(
        fillV3Events.map((event) => event.args.depositId)
      );
      expect(data1.bundleFillsV3[repaymentChainId][l1Token_1.address].fills.map((e) => e.lpFeePct)).to.deep.equal(
        fillV3Events.map(() => lpFeePct)
      );
      const totalGrossRefundAmount = fillV3Events.reduce((agg, e) => agg.add(e.args.inputAmount), toBN(0));
      const totalV3LpFees = totalGrossRefundAmount.mul(lpFeePct).div(fixedPointAdjustment);
      expect(totalV3LpFees).to.equal(data1.bundleFillsV3[repaymentChainId][l1Token_1.address].realizedLpFees);
      expect(data1.bundleFillsV3[repaymentChainId][l1Token_1.address].totalRefundAmount).to.equal(
        totalGrossRefundAmount.sub(totalV3LpFees)
      );
      const refundAmountPct = fixedPointAdjustment.sub(lpFeePct);
      expect(data1.bundleFillsV3[repaymentChainId][l1Token_1.address].refunds).to.deep.equal({
        [relayer.address]: fillV3Events
          .slice(0, fillV3Events.length - 1)
          .reduce((agg, e) => agg.add(e.args.inputAmount), toBN(0))
          .mul(refundAmountPct)
          .div(fixedPointAdjustment),
        [relayer2]: fillV3Events[fillV3Events.length - 1].args.inputAmount
          .mul(refundAmountPct)
          .div(fixedPointAdjustment),
      });
    });
    it("Ignores disabled chains", async function () {
      const depositV3Events: Event[] = [];
      const fillV3Events: Event[] = [];

      // Create three valid deposits
      depositV3Events.push(generateV3Deposit({ outputToken: randomAddress() }));
      depositV3Events.push(generateV3Deposit({ outputToken: randomAddress() }));
      depositV3Events.push(generateV3Deposit({ outputToken: randomAddress() }));
      await mockOriginSpokePoolClient.update(["V3FundsDeposited"]);
      const deposits = mockOriginSpokePoolClient.getDeposits();

      // Fill deposits from different relayers
      const relayer2 = randomAddress();
      fillV3Events.push(generateV3FillFromDeposit(deposits[0]));
      fillV3Events.push(generateV3FillFromDeposit(deposits[1]));
      fillV3Events.push(generateV3FillFromDeposit(deposits[2], {}, relayer2));
      await mockDestinationSpokePoolClient.update(["FilledV3Relay"]);
      const emptyData = await dataworkerInstance.clients.bundleDataClient.loadData(
        getDisabledBlockRanges(),
        spokePoolClients
      );
      expect(emptyData.bundleFillsV3).to.deep.equal({});
    });
    it("Saves V3 fast fill under correct repayment chain and repayment token when dealing with lite chains", async function () {
      // Mock the config store client to include the lite chain index.
      mockConfigStore.updateGlobalConfig(
        GLOBAL_CONFIG_STORE_KEYS.LITE_CHAIN_ID_INDICES,
        JSON.stringify([originChainId])
      );
      await mockConfigStore.update();
      // Ensure that our test has the right setup.
      expect(mockConfigStore.liteChainIndicesUpdates.length).to.equal(1);
      mockConfigStore.liteChainIndicesUpdates[0].timestamp = 0;
      expect(repaymentChainId).to.not.eq(originChainId);

      // Mock the config store client being included on the spoke client
      mockOriginSpokePoolClient.setConfigStoreClient(mockConfigStore);

      const depositV3Events: Event[] = [];
      const fillV3Events: Event[] = [];

      // Create three valid deposits
      depositV3Events.push(generateV3Deposit({ outputToken: randomAddress() }));
      depositV3Events.push(generateV3Deposit({ outputToken: randomAddress() }));
      depositV3Events.push(generateV3Deposit({ outputToken: randomAddress() }));
      await mockOriginSpokePoolClient.update(["V3FundsDeposited"]);
      const deposits = mockOriginSpokePoolClient.getDeposits();

      // Fill deposits from different relayers
      const relayer2 = randomAddress();
      fillV3Events.push(generateV3FillFromDeposit(deposits[0]));
      fillV3Events.push(generateV3FillFromDeposit(deposits[1]));
      fillV3Events.push(generateV3FillFromDeposit(deposits[2], {}, relayer2));
      await mockDestinationSpokePoolClient.update(["FilledV3Relay"]);
      const data1 = await dataworkerInstance.clients.bundleDataClient.loadData(
        getDefaultBlockRange(5),
        spokePoolClients
      );

      expect(data1.bundleFillsV3[originChainId][erc20_1.address].fills.length).to.equal(depositV3Events.length);
      expect(data1.bundleFillsV3[originChainId][erc20_1.address].fills.map((e) => e.depositId)).to.deep.equal(
        fillV3Events.map((event) => event.args.depositId)
      );
      expect(data1.bundleFillsV3[originChainId][erc20_1.address].fills.map((e) => e.lpFeePct)).to.deep.equal(
        fillV3Events.map(() => lpFeePct)
      );
      const totalGrossRefundAmount = fillV3Events.reduce((agg, e) => agg.add(e.args.inputAmount), toBN(0));
      const totalV3LpFees = totalGrossRefundAmount.mul(lpFeePct).div(fixedPointAdjustment);
      expect(totalV3LpFees).to.equal(data1.bundleFillsV3[originChainId][erc20_1.address].realizedLpFees);
      expect(data1.bundleFillsV3[originChainId][erc20_1.address].totalRefundAmount).to.equal(
        totalGrossRefundAmount.sub(totalV3LpFees)
      );
      const refundAmountPct = fixedPointAdjustment.sub(lpFeePct);
      expect(data1.bundleFillsV3[originChainId][erc20_1.address].refunds).to.deep.equal({
        [relayer.address]: fillV3Events
          .slice(0, fillV3Events.length - 1)
          .reduce((agg, e) => agg.add(e.args.inputAmount), toBN(0))
          .mul(refundAmountPct)
          .div(fixedPointAdjustment),
        [relayer2]: fillV3Events[fillV3Events.length - 1].args.inputAmount
          .mul(refundAmountPct)
          .div(fixedPointAdjustment),
      });
    });

    it("Validates fill against old deposit if deposit is not in-memory", async function () {
      // For this test, we need to actually send a deposit on the spoke pool
      // because queryHistoricalDepositForFill eth_call's the contract.

      // Send a legacy deposit.
      const depositObject = await depositV3(
        spokePool_1,
        destinationChainId,
        depositor,
        erc20_1.address,
        amountToDeposit,
        erc20_2.address,
        amountToDeposit,
        {
          fillDeadline: INFINITE_FILL_DEADLINE.toNumber(),
        }
      );
      const depositBlock = await spokePool_1.provider.getBlockNumber();

      // Construct a spoke pool client with a small search range that would not include the deposit.
      spokePoolClient_1.firstBlockToSearch = depositBlock + 1;
      spokePoolClient_1.eventSearchConfig.fromBlock = spokePoolClient_1.firstBlockToSearch;
      await spokePoolClient_1.update();
      const deposits = spokePoolClient_1.getDeposits();
      expect(deposits.length).to.equal(0);

      // Send a fill now and force the bundle data client to query for the historical deposit.
      await fillV3Relay(spokePool_2, depositObject, relayer, repaymentChainId);
      await updateAllClients();
      const fills = spokePoolClient_2.getFills();
      expect(fills.length).to.equal(1);

      const data1 = await dataworkerInstance.clients.bundleDataClient.loadData(getDefaultBlockRange(5), {
        ...spokePoolClients,
        [originChainId]: spokePoolClient_1,
        [destinationChainId]: spokePoolClient_2,
      });
      expect(spyLogIncludes(spy, -4, "Located V3 deposit outside of SpokePoolClient's search range")).is.true;
      expect(data1.bundleFillsV3[repaymentChainId][l1Token_1.address].fills.length).to.equal(1);
      expect(data1.bundleDepositsV3).to.deep.equal({});
    });
    it("Does not validate fill against deposit in future bundle if deposit is not in-memory", async function () {
      // For this test, we need to actually send a deposit on the spoke pool
      // because queryHistoricalDepositForFill eth_call's the contract.

      // Send a legacy deposit.
      const depositObject = await depositV3(
        spokePool_1,
        destinationChainId,
        depositor,
        erc20_1.address,
        amountToDeposit,
        erc20_2.address,
        amountToDeposit,
        {
          fillDeadline: INFINITE_FILL_DEADLINE.toNumber(),
        }
      );

      // Modify the block ranges such that the deposit is in a future bundle block range. This should render
      // the fill invalid.
      const depositBlock = await spokePool_1.provider.getBlockNumber();
      const bundleBlockRanges = getDefaultBlockRange(5);
      const originChainIndex = dataworkerInstance.chainIdListForBundleEvaluationBlockNumbers.indexOf(originChainId);
      bundleBlockRanges[originChainIndex] = [depositBlock - 2, depositBlock - 1];

      // Construct a spoke pool client with a small search range that would not include the deposit.
      spokePoolClient_1.firstBlockToSearch = depositBlock + 1;
      spokePoolClient_1.eventSearchConfig.fromBlock = spokePoolClient_1.firstBlockToSearch;
      await spokePoolClient_1.update();
      const deposits = spokePoolClient_1.getDeposits();
      expect(deposits.length).to.equal(0);

      // Send a fill now and force the bundle data client to query for the historical deposit.
      await fillV3Relay(spokePool_2, depositObject, relayer, repaymentChainId);
      await updateAllClients();
      const fills = spokePoolClient_2.getFills();
      expect(fills.length).to.equal(1);

      const data1 = await dataworkerInstance.clients.bundleDataClient.loadData(bundleBlockRanges, {
        ...spokePoolClients,
        [originChainId]: spokePoolClient_1,
        [destinationChainId]: spokePoolClient_2,
      });
      expect(data1.bundleFillsV3).to.deep.equal({});
      expect(data1.bundleDepositsV3).to.deep.equal({});
      expect(spy.getCalls().filter((e) => e.lastArg.message.includes("invalid")).length).to.equal(1);
    });
    it("Validates fill from lite chain against old bundle deposit", async function () {
      // For this test, we need to actually send a deposit on the spoke pool
      // because queryHistoricalDepositForFill eth_call's the contract.

      // Send a legacy deposit where the fill deadline is infinite, so we can test the bundle data client uses
      // queryHistoricalDepositForFill to find the deposit.
      const depositObject = await depositV3(
        spokePool_1,
        destinationChainId,
        depositor,
        erc20_1.address,
        amountToDeposit,
        erc20_2.address,
        amountToDeposit,
        {
          fillDeadline: INFINITE_FILL_DEADLINE.toNumber(),
        }
      );
      const depositBlock = await spokePool_1.provider.getBlockNumber();
      // Construct a spoke pool client with a small search range that would not include the deposit.
      spokePoolClient_1.firstBlockToSearch = depositBlock + 1;
      spokePoolClient_1.eventSearchConfig.fromBlock = spokePoolClient_1.firstBlockToSearch;
      await spokePoolClient_1.update();
      const deposits = spokePoolClient_1.getDeposits();
      expect(deposits.length).to.equal(0);

      // Mock the config store client to include the lite chain index.
      mockConfigStore.updateGlobalConfig(
        GLOBAL_CONFIG_STORE_KEYS.LITE_CHAIN_ID_INDICES,
        JSON.stringify([originChainId])
      );
      await mockConfigStore.update();
      // Ensure that our test has the right setup.
      expect(mockConfigStore.liteChainIndicesUpdates.length).to.equal(1);
      mockConfigStore.liteChainIndicesUpdates[0].timestamp = depositObject.quoteTimestamp - 1;
      expect(mockConfigStore.liteChainIndicesUpdates[0].timestamp).to.be.lt(depositObject.quoteTimestamp);
      expect(repaymentChainId).to.not.eq(originChainId);

      // Mock the config store client being included on the spoke client
      (spokePoolClient_1 as any).configStoreClient = mockConfigStore;

      // Send a fill now and force the bundle data client to query for the historical deposit.
      await fillV3Relay(spokePool_2, depositObject, relayer, repaymentChainId);
      await updateAllClients();
      const fills = spokePoolClient_2.getFills();
      expect(fills.length).to.equal(1);

      // Load information needed to build a bundle
      const data1 = await dataworkerInstance.clients.bundleDataClient.loadData(getDefaultBlockRange(5), {
        ...spokePoolClients,
        [originChainId]: spokePoolClient_1,
        [destinationChainId]: spokePoolClient_2,
      });
      expect(spyLogIncludes(spy, -4, "Located V3 deposit outside of SpokePoolClient's search range")).is.true;

      // Ensure the repayment chain id is not in the bundle data.
      expect(data1.bundleFillsV3[repaymentChainId]).to.be.undefined;
      // Make sure that the origin data is in fact populated
      expect(data1.bundleFillsV3[originChainId][erc20_1.address].fills.length).to.eq(1);
      expect(data1.bundleDepositsV3).to.deep.equal({});
    });
    it("Searches for old deposit for fill but cannot find matching one", async function () {
      // For this test, we need to actually send a deposit on the spoke pool
      // because queryHistoricalDepositForFill eth_call's the contract.

      // Send a legacy deposit.
      const depositObject = await depositV3(
        spokePool_1,
        destinationChainId,
        depositor,
        erc20_1.address,
        amountToDeposit,
        erc20_2.address,
        amountToDeposit,
        {
          fillDeadline: INFINITE_FILL_DEADLINE.toNumber(),
        }
      );
      const depositBlock = await spokePool_1.provider.getBlockNumber();

      // Construct a spoke pool client with a small search range that would not include the deposit.
      spokePoolClient_1.firstBlockToSearch = depositBlock + 1;
      spokePoolClient_1.eventSearchConfig.fromBlock = spokePoolClient_1.firstBlockToSearch;
      await spokePoolClient_1.update();
      const deposits = spokePoolClient_1.getDeposits();
      expect(deposits.length).to.equal(0);

      // Send a fill now and force the bundle data client to query for the historical deposit.
      // However, send a fill that doesn't match with the above deposit. This should produce an invalid fill.
      await fillV3Relay(spokePool_2, { ...depositObject, depositId: depositObject.depositId.add(1) }, relayer);
      await updateAllClients();
      const fills = spokePoolClient_2.getFills();
      expect(fills.length).to.equal(1);

      const data1 = await dataworkerInstance.clients.bundleDataClient.loadData(getDefaultBlockRange(5), {
        ...spokePoolClients,
        [originChainId]: spokePoolClient_1,
        [destinationChainId]: spokePoolClient_2,
      });
      expect(data1.bundleFillsV3).to.deep.equal({});
      expect(data1.bundleDepositsV3).to.deep.equal({});
    });
    it("Filters fills out of block range", async function () {
      generateV3Deposit({
        outputToken: randomAddress(),
        blockNumber: mockOriginSpokePoolClient.eventManager.blockNumber + 1,
      });
      generateV3Deposit({
        outputToken: randomAddress(),
        blockNumber: mockOriginSpokePoolClient.eventManager.blockNumber + 11,
      });
      generateV3Deposit({
        outputToken: randomAddress(),
        blockNumber: mockOriginSpokePoolClient.eventManager.blockNumber + 21,
      });
      await mockOriginSpokePoolClient.update(["V3FundsDeposited"]);
      const deposits = mockOriginSpokePoolClient.getDeposits();

      const fills = [
        generateV3FillFromDeposit(deposits[0], {
          blockNumber: mockDestinationSpokePoolClient.eventManager.blockNumber + 1,
        }),
        generateV3FillFromDeposit(deposits[1], {
          blockNumber: mockDestinationSpokePoolClient.eventManager.blockNumber + 11,
        }),
        generateV3FillFromDeposit(deposits[2], {
          blockNumber: mockDestinationSpokePoolClient.eventManager.blockNumber + 21,
        }),
      ];
      // Create a block range that contains only the middle events.
      const destinationChainBlockRange = [fills[1].blockNumber - 1, fills[1].blockNumber + 1];
      const originChainBlockRange = [deposits[1].blockNumber - 1, deposits[1].blockNumber + 1];
      // Substitute bundle block ranges.
      const bundleBlockRanges = getDefaultBlockRange(5);
      const destinationChainIndex =
        dataworkerInstance.chainIdListForBundleEvaluationBlockNumbers.indexOf(destinationChainId);
      bundleBlockRanges[destinationChainIndex] = destinationChainBlockRange;
      const originChainIndex = dataworkerInstance.chainIdListForBundleEvaluationBlockNumbers.indexOf(originChainId);
      bundleBlockRanges[originChainIndex] = originChainBlockRange;
      await mockDestinationSpokePoolClient.update(["FilledV3Relay"]);
      expect(mockDestinationSpokePoolClient.getFills().length).to.equal(fills.length);
      const data1 = await dataworkerInstance.clients.bundleDataClient.loadData(bundleBlockRanges, spokePoolClients);
      expect(data1.bundleFillsV3[repaymentChainId][l1Token_1.address].fills.length).to.equal(1);
      expect(data1.bundleFillsV3[repaymentChainId][l1Token_1.address].fills[0].depositId).to.equal(
        fills[1].args.depositId
      );
    });
    it("Handles invalid fills", async function () {
      const depositEvent = generateV3Deposit();
      await mockOriginSpokePoolClient.update(["V3FundsDeposited"]);
      const invalidRelayData = {
        depositor: randomAddress(),
        recipient: randomAddress(),
        exclusiveRelayer: randomAddress(),
        inputToken: erc20_2.address,
        outputToken: erc20_1.address,
        inputAmount: depositEvent.args.inputAmount.add(1),
        outputAmount: depositEvent.args.outputAmount.add(1),
        originChainId: destinationChainId,
        depositId: toBN(depositEvent.args.depositId + 1),
        fillDeadline: depositEvent.args.fillDeadline + 1,
        exclusivityDeadline: depositEvent.args.exclusivityDeadline + 1,
        message: randomAddress(),
      };
      for (const [key, val] of Object.entries(invalidRelayData)) {
        const _depositEvent = cloneDeep(depositEvent);
        _depositEvent.args[key] = val;
        if (key === "inputToken") {
          // @dev if input token is changed, make origin chain match the chain where the replacement
          // token address is located so that bundle data client can determine its "repayment" token.
          _depositEvent.args.originChainId = destinationChainId;
        }
        generateV3FillFromDepositEvent(_depositEvent);
      }
      // Send one valid fill as a base test case.
      generateV3FillFromDepositEvent(depositEvent);
      await mockDestinationSpokePoolClient.update(["FilledV3Relay"]);
      const data1 = await dataworkerInstance.clients.bundleDataClient.loadData(
        getDefaultBlockRange(5),
        spokePoolClients
      );
      expect(data1.bundleFillsV3[repaymentChainId][l1Token_1.address].fills.length).to.equal(1);
      expect(spyLogIncludes(spy, -2, "invalid V3 fills in range")).to.be.true;
    });
    it("Matches fill with deposit with outputToken = 0x0", async function () {
      await depositV3(
        spokePool_1,
        destinationChainId,
        depositor,
        erc20_1.address,
        amountToDeposit,
        ZERO_ADDRESS,
        amountToDeposit
      );
      await spokePoolClient_1.update();
      const deposit = spokePoolClient_1.getDeposits()[0];
      await fillV3Relay(spokePool_2, deposit, relayer, repaymentChainId);
      await spokePoolClient_2.update();
      const data1 = await dataworkerInstance.clients.bundleDataClient.loadData(getDefaultBlockRange(5), {
        ...spokePoolClients,
        [originChainId]: spokePoolClient_1,
        [destinationChainId]: spokePoolClient_2,
      });
      expect(data1.bundleFillsV3[repaymentChainId][l1Token_1.address].fills.length).to.equal(1);
    });

    it("getBundleTimestampsFromCache and setBundleTimestampsInCache", async function () {
      // Unit test
      await dataworkerInstance.clients.bundleDataClient.loadData(getDefaultBlockRange(5), spokePoolClients);
      await dataworkerInstance.clients.bundleDataClient.loadData(getDefaultBlockRange(6), spokePoolClients);

      const key1 = JSON.stringify(getDefaultBlockRange(5));
      const key2 = JSON.stringify(getDefaultBlockRange(6));
      const cache1 = dataworkerInstance.clients.bundleDataClient.getBundleTimestampsFromCache(key1);
      const cache2 = dataworkerInstance.clients.bundleDataClient.getBundleTimestampsFromCache(key2);
      expect(cache1).to.not.be.undefined;
      expect(cache2).to.not.be.undefined;

      const key3 = "random";
      expect(dataworkerInstance.clients.bundleDataClient.getBundleTimestampsFromCache(key3)).to.be.undefined;
      const cache3 = { ...cache1, [destinationChainId]: [0, 0] };
      dataworkerInstance.clients.bundleDataClient.setBundleTimestampsInCache(key3, cache3);
      expect(dataworkerInstance.clients.bundleDataClient.getBundleTimestampsFromCache(key3)).to.deep.equal(cache3);
    });
    describe("Bytes32 address invalid cases", async function () {
      it("Fallback to msg.sender when the relayer repayment address is invalid on an EVM chain", async function () {
        const depositV3Events: interfaces.Log[] = [];
        const fillV3Events: interfaces.Log[] = [];
        const destinationChainId = mockDestinationSpokePoolClient.chainId;
        // Create three valid deposits
        depositV3Events.push(generateV3Deposit({ outputToken: randomAddress() }));
        depositV3Events.push(generateV3Deposit({ outputToken: randomAddress() }));
        depositV3Events.push(generateV3Deposit({ outputToken: randomAddress() }));
        await mockOriginSpokePoolClient.update(["V3FundsDeposited"]);
        const deposits = mockOriginSpokePoolClient.getDeposits();

        // Fill deposits from different relayers
        const relayer2 = randomAddress();
        fillV3Events.push(generateV3FillFromDeposit(deposits[0]));
        fillV3Events.push(generateV3FillFromDeposit(deposits[1]));
        fillV3Events.push(
          generateV3FillFromDeposit(deposits[2], {}, ethers.utils.hexlify(ethers.utils.randomBytes(32)))
        );
        await mockDestinationSpokePoolClient.update(["FilledV3Relay"]);
        // Replace the dataworker providers to use mock providers. We need to explicitly do this since we do not actually perform a contract call, so
        // we must inject a transaction response into the provider to simulate the case when the relayer repayment address is invalid.
        const provider = new providers.mocks.MockedProvider(bnZero, bnZero, destinationChainId);
        const spokeWrapper = new Contract(
          mockDestinationSpokePoolClient.spokePool.address,
          mockDestinationSpokePoolClient.spokePool.interface,
          provider
        );
        fillV3Events.forEach((event) => provider._setTransaction(event.transactionHash, { from: relayer2 }));
        mockDestinationSpokePoolClient.spokePool = spokeWrapper;

        const data1 = await dataworkerInstance.clients.bundleDataClient.loadData(
          getDefaultBlockRange(5),
          spokePoolClients
        );
        expect(data1.bundleFillsV3[repaymentChainId][l1Token_1.address].fills.length).to.equal(depositV3Events.length);
        expect(data1.bundleFillsV3[repaymentChainId][l1Token_1.address].fills.map((e) => e.depositId)).to.deep.equal(
          fillV3Events.map((event) => event.args.depositId)
        );
        expect(data1.bundleFillsV3[repaymentChainId][l1Token_1.address].fills.map((e) => e.lpFeePct)).to.deep.equal(
          fillV3Events.map(() => lpFeePct)
        );
        const totalGrossRefundAmount = fillV3Events.reduce((agg, e) => agg.add(e.args.inputAmount), toBN(0));
        const totalV3LpFees = totalGrossRefundAmount.mul(lpFeePct).div(fixedPointAdjustment);
        expect(totalV3LpFees).to.equal(data1.bundleFillsV3[repaymentChainId][l1Token_1.address].realizedLpFees);
        expect(data1.bundleFillsV3[repaymentChainId][l1Token_1.address].totalRefundAmount).to.equal(
          totalGrossRefundAmount.sub(totalV3LpFees)
        );
        const refundAmountPct = fixedPointAdjustment.sub(lpFeePct);
        expect(data1.bundleFillsV3[repaymentChainId][l1Token_1.address].refunds).to.deep.equal({
          [relayer.address]: fillV3Events
            .slice(0, fillV3Events.length - 1)
            .reduce((agg, e) => agg.add(e.args.inputAmount), toBN(0))
            .mul(refundAmountPct)
            .div(fixedPointAdjustment),
          [relayer2]: fillV3Events[fillV3Events.length - 1].args.inputAmount
            .mul(refundAmountPct)
            .div(fixedPointAdjustment),
        });
      });
<<<<<<< HEAD
=======
      it("Treats a relayer's fill with a bytes32 address taking repayment on an EVM network as invalid", async function () {
        const depositV3Events: Event[] = [];
        const fillV3Events: Event[] = [];
        const destinationChainId = mockDestinationSpokePoolClient.chainId;
        // Create three valid deposits
        depositV3Events.push(generateV3Deposit({ outputToken: randomAddress() }));
        depositV3Events.push(generateV3Deposit({ outputToken: randomAddress() }));
        depositV3Events.push(generateV3Deposit({ outputToken: randomAddress() }));
        await mockOriginSpokePoolClient.update(["V3FundsDeposited"]);
        const deposits = mockOriginSpokePoolClient.getDeposits();

        // Fill deposits from different relayers
        const invalidRelayer = ethers.utils.hexlify(ethers.utils.randomBytes(32));
        fillV3Events.push(generateV3FillFromDeposit(deposits[0]));
        fillV3Events.push(generateV3FillFromDeposit(deposits[1]));
        fillV3Events.push(generateV3FillFromDeposit(deposits[2], {}, invalidRelayer));
        await mockDestinationSpokePoolClient.update(["FilledV3Relay"]);
        // Replace the dataworker providers to use mock providers. We need to explicitly do this since we do not actually perform a contract call, so
        // we must inject a transaction response into the provider to simulate the case when the relayer repayment address is invalid. In this case,
        // set the msg.sender as an invalid address.
        const provider = new providers.mocks.MockedProvider(bnZero, bnZero, destinationChainId);
        const spokeWrapper = new Contract(
          mockDestinationSpokePoolClient.spokePool.address,
          mockDestinationSpokePoolClient.spokePool.interface,
          provider
        );
        fillV3Events.forEach((event) => provider._setTransaction(event.transactionHash, { from: invalidRelayer }));
        mockDestinationSpokePoolClient.spokePool = spokeWrapper;

        const data1 = await dataworkerInstance.clients.bundleDataClient.loadData(
          getDefaultBlockRange(5),
          spokePoolClients
        );

        // We expect the last fillV3Event to be invalid.
        const nValidFills = fillV3Events.length - 1;
        expect(data1.bundleFillsV3[repaymentChainId][l1Token_1.address].fills.length).to.equal(nValidFills);
        expect(data1.bundleFillsV3[repaymentChainId][l1Token_1.address].fills.map((e) => e.depositId)).to.deep.equal(
          fillV3Events.slice(0, nValidFills).map((event) => event.args.depositId)
        );
        expect(data1.bundleFillsV3[repaymentChainId][l1Token_1.address].fills.map((e) => e.lpFeePct)).to.deep.equal(
          fillV3Events.slice(0, nValidFills).map(() => lpFeePct)
        );
        expect(spy.getCalls().filter((e) => e.lastArg.message.includes("unrepayable")).length).to.equal(1);
      });
>>>>>>> b6b73392
      // This is essentially a copy of the first test in this block, with the addition of the change to the config store.
      it("Fill with bytes32 relayer with lite chain deposit is refunded on lite chain to msg.sender", async function () {
        const depositV3Events: interfaces.Log[] = [];
        const fillV3Events: interfaces.Log[] = [];
        const destinationChainId = mockDestinationSpokePoolClient.chainId;
        // Update and set the config store client.
        hubPoolClient.configStoreClient._updateLiteChains([mockOriginSpokePoolClient.chainId]);
        mockOriginSpokePoolClient.configStoreClient = hubPoolClient.configStoreClient;
        // Create three valid deposits
        depositV3Events.push(generateV3Deposit({ outputToken: randomAddress() }));
        depositV3Events.push(generateV3Deposit({ outputToken: randomAddress() }));
        depositV3Events.push(generateV3Deposit({ outputToken: randomAddress() }));
        await mockOriginSpokePoolClient.update(["V3FundsDeposited"]);
        const deposits = mockOriginSpokePoolClient.getDeposits();

        // Fill deposits from different relayers
        const relayer2 = randomAddress();
        const invalidRelayer = ethers.utils.hexlify(ethers.utils.randomBytes(32));
        fillV3Events.push(generateV3FillFromDeposit(deposits[0]));
        fillV3Events.push(generateV3FillFromDeposit(deposits[1]));
        fillV3Events.push(generateV3FillFromDeposit(deposits[2], {}, invalidRelayer));
        await mockDestinationSpokePoolClient.update(["FilledV3Relay"]);
        // Replace the dataworker providers to use mock providers. We need to explicitly do this since we do not actually perform a contract call, so
        // we must inject a transaction response into the provider to simulate the case when the relayer repayment address is invalid.
        const provider = new providers.mocks.MockedProvider(bnZero, bnZero, destinationChainId);
        const spokeWrapper = new Contract(
          mockDestinationSpokePoolClient.spokePool.address,
          mockDestinationSpokePoolClient.spokePool.interface,
          provider
        );
        fillV3Events.forEach((event) => provider._setTransaction(event.transactionHash, { from: relayer2 }));
        mockDestinationSpokePoolClient.spokePool = spokeWrapper;

        const data1 = await dataworkerInstance.clients.bundleDataClient.loadData(
          getDefaultBlockRange(5),
          spokePoolClients
        );
        expect(data1.bundleFillsV3[originChainId][erc20_1.address].fills.length).to.equal(depositV3Events.length);
        expect(data1.bundleFillsV3[originChainId][erc20_1.address].fills.map((e) => e.depositId)).to.deep.equal(
          fillV3Events.map((event) => event.args.depositId)
        );
        expect(data1.bundleFillsV3[originChainId][erc20_1.address].fills.map((e) => e.lpFeePct)).to.deep.equal(
          fillV3Events.map(() => lpFeePct)
        );
        const totalGrossRefundAmount = fillV3Events.reduce((agg, e) => agg.add(e.args.inputAmount), toBN(0));
        const totalV3LpFees = totalGrossRefundAmount.mul(lpFeePct).div(fixedPointAdjustment);
        expect(totalV3LpFees).to.equal(data1.bundleFillsV3[originChainId][erc20_1.address].realizedLpFees);
        expect(data1.bundleFillsV3[originChainId][erc20_1.address].totalRefundAmount).to.equal(
          totalGrossRefundAmount.sub(totalV3LpFees)
        );
        const refundAmountPct = fixedPointAdjustment.sub(lpFeePct);
        expect(data1.bundleFillsV3[originChainId][erc20_1.address].refunds).to.deep.equal({
          [relayer.address]: fillV3Events
            .slice(0, fillV3Events.length - 1)
            .reduce((agg, e) => agg.add(e.args.inputAmount), toBN(0))
            .mul(refundAmountPct)
            .div(fixedPointAdjustment),
          [relayer2]: fillV3Events[fillV3Events.length - 1].args.inputAmount
            .mul(refundAmountPct)
            .div(fixedPointAdjustment),
        });
      });
<<<<<<< HEAD
=======
      // This is almost the same as the second test in this block, with the exception of the change to the config store.
      it("Fill with bytes32 relayer with lite chain deposit is invalid if msg.sender is not a bytes20 address", async function () {
        const depositV3Events: Event[] = [];
        const fillV3Events: Event[] = [];
        const destinationChainId = mockDestinationSpokePoolClient.chainId;
        // Update and set the config store client.
        hubPoolClient.configStoreClient._updateLiteChains([mockOriginSpokePoolClient.chainId]);
        mockOriginSpokePoolClient.configStoreClient = hubPoolClient.configStoreClient;
        // Create three valid deposits
        depositV3Events.push(generateV3Deposit({ outputToken: randomAddress() }));
        depositV3Events.push(generateV3Deposit({ outputToken: randomAddress() }));
        depositV3Events.push(generateV3Deposit({ outputToken: randomAddress() }));
        await mockOriginSpokePoolClient.update(["V3FundsDeposited"]);
        const deposits = mockOriginSpokePoolClient.getDeposits();

        // Fill deposits from different relayers
        const invalidRelayer = ethers.utils.hexlify(ethers.utils.randomBytes(32));
        fillV3Events.push(generateV3FillFromDeposit(deposits[0]));
        fillV3Events.push(generateV3FillFromDeposit(deposits[1]));
        fillV3Events.push(generateV3FillFromDeposit(deposits[2], {}, invalidRelayer));
        await mockDestinationSpokePoolClient.update(["FilledV3Relay"]);
        // Replace the dataworker providers to use mock providers. We need to explicitly do this since we do not actually perform a contract call, so
        // we must inject a transaction response into the provider to simulate the case when the relayer repayment address is invalid. In this case,
        // set the msg.sender as an invalid address.
        const provider = new providers.mocks.MockedProvider(bnZero, bnZero, destinationChainId);
        const spokeWrapper = new Contract(
          mockDestinationSpokePoolClient.spokePool.address,
          mockDestinationSpokePoolClient.spokePool.interface,
          provider
        );
        fillV3Events.forEach((event) => provider._setTransaction(event.transactionHash, { from: invalidRelayer }));
        mockDestinationSpokePoolClient.spokePool = spokeWrapper;

        const data1 = await dataworkerInstance.clients.bundleDataClient.loadData(
          getDefaultBlockRange(5),
          spokePoolClients
        );

        // We expect the last fillV3Event to be invalid.
        const nValidFills = fillV3Events.length - 1;
        expect(data1.bundleFillsV3[originChainId][erc20_1.address].fills.length).to.equal(nValidFills);
        expect(data1.bundleFillsV3[originChainId][erc20_1.address].fills.map((e) => e.depositId)).to.deep.equal(
          fillV3Events.slice(0, nValidFills).map((event) => event.args.depositId)
        );
        expect(data1.bundleFillsV3[originChainId][erc20_1.address].fills.map((e) => e.lpFeePct)).to.deep.equal(
          fillV3Events.slice(0, nValidFills).map(() => lpFeePct)
        );
        expect(spy.getCalls().filter((e) => e.lastArg.message.includes("unrepayable")).length).to.equal(1);
      });
>>>>>>> b6b73392
    });
  });

  describe("Miscellaneous functions", function () {
    it("getApproximateRefundsForBlockRange", async function () {
      // Send two deposits on different chains
      // Fill both deposits and request repayment on same chain
      await depositV3(
        spokePool_1,
        destinationChainId,
        depositor,
        erc20_1.address,
        amountToDeposit,
        ZERO_ADDRESS,
        amountToDeposit
      );
      await depositV3(
        spokePool_2,
        originChainId,
        depositor,
        erc20_2.address,
        amountToDeposit,
        ZERO_ADDRESS,
        amountToDeposit
      );
      await updateAllClients();
      const deposit1 = spokePoolClient_1.getDeposits()[0];
      const deposit2 = spokePoolClient_2.getDeposits()[0];

      await fillV3Relay(spokePool_2, deposit1, relayer, repaymentChainId);
      await fillV3Relay(spokePool_1, deposit2, relayer, repaymentChainId);

      // Approximate refunds should count both fills
      await updateAllClients();
      const refunds = await bundleDataClient.getApproximateRefundsForBlockRange(
        [originChainId, destinationChainId],
        getDefaultBlockRange(5)
      );
      const expectedRefunds = {
        [repaymentChainId]: {
          [l1Token_1.address]: {
            [relayer.address]: BigNumber.from(amountToDeposit.mul(2)).toString(),
          },
        },
      };

      // Convert refunds to have a nested string instead of BigNumber. It's three levels deep
      // which is a bit ugly but it's the easiest way to compare the two objects that are having
      // these BN issues.
      const convertToNumericStrings = (data: CombinedRefunds) =>
        Object.entries(data).reduce(
          (acc, [chainId, refunds]) => ({
            ...acc,
            [chainId]: Object.entries(refunds).reduce(
              (acc, [token, refunds]) => ({
                ...acc,
                [token]: Object.entries(refunds).reduce(
                  (acc, [address, amount]) => ({ ...acc, [address]: amount.toString() }),
                  {}
                ),
              }),
              {}
            ),
          }),
          {}
        );

      expect(convertToNumericStrings(refunds)).to.deep.equal(expectedRefunds);

      // Send an invalid fill and check it is not included.
      await fillV3Relay(spokePool_2, { ...deposit1, depositId: deposit1.depositId.add(1) }, relayer, repaymentChainId);
      await updateAllClients();
      expect(
        convertToNumericStrings(
          await bundleDataClient.getApproximateRefundsForBlockRange(
            [originChainId, destinationChainId],
            getDefaultBlockRange(5)
          )
        )
      ).to.deep.equal({
        [repaymentChainId]: {
          [l1Token_1.address]: {
            [relayer.address]: amountToDeposit.mul(2).toString(),
          },
        },
      });
    });
  });
});<|MERGE_RESOLUTION|>--- conflicted
+++ resolved
@@ -925,54 +925,6 @@
             .div(fixedPointAdjustment),
         });
       });
-<<<<<<< HEAD
-=======
-      it("Treats a relayer's fill with a bytes32 address taking repayment on an EVM network as invalid", async function () {
-        const depositV3Events: Event[] = [];
-        const fillV3Events: Event[] = [];
-        const destinationChainId = mockDestinationSpokePoolClient.chainId;
-        // Create three valid deposits
-        depositV3Events.push(generateV3Deposit({ outputToken: randomAddress() }));
-        depositV3Events.push(generateV3Deposit({ outputToken: randomAddress() }));
-        depositV3Events.push(generateV3Deposit({ outputToken: randomAddress() }));
-        await mockOriginSpokePoolClient.update(["V3FundsDeposited"]);
-        const deposits = mockOriginSpokePoolClient.getDeposits();
-
-        // Fill deposits from different relayers
-        const invalidRelayer = ethers.utils.hexlify(ethers.utils.randomBytes(32));
-        fillV3Events.push(generateV3FillFromDeposit(deposits[0]));
-        fillV3Events.push(generateV3FillFromDeposit(deposits[1]));
-        fillV3Events.push(generateV3FillFromDeposit(deposits[2], {}, invalidRelayer));
-        await mockDestinationSpokePoolClient.update(["FilledV3Relay"]);
-        // Replace the dataworker providers to use mock providers. We need to explicitly do this since we do not actually perform a contract call, so
-        // we must inject a transaction response into the provider to simulate the case when the relayer repayment address is invalid. In this case,
-        // set the msg.sender as an invalid address.
-        const provider = new providers.mocks.MockedProvider(bnZero, bnZero, destinationChainId);
-        const spokeWrapper = new Contract(
-          mockDestinationSpokePoolClient.spokePool.address,
-          mockDestinationSpokePoolClient.spokePool.interface,
-          provider
-        );
-        fillV3Events.forEach((event) => provider._setTransaction(event.transactionHash, { from: invalidRelayer }));
-        mockDestinationSpokePoolClient.spokePool = spokeWrapper;
-
-        const data1 = await dataworkerInstance.clients.bundleDataClient.loadData(
-          getDefaultBlockRange(5),
-          spokePoolClients
-        );
-
-        // We expect the last fillV3Event to be invalid.
-        const nValidFills = fillV3Events.length - 1;
-        expect(data1.bundleFillsV3[repaymentChainId][l1Token_1.address].fills.length).to.equal(nValidFills);
-        expect(data1.bundleFillsV3[repaymentChainId][l1Token_1.address].fills.map((e) => e.depositId)).to.deep.equal(
-          fillV3Events.slice(0, nValidFills).map((event) => event.args.depositId)
-        );
-        expect(data1.bundleFillsV3[repaymentChainId][l1Token_1.address].fills.map((e) => e.lpFeePct)).to.deep.equal(
-          fillV3Events.slice(0, nValidFills).map(() => lpFeePct)
-        );
-        expect(spy.getCalls().filter((e) => e.lastArg.message.includes("unrepayable")).length).to.equal(1);
-      });
->>>>>>> b6b73392
       // This is essentially a copy of the first test in this block, with the addition of the change to the config store.
       it("Fill with bytes32 relayer with lite chain deposit is refunded on lite chain to msg.sender", async function () {
         const depositV3Events: interfaces.Log[] = [];
@@ -1035,58 +987,6 @@
             .div(fixedPointAdjustment),
         });
       });
-<<<<<<< HEAD
-=======
-      // This is almost the same as the second test in this block, with the exception of the change to the config store.
-      it("Fill with bytes32 relayer with lite chain deposit is invalid if msg.sender is not a bytes20 address", async function () {
-        const depositV3Events: Event[] = [];
-        const fillV3Events: Event[] = [];
-        const destinationChainId = mockDestinationSpokePoolClient.chainId;
-        // Update and set the config store client.
-        hubPoolClient.configStoreClient._updateLiteChains([mockOriginSpokePoolClient.chainId]);
-        mockOriginSpokePoolClient.configStoreClient = hubPoolClient.configStoreClient;
-        // Create three valid deposits
-        depositV3Events.push(generateV3Deposit({ outputToken: randomAddress() }));
-        depositV3Events.push(generateV3Deposit({ outputToken: randomAddress() }));
-        depositV3Events.push(generateV3Deposit({ outputToken: randomAddress() }));
-        await mockOriginSpokePoolClient.update(["V3FundsDeposited"]);
-        const deposits = mockOriginSpokePoolClient.getDeposits();
-
-        // Fill deposits from different relayers
-        const invalidRelayer = ethers.utils.hexlify(ethers.utils.randomBytes(32));
-        fillV3Events.push(generateV3FillFromDeposit(deposits[0]));
-        fillV3Events.push(generateV3FillFromDeposit(deposits[1]));
-        fillV3Events.push(generateV3FillFromDeposit(deposits[2], {}, invalidRelayer));
-        await mockDestinationSpokePoolClient.update(["FilledV3Relay"]);
-        // Replace the dataworker providers to use mock providers. We need to explicitly do this since we do not actually perform a contract call, so
-        // we must inject a transaction response into the provider to simulate the case when the relayer repayment address is invalid. In this case,
-        // set the msg.sender as an invalid address.
-        const provider = new providers.mocks.MockedProvider(bnZero, bnZero, destinationChainId);
-        const spokeWrapper = new Contract(
-          mockDestinationSpokePoolClient.spokePool.address,
-          mockDestinationSpokePoolClient.spokePool.interface,
-          provider
-        );
-        fillV3Events.forEach((event) => provider._setTransaction(event.transactionHash, { from: invalidRelayer }));
-        mockDestinationSpokePoolClient.spokePool = spokeWrapper;
-
-        const data1 = await dataworkerInstance.clients.bundleDataClient.loadData(
-          getDefaultBlockRange(5),
-          spokePoolClients
-        );
-
-        // We expect the last fillV3Event to be invalid.
-        const nValidFills = fillV3Events.length - 1;
-        expect(data1.bundleFillsV3[originChainId][erc20_1.address].fills.length).to.equal(nValidFills);
-        expect(data1.bundleFillsV3[originChainId][erc20_1.address].fills.map((e) => e.depositId)).to.deep.equal(
-          fillV3Events.slice(0, nValidFills).map((event) => event.args.depositId)
-        );
-        expect(data1.bundleFillsV3[originChainId][erc20_1.address].fills.map((e) => e.lpFeePct)).to.deep.equal(
-          fillV3Events.slice(0, nValidFills).map(() => lpFeePct)
-        );
-        expect(spy.getCalls().filter((e) => e.lastArg.message.includes("unrepayable")).length).to.equal(1);
-      });
->>>>>>> b6b73392
     });
   });
 
