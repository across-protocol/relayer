--- conflicted
+++ resolved
@@ -38,11 +38,7 @@
   bnZero,
 } from "../src/utils";
 import { MockConfigStoreClient, MockHubPoolClient, MockSpokePoolClient } from "./mocks";
-<<<<<<< HEAD
-import { interfaces, constants as sdkConstants } from "@across-protocol/sdk";
-=======
-import { interfaces, utils as sdkUtils, providers } from "@across-protocol/sdk";
->>>>>>> 591652b2
+import { interfaces, constants as sdkConstants, providers} from "@across-protocol/sdk";
 import { cloneDeep } from "lodash";
 import { CombinedRefunds } from "../src/dataworker/DataworkerUtils";
 import { INFINITE_FILL_DEADLINE } from "../src/common";
