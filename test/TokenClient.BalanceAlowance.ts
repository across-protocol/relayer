<<<<<<< HEAD
=======
import { HubPoolClient, SpokePoolClient, TokenClient } from "../src/clients"; // Tested
>>>>>>> 16e8ba72
import { originChainId, destinationChainId, ZERO_ADDRESS } from "./constants";
import {
  BigNumber,
  Contract,
  SignerWithAddress,
  createSpyLogger,
<<<<<<< HEAD
  // deepEqualsWithBigNumber,
=======
>>>>>>> 16e8ba72
  deployAndConfigureHubPool,
  deploySpokePoolWithToken,
  ethers,
  expect,
  toBNWei,
  winston,
} from "./utils";

let spokePool_1: Contract, spokePool_2: Contract;
let erc20_1: Contract, weth_1: Contract, erc20_2: Contract, weth_2: Contract;
let spokePoolClient_1: SpokePoolClient, spokePoolClient_2: SpokePoolClient;
let owner: SignerWithAddress, spyLogger: winston.Logger;
let tokenClient: TokenClient; // tested
let spokePool1DeploymentBlock: number, spokePool2DeploymentBlock: number;

type TokenBalanceByChain = {
  [chainId: number]: {
    [token: string]: { balance: BigNumber; allowance: BigNumber };
  };
};

describe("TokenClient: Balance and Allowance", async function () {
  // @todo: Why is utils.deepEqualsWithBigNumber suddenly broken in this test?
  // The issue resolves to the use of assert.deepStrictEqual(), which seems to pass through chai to Node's own assert.
  // The object contents _are_ identical but their addresses differ and it seems to object to that. Why now?!
  const deepEqualsWithBigNumber = (a: TokenBalanceByChain, b: TokenBalanceByChain): boolean => {
    Object.entries(a).forEach(([chainId, balances]) => {
      expect(b[chainId]).to.exist;

      Object.entries(balances).forEach(([token, erc20]) => {
        expect(b[chainId][token]).to.exist;
        expect(b[chainId][token].balance.eq(erc20.balance)).to.be.true;
        expect(b[chainId][token].allowance.eq(erc20.allowance)).to.be.true;
      });
    });
    return true;
  };

  beforeEach(async function () {
    [owner] = await ethers.getSigners();
    ({ spyLogger } = createSpyLogger());
    // Using deploySpokePoolWithToken will create two tokens and enable both of them as routes.
    ({
      spokePool: spokePool_1,
      erc20: erc20_1,
      weth: weth_1,
      deploymentBlock: spokePool1DeploymentBlock,
    } = await deploySpokePoolWithToken(originChainId, destinationChainId));
    ({
      spokePool: spokePool_2,
      erc20: erc20_2,
      weth: weth_2,
      deploymentBlock: spokePool2DeploymentBlock,
    } = await deploySpokePoolWithToken(destinationChainId, originChainId));
    const { hubPool } = await deployAndConfigureHubPool(owner, [], ZERO_ADDRESS, ZERO_ADDRESS);

    spokePoolClient_1 = new SpokePoolClient(
      createSpyLogger().spyLogger,
      spokePool_1,
      null,
      originChainId,
      spokePool1DeploymentBlock
    );
    spokePoolClient_2 = new SpokePoolClient(
      createSpyLogger().spyLogger,
      spokePool_2,
      null,
      destinationChainId,
      spokePool2DeploymentBlock
    );

    const spokePoolClients = { [destinationChainId]: spokePoolClient_1, [originChainId]: spokePoolClient_2 };
    const hubPoolClient = new HubPoolClient(createSpyLogger().spyLogger, hubPool, null);

    tokenClient = new TokenClient(spyLogger, owner.address, spokePoolClients, hubPoolClient);
  });

  it("Fetches all associated balances", async function () {
    await updateAllClients();
    const expectedData = {
      [originChainId]: {
        [erc20_1.address]: { balance: toBNWei(0), allowance: toBNWei(0) },
        [weth_1.address]: { balance: toBNWei(0), allowance: toBNWei(0) },
      },
      [destinationChainId]: {
        [erc20_2.address]: { balance: toBNWei(0), allowance: toBNWei(0) },
        [weth_2.address]: { balance: toBNWei(0), allowance: toBNWei(0) },
      },
    };
    const tokenData = tokenClient.getAllTokenData();
    expect(tokenData).to.deep.equal(expectedData);

    // Check some balance/allowances directly.
    expect(tokenClient.getBalance(originChainId, erc20_1.address)).to.equal(toBNWei(0));
    expect(tokenClient.getBalance(destinationChainId, weth_2.address)).to.equal(toBNWei(0));

    // Mint tokens to the owner. Mint ERC20 on one chain and WETH on the other. See that the client updates accordingly.
    await erc20_1.mint(owner.address, toBNWei(42069));
    await weth_1.approve(spokePool_1.address, toBNWei(420420));
    await erc20_2.approve(spokePool_2.address, toBNWei(6969));
    await weth_2.deposit({ value: toBNWei(1337) });

    await updateAllClients();
    const expectedData1 = {
      [originChainId]: {
        [erc20_1.address]: { balance: toBNWei(42069), allowance: toBNWei(0) },
        [weth_1.address]: { balance: toBNWei(0), allowance: toBNWei(420420) },
      },
      [destinationChainId]: {
        [erc20_2.address]: { balance: toBNWei(0), allowance: toBNWei(6969) },
        [weth_2.address]: { balance: toBNWei(1337), allowance: toBNWei(0) },
      },
    };
    const tokenData1 = tokenClient.getAllTokenData();
    expect(tokenData1).to.deep.equal(expectedData1);

    expect(tokenClient.getBalance(originChainId, erc20_1.address)).to.equal(toBNWei(42069));
    expect(tokenClient.getBalance(destinationChainId, weth_2.address)).to.equal(toBNWei(1337));

    // granting an allowance to a different target should not impact the client as the client only monitors allowance
    // of the owner to the spoke pool.
    await erc20_1.approve(spokePool_2.address, toBNWei(11111)); // erc20_1 should not care about approval on spokePool_2.
    await updateAllClients();
    expect(tokenClient.getBalance(originChainId, erc20_1.address)).to.equal(toBNWei(42069)); // same as before.
  });
  it("Can modify stored balances synchronously", async function () {
    // During the normal operation of the relayer we should be able to synchronously subtract balance from a given token
    // to track how much is remaining within a given run.
    await updateAllClients();
    expect(tokenClient.getBalance(originChainId, erc20_1.address)).to.equal(toBNWei(0));
    await erc20_1.mint(owner.address, toBNWei(42069));
    await updateAllClients();
    expect(tokenClient.getBalance(originChainId, erc20_1.address)).to.equal(toBNWei(42069));
    tokenClient.decrementLocalBalance(originChainId, erc20_1.address, toBNWei(69));
    expect(tokenClient.getBalance(originChainId, erc20_1.address)).to.equal(toBNWei(42000));

    // Send tokens away to ensure that the balance update is reflected during the update.
    await erc20_1.transfer(spokePool_1.address, toBNWei(69)); // send to some random address.
    await updateAllClients();
    expect(tokenClient.getBalance(originChainId, erc20_1.address)).to.equal(toBNWei(42000));
  });
});

async function updateAllClients() {
  await spokePoolClient_1.update();
  await spokePoolClient_2.update();
  await tokenClient.update();
}<|MERGE_RESOLUTION|>--- conflicted
+++ resolved
@@ -1,17 +1,10 @@
-<<<<<<< HEAD
-=======
 import { HubPoolClient, SpokePoolClient, TokenClient } from "../src/clients"; // Tested
->>>>>>> 16e8ba72
 import { originChainId, destinationChainId, ZERO_ADDRESS } from "./constants";
 import {
   BigNumber,
   Contract,
   SignerWithAddress,
   createSpyLogger,
-<<<<<<< HEAD
-  // deepEqualsWithBigNumber,
-=======
->>>>>>> 16e8ba72
   deployAndConfigureHubPool,
   deploySpokePoolWithToken,
   ethers,
