import {
  expect,
  ethers,
  Contract,
  SignerWithAddress,
  setupTokensForWallet,
  toBNWei,
  deepEqualsWithBigNumber,
} from "./utils";
import { deploySpokePoolWithToken, enableRoutes, simpleDeposit, originChainId, createSpyLogger } from "./utils";
import { depositRelayerFeePct, destinationChainId, modifyRelayHelper } from "./constants";

import { SpokePoolClient } from "../src/clients";
import { DepositWithBlock } from "../src/interfaces";

let spokePool: Contract, erc20: Contract, destErc20: Contract, weth: Contract;
let depositor: SignerWithAddress, deploymentBlock: number;
const destinationChainId2 = destinationChainId + 1;

let spokePoolClient: SpokePoolClient;

describe("SpokePoolClient: SpeedUp", async function () {
  beforeEach(async function () {
    [, depositor] = await ethers.getSigners();
    ({ spokePool, erc20, destErc20, weth, deploymentBlock } = await deploySpokePoolWithToken(originChainId));
    await enableRoutes(spokePool, [{ originToken: erc20.address, destinationChainId: destinationChainId2 }]);
    spokePoolClient = new SpokePoolClient(createSpyLogger().spyLogger, spokePool, null, originChainId, deploymentBlock);

    await setupTokensForWallet(spokePool, depositor, [erc20, destErc20], weth, 10);
  });

  it("Fetches speedup data associated with a deposit", async function () {
    const deposit = await simpleDeposit(spokePool, erc20, depositor, depositor, destinationChainId);

    await spokePoolClient.update();

    // Before speedup should return the normal deposit object.
    expect(spokePoolClient.appendMaxSpeedUpSignatureToDeposit(deposit as DepositWithBlock)).to.deep.equal(deposit);

    const newRelayFeePct = toBNWei(0.1337);
    const speedUpSignature = await modifyRelayHelper(
      newRelayFeePct,
      deposit.depositId,
      deposit.originChainId!.toString(),
      depositor,
      deposit.recipient,
      "0x"
    );
    await spokePool.speedUpDeposit(
      depositor.address,
      newRelayFeePct,
      deposit.depositId,
      deposit.recipient,
      "0x",
      speedUpSignature.signature
    );
    await spokePoolClient.update();

    // After speedup should return the appended object with the new fee information and signature.
    const expectedDepositData = { ...deposit, speedUpSignature, newRelayerFeePct: newRelayFeePct };
    expect(
      deepEqualsWithBigNumber(
        spokePoolClient.appendMaxSpeedUpSignatureToDeposit(deposit as DepositWithBlock),
        expectedDepositData
      )
    ).to.be.true;

    // Fetching deposits for the depositor should contain the correct fees.
    expect(
      deepEqualsWithBigNumber(
        spokePoolClient.getDepositsForDestinationChain(destinationChainId)[0],
        expectedDepositData,
        ["blockNumber", "logIndex", "quoteBlockNumber", "transactionHash", "transactionIndex"]
      )
    ).to.be.true;
    expect(spokePoolClient.getDepositsForDestinationChain(destinationChainId).length).to.equal(1);
  });

  it("Fetches speedup data associated with an early deposit", async function () {
    const delta = await spokePool.depositQuoteTimeBuffer();
    const now = Number(await spokePool.getCurrentTime());

    await spokePool.setCurrentTime(now + delta);
    const deposit = await simpleDeposit(spokePool, erc20, depositor, depositor, destinationChainId);

    await spokePool.setCurrentTime(now);
    await spokePoolClient.update();

    // Before speedup should return the normal deposit object.
    expect(spokePoolClient.appendMaxSpeedUpSignatureToDeposit(deposit as DepositWithBlock)).to.deep.equal(deposit);

    const newRelayFeePct = toBNWei(0.1337);
    const speedUpSignature = await modifyRelayHelper(
      newRelayFeePct,
      deposit.depositId,
      deposit.originChainId!.toString(),
      depositor,
      deposit.recipient,
      "0x"
    );
    await spokePool.speedUpDeposit(
      depositor.address,
      newRelayFeePct,
      deposit.depositId,
      deposit.recipient,
      "0x",
      speedUpSignature.signature
    );
    await spokePoolClient.update();

    // Deposit is not returned until we reach deposit.quoteTimestamp.
    expect(spokePoolClient.getDepositsForDestinationChain(destinationChainId).length).to.equal(0);
    await spokePool.setCurrentTime(deposit.quoteTimestamp);
    await spokePoolClient.update();

    // After speedup should return the appended object with the new fee information and signature.
    const expectedDepositData = { ...deposit, speedUpSignature, newRelayerFeePct: newRelayFeePct };
    expect(
      deepEqualsWithBigNumber(
        spokePoolClient.appendMaxSpeedUpSignatureToDeposit(deposit as DepositWithBlock),
        expectedDepositData
      )
    ).to.be.true;
    // Fetching deposits for the depositor should contain the correct fees.
    expect(spokePoolClient.getDepositsForDestinationChain(destinationChainId).length).to.equal(1);
    expect(
      deepEqualsWithBigNumber(
        spokePoolClient.getDepositsForDestinationChain(destinationChainId)[0],
        expectedDepositData
      )
    ).to.be.true;
  });

  it("Selects the highest speedup option when multiple are presented", async function () {
    const deposit = await simpleDeposit(spokePool, erc20, depositor, depositor, destinationChainId);

    // Speedup below the original fee should not update to use the new fee.
    const newLowerRelayFeePct = depositRelayerFeePct.sub(toBNWei(0.01));
    const speedUpSignature = await modifyRelayHelper(
      newLowerRelayFeePct,
      deposit.depositId,
      deposit.originChainId!.toString(),
      depositor,
      deposit.recipient,
      "0x"
    );
    await spokePool.speedUpDeposit(
      depositor.address,
      newLowerRelayFeePct,
      deposit.depositId,
      deposit.recipient,
      "0x",
      speedUpSignature.signature
    );
    await spokePoolClient.update();
    // below the original fee should equal the original deposit with no signature.
    expect(
      deepEqualsWithBigNumber(spokePoolClient.appendMaxSpeedUpSignatureToDeposit(deposit as DepositWithBlock), deposit)
    ).to.be.true;
    expect(
      deepEqualsWithBigNumber(spokePoolClient.getDepositsForDestinationChain(destinationChainId)[0], deposit, [
        "quoteBlockNumber",
        "logIndex",
<<<<<<< HEAD
        "quoteBlockNumber",
=======
        "blockNumber",
>>>>>>> 68c127fa
        "transactionHash",
        "transactionIndex",
      ])
    ).to.be.true;
    expect(spokePoolClient.getDepositsForDestinationChain(destinationChainId).length).to.equal(1);
    expect(spokePoolClient.getDeposits()[0].speedUpSignature).to.deep.equal(undefined);

    // SpeedUp the deposit twice. Ensure the highest fee (and signature) is used.

    const speedupFast = toBNWei(0.1337);
    const speedUpFastSignature = await modifyRelayHelper(
      speedupFast,
      deposit.depositId,
      deposit.originChainId!.toString(),
      depositor,
      deposit.recipient,
      "0x"
    );
    await spokePool.speedUpDeposit(
      depositor.address,
      speedupFast,
      deposit.depositId,
      deposit.recipient,
      "0x",
      speedUpFastSignature.signature
    );
    const speedupFaster = toBNWei(0.1338);
    const speedUpFasterSignature = await modifyRelayHelper(
      speedupFaster,
      deposit.depositId,
      deposit.originChainId!.toString(),
      depositor,
      deposit.recipient,
      "0x"
    );
    await spokePool.speedUpDeposit(
      depositor.address,
      speedupFaster,
      deposit.depositId,
      deposit.recipient,
      "0x",
      speedUpFasterSignature.signature
    );
    await spokePoolClient.update();

    // Should use the faster data between the two speedups.
    const expectedDepositData = {
      ...deposit,
      speedUpSignature: speedUpFasterSignature,
      newRelayerFeePct: speedupFaster,
    };
    expect(
      deepEqualsWithBigNumber(
        spokePoolClient.appendMaxSpeedUpSignatureToDeposit(deposit as DepositWithBlock),
        expectedDepositData
      )
    ).to.be.true;
    expect(
      deepEqualsWithBigNumber(
        spokePoolClient.getDepositsForDestinationChain(destinationChainId)[0],
        expectedDepositData,
<<<<<<< HEAD
        ["blockNumber", "logIndex", "quoteBlockNumber", "transactionHash", "transactionIndex"]
=======
        ["quoteBlockNumber", "logIndex", "blockNumber", "transactionHash", "transactionIndex"]
>>>>>>> 68c127fa
      )
    ).to.be.true;
    expect(spokePoolClient.getDepositsForDestinationChain(destinationChainId).length).to.equal(1);
  });
  it("Receives a speed up for a correct depositor but invalid deposit Id", async function () {
    const deposit = await simpleDeposit(spokePool, erc20, depositor, depositor, destinationChainId);

    await spokePoolClient.update();

    // change deposit ID to some invalid value
    deposit.depositId = 1337;

    const newRelayFeePct = toBNWei(0.1337);
    const speedUpSignature = await modifyRelayHelper(
      newRelayFeePct,
      deposit.depositId,
      deposit.originChainId!.toString(),
      depositor,
      deposit.recipient,
      "0x"
    );
    await spokePool.speedUpDeposit(
      depositor.address,
      newRelayFeePct,
      deposit.depositId,
      deposit.recipient,
      "0x",
      speedUpSignature.signature
    );

    let success = false;
    try {
      await spokePoolClient.update();
      success = true;
    } catch {
      // no-op
    }

    expect(success).to.be.true;
  });
});<|MERGE_RESOLUTION|>--- conflicted
+++ resolved
@@ -161,11 +161,7 @@
       deepEqualsWithBigNumber(spokePoolClient.getDepositsForDestinationChain(destinationChainId)[0], deposit, [
         "quoteBlockNumber",
         "logIndex",
-<<<<<<< HEAD
-        "quoteBlockNumber",
-=======
         "blockNumber",
->>>>>>> 68c127fa
         "transactionHash",
         "transactionIndex",
       ])
@@ -227,11 +223,7 @@
       deepEqualsWithBigNumber(
         spokePoolClient.getDepositsForDestinationChain(destinationChainId)[0],
         expectedDepositData,
-<<<<<<< HEAD
-        ["blockNumber", "logIndex", "quoteBlockNumber", "transactionHash", "transactionIndex"]
-=======
         ["quoteBlockNumber", "logIndex", "blockNumber", "transactionHash", "transactionIndex"]
->>>>>>> 68c127fa
       )
     ).to.be.true;
     expect(spokePoolClient.getDepositsForDestinationChain(destinationChainId).length).to.equal(1);
