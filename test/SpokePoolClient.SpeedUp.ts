import { expect, ethers, Contract, SignerWithAddress, setupTokensForWallet, signForSpeedUp, toBNWei } from "./utils";
import { deploySpokePoolWithToken, enableRoutes, simpleDeposit, originChainId, createSpyLogger } from "./utils";
import { depositRelayerFeePct, destinationChainId } from "./constants";

import { SpokePoolClient } from "../src/clients";
import { getUnfilledDeposits } from "../src/utils";

let spokePool: Contract, erc20: Contract, destErc20: Contract, weth: Contract;
let owner: SignerWithAddress, depositor: SignerWithAddress;
const destinationChainId2 = destinationChainId + 1;

let spokePoolClient: SpokePoolClient;

describe("SpokePoolClient: SpeedUp", async function () {
  beforeEach(async function () {
    [owner, depositor] = await ethers.getSigners();
    ({ spokePool, erc20, destErc20, weth } = await deploySpokePoolWithToken(originChainId));
    await enableRoutes(spokePool, [{ originToken: erc20.address, destinationChainId: destinationChainId2 }]);
    spokePoolClient = new SpokePoolClient(createSpyLogger().spyLogger, spokePool, null, originChainId);

    await setupTokensForWallet(spokePool, depositor, [erc20, destErc20], weth, 10);
  });

  it("Fetches speedup data associated with a deposit", async function () {
    const deposit = await simpleDeposit(spokePool, erc20, depositor, depositor, destinationChainId);

    await spokePoolClient.update();

    // Before speedup should return the normal deposit object.
    expect(spokePoolClient.appendMaxSpeedUpSignatureToDeposit(deposit)).to.deep.equal(deposit);

    const newRelayFeePct = toBNWei(0.1337);
    const speedUpSignature = await signForSpeedUp(depositor, deposit, newRelayFeePct);
    await spokePool.speedUpDeposit(depositor.address, newRelayFeePct, deposit.depositId, speedUpSignature);
    await spokePoolClient.update();

    // After speedup should return the appended object with the new fee information and signature.
    const expectedDepositData = { ...deposit, speedUpSignature, relayerFeePct: newRelayFeePct }; // Old data with new fees.
    expect(spokePoolClient.appendMaxSpeedUpSignatureToDeposit(deposit)).to.deep.equal(expectedDepositData);

    // Fetching deposits for the depositor should contain the correct fees.
    expect(spokePoolClient.getDepositsForDestinationChain(destinationChainId)).to.deep.equal([expectedDepositData]);
    expect(spokePoolClient.getDepositsFromDepositor(depositor.address)).to.deep.equal([expectedDepositData]);
  });
  it("Selects the highest speedup option when multiple are presented", async function () {
    const deposit = await simpleDeposit(spokePool, erc20, depositor, depositor, destinationChainId);

    // Speedup below the original fee should not update to use the new fee.
    const newLowerRelayFeePct = depositRelayerFeePct.sub(toBNWei(0.01));
    const speedUpSignature = await signForSpeedUp(depositor, deposit, newLowerRelayFeePct);
    await spokePool.speedUpDeposit(depositor.address, newLowerRelayFeePct, deposit.depositId, speedUpSignature);
    await spokePoolClient.update();
    // below the original fee should equal the original deposit with no signature.
    expect(spokePoolClient.appendMaxSpeedUpSignatureToDeposit(deposit)).to.deep.equal(deposit);
    expect(spokePoolClient.getDepositsForDestinationChain(destinationChainId)).to.deep.equal([deposit]);
    expect(spokePoolClient.getDepositsFromDepositor(depositor.address)).to.deep.equal([deposit]);
    expect(spokePoolClient.getDepositsFromDepositor(depositor.address)[0].speedUpSignature).to.deep.equal(undefined);

    // SpeedUp the deposit twice. Ensure the highest fee (and signature) is used.

    const speedupFast = toBNWei(0.1337);
    const speedUpFastSignature = await signForSpeedUp(depositor, deposit, speedupFast);
    await spokePool.speedUpDeposit(depositor.address, speedupFast, deposit.depositId, speedUpFastSignature);
    const speedupFaster = toBNWei(0.1338);
    const speedUpFasterSignature = await signForSpeedUp(depositor, deposit, speedupFaster);
    await spokePool.speedUpDeposit(depositor.address, speedupFaster, deposit.depositId, speedUpFasterSignature);
    await spokePoolClient.update();

    // Should use the faster data between the two speedups.
    const expectedDepositData = { ...deposit, speedUpSignature: speedUpFasterSignature, relayerFeePct: speedupFaster };
    expect(spokePoolClient.appendMaxSpeedUpSignatureToDeposit(deposit)).to.deep.equal(expectedDepositData);
    expect(spokePoolClient.getDepositsForDestinationChain(destinationChainId)).to.deep.equal([expectedDepositData]);
    expect(spokePoolClient.getDepositsFromDepositor(depositor.address)).to.deep.equal([expectedDepositData]);
  });
  it("Receives a speed up for a correct depositor but invalid deposit Id", async function () {
    const deposit = await simpleDeposit(spokePool, erc20, depositor, depositor, destinationChainId);

    await spokePoolClient.update();

    // change deposit ID to some invalid value
    deposit.depositId = 1337;

    const newRelayFeePct = toBNWei(0.1337);
    const speedUpSignature = await signForSpeedUp(depositor, deposit, newRelayFeePct);
    await spokePool.speedUpDeposit(depositor.address, newRelayFeePct, deposit.depositId, speedUpSignature);

    let success = false;
    try {
      await spokePoolClient.update();
      success = true;
    } catch {
<<<<<<< HEAD
      /* no-empty */
=======
      // no-op
>>>>>>> cbb6e809
    }

    expect(success).to.be.true;
  });
});<|MERGE_RESOLUTION|>--- conflicted
+++ resolved
@@ -89,11 +89,7 @@
       await spokePoolClient.update();
       success = true;
     } catch {
-<<<<<<< HEAD
-      /* no-empty */
-=======
       // no-op
->>>>>>> cbb6e809
     }
 
     expect(success).to.be.true;
