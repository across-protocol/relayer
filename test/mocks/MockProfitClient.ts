--- conflicted
+++ resolved
@@ -1,11 +1,7 @@
 import { utils as sdkUtils } from "@across-protocol/sdk-v2";
 import { ProfitClient } from "../../src/clients";
 import { SpokePoolClientsByChain } from "../../src/interfaces";
-<<<<<<< HEAD
-import { isDefined, TOKEN_SYMBOLS_MAP } from "../../src/utils";
-=======
-import { bnOne, isDefined } from "../../src/utils";
->>>>>>> 3926ca95
+import { bnOne, isDefined, TOKEN_SYMBOLS_MAP } from "../../src/utils";
 import { BigNumber, toBN, toBNWei, winston } from "../utils";
 import { MockHubPoolClient } from "./MockHubPoolClient";
 
