<<<<<<< HEAD
import { clients, interfaces } from "@across-protocol/sdk-v2";
import { CONFIG_STORE_VERSION, CHAIN_ID_LIST_INDICES } from "../../src/common";
=======
import { clients } from "@across-protocol/sdk-v2";
import { CHAIN_ID_LIST_INDICES } from "../../src/common";
>>>>>>> a82839c3
import { EventSearchConfig, MakeOptional, winston } from "../../src/utils";
import { Contract } from "../utils";

export const DEFAULT_CONFIG_STORE_VERSION = clients.DEFAULT_CONFIG_STORE_VERSION;

// @dev This mocked class must re-implement any customisations in the local extended ConfigStoreClient.
export class MockConfigStoreClient extends clients.mocks.MockConfigStoreClient {
  private mockedUBAConfig: interfaces.UBAParsedConfigType | undefined;
  constructor(
    logger: winston.Logger,
    configStore: Contract,
    eventSearchConfig: MakeOptional<EventSearchConfig, "toBlock"> = { fromBlock: 0, maxBlockLookBack: 0 },
    configStoreVersion = DEFAULT_CONFIG_STORE_VERSION,
    enabledChainIds = CHAIN_ID_LIST_INDICES,
    chainId = 1,
    mockUpdate = false
  ) {
    super(
      logger,
      configStore,
      eventSearchConfig as EventSearchConfig,
      configStoreVersion,
      enabledChainIds,
      chainId,
      mockUpdate
    );
  }

  public getUBAConfig(
    l1TokenAddress: string,
    blockNumber?: number | undefined
  ): interfaces.UBAParsedConfigType | undefined {
    return this.mockedUBAConfig ?? super.getUBAConfig(l1TokenAddress, blockNumber);
  }

  public setUBAConfig(ubaConfig: interfaces.UBAParsedConfigType): void {
    this.mockedUBAConfig = ubaConfig;
  }
}<|MERGE_RESOLUTION|>--- conflicted
+++ resolved
@@ -1,10 +1,5 @@
-<<<<<<< HEAD
 import { clients, interfaces } from "@across-protocol/sdk-v2";
 import { CONFIG_STORE_VERSION, CHAIN_ID_LIST_INDICES } from "../../src/common";
-=======
-import { clients } from "@across-protocol/sdk-v2";
-import { CHAIN_ID_LIST_INDICES } from "../../src/common";
->>>>>>> a82839c3
 import { EventSearchConfig, MakeOptional, winston } from "../../src/utils";
 import { Contract } from "../utils";
 
