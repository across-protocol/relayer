--- conflicted
+++ resolved
@@ -35,9 +35,8 @@
   });
 
   it("Correctly fetches refund requests", async function () {
-<<<<<<< HEAD
     const refundRequestEvents: RefundRequestWithBlock[] = [];
-    for (let idx = 0; idx < 5; ++idx) {
+    for (let _idx = 0; _idx < 5; ++_idx) {
       const requestArgs: EthersEventTemplate = {
         address: relayer.address,
         topics: [relayer.address, originChainId.toString(), ""],
@@ -46,13 +45,6 @@
       const testEvent = spokePoolClient.generateRefundRequest(requestArgs);
       spokePoolClient.addEvent(testEvent);
       refundRequestEvents.push(spreadEventWithBlockNumber(testEvent) as RefundRequestWithBlock);
-=======
-    const refundRequests: RefundRequestWithBlock[] = [];
-    for (let _idx = 0; _idx < 5; ++_idx) {
-      const blockNumber = random(deploymentBlock, spokePoolClient.latestBlockNumber);
-      refundRequests.push({ ...requestBlockTemplate, depositId: random(1, 100), blockNumber });
-      ++requestBlockTemplate.transactionIndex;
->>>>>>> b8288ac7
     }
     await spokePoolClient.update();
 
@@ -65,16 +57,10 @@
     });
   });
 
-<<<<<<< HEAD
   it("Correctly filters out refund requests based on blockNumber", async function () {
     // New events must come _after_ the current latestBlockNumber.
     const latestBlockNumber = spokePoolClient.latestBlockNumber;
     const minExpectedBlockNumber = latestBlockNumber + 1 + spokePoolClient.minBlockRange;
-=======
-  it("Correctly filters out unwanted refund requests based on blockNumber", async function () {
-    const latestBlockNumber = spokePoolClient.latestBlockNumber;
-    expect(latestBlockNumber - deploymentBlock).to.be.at.least(3);
->>>>>>> b8288ac7
 
     const refundRequestEvents: RefundRequestWithBlock[] = [];
     for (let blockNumber = latestBlockNumber + 1; blockNumber <= minExpectedBlockNumber; ++blockNumber) {
