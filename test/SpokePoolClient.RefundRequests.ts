import { groupBy } from "lodash";
import { MockSpokePoolClient } from "./mocks";
import { RefundRequestWithBlock } from "../src/interfaces";
import { spreadEventWithBlockNumber } from "../src/utils";
import {
  createSpyLogger,
  expect,
  ethers,
  Contract,
  SignerWithAddress,
  destinationChainId,
  originChainId,
  repaymentChainId,
  deploySpokePoolWithToken,
} from "./utils";

let spokePool: Contract;
let _relayer: SignerWithAddress, relayer: string;
let deploymentBlock: number;
let spokePoolClient: MockSpokePoolClient;

describe("SpokePoolClient: Refund Requests", async function () {
  beforeEach(async function () {
    [_relayer] = await ethers.getSigners();
    relayer = _relayer.address;

    ({ spokePool, deploymentBlock } = await deploySpokePoolWithToken(originChainId, destinationChainId));
    await spokePool.setChainId(repaymentChainId); // Refunds requests are submitted on the repayment chain.

    spokePoolClient = new MockSpokePoolClient(
      createSpyLogger().spyLogger,
      spokePool,
      repaymentChainId,
      deploymentBlock
    );
    await spokePoolClient.update();
  });

  it("Correctly fetches refund requests", async function () {
    const refundRequestEvents: RefundRequestWithBlock[] = [];
    for (let _idx = 0; _idx < 5; ++_idx) {
      const refundRequest = { relayer, originChainId } as RefundRequestWithBlock;
      const testEvent = spokePoolClient.generateRefundRequest(refundRequest);
      spokePoolClient.addEvent(testEvent);
      refundRequestEvents.push(spreadEventWithBlockNumber(testEvent) as RefundRequestWithBlock);
    }
    await spokePoolClient.update();

    const refundRequests = spokePoolClient.getRefundRequests();
    expect(refundRequests.length).to.equal(refundRequestEvents.length);

    refundRequests.forEach((refundRequest, idx) => {
      const _refundRequests = spokePoolClient.getRefundRequests();
      expect(_refundRequests[idx]).to.deep.equals(refundRequest);
    });
  });

  it("Correctly filters out refund requests based on blockNumber", async function () {
    // New events must come _after_ the current latestBlockNumber.
    const { chainId: repaymentChainId, latestBlockNumber } = spokePoolClient;
    const nEvents = 5;
    const minExpectedBlockNumber = latestBlockNumber + nEvents;

    let refundRequestEvents: RefundRequestWithBlock[] = [];
    for (let txn = 0; txn < nEvents; ++txn) {
      // Barebones Event - only absolutely necessary fields are populated.
      const blockNumber = latestBlockNumber + 1 + txn;
      const refundRequest = { relayer, originChainId, blockNumber } as RefundRequestWithBlock;
      const testEvent = spokePoolClient.generateRefundRequest(refundRequest);
      spokePoolClient.addEvent(testEvent);
      refundRequestEvents.push({
        ...spreadEventWithBlockNumber(testEvent),
        repaymentChainId,
<<<<<<< HEAD
        blockTimestamp: 0,
=======
        blockTimestamp: (await testEvent.getBlock()).timestamp,
>>>>>>> a8d7f952
      } as RefundRequestWithBlock);
    }
    await spokePoolClient.update();
    refundRequestEvents = refundRequestEvents.map((e) => {
      const block = spokePoolClient.blocks[e.blockNumber];
      return {
        ...e,
        blockTimestamp: block.timestamp,
      };
    }) as RefundRequestWithBlock[];
    expect(spokePoolClient.latestBlockNumber - latestBlockNumber).to.be.at.least(nEvents);

    // Filter out the RefundRequests at the fringes.
    const fromBlock = latestBlockNumber + 2;
    const toBlock = minExpectedBlockNumber - 2;
    const { filteredRequests = [], excludedRequests = [] } = groupBy(refundRequestEvents, (refundRequest) => {
      return refundRequest.blockNumber >= fromBlock && refundRequest.blockNumber <= toBlock
        ? "filteredRequests"
        : "excludedRequests";
    });

    // Both filteredRequests and excludedRequests must be populated.
    expect(excludedRequests.length).to.be.above(0);
    expect(filteredRequests.length).to.be.above(0);
    expect(spokePoolClient.getRefundRequests()).to.have.deep.members(refundRequestEvents);
    expect(spokePoolClient.getRefundRequests(fromBlock, toBlock)).to.have.deep.members(filteredRequests);
    expect(spokePoolClient.getRefundRequests(fromBlock, toBlock)).to.not.have.deep.members(excludedRequests);
  });
});<|MERGE_RESOLUTION|>--- conflicted
+++ resolved
@@ -71,11 +71,7 @@
       refundRequestEvents.push({
         ...spreadEventWithBlockNumber(testEvent),
         repaymentChainId,
-<<<<<<< HEAD
-        blockTimestamp: 0,
-=======
         blockTimestamp: (await testEvent.getBlock()).timestamp,
->>>>>>> a8d7f952
       } as RefundRequestWithBlock);
     }
     await spokePoolClient.update();
