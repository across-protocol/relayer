--- conflicted
+++ resolved
@@ -13,6 +13,7 @@
 describe("UBAFeeConfig", async function () {
   beforeEach(async function () {
     originToken = randomAddress();
+
     config = new MockUBAConfig();
   });
   it("getUbaRewardMultiplier", async function () {
@@ -58,20 +59,6 @@
       expect(config.getTotalSpokeTargetBalanceForComputingLpFee(originToken)).to.equal(toBNWei("0"));
     });
   });
-<<<<<<< HEAD
-  describe("getBalancingFeeTuples", function () {
-    it("getZeroFeePointOnBalancingFeeCurve", async function () {
-      config.setBalancingFeeTuple(originChainId, [
-        [toBNWei("1"), toBNWei("0")],
-        [toBNWei("2"), toBNWei("1")],
-      ]);
-      expect(config.getZeroFeePointOnBalancingFeeCurve(originChainId)).to.equal(toBNWei("1"));
-    });
-    it("isBalancingFeeCurveFlatAtZero", async function () {
-      config.setBalancingFeeTuple(originChainId, [[toBNWei("1"), toBNWei("0")]]);
-      expect(config.isBalancingFeeCurveFlatAtZero(originChainId)).to.be.false;
-      expect(config.isBalancingFeeCurveFlatAtZero(destinationChainId)).to.be.true;
-=======
 
   describe("getBaselineFee", function () {
     it("No baseline fee exists. Use hardcoded zero", function () {
@@ -133,6 +120,18 @@
   });
 
   describe("getBalancingFeeTuples", function () {
+    it("getZeroFeePointOnBalancingFeeCurve", async function () {
+      config.setBalancingFeeTuple(originChainId, [
+        [toBNWei("1"), toBNWei("0")],
+        [toBNWei("2"), toBNWei("1")],
+      ]);
+      expect(config.getZeroFeePointOnBalancingFeeCurve(originChainId)).to.equal(toBNWei("1"));
+    });
+    it("isBalancingFeeCurveFlatAtZero", async function () {
+      config.setBalancingFeeTuple(originChainId, [[toBNWei("1"), toBNWei("0")]]);
+      expect(config.isBalancingFeeCurveFlatAtZero(originChainId)).to.be.false;
+      expect(config.isBalancingFeeCurveFlatAtZero(destinationChainId)).to.be.true;
+    })
     it("No balancing fee tuples exist. Use default", function () {
       config.setDefaultBalancingFeeTuple([[toBNWei("100"), toBNWei("100")]]);
       expect(config.getBalancingFeeTuples(2)).to.be.deep.equal([[toBNWei("100"), toBNWei("100")]]);
@@ -153,7 +152,6 @@
     it("Should defer to a specific fee if that is defined", function () {
       config.setTargetBalance(chainId, tokenSymbol, toBNWei("100"));
       expect(config.getTargetBalance(chainId, tokenSymbol)).to.be.deep.equal(toBNWei("100"));
->>>>>>> 04ca6477
     });
   });
 });