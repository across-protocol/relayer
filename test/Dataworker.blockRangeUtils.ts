--- conflicted
+++ resolved
@@ -101,24 +101,15 @@
 
     // Look if bundle range from block is before the latest invalid
     // bundle start block. If so, then the range is invalid.
-<<<<<<< HEAD
+
     const mainnetDeploymentBlock = spokePoolClients[1].deploymentBlock;
-    if (mainnetDeploymentBlock === undefined) throw new Error("mainnetDeploymentBlock is undefined");
+    if (mainnetDeploymentBlock === 0) {
+      throw new Error("Mainnet SpokePoolClient has not been updated");
+    }
     if (spokePoolClients[1].latestBlockNumber === 0) {
       throw new Error(`Chain ${spokePoolClients[1].chainId} SpokePoolClient has not been updated`);
     } else if (spokePoolClients[originChainId].latestBlockNumber === 0) {
       throw new Error(`Chain ${originChainId} SpokePoolClient has not been updated`);
-=======
-    const mainnetDeploymentBlock = spokePoolClients[1].spokePoolDeploymentBlock;
-    if (mainnetDeploymentBlock === undefined) {
-      throw new Error("mainnetDeploymentBlock is undefined");
-    }
-    if (spokePoolClients[1].latestBlockNumber === undefined) {
-      throw new Error("spokePoolClient[1].latestBlockNumber is undefined");
-    }
-    if (spokePoolClients[originChainId].latestBlockNumber === undefined) {
-      throw new Error("spokePoolClient[originChainId].latestBlockNumber is undefined");
->>>>>>> 8f4ece75
     }
 
     // latestInvalidBundleStartBlock is only used if its greater than the spoke pool deployment block, so in the
