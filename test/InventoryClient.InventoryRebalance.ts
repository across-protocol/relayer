import {
  BigNumber,
  FakeContract,
  SignerWithAddress,
  createSpyLogger,
  deployConfigStore,
  ethers,
  expect,
  hubPoolFixture,
  lastSpyLogIncludes,
  sinon,
  smock,
  spyLogIncludes,
  toBN,
  toWei,
  winston,
} from "./utils";

import { ConfigStoreClient, InventoryClient } from "../src/clients"; // Tested
import { CrossChainTransferClient } from "../src/clients/bridges";
import { InventoryConfig } from "../src/interfaces";
import { MockAdapterManager, MockBundleDataClient, MockHubPoolClient, MockTokenClient } from "./mocks/";
import {
  bnZero,
  CHAIN_IDs,
  createFormatFunction,
  ERC20,
  fixedPointAdjustment as fixedPoint,
  getNetworkName,
  TOKEN_SYMBOLS_MAP,
} from "../src/utils";

const toMegaWei = (num: string | number | BigNumber) => ethers.utils.parseUnits(num.toString(), 6);

let hubPoolClient: MockHubPoolClient, adapterManager: MockAdapterManager, tokenClient: MockTokenClient;
let bundleDataClient: MockBundleDataClient;
let owner: SignerWithAddress, spy: sinon.SinonSpy, spyLogger: winston.Logger;
let inventoryClient: InventoryClient; // tested
let crossChainTransferClient: CrossChainTransferClient;

const { MAINNET, OPTIMISM, POLYGON, BASE, ARBITRUM } = CHAIN_IDs;
const enabledChainIds = [MAINNET, OPTIMISM, POLYGON, BASE, ARBITRUM];
const mainnetWeth = TOKEN_SYMBOLS_MAP.WETH.addresses[MAINNET];
const mainnetUsdc = TOKEN_SYMBOLS_MAP.USDC.addresses[MAINNET];

let mainnetWethContract: FakeContract;
let mainnetUsdcContract: FakeContract;

// construct two mappings of chainId to token address. Set the l1 token address to the "real" token address.
const l2TokensForWeth = { [MAINNET]: mainnetWeth };
const l2TokensForUsdc = { [MAINNET]: mainnetUsdc };
enabledChainIds
  .filter((chainId) => chainId !== MAINNET)
  .forEach((chainId) => {
    l2TokensForWeth[chainId] = TOKEN_SYMBOLS_MAP.WETH.addresses[chainId];
    l2TokensForUsdc[chainId] = TOKEN_SYMBOLS_MAP.USDC.addresses[chainId];
  });

// Configure target percentages as 80% mainnet, 10% optimism, 5% polygon and 5% Arbitrum.
const targetOverageBuffer = toWei(1);
const inventoryConfig: InventoryConfig = {
  wrapEtherTargetPerChain: {},
  wrapEtherTarget: toWei(1),
  wrapEtherThresholdPerChain: {},
  wrapEtherThreshold: toWei(1),
  tokenConfig: {
    [mainnetWeth]: {
      [OPTIMISM]: { targetPct: toWei(0.12), thresholdPct: toWei(0.1), targetOverageBuffer },
      [POLYGON]: { targetPct: toWei(0.07), thresholdPct: toWei(0.05), targetOverageBuffer },
      [BASE]: { targetPct: toWei(0.07), thresholdPct: toWei(0.05), targetOverageBuffer },
      [ARBITRUM]: { targetPct: toWei(0.07), thresholdPct: toWei(0.05), targetOverageBuffer },
    },
    [mainnetUsdc]: {
      [OPTIMISM]: { targetPct: toWei(0.12), thresholdPct: toWei(0.1), targetOverageBuffer },
      [POLYGON]: { targetPct: toWei(0.07), thresholdPct: toWei(0.05), targetOverageBuffer },
      [BASE]: { targetPct: toWei(0.07), thresholdPct: toWei(0.05), targetOverageBuffer },
      [ARBITRUM]: { targetPct: toWei(0.07), thresholdPct: toWei(0.05), targetOverageBuffer },
    },
  },
};

// Construct an initial distribution that keeps these values within the above thresholds.
const initialAllocation = {
  [MAINNET]: { [mainnetWeth]: toWei(100), [mainnetUsdc]: toMegaWei(10000) }, // seed 100 WETH and 10000 USDC
  [OPTIMISM]: { [mainnetWeth]: toWei(20), [mainnetUsdc]: toMegaWei(2000) }, // seed 20 WETH and 2000 USDC
  [POLYGON]: { [mainnetWeth]: toWei(10), [mainnetUsdc]: toMegaWei(1000) }, // seed 10 WETH and 1000 USDC
  [BASE]: { [mainnetWeth]: toWei(10), [mainnetUsdc]: toMegaWei(1000) }, // seed 10 WETH and 1000 USDC
  [ARBITRUM]: { [mainnetWeth]: toWei(10), [mainnetUsdc]: toMegaWei(1000) }, // seed 10 WETH and 1000 USDC
};

const initialWethTotal = toWei(150); // Sum over all 5 chains is 150
const initialUsdcTotal = toMegaWei(15000); // Sum over all 5 chains is 15000
const initialTotals = { [mainnetWeth]: initialWethTotal, [mainnetUsdc]: initialUsdcTotal };

describe("InventoryClient: Rebalancing inventory", async function () {
  beforeEach(async function () {
    [owner] = await ethers.getSigners();
    ({ spy, spyLogger } = createSpyLogger());

    const { hubPool, dai: l1Token } = await hubPoolFixture();
    const { configStore } = await deployConfigStore(owner, [l1Token]);

    const configStoreClient = new ConfigStoreClient(spyLogger, configStore, { fromBlock: 0 }, 0);
    await configStoreClient.update();

    hubPoolClient = new MockHubPoolClient(spyLogger, hubPool, configStoreClient);
    await hubPoolClient.update();

    adapterManager = new MockAdapterManager(null, null, null, null);
    tokenClient = new MockTokenClient(null, null, null, null);
    bundleDataClient = new MockBundleDataClient(null, null, null, null);

    crossChainTransferClient = new CrossChainTransferClient(spyLogger, enabledChainIds, adapterManager);

    inventoryClient = new InventoryClient(
      owner.address,
      spyLogger,
      inventoryConfig,
      tokenClient,
      enabledChainIds,
      hubPoolClient,
      bundleDataClient,
      adapterManager,
      crossChainTransferClient
    );

    mainnetWethContract = await smock.fake(ERC20.abi, { address: mainnetWeth });
    mainnetUsdcContract = await smock.fake(ERC20.abi, { address: mainnetUsdc });

    mainnetWethContract.balanceOf.whenCalledWith(owner.address).returns(initialAllocation[MAINNET][mainnetWeth]);
    mainnetUsdcContract.balanceOf.whenCalledWith(owner.address).returns(initialAllocation[MAINNET][mainnetUsdc]);

    seedMocks(initialAllocation);
  });

  it("Accessors work as expected", async function () {
    expect(inventoryClient.getEnabledChains()).to.deep.equal(enabledChainIds);
    expect(inventoryClient.getL1Tokens()).to.deep.equal(Object.keys(inventoryConfig.tokenConfig));
    expect(inventoryClient.getEnabledL2Chains()).to.deep.equal([OPTIMISM, POLYGON, BASE, ARBITRUM]);

    expect(inventoryClient.getCumulativeBalance(mainnetWeth).eq(initialWethTotal)).to.be.true;
    expect(inventoryClient.getCumulativeBalance(mainnetUsdc).eq(initialUsdcTotal)).to.be.true;

    // Check the allocation matches to what is expected in the seed state of the mock. Check more complex matchers.
    const tokenDistribution = inventoryClient.getTokenDistributionPerL1Token();
    for (const chainId of enabledChainIds) {
      for (const l1Token of inventoryClient.getL1Tokens()) {
        expect(inventoryClient.getBalanceOnChain(chainId, l1Token)).to.equal(initialAllocation[chainId][l1Token]);
        expect(
          inventoryClient.crossChainTransferClient
            .getOutstandingCrossChainTransferAmount(owner.address, chainId, l1Token)
            .eq(bnZero)
        ).to.be.true; // For now no cross-chain transfers

        const expectedShare = initialAllocation[chainId][l1Token].mul(toWei(1)).div(initialTotals[l1Token]);
        const l2Token = (l1Token === mainnetWeth ? l2TokensForWeth : l2TokensForUsdc)[chainId];
        expect(tokenDistribution[l1Token][chainId][l2Token]).to.equal(expectedShare);
      }
    }
  });

  it("Correctly decides when to execute rebalances: allocation too low", async function () {
    // Test the case where the ratio on a given chain is two low and the bot needs to rebalance.
    // As each chain is at the expected amounts there should be no rebalance.
    await inventoryClient.update();
    await inventoryClient.rebalanceInventoryIfNeeded();
    expect(lastSpyLogIncludes(spy, "No rebalances required")).to.be.true;

    // Now, simulate the re-allocation of funds. Say that the USDC on arbitrum is half used up. This will leave arbitrum
    // with 500 USDC, giving a percentage of 500/15000 = 0.035. This is below the threshold of 0.5 so we should see
    // a re-balance executed in size of the target allocation + overshoot percentage.
    const initialBalance = initialAllocation[ARBITRUM][mainnetUsdc];
    expect(tokenClient.getBalance(ARBITRUM, l2TokensForUsdc[ARBITRUM]).eq(initialBalance)).to.be.true;
    const withdrawAmount = toMegaWei(500);
    tokenClient.decrementLocalBalance(ARBITRUM, l2TokensForUsdc[ARBITRUM], withdrawAmount);
    expect(tokenClient.getBalance(ARBITRUM, l2TokensForUsdc[ARBITRUM]).eq(withdrawAmount)).to.be.true;

    // The allocation of this should now be below the threshold of 5% so the inventory client should instruct a rebalance.
    const expectedAlloc = withdrawAmount.mul(toWei(1)).div(initialUsdcTotal.sub(withdrawAmount));
    expect(inventoryClient.getCurrentAllocationPct(mainnetUsdc, ARBITRUM).eq(expectedAlloc)).to.be.true;

    // Execute rebalance. Check logs and enqueued transaction in Adapter manager. Given the total amount over all chains
    // and the amount still on arbitrum we would expect the module to instruct the relayer to send over:
    // (0.05 + 0.02) * (15000 - 500) - 500 = 515. Note the -500 component is there as arbitrum already has 500 remaining
    // post previous relay.
    const expectedBridgedAmount = toMegaWei(515);
    await inventoryClient.update();
    await inventoryClient.rebalanceInventoryIfNeeded();
    expect(lastSpyLogIncludes(spy, "Executed Inventory rebalances")).to.be.true;
    expect(lastSpyLogIncludes(spy, "Rebalances sent to Arbitrum")).to.be.true;
    expect(lastSpyLogIncludes(spy, "515.00 USDC rebalanced")).to.be.true; // cast to formatting expected by client.
    expect(lastSpyLogIncludes(spy, "This meets target allocation of 7.00%")).to.be.true; // config from client.

    // The mock adapter manager should have been called with the expected transaction.
    expect(adapterManager.tokensSentCrossChain[ARBITRUM][mainnetUsdc].amount.eq(expectedBridgedAmount)).to.be.true;

    // Now, mock these funds having entered the canonical bridge.
    adapterManager.setMockedOutstandingCrossChainTransfers(ARBITRUM, owner.address, mainnetUsdc, expectedBridgedAmount);

    // Now that funds are "in the bridge" re-running the rebalance should not execute any transactions.
    await inventoryClient.update();
    await inventoryClient.rebalanceInventoryIfNeeded();
    expect(lastSpyLogIncludes(spy, "No rebalances required")).to.be.true;
    expect(spyLogIncludes(spy, -2, '"outstandingTransfers":"515.00"')).to.be.true;

    // Now mock that funds have finished coming over the bridge and check behavior is as expected.
    adapterManager.setMockedOutstandingCrossChainTransfers(ARBITRUM, owner.address, mainnetUsdc, bnZero); // zero the transfer. mock conclusion.
    // Balance after the relay concludes should be initial - withdrawn + bridged as 1000-500+445=945
    const expectedPostRelayBalance = initialBalance.sub(withdrawAmount).add(expectedBridgedAmount);
    tokenClient.setTokenData(ARBITRUM, l2TokensForUsdc[ARBITRUM], expectedPostRelayBalance, bnZero);

    await inventoryClient.update();
    await inventoryClient.rebalanceInventoryIfNeeded();
    expect(lastSpyLogIncludes(spy, "No rebalances required")).to.be.true;
<<<<<<< HEAD
    // We should see a log for chain 42161 that shows the actual balance after the relay concluded and the share.
    // actual balance should be listed above at 1015. share should be 1015/(14500) = 0.7 (initial total - withdrawAmount).
    expect(spyLogIncludes(spy, -2, `"${ARBITRUM}":{"actualBalanceOnChain":"1,015.00"`)).to.be.true;
=======
    // We should see a log for chain ARBITRUM that shows the actual balance after the relay concluded and the share.
    // actual balance should be listed above at 945. share should be 945/(13500) =0.7 (initial total - withdrawAmount).
    expect(spyLogIncludes(spy, -2, `"${ARBITRUM}":{"actualBalanceOnChain":"945.00"`)).to.be.true;
>>>>>>> 6cb87f32
    expect(spyLogIncludes(spy, -2, '"proRataShare":"7.00%"')).to.be.true;
  });

  it("Correctly decides when to execute rebalances: token shortfall", async function () {
    // Test the case where the funds on a particular chain are too low to meet a relay (shortfall) and the bot rebalances.
    await inventoryClient.update();
    await inventoryClient.rebalanceInventoryIfNeeded();

    expect(tokenClient.getBalance(POLYGON, l2TokensForWeth[POLYGON]).eq(toWei(10))).to.be.true; // Starting balance.

    // Construct a token shortfall of 18.
    const shortfallAmount = toWei(18);
    tokenClient.setTokenShortFallData(POLYGON, l2TokensForWeth[POLYGON], [6969], shortfallAmount);
    await inventoryClient.update();

    // If we now consider how much should be sent over the bridge. The spoke pool, considering the shortfall, has an
    // allocation of -5.3%. The target is, however, 5% of the total supply. factoring in the overshoot parameter we
    // should see a transfer of 5 + 2 - (-5.3)=12.3% of total inventory. This should be an amount of 0.1233*150=18.49.
    const expectedBridgedAmount = toBN("18499999999999999950");
    await inventoryClient.rebalanceInventoryIfNeeded();
    expect(lastSpyLogIncludes(spy, "Executed Inventory rebalances")).to.be.true;
    expect(lastSpyLogIncludes(spy, "Rebalances sent to Polygon")).to.be.true;
    expect(lastSpyLogIncludes(spy, "18.49 WETH rebalanced")).to.be.true; // expected bridge amount rounded for logs.
    expect(lastSpyLogIncludes(spy, "This meets target allocation of 7.00%")).to.be.true; // config from client.

    // Note that there should be some additional state updates that we should check. In particular the token balance
    // on L1 should have been decremented by the amount sent over the bridge and the Inventory client should be tracking
    // the cross-chain transfers.
    expect(tokenClient.getBalance(MAINNET, mainnetWeth).eq(toWei(100).sub(expectedBridgedAmount))).to.be.true;
    expect(
      inventoryClient.crossChainTransferClient.getOutstandingCrossChainTransferAmount(
        owner.address,
        POLYGON,
        mainnetWeth
      )
    ).to.equal(expectedBridgedAmount);

    // The mock adapter manager should have been called with the expected transaction.
    expect(adapterManager.tokensSentCrossChain[POLYGON][mainnetWeth].amount.eq(expectedBridgedAmount)).to.be.true;

    // Now, mock these funds having entered the canonical bridge.
    adapterManager.setMockedOutstandingCrossChainTransfers(POLYGON, owner.address, mainnetWeth, expectedBridgedAmount);

    // Now that funds are "in the bridge" re-running the rebalance should not execute any transactions as the util
    // should consider the funds in transit as part of the balance and therefore should not send more.
    await inventoryClient.update();
    await inventoryClient.rebalanceInventoryIfNeeded();
    expect(lastSpyLogIncludes(spy, "No rebalances required")).to.be.true;
    expect(spyLogIncludes(spy, -2, '"outstandingTransfers":"18.49"')).to.be.true;
    expect(spyLogIncludes(spy, -2, '"actualBalanceOnChain":"10.00"')).to.be.true;
    expect(spyLogIncludes(spy, -2, '"virtualBalanceOnChain":"28.49"')).to.be.true;

    // Now mock that funds have finished coming over the bridge and check behavior is as expected.
    // Zero the transfer. mock conclusion.
    adapterManager.setMockedOutstandingCrossChainTransfers(POLYGON, owner.address, mainnetWeth, bnZero);
    // Balance after the relay concludes should be initial + bridged amount as 10+17.9=27.9
    const expectedPostRelayBalance = toWei(10).add(expectedBridgedAmount);
    tokenClient.setTokenData(POLYGON, l2TokensForWeth[POLYGON], expectedPostRelayBalance, bnZero);
    // The token shortfall should now no longer be an issue. This means we can fill the relay of 18 size now.
    tokenClient.setTokenShortFallData(POLYGON, l2TokensForWeth[POLYGON], [6969], bnZero);
    tokenClient.decrementLocalBalance(POLYGON, l2TokensForWeth[POLYGON], shortfallAmount); // mock the relay actually filling.

    await inventoryClient.update();
    await inventoryClient.rebalanceInventoryIfNeeded();
    expect(lastSpyLogIncludes(spy, "No rebalances required")).to.be.true;
    // We should see a log for chain Arbitrum that shows the actual balance after the relay concluded and the share.
    // actual balance should be listed above at 945. share should be 945/(13500) =0.7 (initial total - withdrawAmount).
    // expect(spyLogIncludes(spy, -2, `"${ARBITRUM}":{"actualBalanceOnChain":"945.00"`)).to.be.true;
    // expect(spyLogIncludes(spy, -2, `"proRataShare":"7.00%"`)).to.be.true;
  });

  it("Refuses to send rebalance when ERC20 balance changes", async function () {
    await inventoryClient.update();
    await inventoryClient.rebalanceInventoryIfNeeded();

    // Now, simulate the re-allocation of funds. Say that the USDC on arbitrum is half used up. This will leave arbitrum
    // with 500 USDC, giving a percentage of 500/14000 = 0.035. This is below the threshold of 0.5 so we should see
    // a re-balance executed in size of the target allocation + overshoot percentage.
    const initialBalance = initialAllocation[ARBITRUM][mainnetUsdc];
    expect(tokenClient.getBalance(ARBITRUM, l2TokensForUsdc[ARBITRUM])).to.equal(initialBalance);
    const withdrawAmount = toMegaWei(500);
    tokenClient.decrementLocalBalance(ARBITRUM, l2TokensForUsdc[ARBITRUM], withdrawAmount);
    expect(tokenClient.getBalance(ARBITRUM, l2TokensForUsdc[ARBITRUM])).to.equal(withdrawAmount);

    // The allocation of this should now be below the threshold of 5% so the inventory client should instruct a rebalance.
    const expectedAlloc = withdrawAmount.mul(toWei(1)).div(initialUsdcTotal.sub(withdrawAmount));
    expect(inventoryClient.getCurrentAllocationPct(mainnetUsdc, ARBITRUM)).to.equal(expectedAlloc);

    // Set USDC balance to be lower than expected.
    mainnetUsdcContract.balanceOf
      .whenCalledWith(owner.address)
      .returns(initialAllocation[MAINNET][mainnetUsdc].sub(toMegaWei(1)));
    await inventoryClient.rebalanceInventoryIfNeeded();
    expect(spyLogIncludes(spy, -2, "Token balance on mainnet changed")).to.be.true;

    // Reset and check again.
    mainnetUsdcContract.balanceOf.whenCalledWith(owner.address).returns(initialAllocation[MAINNET][mainnetUsdc]);
    await inventoryClient.rebalanceInventoryIfNeeded();
    expect(lastSpyLogIncludes(spy, "Executed Inventory rebalances")).to.be.true;
  });

  describe("Remote chain token mappings", async function () {
    const nativeUSDC = TOKEN_SYMBOLS_MAP._USDC.addresses;
    const bridgedUSDC = { ...TOKEN_SYMBOLS_MAP["USDC.e"].addresses, ...TOKEN_SYMBOLS_MAP["USDbC"].addresses };
    const usdcConfig = {
      [nativeUSDC[OPTIMISM]]: {
        [OPTIMISM]: { targetPct: toWei(0.12), thresholdPct: toWei(0.1), targetOverageBuffer },
      },
      [nativeUSDC[POLYGON]]: {
        [POLYGON]: { targetPct: toWei(0.07), thresholdPct: toWei(0.05), targetOverageBuffer },
      },
      [nativeUSDC[BASE]]: {
        [BASE]: { targetPct: toWei(0.07), thresholdPct: toWei(0.05), targetOverageBuffer },
      },
      [nativeUSDC[ARBITRUM]]: {
        [ARBITRUM]: { targetPct: toWei(0.07), thresholdPct: toWei(0.05), targetOverageBuffer },
      },
      [bridgedUSDC[OPTIMISM]]: {
        [OPTIMISM]: { targetPct: toWei(0.12), thresholdPct: toWei(0.1), targetOverageBuffer },
      },
      [bridgedUSDC[POLYGON]]: {
        [POLYGON]: { targetPct: toWei(0.07), thresholdPct: toWei(0.05), targetOverageBuffer },
      },
      [bridgedUSDC[BASE]]: {
        [BASE]: { targetPct: toWei(0.07), thresholdPct: toWei(0.05), targetOverageBuffer },
      },
      [bridgedUSDC[ARBITRUM]]: {
        [ARBITRUM]: { targetPct: toWei(0.07), thresholdPct: toWei(0.05), targetOverageBuffer },
      },
    };

    beforeEach(async function () {
      // Sub in a nested USDC config for the existing USDC single-token config.
      inventoryConfig.tokenConfig[mainnetUsdc] = usdcConfig;
    });

    it("Correctly resolves 1:many token mappings", async function () {
      // Caller must specify l2Token for 1:many mappings.
      expect(() => inventoryClient.getTokenConfig(mainnetUsdc, BASE)).to.throw;

      enabledChainIds
        .filter((chainId) => chainId !== MAINNET)
        .forEach((chainId) => {
          const config = inventoryClient.getTokenConfig(mainnetUsdc, chainId, bridgedUSDC[chainId]);
          expect(config).to.exist;

          const expectedConfig = inventoryConfig.tokenConfig[mainnetUsdc][bridgedUSDC[chainId]][chainId];
          expect(expectedConfig).to.exist;
          expect(expectedConfig).to.deep.equal(expectedConfig);
        });
    });

    it("Correctly isolates 1:many token balances", async function () {
      enabledChainIds
        .filter((chainId) => chainId !== MAINNET)
        .forEach((chainId) => {
          const bridgedBalance = inventoryClient.getBalanceOnChain(chainId, mainnetUsdc, bridgedUSDC[chainId]);
          expect(bridgedBalance.gt(bnZero)).to.be.true;

          // Non-zero bridged USDC balance, zero native balance.
          let nativeBalance = inventoryClient.getBalanceOnChain(chainId, mainnetUsdc, nativeUSDC[chainId]);
          expect(nativeBalance.eq(bnZero)).to.be.true;

          // Add native balance.
          tokenClient.setTokenData(chainId, nativeUSDC[chainId], bridgedBalance);

          // Native balance should now match bridged balance.
          nativeBalance = inventoryClient.getBalanceOnChain(chainId, mainnetUsdc, nativeUSDC[chainId]);
          expect(nativeBalance.eq(bridgedBalance)).to.be.true;
        });
    });

    it("Correctly sums 1:many token balances", async function () {
      enabledChainIds
        .filter((chainId) => chainId !== MAINNET)
        .forEach((chainId) => {
          const bridgedBalance = inventoryClient.getBalanceOnChain(chainId, mainnetUsdc, bridgedUSDC[chainId]);
          expect(bridgedBalance.gt(bnZero)).to.be.true;

          const nativeBalance = inventoryClient.getBalanceOnChain(chainId, mainnetUsdc, nativeUSDC[chainId]);
          expect(nativeBalance.eq(bnZero)).to.be.true;

          const cumulativeBalance = inventoryClient.getCumulativeBalance(mainnetUsdc);
          expect(cumulativeBalance.eq(initialUsdcTotal)).to.be.true;

          tokenClient.setTokenData(chainId, nativeUSDC[chainId], bridgedBalance);

          const newBalance = inventoryClient.getCumulativeBalance(mainnetUsdc);
          expect(newBalance.eq(initialUsdcTotal.add(bridgedBalance))).to.be.true;

          // Revert to 0 balance for native USDC.
          tokenClient.setTokenData(chainId, nativeUSDC[chainId], bnZero);
        });
    });

    it("Correctly tracks 1:many token distributions", async function () {
      enabledChainIds
        .filter((chainId) => chainId !== MAINNET)
        .forEach((chainId) => {
          // Total USDC across all chains.
          let cumulativeBalance = inventoryClient.getCumulativeBalance(mainnetUsdc);
          expect(cumulativeBalance.gt(bnZero)).to.be.true;
          expect(cumulativeBalance.eq(initialUsdcTotal)).to.be.true;

          // The initial allocation is all bridged USDC, 0 native.
          const bridgedAllocation = inventoryClient.getCurrentAllocationPct(mainnetUsdc, chainId, bridgedUSDC[chainId]);
          expect(bridgedAllocation.gt(bnZero)).to.be.true;
          let balance = inventoryClient.getBalanceOnChain(chainId, mainnetUsdc, bridgedUSDC[chainId]);
          expect(bridgedAllocation.eq(balance.mul(fixedPoint).div(cumulativeBalance))).to.be.true;

          let nativeAllocation = inventoryClient.getCurrentAllocationPct(mainnetUsdc, chainId, nativeUSDC[chainId]);
          expect(nativeAllocation.eq(bnZero)).to.be.true;

          balance = inventoryClient.getBalanceOnChain(chainId, mainnetUsdc, nativeUSDC[chainId]);
          expect(nativeAllocation.eq(bnZero)).to.be.true;

          // Add native USDC, same amount as bridged USDC.
          balance = inventoryClient.getBalanceOnChain(chainId, mainnetUsdc, bridgedUSDC[chainId]);
          tokenClient.setTokenData(chainId, nativeUSDC[chainId], balance);
          expect(inventoryClient.getBalanceOnChain(chainId, mainnetUsdc, nativeUSDC[chainId]).eq(balance)).to.be.true;
          expect(nativeAllocation.eq(bnZero)).to.be.true;

          // Native USDC allocation should now be non-zero.
          nativeAllocation = inventoryClient.getCurrentAllocationPct(mainnetUsdc, chainId, nativeUSDC[chainId]);
          expect(nativeAllocation.gt(bnZero)).to.be.true;

          expect(inventoryClient.getCumulativeBalance(mainnetUsdc).gt(cumulativeBalance)).to.be.true;
          cumulativeBalance = inventoryClient.getCumulativeBalance(mainnetUsdc);
          expect(cumulativeBalance.gt(initialUsdcTotal)).to.be.true;

          // Return native USDC balance to 0 for next loop.
          tokenClient.setTokenData(chainId, nativeUSDC[chainId], bnZero);
        });
    });

    it("Correctly rebalances mainnet USDC into non-repayment USDC", async function () {
      // Unset all native USDC allocations.
      for (const chainId of [OPTIMISM, POLYGON, BASE, ARBITRUM]) {
        const l2Token = nativeUSDC[chainId];
        delete inventoryConfig.tokenConfig[mainnetUsdc][l2Token];
      }

      await inventoryClient.update();
      await inventoryClient.rebalanceInventoryIfNeeded();
      expect(lastSpyLogIncludes(spy, "No rebalances required")).to.be.true;

      const cumulativeUSDC = inventoryClient.getCumulativeBalance(mainnetUsdc);
      const targetPct = toWei(0.1);
      const thresholdPct = toWei(0.05);
      const expectedRebalance = cumulativeUSDC.mul(targetPct).div(fixedPoint);
      const { decimals } = TOKEN_SYMBOLS_MAP.USDC;
      const formatter = createFormatFunction(2, 4, false, decimals);
      const formattedAmount = formatter(expectedRebalance.toString());

      let virtualMainnetBalance = initialAllocation[MAINNET][mainnetUsdc];

      for (const chainId of [OPTIMISM, POLYGON, BASE, ARBITRUM]) {
        const chain = getNetworkName(chainId);
        await inventoryClient.update();
        const l2Token = nativeUSDC[chainId];

        // Apply a new target balance for native USDC.
        inventoryConfig.tokenConfig[mainnetUsdc][l2Token] = {
          [chainId]: { targetPct, thresholdPct, targetOverageBuffer },
        };

        await inventoryClient.update();
        await inventoryClient.rebalanceInventoryIfNeeded();
        expect(lastSpyLogIncludes(spy, `Rebalances sent to ${chain}`)).to.be.true;
        expect(lastSpyLogIncludes(spy, `${formattedAmount} USDC rebalanced`)).to.be.true;
        expect(lastSpyLogIncludes(spy, "This meets target allocation of 10.00%")).to.be.true; // config from client.

        // Decrement the mainnet USDC balance to simulate the rebalance.
        virtualMainnetBalance = virtualMainnetBalance.sub(expectedRebalance);
        mainnetUsdcContract.balanceOf.whenCalledWith(owner.address).returns(virtualMainnetBalance);

        // The mock adapter manager should have been called with the expected transaction.
        expect(adapterManager.tokensSentCrossChain[chainId][mainnetUsdc].amount.eq(expectedRebalance)).to.be.true;

        // Now, mock these funds having entered the relevant bridge.
        adapterManager.setMockedOutstandingCrossChainTransfers(chainId, owner.address, mainnetUsdc, expectedRebalance);

        await inventoryClient.update();
        await inventoryClient.rebalanceInventoryIfNeeded();
        expect(lastSpyLogIncludes(spy, "No rebalances required")).to.be.true;
        expect(spyLogIncludes(spy, -2, `"outstandingTransfers":"${formattedAmount}"`)).to.be.true;
      }
    });
  });
});

function seedMocks(seedBalances: { [chainId: string]: { [token: string]: BigNumber } }) {
  hubPoolClient.addL1Token({ address: mainnetWeth, decimals: 18, symbol: "WETH" });
  hubPoolClient.addL1Token({ address: mainnetUsdc, decimals: 6, symbol: "USDC" });
  enabledChainIds.forEach((chainId) => {
    adapterManager.setMockedOutstandingCrossChainTransfers(chainId, owner.address, mainnetWeth, bnZero);
    adapterManager.setMockedOutstandingCrossChainTransfers(chainId, owner.address, mainnetUsdc, bnZero);
    tokenClient.setTokenData(chainId, l2TokensForWeth[chainId], seedBalances[chainId][mainnetWeth], bnZero);
    tokenClient.setTokenData(chainId, l2TokensForUsdc[chainId], seedBalances[chainId][mainnetUsdc], bnZero);
    hubPoolClient.setTokenMapping(mainnetWeth, chainId, l2TokensForWeth[chainId]);
    hubPoolClient.setTokenMapping(mainnetUsdc, chainId, l2TokensForUsdc[chainId]);
  });
}<|MERGE_RESOLUTION|>--- conflicted
+++ resolved
@@ -212,15 +212,9 @@
     await inventoryClient.update();
     await inventoryClient.rebalanceInventoryIfNeeded();
     expect(lastSpyLogIncludes(spy, "No rebalances required")).to.be.true;
-<<<<<<< HEAD
-    // We should see a log for chain 42161 that shows the actual balance after the relay concluded and the share.
+    // We should see a log for Arbitrum that shows the actual balance after the relay concluded and the share. The
     // actual balance should be listed above at 1015. share should be 1015/(14500) = 0.7 (initial total - withdrawAmount).
     expect(spyLogIncludes(spy, -2, `"${ARBITRUM}":{"actualBalanceOnChain":"1,015.00"`)).to.be.true;
-=======
-    // We should see a log for chain ARBITRUM that shows the actual balance after the relay concluded and the share.
-    // actual balance should be listed above at 945. share should be 945/(13500) =0.7 (initial total - withdrawAmount).
-    expect(spyLogIncludes(spy, -2, `"${ARBITRUM}":{"actualBalanceOnChain":"945.00"`)).to.be.true;
->>>>>>> 6cb87f32
     expect(spyLogIncludes(spy, -2, '"proRataShare":"7.00%"')).to.be.true;
   });
 
