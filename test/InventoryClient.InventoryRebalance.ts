import {
  BigNumber,
  FakeContract,
  SignerWithAddress,
  createSpyLogger,
  deployConfigStore,
  ethers,
  expect,
  hubPoolFixture,
  lastSpyLogIncludes,
  sinon,
  smock,
  spyLogIncludes,
  toBN,
  toWei,
  winston,
} from "./utils";

import { ConfigStoreClient, InventoryClient } from "../src/clients"; // Tested
import { CrossChainTransferClient } from "../src/clients/bridges";
import { InventoryConfig } from "../src/interfaces";
import { MockAdapterManager, MockBundleDataClient, MockHubPoolClient, MockTokenClient } from "./mocks/";
import { bnZero, CHAIN_IDs, ERC20, fixedPointAdjustment as fixedPoint, TOKEN_SYMBOLS_MAP } from "../src/utils";

const toMegaWei = (num: string | number | BigNumber) => ethers.utils.parseUnits(num.toString(), 6);

let hubPoolClient: MockHubPoolClient, adapterManager: MockAdapterManager, tokenClient: MockTokenClient;
let bundleDataClient: MockBundleDataClient;
let owner: SignerWithAddress, spy: sinon.SinonSpy, spyLogger: winston.Logger;
let inventoryClient: InventoryClient; // tested
let crossChainTransferClient: CrossChainTransferClient;

<<<<<<< HEAD
const { MAINNET, OPTIMISM, POLYGON, BASE, ARBITRUM } = CHAIN_IDs;
const enabledChainIds = [MAINNET, OPTIMISM, POLYGON, BASE, ARBITRUM];
=======
const { MAINNET, OPTIMISM, POLYGON, ARBITRUM } = CHAIN_IDs;
const enabledChainIds = [MAINNET, OPTIMISM, POLYGON, ARBITRUM];
>>>>>>> bca53b86
const mainnetWeth = TOKEN_SYMBOLS_MAP.WETH.addresses[MAINNET];
const mainnetUsdc = TOKEN_SYMBOLS_MAP.USDC.addresses[MAINNET];

let mainnetWethContract: FakeContract;
let mainnetUsdcContract: FakeContract;

// construct two mappings of chainId to token address. Set the l1 token address to the "real" token address.
const l2TokensForWeth = { [MAINNET]: mainnetWeth };
const l2TokensForUsdc = { [MAINNET]: mainnetUsdc };
enabledChainIds
  .filter((chainId) => chainId !== MAINNET)
  .forEach((chainId) => {
    l2TokensForWeth[chainId] = TOKEN_SYMBOLS_MAP.WETH.addresses[chainId];
    l2TokensForUsdc[chainId] = TOKEN_SYMBOLS_MAP.USDC.addresses[chainId];
  });

// Configure target percentages as 80% mainnet, 10% optimism, 5% polygon and 5% Arbitrum.
const targetOverageBuffer = toWei(1);
const inventoryConfig: InventoryConfig = {
  wrapEtherTargetPerChain: {},
  wrapEtherTarget: toWei(1),
  wrapEtherThresholdPerChain: {},
  wrapEtherThreshold: toWei(1),
  tokenConfig: {
    [mainnetWeth]: {
      [OPTIMISM]: { targetPct: toWei(0.12), thresholdPct: toWei(0.1), targetOverageBuffer },
      [POLYGON]: { targetPct: toWei(0.07), thresholdPct: toWei(0.05), targetOverageBuffer },
<<<<<<< HEAD
      [BASE]: { targetPct: toWei(0.07), thresholdPct: toWei(0.05), targetOverageBuffer },
=======
>>>>>>> bca53b86
      [ARBITRUM]: { targetPct: toWei(0.07), thresholdPct: toWei(0.05), targetOverageBuffer },
    },
    [mainnetUsdc]: {
      [OPTIMISM]: { targetPct: toWei(0.12), thresholdPct: toWei(0.1), targetOverageBuffer },
      [POLYGON]: { targetPct: toWei(0.07), thresholdPct: toWei(0.05), targetOverageBuffer },
<<<<<<< HEAD
      [BASE]: { targetPct: toWei(0.07), thresholdPct: toWei(0.05), targetOverageBuffer },
=======
>>>>>>> bca53b86
      [ARBITRUM]: { targetPct: toWei(0.07), thresholdPct: toWei(0.05), targetOverageBuffer },
    },
  },
};

// Construct an initial distribution that keeps these values within the above thresholds.
const initialAllocation = {
  [MAINNET]: { [mainnetWeth]: toWei(100), [mainnetUsdc]: toMegaWei(10000) }, // seed 100 WETH and 10000 USDC
  [OPTIMISM]: { [mainnetWeth]: toWei(20), [mainnetUsdc]: toMegaWei(2000) }, // seed 20 WETH and 2000 USDC
  [POLYGON]: { [mainnetWeth]: toWei(10), [mainnetUsdc]: toMegaWei(1000) }, // seed 10 WETH and 1000 USDC
<<<<<<< HEAD
  [BASE]: { [mainnetWeth]: toWei(10), [mainnetUsdc]: toMegaWei(1000) }, // seed 10 WETH and 1000 USDC
=======
>>>>>>> bca53b86
  [ARBITRUM]: { [mainnetWeth]: toWei(10), [mainnetUsdc]: toMegaWei(1000) }, // seed 10 WETH and 1000 USDC
};

const initialWethTotal = toWei(150); // Sum over all 5 chains is 150
const initialUsdcTotal = toMegaWei(15000); // Sum over all 5 chains is 15000
const initialTotals = { [mainnetWeth]: initialWethTotal, [mainnetUsdc]: initialUsdcTotal };

describe("InventoryClient: Rebalancing inventory", async function () {
  beforeEach(async function () {
    [owner] = await ethers.getSigners();
    ({ spy, spyLogger } = createSpyLogger());

    const { hubPool, dai: l1Token } = await hubPoolFixture();
    const { configStore } = await deployConfigStore(owner, [l1Token]);

    const configStoreClient = new ConfigStoreClient(spyLogger, configStore, { fromBlock: 0 }, 0);
    await configStoreClient.update();

    hubPoolClient = new MockHubPoolClient(spyLogger, hubPool, configStoreClient);
    await hubPoolClient.update();

    adapterManager = new MockAdapterManager(null, null, null, null);
    tokenClient = new MockTokenClient(null, null, null, null);
    bundleDataClient = new MockBundleDataClient(null, null, null, null);

    crossChainTransferClient = new CrossChainTransferClient(spyLogger, enabledChainIds, adapterManager);

    inventoryClient = new InventoryClient(
      owner.address,
      spyLogger,
      inventoryConfig,
      tokenClient,
      enabledChainIds,
      hubPoolClient,
      bundleDataClient,
      adapterManager,
      crossChainTransferClient
    );

    mainnetWethContract = await smock.fake(ERC20.abi, { address: mainnetWeth });
    mainnetUsdcContract = await smock.fake(ERC20.abi, { address: mainnetUsdc });

    mainnetWethContract.balanceOf.whenCalledWith(owner.address).returns(initialAllocation[1][mainnetWeth]);
    mainnetUsdcContract.balanceOf.whenCalledWith(owner.address).returns(initialAllocation[1][mainnetUsdc]);

    seedMocks(initialAllocation);
  });

  it("Accessors work as expected", async function () {
    expect(inventoryClient.getEnabledChains()).to.deep.equal(enabledChainIds);
    expect(inventoryClient.getL1Tokens()).to.deep.equal(Object.keys(inventoryConfig.tokenConfig));
<<<<<<< HEAD
    expect(inventoryClient.getEnabledL2Chains()).to.deep.equal([OPTIMISM, POLYGON, BASE, ARBITRUM]);
=======
    expect(inventoryClient.getEnabledL2Chains()).to.deep.equal([OPTIMISM, POLYGON, ARBITRUM]);
>>>>>>> bca53b86

    expect(inventoryClient.getCumulativeBalance(mainnetWeth).eq(initialWethTotal)).to.be.true;
    expect(inventoryClient.getCumulativeBalance(mainnetUsdc).eq(initialUsdcTotal)).to.be.true;

    // Check the allocation matches to what is expected in the seed state of the mock. Check more complex matchers.
    const tokenDistribution = inventoryClient.getTokenDistributionPerL1Token();
    for (const chainId of enabledChainIds) {
      for (const l1Token of inventoryClient.getL1Tokens()) {
        expect(inventoryClient.getBalanceOnChain(chainId, l1Token)).to.equal(initialAllocation[chainId][l1Token]);
        expect(
          inventoryClient.crossChainTransferClient
            .getOutstandingCrossChainTransferAmount(owner.address, chainId, l1Token)
            .eq(bnZero)
        ).to.be.true; // For now no cross-chain transfers

        const expectedShare = initialAllocation[chainId][l1Token].mul(toWei(1)).div(initialTotals[l1Token]);
        const l2Token = (l1Token === mainnetWeth ? l2TokensForWeth : l2TokensForUsdc)[chainId];
        expect(tokenDistribution[l1Token][chainId][l2Token]).to.equal(expectedShare);
      }
    }
  });

  it("Correctly decides when to execute rebalances: allocation too low", async function () {
    // Test the case where the ratio on a given chain is two low and the bot needs to rebalance.
    // As each chain is at the expected amounts there should be no rebalance.
    await inventoryClient.update();
    await inventoryClient.rebalanceInventoryIfNeeded();
    expect(lastSpyLogIncludes(spy, "No rebalances required")).to.be.true;

    // Now, simulate the re-allocation of funds. Say that the USDC on arbitrum is half used up. This will leave arbitrum
    // with 500 USDC, giving a percentage of 500/15000 = 0.035. This is below the threshold of 0.5 so we should see
    // a re-balance executed in size of the target allocation + overshoot percentage.
    const initialBalance = initialAllocation[ARBITRUM][mainnetUsdc];
<<<<<<< HEAD
    expect(tokenClient.getBalance(ARBITRUM, l2TokensForUsdc[ARBITRUM])).to.equal(initialBalance);
    const withdrawAmount = toMegaWei(500);
    tokenClient.decrementLocalBalance(ARBITRUM, l2TokensForUsdc[ARBITRUM], withdrawAmount);
    expect(tokenClient.getBalance(ARBITRUM, l2TokensForUsdc[ARBITRUM])).to.equal(withdrawAmount);

    // The allocation of this should now be below the threshold of 5% so the inventory client should instruct a rebalance.
    const expectedAlloc = withdrawAmount.mul(toWei(1)).div(initialUsdcTotal.sub(withdrawAmount));
    expect(inventoryClient.getCurrentAllocationPct(mainnetUsdc, ARBITRUM)).to.equal(expectedAlloc);
=======
    expect(tokenClient.getBalance(ARBITRUM, l2TokensForUsdc[ARBITRUM]).eq(initialBalance)).to.be.true;
    const withdrawAmount = toMegaWei(500);
    tokenClient.decrementLocalBalance(ARBITRUM, l2TokensForUsdc[ARBITRUM], withdrawAmount);
    expect(tokenClient.getBalance(ARBITRUM, l2TokensForUsdc[ARBITRUM]).eq(withdrawAmount)).to.be.true;

    // The allocation of this should now be below the threshold of 5% so the inventory client should instruct a rebalance.
    const expectedAlloc = withdrawAmount.mul(toWei(1)).div(initialUsdcTotal.sub(withdrawAmount));
    expect(inventoryClient.getCurrentAllocationPct(mainnetUsdc, ARBITRUM).eq(expectedAlloc)).to.be.true;
>>>>>>> bca53b86

    // Execute rebalance. Check logs and enqueued transaction in Adapter manager. Given the total amount over all chains
    // and the amount still on arbitrum we would expect the module to instruct the relayer to send over:
    // (0.05 + 0.02) * (15000 - 500) - 500 = 515. Note the -500 component is there as arbitrum already has 500 remaining
    // post previous relay.
    const expectedBridgedAmount = toMegaWei(515);
    await inventoryClient.update();
    await inventoryClient.rebalanceInventoryIfNeeded();
    expect(lastSpyLogIncludes(spy, "Executed Inventory rebalances")).to.be.true;
    expect(lastSpyLogIncludes(spy, "Rebalances sent to Arbitrum")).to.be.true;
    expect(lastSpyLogIncludes(spy, "515.00 USDC rebalanced")).to.be.true; // cast to formatting expected by client.
    expect(lastSpyLogIncludes(spy, "This meets target allocation of 7.00%")).to.be.true; // config from client.

    // The mock adapter manager should have been called with the expected transaction.
<<<<<<< HEAD
    expect(adapterManager.tokensSentCrossChain[ARBITRUM][mainnetUsdc].amount).to.equal(expectedBridgedAmount);
=======
    expect(adapterManager.tokensSentCrossChain[ARBITRUM][mainnetUsdc].amount.eq(expectedBridgedAmount)).to.be.true;
>>>>>>> bca53b86

    // Now, mock these funds having entered the canonical bridge.
    adapterManager.setMockedOutstandingCrossChainTransfers(ARBITRUM, owner.address, mainnetUsdc, expectedBridgedAmount);

    // Now that funds are "in the bridge" re-running the rebalance should not execute any transactions.
    await inventoryClient.update();
    await inventoryClient.rebalanceInventoryIfNeeded();
    expect(lastSpyLogIncludes(spy, "No rebalances required")).to.be.true;
    expect(spyLogIncludes(spy, -2, '"outstandingTransfers":"515.00"')).to.be.true;

    // Now mock that funds have finished coming over the bridge and check behavior is as expected.
    adapterManager.setMockedOutstandingCrossChainTransfers(ARBITRUM, owner.address, mainnetUsdc, bnZero); // zero the transfer. mock conclusion.
    // Balance after the relay concludes should be initial - withdrawn + bridged as 1000-500+445=945
    const expectedPostRelayBalance = initialBalance.sub(withdrawAmount).add(expectedBridgedAmount);
    tokenClient.setTokenData(ARBITRUM, l2TokensForUsdc[ARBITRUM], expectedPostRelayBalance, bnZero);

    await inventoryClient.update();
    await inventoryClient.rebalanceInventoryIfNeeded();
    expect(lastSpyLogIncludes(spy, "No rebalances required")).to.be.true;
    // We should see a log for chain 42161 that shows the actual balance after the relay concluded and the share.
<<<<<<< HEAD
    // actual balance should be listed above at 1015. share should be 1015/(14500) = 0.7 (initial total - withdrawAmount).
    expect(spyLogIncludes(spy, -2, `"${ARBITRUM}":{"actualBalanceOnChain":"1,015.00"`)).to.be.true;
=======
    // actual balance should be listed above at 945. share should be 945/(13500) =0.7 (initial total - withdrawAmount).
    expect(spyLogIncludes(spy, -2, `"${ARBITRUM}":{"actualBalanceOnChain":"945.00"`)).to.be.true;
>>>>>>> bca53b86
    expect(spyLogIncludes(spy, -2, '"proRataShare":"7.00%"')).to.be.true;
  });

  it("Correctly decides when to execute rebalances: token shortfall", async function () {
    // Test the case where the funds on a particular chain are too low to meet a relay (shortfall) and the bot rebalances.
    await inventoryClient.update();
    await inventoryClient.rebalanceInventoryIfNeeded();

<<<<<<< HEAD
    expect(tokenClient.getBalance(POLYGON, l2TokensForWeth[POLYGON])).to.equal(toWei(10)); // Starting balance.
=======
    expect(tokenClient.getBalance(POLYGON, l2TokensForWeth[POLYGON]).eq(toWei(10))).to.be.true; // Starting balance.
>>>>>>> bca53b86

    // Construct a token shortfall of 18.
    const shortfallAmount = toWei(18);
    tokenClient.setTokenShortFallData(POLYGON, l2TokensForWeth[POLYGON], [6969], shortfallAmount);
    await inventoryClient.update();

    // If we now consider how much should be sent over the bridge. The spoke pool, considering the shortfall, has an
    // allocation of -5.3%. The target is, however, 5% of the total supply. factoring in the overshoot parameter we
    // should see a transfer of 5 + 2 - (-5.3)=12.3% of total inventory. This should be an amount of 0.1233*150=18.49.
    const expectedBridgedAmount = toBN("18499999999999999950");
    await inventoryClient.rebalanceInventoryIfNeeded();
    expect(lastSpyLogIncludes(spy, "Executed Inventory rebalances")).to.be.true;
    expect(lastSpyLogIncludes(spy, "Rebalances sent to Polygon")).to.be.true;
    expect(lastSpyLogIncludes(spy, "18.49 WETH rebalanced")).to.be.true; // expected bridge amount rounded for logs.
    expect(lastSpyLogIncludes(spy, "This meets target allocation of 7.00%")).to.be.true; // config from client.

    // Note that there should be some additional state updates that we should check. In particular the token balance
    // on L1 should have been decremented by the amount sent over the bridge and the Inventory client should be tracking
    // the cross-chain transfers.
<<<<<<< HEAD
    expect(tokenClient.getBalance(MAINNET, mainnetWeth)).to.equal(toWei(100).sub(expectedBridgedAmount));
=======
    expect(tokenClient.getBalance(MAINNET, mainnetWeth).eq(toWei(100).sub(expectedBridgedAmount))).to.be.true;
>>>>>>> bca53b86
    expect(
      inventoryClient.crossChainTransferClient.getOutstandingCrossChainTransferAmount(
        owner.address,
        POLYGON,
        mainnetWeth
      )
    ).to.equal(expectedBridgedAmount);

    // The mock adapter manager should have been called with the expected transaction.
<<<<<<< HEAD
    expect(adapterManager.tokensSentCrossChain[POLYGON][mainnetWeth].amount).to.equal(expectedBridgedAmount);
=======
    expect(adapterManager.tokensSentCrossChain[POLYGON][mainnetWeth].amount.eq(expectedBridgedAmount)).to.be.true;
>>>>>>> bca53b86

    // Now, mock these funds having entered the canonical bridge.
    adapterManager.setMockedOutstandingCrossChainTransfers(POLYGON, owner.address, mainnetWeth, expectedBridgedAmount);

    // Now that funds are "in the bridge" re-running the rebalance should not execute any transactions as the util
    // should consider the funds in transit as part of the balance and therefore should not send more.
    await inventoryClient.update();
    await inventoryClient.rebalanceInventoryIfNeeded();
    expect(lastSpyLogIncludes(spy, "No rebalances required")).to.be.true;
    expect(spyLogIncludes(spy, -2, '"outstandingTransfers":"18.49"')).to.be.true;
    expect(spyLogIncludes(spy, -2, '"actualBalanceOnChain":"10.00"')).to.be.true;
    expect(spyLogIncludes(spy, -2, '"virtualBalanceOnChain":"28.49"')).to.be.true;

    // Now mock that funds have finished coming over the bridge and check behavior is as expected.
    // Zero the transfer. mock conclusion.
    adapterManager.setMockedOutstandingCrossChainTransfers(137, owner.address, mainnetWeth, toBN(0));
    // Balance after the relay concludes should be initial + bridged amount as 10+17.9=27.9
    const expectedPostRelayBalance = toWei(10).add(expectedBridgedAmount);
    tokenClient.setTokenData(137, l2TokensForWeth[137], expectedPostRelayBalance, toBN(0));
    // The token shortfall should now no longer be an issue. This means we can fill the relay of 18 size now.
    tokenClient.setTokenShortFallData(137, l2TokensForWeth[137], [6969], toBN(0));
    tokenClient.decrementLocalBalance(137, l2TokensForWeth[137], shortfallAmount); // mock the relay actually filling.

    await inventoryClient.update();
    await inventoryClient.rebalanceInventoryIfNeeded();
    expect(lastSpyLogIncludes(spy, "No rebalances required")).to.be.true;
    // We should see a log for chain 42161 that shows the actual balance after the relay concluded and the share.
    // actual balance should be listed above at 945. share should be 945/(13500) =0.7 (initial total - withdrawAmount).
    // expect(spyLogIncludes(spy, -2, `"42161":{"actualBalanceOnChain":"945.00"`)).to.be.true;
    // expect(spyLogIncludes(spy, -2, `"proRataShare":"7.00%"`)).to.be.true;
  });

  it("Refuses to send rebalance when ERC20 balance changes", async function () {
    await inventoryClient.update();
    await inventoryClient.rebalanceInventoryIfNeeded();

    // Now, simulate the re-allocation of funds. Say that the USDC on arbitrum is half used up. This will leave arbitrum
    // with 500 USDC, giving a percentage of 500/14000 = 0.035. This is below the threshold of 0.5 so we should see
    // a re-balance executed in size of the target allocation + overshoot percentage.
    const initialBalance = initialAllocation[42161][mainnetUsdc];
    expect(tokenClient.getBalance(42161, l2TokensForUsdc[42161])).to.equal(initialBalance);
    const withdrawAmount = toMegaWei(500);
    tokenClient.decrementLocalBalance(42161, l2TokensForUsdc[42161], withdrawAmount);
    expect(tokenClient.getBalance(42161, l2TokensForUsdc[42161])).to.equal(withdrawAmount);

    // The allocation of this should now be below the threshold of 5% so the inventory client should instruct a rebalance.
    const expectedAlloc = withdrawAmount.mul(toWei(1)).div(initialUsdcTotal.sub(withdrawAmount));
    expect(inventoryClient.getCurrentAllocationPct(mainnetUsdc, 42161)).to.equal(expectedAlloc);

    // Set USDC balance to be lower than expected.
    mainnetUsdcContract.balanceOf
      .whenCalledWith(owner.address)
      .returns(initialAllocation[1][mainnetUsdc].sub(toMegaWei(1)));
    await inventoryClient.rebalanceInventoryIfNeeded();
    expect(spyLogIncludes(spy, -2, "Token balance on Ethereum changed")).to.be.true;

    // Reset and check again.
    mainnetUsdcContract.balanceOf.whenCalledWith(owner.address).returns(initialAllocation[1][mainnetUsdc]);
    await inventoryClient.rebalanceInventoryIfNeeded();
    expect(lastSpyLogIncludes(spy, "Executed Inventory rebalances")).to.be.true;
  });

  describe("Remote chain token mappings", async function () {
    const nativeUSDC = TOKEN_SYMBOLS_MAP._USDC.addresses;
    const bridgedUSDC = { ...TOKEN_SYMBOLS_MAP["USDC.e"].addresses, ...TOKEN_SYMBOLS_MAP["USDbC"].addresses };

    beforeEach(async function () {
      // Sub in a nested USDC config for the existing USDC config.
      const usdcConfig = {
        [nativeUSDC[OPTIMISM]]: {
          [OPTIMISM]: { targetPct: toWei(0.12), thresholdPct: toWei(0.1), targetOverageBuffer },
        },
        [nativeUSDC[POLYGON]]: {
          [POLYGON]: { targetPct: toWei(0.07), thresholdPct: toWei(0.05), targetOverageBuffer },
        },
        [nativeUSDC[BASE]]: {
          [BASE]: { targetPct: toWei(0.07), thresholdPct: toWei(0.05), targetOverageBuffer },
        },
        [nativeUSDC[ARBITRUM]]: {
          [ARBITRUM]: { targetPct: toWei(0.07), thresholdPct: toWei(0.05), targetOverageBuffer },
        },
        [bridgedUSDC[OPTIMISM]]: {
          [OPTIMISM]: { targetPct: toWei(0.12), thresholdPct: toWei(0.1), targetOverageBuffer },
        },
        [bridgedUSDC[POLYGON]]: {
          [POLYGON]: { targetPct: toWei(0.07), thresholdPct: toWei(0.05), targetOverageBuffer },
        },
        [bridgedUSDC[BASE]]: {
          [BASE]: { targetPct: toWei(0.07), thresholdPct: toWei(0.05), targetOverageBuffer },
        },
        [bridgedUSDC[ARBITRUM]]: {
          [ARBITRUM]: { targetPct: toWei(0.07), thresholdPct: toWei(0.05), targetOverageBuffer },
        },
      };
      inventoryConfig.tokenConfig[mainnetUsdc] = usdcConfig;
    });

    it("Correctly resolves 1:many token mappings", async function () {
      // Caller must specify l2Token for 1:many mappings.
      expect(() => inventoryClient.getTokenConfig(mainnetUsdc, BASE)).to.throw;

      enabledChainIds
        .filter((chainId) => chainId !== MAINNET)
        .forEach((chainId) => {
          const config = inventoryClient.getTokenConfig(mainnetUsdc, chainId, bridgedUSDC[chainId]);
          expect(config).to.exist;

          const expectedConfig = inventoryConfig.tokenConfig[mainnetUsdc][bridgedUSDC[chainId]][chainId];
          expect(expectedConfig).to.exist;
          expect(expectedConfig).to.deep.equal(expectedConfig);
        });
    });

    it("Correctly isolates 1:many token balances", async function () {
      enabledChainIds
        .filter((chainId) => chainId !== MAINNET)
        .forEach((chainId) => {
          const bridgedBalance = inventoryClient.getBalanceOnChain(chainId, mainnetUsdc, bridgedUSDC[chainId]);
          expect(bridgedBalance.gt(bnZero)).to.be.true;

          // Non-zero bridged USDC balance, zero native balance.
          let nativeBalance = inventoryClient.getBalanceOnChain(chainId, mainnetUsdc, nativeUSDC[chainId]);
          expect(nativeBalance.eq(bnZero)).to.be.true;

          // Add native balance.
          tokenClient.setTokenData(chainId, nativeUSDC[chainId], bridgedBalance);

          // Native balance should now match bridged balance.
          nativeBalance = inventoryClient.getBalanceOnChain(chainId, mainnetUsdc, nativeUSDC[chainId]);
          expect(nativeBalance.eq(bridgedBalance)).to.be.true;
        });
    });

    it("Correctly sums 1:many token balances", async function () {
      enabledChainIds
        .filter((chainId) => chainId !== MAINNET)
        .forEach((chainId) => {
          const bridgedBalance = inventoryClient.getBalanceOnChain(chainId, mainnetUsdc, bridgedUSDC[chainId]);
          expect(bridgedBalance.gt(bnZero)).to.be.true;

          const nativeBalance = inventoryClient.getBalanceOnChain(chainId, mainnetUsdc, nativeUSDC[chainId]);
          expect(nativeBalance.eq(bnZero)).to.be.true;

          const cumulativeBalance = inventoryClient.getCumulativeBalance(mainnetUsdc);
          expect(cumulativeBalance.eq(initialUsdcTotal)).to.be.true;

          tokenClient.setTokenData(chainId, nativeUSDC[chainId], bridgedBalance);

          const newBalance = inventoryClient.getCumulativeBalance(mainnetUsdc);
          expect(newBalance.eq(initialUsdcTotal.add(bridgedBalance))).to.be.true;

          // Revert to 0 balance for native USDC.
          tokenClient.setTokenData(chainId, nativeUSDC[chainId], bnZero);
        });
    });

    it("Correctly tracks 1:many token distributions", async function () {
      enabledChainIds
        .filter((chainId) => chainId !== MAINNET)
        .forEach((chainId) => {
          // Total USDC across all chains.
          let cumulativeBalance = inventoryClient.getCumulativeBalance(mainnetUsdc);
          expect(cumulativeBalance.gt(bnZero)).to.be.true;
          expect(cumulativeBalance.eq(initialUsdcTotal)).to.be.true;

          // The initial allocation is all bridged USDC, 0 native.
          const bridgedAllocation = inventoryClient.getCurrentAllocationPct(mainnetUsdc, chainId, bridgedUSDC[chainId]);
          expect(bridgedAllocation.gt(bnZero)).to.be.true;
          let balance = inventoryClient.getBalanceOnChain(chainId, mainnetUsdc, bridgedUSDC[chainId]);
          expect(bridgedAllocation.eq(balance.mul(fixedPoint).div(cumulativeBalance))).to.be.true;

          let nativeAllocation = inventoryClient.getCurrentAllocationPct(mainnetUsdc, chainId, nativeUSDC[chainId]);
          expect(nativeAllocation.eq(bnZero)).to.be.true;

          balance = inventoryClient.getBalanceOnChain(chainId, mainnetUsdc, nativeUSDC[chainId]);
          expect(nativeAllocation.eq(bnZero)).to.be.true;

          // Add native USDC, same amount as bridged USDC.
          balance = inventoryClient.getBalanceOnChain(chainId, mainnetUsdc, bridgedUSDC[chainId]);
          tokenClient.setTokenData(chainId, nativeUSDC[chainId], balance);
          expect(inventoryClient.getBalanceOnChain(chainId, mainnetUsdc, nativeUSDC[chainId]).eq(balance)).to.be.true;
          expect(nativeAllocation.eq(bnZero)).to.be.true;

          // Native USDC allocation should now be non-zero.
          nativeAllocation = inventoryClient.getCurrentAllocationPct(mainnetUsdc, chainId, nativeUSDC[chainId]);
          expect(nativeAllocation.gt(bnZero)).to.be.true;

          expect(inventoryClient.getCumulativeBalance(mainnetUsdc).gt(cumulativeBalance)).to.be.true;
          cumulativeBalance = inventoryClient.getCumulativeBalance(mainnetUsdc);
          expect(cumulativeBalance.gt(initialUsdcTotal)).to.be.true;

          // Return native USDC balance to 0 for next loop.
          tokenClient.setTokenData(chainId, nativeUSDC[chainId], bnZero);
        });
    });
  });
});

function seedMocks(seedBalances: { [chainId: string]: { [token: string]: BigNumber } }) {
  hubPoolClient.addL1Token({ address: mainnetWeth, decimals: 18, symbol: "WETH" });
  hubPoolClient.addL1Token({ address: mainnetUsdc, decimals: 6, symbol: "USDC" });
  enabledChainIds.forEach((chainId) => {
    adapterManager.setMockedOutstandingCrossChainTransfers(chainId, owner.address, mainnetWeth, toBN(0));
    adapterManager.setMockedOutstandingCrossChainTransfers(chainId, owner.address, mainnetUsdc, toBN(0));
    tokenClient.setTokenData(chainId, l2TokensForWeth[chainId], seedBalances[chainId][mainnetWeth], toBN(0));
    tokenClient.setTokenData(chainId, l2TokensForUsdc[chainId], seedBalances[chainId][mainnetUsdc], toBN(0));
    hubPoolClient.setTokenMapping(mainnetWeth, chainId, l2TokensForWeth[chainId]);
    hubPoolClient.setTokenMapping(mainnetUsdc, chainId, l2TokensForUsdc[chainId]);
  });
}<|MERGE_RESOLUTION|>--- conflicted
+++ resolved
@@ -30,13 +30,8 @@
 let inventoryClient: InventoryClient; // tested
 let crossChainTransferClient: CrossChainTransferClient;
 
-<<<<<<< HEAD
 const { MAINNET, OPTIMISM, POLYGON, BASE, ARBITRUM } = CHAIN_IDs;
 const enabledChainIds = [MAINNET, OPTIMISM, POLYGON, BASE, ARBITRUM];
-=======
-const { MAINNET, OPTIMISM, POLYGON, ARBITRUM } = CHAIN_IDs;
-const enabledChainIds = [MAINNET, OPTIMISM, POLYGON, ARBITRUM];
->>>>>>> bca53b86
 const mainnetWeth = TOKEN_SYMBOLS_MAP.WETH.addresses[MAINNET];
 const mainnetUsdc = TOKEN_SYMBOLS_MAP.USDC.addresses[MAINNET];
 
@@ -64,19 +59,13 @@
     [mainnetWeth]: {
       [OPTIMISM]: { targetPct: toWei(0.12), thresholdPct: toWei(0.1), targetOverageBuffer },
       [POLYGON]: { targetPct: toWei(0.07), thresholdPct: toWei(0.05), targetOverageBuffer },
-<<<<<<< HEAD
       [BASE]: { targetPct: toWei(0.07), thresholdPct: toWei(0.05), targetOverageBuffer },
-=======
->>>>>>> bca53b86
       [ARBITRUM]: { targetPct: toWei(0.07), thresholdPct: toWei(0.05), targetOverageBuffer },
     },
     [mainnetUsdc]: {
       [OPTIMISM]: { targetPct: toWei(0.12), thresholdPct: toWei(0.1), targetOverageBuffer },
       [POLYGON]: { targetPct: toWei(0.07), thresholdPct: toWei(0.05), targetOverageBuffer },
-<<<<<<< HEAD
       [BASE]: { targetPct: toWei(0.07), thresholdPct: toWei(0.05), targetOverageBuffer },
-=======
->>>>>>> bca53b86
       [ARBITRUM]: { targetPct: toWei(0.07), thresholdPct: toWei(0.05), targetOverageBuffer },
     },
   },
@@ -87,10 +76,7 @@
   [MAINNET]: { [mainnetWeth]: toWei(100), [mainnetUsdc]: toMegaWei(10000) }, // seed 100 WETH and 10000 USDC
   [OPTIMISM]: { [mainnetWeth]: toWei(20), [mainnetUsdc]: toMegaWei(2000) }, // seed 20 WETH and 2000 USDC
   [POLYGON]: { [mainnetWeth]: toWei(10), [mainnetUsdc]: toMegaWei(1000) }, // seed 10 WETH and 1000 USDC
-<<<<<<< HEAD
   [BASE]: { [mainnetWeth]: toWei(10), [mainnetUsdc]: toMegaWei(1000) }, // seed 10 WETH and 1000 USDC
-=======
->>>>>>> bca53b86
   [ARBITRUM]: { [mainnetWeth]: toWei(10), [mainnetUsdc]: toMegaWei(1000) }, // seed 10 WETH and 1000 USDC
 };
 
@@ -142,11 +128,7 @@
   it("Accessors work as expected", async function () {
     expect(inventoryClient.getEnabledChains()).to.deep.equal(enabledChainIds);
     expect(inventoryClient.getL1Tokens()).to.deep.equal(Object.keys(inventoryConfig.tokenConfig));
-<<<<<<< HEAD
     expect(inventoryClient.getEnabledL2Chains()).to.deep.equal([OPTIMISM, POLYGON, BASE, ARBITRUM]);
-=======
-    expect(inventoryClient.getEnabledL2Chains()).to.deep.equal([OPTIMISM, POLYGON, ARBITRUM]);
->>>>>>> bca53b86
 
     expect(inventoryClient.getCumulativeBalance(mainnetWeth).eq(initialWethTotal)).to.be.true;
     expect(inventoryClient.getCumulativeBalance(mainnetUsdc).eq(initialUsdcTotal)).to.be.true;
@@ -180,16 +162,6 @@
     // with 500 USDC, giving a percentage of 500/15000 = 0.035. This is below the threshold of 0.5 so we should see
     // a re-balance executed in size of the target allocation + overshoot percentage.
     const initialBalance = initialAllocation[ARBITRUM][mainnetUsdc];
-<<<<<<< HEAD
-    expect(tokenClient.getBalance(ARBITRUM, l2TokensForUsdc[ARBITRUM])).to.equal(initialBalance);
-    const withdrawAmount = toMegaWei(500);
-    tokenClient.decrementLocalBalance(ARBITRUM, l2TokensForUsdc[ARBITRUM], withdrawAmount);
-    expect(tokenClient.getBalance(ARBITRUM, l2TokensForUsdc[ARBITRUM])).to.equal(withdrawAmount);
-
-    // The allocation of this should now be below the threshold of 5% so the inventory client should instruct a rebalance.
-    const expectedAlloc = withdrawAmount.mul(toWei(1)).div(initialUsdcTotal.sub(withdrawAmount));
-    expect(inventoryClient.getCurrentAllocationPct(mainnetUsdc, ARBITRUM)).to.equal(expectedAlloc);
-=======
     expect(tokenClient.getBalance(ARBITRUM, l2TokensForUsdc[ARBITRUM]).eq(initialBalance)).to.be.true;
     const withdrawAmount = toMegaWei(500);
     tokenClient.decrementLocalBalance(ARBITRUM, l2TokensForUsdc[ARBITRUM], withdrawAmount);
@@ -198,7 +170,6 @@
     // The allocation of this should now be below the threshold of 5% so the inventory client should instruct a rebalance.
     const expectedAlloc = withdrawAmount.mul(toWei(1)).div(initialUsdcTotal.sub(withdrawAmount));
     expect(inventoryClient.getCurrentAllocationPct(mainnetUsdc, ARBITRUM).eq(expectedAlloc)).to.be.true;
->>>>>>> bca53b86
 
     // Execute rebalance. Check logs and enqueued transaction in Adapter manager. Given the total amount over all chains
     // and the amount still on arbitrum we would expect the module to instruct the relayer to send over:
@@ -213,11 +184,7 @@
     expect(lastSpyLogIncludes(spy, "This meets target allocation of 7.00%")).to.be.true; // config from client.
 
     // The mock adapter manager should have been called with the expected transaction.
-<<<<<<< HEAD
-    expect(adapterManager.tokensSentCrossChain[ARBITRUM][mainnetUsdc].amount).to.equal(expectedBridgedAmount);
-=======
     expect(adapterManager.tokensSentCrossChain[ARBITRUM][mainnetUsdc].amount.eq(expectedBridgedAmount)).to.be.true;
->>>>>>> bca53b86
 
     // Now, mock these funds having entered the canonical bridge.
     adapterManager.setMockedOutstandingCrossChainTransfers(ARBITRUM, owner.address, mainnetUsdc, expectedBridgedAmount);
@@ -238,13 +205,8 @@
     await inventoryClient.rebalanceInventoryIfNeeded();
     expect(lastSpyLogIncludes(spy, "No rebalances required")).to.be.true;
     // We should see a log for chain 42161 that shows the actual balance after the relay concluded and the share.
-<<<<<<< HEAD
     // actual balance should be listed above at 1015. share should be 1015/(14500) = 0.7 (initial total - withdrawAmount).
     expect(spyLogIncludes(spy, -2, `"${ARBITRUM}":{"actualBalanceOnChain":"1,015.00"`)).to.be.true;
-=======
-    // actual balance should be listed above at 945. share should be 945/(13500) =0.7 (initial total - withdrawAmount).
-    expect(spyLogIncludes(spy, -2, `"${ARBITRUM}":{"actualBalanceOnChain":"945.00"`)).to.be.true;
->>>>>>> bca53b86
     expect(spyLogIncludes(spy, -2, '"proRataShare":"7.00%"')).to.be.true;
   });
 
@@ -253,11 +215,7 @@
     await inventoryClient.update();
     await inventoryClient.rebalanceInventoryIfNeeded();
 
-<<<<<<< HEAD
-    expect(tokenClient.getBalance(POLYGON, l2TokensForWeth[POLYGON])).to.equal(toWei(10)); // Starting balance.
-=======
     expect(tokenClient.getBalance(POLYGON, l2TokensForWeth[POLYGON]).eq(toWei(10))).to.be.true; // Starting balance.
->>>>>>> bca53b86
 
     // Construct a token shortfall of 18.
     const shortfallAmount = toWei(18);
@@ -277,11 +235,7 @@
     // Note that there should be some additional state updates that we should check. In particular the token balance
     // on L1 should have been decremented by the amount sent over the bridge and the Inventory client should be tracking
     // the cross-chain transfers.
-<<<<<<< HEAD
-    expect(tokenClient.getBalance(MAINNET, mainnetWeth)).to.equal(toWei(100).sub(expectedBridgedAmount));
-=======
     expect(tokenClient.getBalance(MAINNET, mainnetWeth).eq(toWei(100).sub(expectedBridgedAmount))).to.be.true;
->>>>>>> bca53b86
     expect(
       inventoryClient.crossChainTransferClient.getOutstandingCrossChainTransferAmount(
         owner.address,
@@ -291,11 +245,7 @@
     ).to.equal(expectedBridgedAmount);
 
     // The mock adapter manager should have been called with the expected transaction.
-<<<<<<< HEAD
-    expect(adapterManager.tokensSentCrossChain[POLYGON][mainnetWeth].amount).to.equal(expectedBridgedAmount);
-=======
     expect(adapterManager.tokensSentCrossChain[POLYGON][mainnetWeth].amount.eq(expectedBridgedAmount)).to.be.true;
->>>>>>> bca53b86
 
     // Now, mock these funds having entered the canonical bridge.
     adapterManager.setMockedOutstandingCrossChainTransfers(POLYGON, owner.address, mainnetWeth, expectedBridgedAmount);
