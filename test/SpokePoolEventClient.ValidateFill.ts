import { expect, toBNWei, ethers, Contract, SignerWithAddress, setupTokensForWallet } from "./utils";
import { deploySpokePoolWithToken, fillRelay, deposit, originChainId, destinationChainId } from "./utils";

import { SpokePoolEventClient } from "../src/SpokePoolEventClient";

let spokePool_1: Contract, erc20_1: Contract, spokePool_2: Contract, erc20_2: Contract;
let owner: SignerWithAddress, depositor: SignerWithAddress, relayer: SignerWithAddress;

let spokePoolClient: SpokePoolEventClient;

describe("SpokePoolEventClient: Validate Fill", async function () {
  beforeEach(async function () {
    [owner, depositor, relayer] = await ethers.getSigners();
<<<<<<< HEAD
    // Create two spoke pools: one to act as the source and the other to act as the destination.
=======
    // Creat two spoke pools: one to act as the source and the other to act as the destination.
>>>>>>> 043e7115
    ({ spokePool: spokePool_1, erc20: erc20_1 } = await deploySpokePoolWithToken(originChainId, destinationChainId));
    ({ spokePool: spokePool_2, erc20: erc20_2 } = await deploySpokePoolWithToken(destinationChainId, originChainId));
    spokePoolClient = new SpokePoolEventClient(spokePool_2, originChainId); // create spoke pool client on the "target" chain.

    await setupTokensForWallet(spokePool_1, depositor, [erc20_1], null, 10);
    await setupTokensForWallet(spokePool_2, relayer, [erc20_2], null, 10);
  });

  it("Accepts valid fills", async function () {
    const deposit_1 = await deposit(spokePool_1, erc20_1, depositor, depositor, destinationChainId);
    const fill_1 = await fillRelay(spokePool_2, erc20_2, depositor, depositor, relayer, 0, originChainId);
    expect(spokePoolClient.validateFillForDeposit(fill_1, deposit_1)).to.equal(true);
  });

  it("Rejects fills that dont match the deposit data", async function () {
    const deposit_1 = await deposit(spokePool_1, erc20_1, depositor, depositor, destinationChainId);
    const validFill = await fillRelay(spokePool_2, erc20_2, depositor, depositor, relayer, 0, originChainId);

    // Invalid Amount.
    expect(spokePoolClient.validateFillForDeposit({ ...validFill, amount: toBNWei(1337) }, deposit_1)).to.be.false;

    // Invalid depositId.
    expect(spokePoolClient.validateFillForDeposit({ ...validFill, depositId: 1337 }, deposit_1)).to.be.false;

    // Changed the depositor.
    expect(spokePoolClient.validateFillForDeposit({ ...validFill, depositor: relayer.address }, deposit_1)).to.be.false;

    // Changed the recipient.
    expect(spokePoolClient.validateFillForDeposit({ ...validFill, recipient: relayer.address }, deposit_1)).to.be.false;

    // Changed the relayerFeePct.
    expect(spokePoolClient.validateFillForDeposit({ ...validFill, relayerFeePct: toBNWei(1337) }, deposit_1)).to.be
      .false;

    // Changes to the realizedLpFeePct or destinationToken should NOT be verified in the current state of the code.
    // TODO: add a test for this when we have async support for this validation and when the HubPool can verify these.
    expect(spokePoolClient.validateFillForDeposit({ ...validFill, realizedLpFeePct: toBNWei(1337) }, deposit_1)).to.be
      .true;

    expect(spokePoolClient.validateFillForDeposit({ ...validFill, destinationToken: relayer.address }, deposit_1)).to.be
      .true;
  });
});<|MERGE_RESOLUTION|>--- conflicted
+++ resolved
@@ -11,11 +11,7 @@
 describe("SpokePoolEventClient: Validate Fill", async function () {
   beforeEach(async function () {
     [owner, depositor, relayer] = await ethers.getSigners();
-<<<<<<< HEAD
-    // Create two spoke pools: one to act as the source and the other to act as the destination.
-=======
     // Creat two spoke pools: one to act as the source and the other to act as the destination.
->>>>>>> 043e7115
     ({ spokePool: spokePool_1, erc20: erc20_1 } = await deploySpokePoolWithToken(originChainId, destinationChainId));
     ({ spokePool: spokePool_2, erc20: erc20_2 } = await deploySpokePoolWithToken(destinationChainId, originChainId));
     spokePoolClient = new SpokePoolEventClient(spokePool_2, originChainId); // create spoke pool client on the "target" chain.
