--- conflicted
+++ resolved
@@ -708,95 +708,4 @@
       expect(possibleRepaymentChains.length).to.equal(4);
     });
   });
-<<<<<<< HEAD
-=======
-
-  describe("In-protocol swap", async function () {
-    const nativeUSDC = TOKEN_SYMBOLS_MAP.USDC.addresses;
-    const bridgedUSDC = { ...TOKEN_SYMBOLS_MAP["USDC.e"].addresses, ...TOKEN_SYMBOLS_MAP["USDbC"].addresses };
-
-    beforeEach(async function () {
-      hubPoolClient.mapTokenInfo(nativeUSDC[ARBITRUM], "USDC", 6);
-
-      // Sub in a nested USDC config for the existing USDC config.
-      const usdcConfig = {
-        [nativeUSDC[OPTIMISM]]: {
-          [OPTIMISM]: { targetPct: toWei(0.12), thresholdPct: toWei(0.1), targetOverageBuffer },
-        },
-        [nativeUSDC[POLYGON]]: {
-          [POLYGON]: { targetPct: toWei(0.07), thresholdPct: toWei(0.05), targetOverageBuffer },
-        },
-        [nativeUSDC[ARBITRUM]]: {
-          [ARBITRUM]: { targetPct: toWei(0.07), thresholdPct: toWei(0.05), targetOverageBuffer },
-        },
-        [bridgedUSDC[OPTIMISM]]: {
-          [OPTIMISM]: { targetPct: toWei(0.12), thresholdPct: toWei(0.1), targetOverageBuffer },
-        },
-        [bridgedUSDC[POLYGON]]: {
-          [POLYGON]: { targetPct: toWei(0.07), thresholdPct: toWei(0.05), targetOverageBuffer },
-        },
-        [bridgedUSDC[ARBITRUM]]: {
-          [ARBITRUM]: { targetPct: toWei(0.07), thresholdPct: toWei(0.05), targetOverageBuffer },
-        },
-      };
-      inventoryConfig.tokenConfig[mainnetUsdc] = usdcConfig;
-
-      const inputAmount = toMegaWei(100);
-      sampleDepositData = {
-        depositId: bnZero,
-        fromLiteChain: false,
-        toLiteChain: false,
-        originChainId: ARBITRUM,
-        destinationChainId: OPTIMISM,
-        depositor: owner.address,
-        recipient: owner.address,
-        inputToken: nativeUSDC[ARBITRUM],
-        inputAmount,
-        outputToken: bridgedUSDC[OPTIMISM],
-        outputAmount: inputAmount,
-        message: "0x",
-        messageHash: "0x",
-        quoteTimestamp: hubPoolClient.currentTime!,
-        fillDeadline: 0,
-        exclusivityDeadline: 0,
-        exclusiveRelayer: ZERO_ADDRESS,
-      };
-    });
-
-    it("outputToken is not supported as a repaymentToken", async function () {
-      // Verify that there is no native USDC anywhere. The relayer is responsible for ensuring that it can make the fill.
-      enabledChainIds
-        .filter((chainId) => chainId !== MAINNET)
-        .forEach((chainId) => expect(tokenClient.getBalance(chainId, nativeUSDC[chainId]).eq(bnZero)).to.be.true);
-
-      // All chains are at target balance; cumulative balance is unchanged but repaymentToken balances on origin chain increases.
-      expect(await inventoryClient.determineRefundChainId(sampleDepositData, mainnetUsdc)).to.deep.equal([MAINNET]);
-      expect(lastSpyLogIncludes(spy, 'expectedPostRelayAllocation":"78571428571428571"')).to.be.true; // (1,000+100)/(14,000)
-
-      // Even when the output amount is equal to the destination's entire balance, take repayment on mainnet.
-      // This should be th same calculation as above.
-      sampleDepositData.outputAmount = inventoryClient.getBalanceOnChain(OPTIMISM, mainnetUsdc);
-      expect(await inventoryClient.determineRefundChainId(sampleDepositData, mainnetUsdc)).to.deep.equal([MAINNET]);
-      expect(lastSpyLogIncludes(spy, 'expectedPostRelayAllocation":"78571428571428571"')).to.be.true; // (1,000+100)/(14,000)
-
-      // Drop the relayer's repaymentToken balance on Optimism. Repayment chain should now be Optimism.
-      let balance = tokenClient.getBalance(OPTIMISM, bridgedUSDC[OPTIMISM]);
-      tokenClient.setTokenData(OPTIMISM, bridgedUSDC[OPTIMISM], bnZero);
-      expect(await inventoryClient.determineRefundChainId(sampleDepositData, mainnetUsdc)).to.deep.equal([
-        OPTIMISM,
-        MAINNET,
-      ]);
-
-      // Restore the Optimism balance and drop the Arbitrum balance. Repayment chain should now be Arbitrum.
-      tokenClient.setTokenData(OPTIMISM, bridgedUSDC[OPTIMISM], balance);
-
-      balance = tokenClient.getBalance(ARBITRUM, bridgedUSDC[ARBITRUM]);
-      tokenClient.setTokenData(ARBITRUM, bridgedUSDC[ARBITRUM], bnZero);
-      expect(await inventoryClient.determineRefundChainId(sampleDepositData, mainnetUsdc)).to.deep.equal([
-        ARBITRUM,
-        MAINNET,
-      ]);
-    });
-  });
->>>>>>> a003a5e0
 });