import {
  assertPromiseError,
  BigNumber,
  SignerWithAddress,
  createRefunds,
  createSpyLogger,
  deployConfigStore,
  ethers,
  expect,
  hubPoolFixture,
  lastSpyLogIncludes,
  sinon,
  toBNWei,
  toWei,
  winston,
  spyLogIncludes,
  randomAddress,
} from "./utils";

import { ConfigStoreClient, InventoryClient } from "../src/clients"; // Tested
import { CrossChainTransferClient } from "../src/clients/bridges";
import { Deposit, InventoryConfig } from "../src/interfaces";
import {
  CHAIN_IDs,
  ZERO_ADDRESS,
  bnZero,
  getNetworkName,
  parseUnits,
  TOKEN_SYMBOLS_MAP,
  toAddressType,
} from "../src/utils";
import {
  MockAdapterManager,
  MockBundleDataClient,
  MockHubPoolClient,
  MockInventoryClient,
  MockTokenClient,
} from "./mocks";
import { utils as sdkUtils } from "@across-protocol/sdk";

describe("InventoryClient: Refund chain selection", async function () {
  const { MAINNET, OPTIMISM, POLYGON, ARBITRUM, BSC } = CHAIN_IDs;
  const enabledChainIds = [MAINNET, OPTIMISM, POLYGON, ARBITRUM, BSC];
  const mainnetWeth = TOKEN_SYMBOLS_MAP.WETH.addresses[MAINNET];
  const mainnetUsdc = TOKEN_SYMBOLS_MAP.USDC.addresses[MAINNET];

  let hubPoolClient: MockHubPoolClient, adapterManager: MockAdapterManager, tokenClient: MockTokenClient;
  let bundleDataClient: MockBundleDataClient;
  let owner: SignerWithAddress, spy: sinon.SinonSpy, spyLogger: winston.Logger;
  let inventoryClient: InventoryClient; // tested
  let sampleDepositData: Deposit;
  let crossChainTransferClient: CrossChainTransferClient;

  // construct two mappings of chainId to token address. Set the l1 token address to the "real" token address.
  const l2TokensForWeth = { [MAINNET]: mainnetWeth };
  const l2TokensForUsdc = { [MAINNET]: mainnetUsdc };
  enabledChainIds
    .filter((chainId) => chainId !== MAINNET)
    .forEach((chainId) => {
      l2TokensForWeth[chainId] = TOKEN_SYMBOLS_MAP.WETH.addresses[chainId];
      if (chainId !== BSC) {
        l2TokensForUsdc[chainId] = TOKEN_SYMBOLS_MAP["USDC.e"].addresses[chainId];
      } else {
        l2TokensForUsdc[chainId] = TOKEN_SYMBOLS_MAP["USDC-BNB"].addresses[chainId];
      }
    });

  const toMegaWei = (num: string | number | BigNumber) => parseUnits(num.toString(), 6);
  // Configure thresholds percentages as 10% optimism, 5% polygon and 5% Arbitrum with a target being threshold +2%.
  const targetOverageBuffer = toWei(1);
  const inventoryConfig: InventoryConfig = {
    wrapEtherTargetPerChain: {},
    wrapEtherTarget: toWei(1),
    wrapEtherThresholdPerChain: {},
    wrapEtherThreshold: toWei(1),
    tokenConfig: {
      [mainnetWeth]: {
        [OPTIMISM]: { targetPct: toWei(0.12), thresholdPct: toWei(0.1), targetOverageBuffer },
        [POLYGON]: { targetPct: toWei(0.07), thresholdPct: toWei(0.05), targetOverageBuffer },
        [ARBITRUM]: { targetPct: toWei(0.07), thresholdPct: toWei(0.05), targetOverageBuffer },
        [BSC]: { targetPct: toWei(0.07), thresholdPct: toWei(0.05), targetOverageBuffer },
      },
      [mainnetUsdc]: {
        [OPTIMISM]: { targetPct: toWei(0.12), thresholdPct: toWei(0.1), targetOverageBuffer },
        [POLYGON]: { targetPct: toWei(0.07), thresholdPct: toWei(0.05), targetOverageBuffer },
        [ARBITRUM]: { targetPct: toWei(0.07), thresholdPct: toWei(0.05), targetOverageBuffer },
        [BSC]: { targetPct: toWei(0.07), thresholdPct: toWei(0.05), targetOverageBuffer },
      },
    },
  };

  // Construct an initial distribution that keeps these values within the above thresholds.
  const initialAllocation = {
    [MAINNET]: { [mainnetWeth]: toWei(100), [mainnetUsdc]: toMegaWei(10000) }, // seed 100 WETH and 10000 USDC on Mainnet
    [OPTIMISM]: { [mainnetWeth]: toWei(20), [mainnetUsdc]: toMegaWei(2000) }, // seed 20 WETH and 2000 USDC on Optimism
    [POLYGON]: { [mainnetWeth]: toWei(10), [mainnetUsdc]: toMegaWei(1000) }, // seed 10 WETH and 1000 USDC on Polygon
    [ARBITRUM]: { [mainnetWeth]: toWei(10), [mainnetUsdc]: toMegaWei(1000) }, // seed 10 WETH and 1000 USDC on Arbitrum
  };

  const seedMocks = (seedBalances: { [chainId: string]: { [token: string]: BigNumber } }) => {
    hubPoolClient.addL1Token({ address: mainnetWeth, decimals: 18, symbol: "WETH" });
    hubPoolClient.addL1Token({ address: mainnetUsdc, decimals: 6, symbol: "USDC" });
<<<<<<< HEAD
    enabledChainIds.forEach((chainId) => {
      adapterManager.setMockedOutstandingCrossChainTransfers(
        chainId,
        toAddressType(owner.address),
        toAddressType(mainnetWeth),
        bnZero
      );
      adapterManager.setMockedOutstandingCrossChainTransfers(
        chainId,
        toAddressType(owner.address),
        toAddressType(mainnetUsdc),
        bnZero
      );
      tokenClient.setTokenData(chainId, toAddressType(l2TokensForWeth[chainId]), seedBalances[chainId][mainnetWeth]);
      tokenClient.setTokenData(chainId, toAddressType(l2TokensForUsdc[chainId]), seedBalances[chainId][mainnetUsdc]);
=======
    Object.keys(seedBalances).forEach((_chainId) => {
      const chainId = Number(_chainId);
      adapterManager.setMockedOutstandingCrossChainTransfers(chainId, owner.address, mainnetWeth, bnZero);
      adapterManager.setMockedOutstandingCrossChainTransfers(chainId, owner.address, mainnetUsdc, bnZero);
      tokenClient.setTokenData(chainId, l2TokensForWeth[chainId], seedBalances[chainId][mainnetWeth]);
      tokenClient.setTokenData(chainId, l2TokensForUsdc[chainId], seedBalances[chainId][mainnetUsdc]);
>>>>>>> 224babad
      hubPoolClient.setTokenMapping(mainnetWeth, chainId, l2TokensForWeth[chainId]);
      hubPoolClient.setTokenMapping(mainnetUsdc, chainId, l2TokensForUsdc[chainId]);
      hubPoolClient.mapTokenInfo(l2TokensForUsdc[chainId], "USDC", 6);
      hubPoolClient.mapTokenInfo(mainnetWeth[chainId], "WETH", 18);
    });
  };

  const computeOutputAmount = async (deposit: Deposit) => {
    return deposit.inputAmount;
  };

  beforeEach(async function () {
    [owner] = await ethers.getSigners();
    ({ spy, spyLogger } = createSpyLogger());

    const { hubPool, dai: l1Token } = await hubPoolFixture();
    const { configStore } = await deployConfigStore(owner, [l1Token]);

    const configStoreClient = new ConfigStoreClient(spyLogger, configStore);
    await configStoreClient.update();

    hubPoolClient = new MockHubPoolClient(spyLogger, hubPool, configStoreClient);
    hubPoolClient.setDefaultRealizedLpFeePct(bnZero);
    await hubPoolClient.update();

    adapterManager = new MockAdapterManager(null, null, null, null);
    tokenClient = new MockTokenClient(null, null, null, null);
    bundleDataClient = new MockBundleDataClient(null, null, null, null);

    crossChainTransferClient = new CrossChainTransferClient(spyLogger, enabledChainIds, adapterManager);
    inventoryClient = new MockInventoryClient(
      toAddressType(owner.address),
      spyLogger,
      inventoryConfig,
      tokenClient,
      enabledChainIds,
      hubPoolClient,
      bundleDataClient,
      adapterManager,
      crossChainTransferClient,
      false, // simMode
      false // prioritizeUtilization
    );
    (inventoryClient as MockInventoryClient).setTokenMapping({
      [mainnetWeth]: {
        [MAINNET]: mainnetWeth,
        [OPTIMISM]: l2TokensForWeth[OPTIMISM],
        [POLYGON]: l2TokensForWeth[POLYGON],
        [ARBITRUM]: l2TokensForWeth[ARBITRUM],
        [BSC]: l2TokensForWeth[BSC],
      },
      [mainnetUsdc]: {
        [MAINNET]: mainnetUsdc,
        [OPTIMISM]: l2TokensForUsdc[OPTIMISM],
        [POLYGON]: l2TokensForUsdc[POLYGON],
        [ARBITRUM]: l2TokensForUsdc[ARBITRUM],
        [BSC]: l2TokensForUsdc[BSC],
      },
    });

    seedMocks(initialAllocation);
  });

  describe("origin chain is equal to hub chain", function () {
    beforeEach(async function () {
      const inputAmount = toBNWei(1);
      sampleDepositData = {
        depositId: bnZero,
        fromLiteChain: false,
        toLiteChain: false,
        originChainId: MAINNET,
        destinationChainId: OPTIMISM,
        depositor: toAddressType(owner.address),
        recipient: toAddressType(owner.address),
        inputToken: toAddressType(mainnetWeth),
        inputAmount,
        outputToken: toAddressType(l2TokensForWeth[OPTIMISM]),
        outputAmount: inputAmount,
        message: "0x",
        messageHash: "0x",
        quoteTimestamp: hubPoolClient.currentTime!,
        fillDeadline: 0,
        exclusivityDeadline: 0,
        exclusiveRelayer: toAddressType(ZERO_ADDRESS),
      };
    });
    it("Correctly decides when to refund based on relay size", async function () {
      // The repayment amount should be added to the numerator in the case where the repayment chain choice is not
      // equal to the destination chain, and otherwise it should have no affect. The repayment amount should not
      // affect the allocation percentage computation, which intuitively means that the relayer's overall inventory is
      // decreasing on the destination chain by the output amount but increasing by the input amount.
      sampleDepositData.originChainId = ARBITRUM;
      sampleDepositData.inputToken = toAddressType(l2TokensForWeth[ARBITRUM]);

      // First destination chain is evaluated, then origin chain.
      sampleDepositData.inputAmount = toWei(1);
      sampleDepositData.outputAmount = await computeOutputAmount(sampleDepositData);
      expect(await inventoryClient.determineRefundChainId(sampleDepositData)).to.deep.equal([MAINNET]);
      // Starts with 20 tokens on Optimism and ends up with 20 post-repayment.
      expect(spyLogIncludes(spy, -2, 'expectedPostRelayAllocation":"142857142857142857"')).to.be.true; // (20)/(140)=0.1428
      // Starts with 10 tokens on Arbitrum and ends up with 11 post-repayment.
      expect(spyLogIncludes(spy, -1, 'expectedPostRelayAllocation":"78571428571428571"')).to.be.true; // (10+1)/(140)=0.15

      // Now, transfer away tokens from the origin chain to make it look under allocated:
      tokenClient.setTokenData(ARBITRUM, l2TokensForWeth[ARBITRUM], toWei(5));
      expect(await inventoryClient.determineRefundChainId(sampleDepositData)).to.deep.equal([ARBITRUM, MAINNET]);
      expect(spyLogIncludes(spy, -1, 'expectedPostRelayAllocation":"44444444444444444"')).to.be.true; // (5+1)/(135)=0.044444

      // If we set the fill amount large enough, the origin chain choice won't be picked anymore.
      sampleDepositData.inputAmount = toWei(5);
      expect(await inventoryClient.determineRefundChainId(sampleDepositData)).to.deep.equal([MAINNET]);
      expect(spyLogIncludes(spy, -1, 'expectedPostRelayAllocation":"74074074074074074"')).to.be.true; // (5+5)/(135)=0.074074
    });

    it("Normalizes repayment amount to correct precision", async function () {
      // Identical setup to previous test but we'll pretend the L2 token uses a different precision than the L1 token.
      hubPoolClient.mapTokenInfo(l2TokensForWeth[ARBITRUM], "WETH", 6);
      const toL2Decimals = sdkUtils.ConvertDecimals(18, 6);
      tokenClient.setTokenData(
        ARBITRUM,
        l2TokensForWeth[ARBITRUM],
        toL2Decimals(initialAllocation[ARBITRUM][mainnetWeth])
      );

      // The repayment amount should be added to the numerator in the case where the repayment chain choice is not
      // equal to the destination chain, and otherwise it should have no affect. The repayment amount should not
      // affect the allocation percentage computation, which intuitively means that the relayer's overall inventory is
      // decreasing on the destination chain by the output amount but increasing by the input amount.
      sampleDepositData.originChainId = ARBITRUM;
      sampleDepositData.inputToken = l2TokensForWeth[ARBITRUM];

      // First destination chain is evaluated, then origin chain.
      sampleDepositData.inputAmount = toMegaWei(1);
      sampleDepositData.outputAmount = sdkUtils.ConvertDecimals(6, 18)(await computeOutputAmount(sampleDepositData));
      expect(await inventoryClient.determineRefundChainId(sampleDepositData)).to.deep.equal([MAINNET]);
      // Starts with 20 tokens on Optimism and ends up with 20 post-repayment.
      expect(spyLogIncludes(spy, -2, 'expectedPostRelayAllocation":"142857142857142857"')).to.be.true; // (20)/(140)=0.1428
      // Starts with 10 tokens on Arbitrum and ends up with 11 post-repayment.
      expect(spyLogIncludes(spy, -1, 'expectedPostRelayAllocation":"78571428571428571"')).to.be.true; // (10+1)/(140)=0.15

      // Now, transfer away tokens from the origin chain to make it look under allocated:
      tokenClient.setTokenData(ARBITRUM, l2TokensForWeth[ARBITRUM], toMegaWei(5));
      expect(await inventoryClient.determineRefundChainId(sampleDepositData)).to.deep.equal([ARBITRUM, MAINNET]);
      expect(spyLogIncludes(spy, -1, 'expectedPostRelayAllocation":"44444444444444444"')).to.be.true; // (5+1)/(135)=0.044444

      // If we set the fill amount large enough, the origin chain choice won't be picked anymore.
      sampleDepositData.inputAmount = toMegaWei(5);
      expect(await inventoryClient.determineRefundChainId(sampleDepositData)).to.deep.equal([MAINNET]);
      expect(spyLogIncludes(spy, -1, 'expectedPostRelayAllocation":"74074074074074074"')).to.be.true; // (5+5)/(135)=0.074074
    });

    it("Correctly factors in cross chain transfers when deciding where to refund", async function () {
      // The relayer should correctly factor in pending cross-chain relays when thinking about shortfalls. Consider a large
      // fictitious relay that exceeds all outstanding liquidity on the target chain(Arbitrum) of 15 Weth (target only)
      // has 10 WETH in it.
      const largeRelayAmount = toWei(15);
      tokenClient.setTokenShortFallData(ARBITRUM, l2TokensForWeth[ARBITRUM], [6969], largeRelayAmount); // Mock the shortfall.
      // The expected cross chain transfer amount is (0.05+0.02-(10-15)/140)*140=14.8 // Mock the cross-chain transfer
      // leaving L1 to go to arbitrum by adding it to the mock cross chain transfers and removing from l1 balance.
      const bridgedAmount = toWei(14.8);
      adapterManager.setMockedOutstandingCrossChainTransfers(ARBITRUM, owner.address, mainnetWeth, bridgedAmount);
      await inventoryClient.update();
      tokenClient.setTokenData(MAINNET, mainnetWeth, initialAllocation[MAINNET][mainnetWeth].sub(bridgedAmount));

      // Now, consider that the bot is run while these funds for the above deposit are in the canonical bridge and cant
      // be filled yet. When it runs it picks up a relay that it can do, of size 1.69 WETH. Each part of the computation
      // is broken down to explain how the bot chooses where to allocate funds:
      // 1. chainVirtualBalance: Considering the funds on the target chain we have a balance of 10 WETH, with an amount of
      //    14.8 that is currently coming over the bridge. This totals a "virtual" balance of (10+14.8)=24.8.
      // 2. chainVirtualBalanceWithShortfall: this is the virtual balance minus the shortfall. 24.9-15=9.8.
      // 3. chainVirtualBalanceWithShortfallPostRelay: virtual balance with shortfall minus the relay amount should be
      //    same as above for destination chain.
      // 4. cumulativeVirtualBalance: total balance across all chains considering fund movement. funds moving over the bridge
      //    does not impact the balance; they are just "moving" so it should be 140-15+15=140
      // 5. cumulativeVirtualBalancePostRefunds: should be same as above because there are no refunds.
      // 6. expectedPostRelayAllocation: the expected post relay allocation is the chainVirtualBalanceWithShortfallPostRelay
      //    divided by the cumulativeVirtualBalancePostRefunds. 9.8/140
      // This number is then used to decide on where funds should be allocated! If this number is above the threshold plus
      // the buffer then refund on L1. if it is below the threshold then refund on the target chain.

      sampleDepositData.destinationChainId = ARBITRUM;
      sampleDepositData.outputToken = l2TokensForWeth[ARBITRUM];
      sampleDepositData.inputAmount = toWei(1.69);
      sampleDepositData.outputAmount = toWei(1.69);
      expect(await inventoryClient.determineRefundChainId(sampleDepositData)).to.deep.equal([ARBITRUM, MAINNET]);

      // We're evaluating destination chain since origin chain is mainnet which always gets evaluated last.
      expect(lastSpyLogIncludes(spy, 'chainShortfall":"15000000000000000000"')).to.be.true;
      expect(lastSpyLogIncludes(spy, 'chainVirtualBalance":"24800000000000000000"')).to.be.true; // (10+14.8)=24.8
      expect(lastSpyLogIncludes(spy, 'chainVirtualBalanceWithShortfall":"9800000000000000000"')).to.be.true; // 24.8-15=9.8
      expect(lastSpyLogIncludes(spy, 'chainVirtualBalanceWithShortfallPostRelay":"9800000000000000000"')).to.be.true;
      // same as above for destination chain
      expect(lastSpyLogIncludes(spy, 'cumulativeVirtualBalance":"140000000000000000000')).to.be.true; // 140-15+15=140
      expect(lastSpyLogIncludes(spy, 'cumulativeVirtualBalancePostRefunds":"140000000000000000000"')).to.be.true;
      expect(lastSpyLogIncludes(spy, 'expectedPostRelayAllocation":"70000000000000000')).to.be.true; // 9.8 / 140

      // Consider that we decrease the relayer's balance while it's large transfer is currently in the bridge.
      tokenClient.setTokenData(
        ARBITRUM,
        l2TokensForWeth[ARBITRUM],
        initialAllocation[ARBITRUM][mainnetWeth].sub(toWei(5))
      );
      expect(await inventoryClient.determineRefundChainId(sampleDepositData)).to.deep.equal([ARBITRUM, MAINNET]);
      expect(lastSpyLogIncludes(spy, 'expectedPostRelayAllocation":"35555555555555555')).to.be.true; // 4.8/(140-5)
    });

    it("Normalizes shortfalls to correct precision", async function () {
      // Identical setup to previous test but we'll pretend the L2 token uses a different precision than the L1 token.
      hubPoolClient.mapTokenInfo(l2TokensForWeth[ARBITRUM], "WETH", 6);
      const toL2Decimals = sdkUtils.ConvertDecimals(18, 6);
      tokenClient.setTokenData(
        ARBITRUM,
        l2TokensForWeth[ARBITRUM],
        toL2Decimals(initialAllocation[ARBITRUM][mainnetWeth])
      );

      // The relayer should correctly factor in pending cross-chain relays when thinking about shortfalls. Consider a large
      // fictitious relay that exceeds all outstanding liquidity on the target chain(Arbitrum) of 15 Weth (target only)
      // has 10 WETH in it.
      const largeRelayAmount = toMegaWei(15);
      tokenClient.setTokenShortFallData(ARBITRUM, l2TokensForWeth[ARBITRUM], [6969], largeRelayAmount); // Mock the shortfall.
      // The expected cross chain transfer amount is (0.05+0.02-(10-15)/140)*140=14.8 // Mock the cross-chain transfer
      // leaving L1 to go to arbitrum by adding it to the mock cross chain transfers and removing from l1 balance.
      const bridgedAmount = toWei(14.8);
      adapterManager.setMockedOutstandingCrossChainTransfers(ARBITRUM, owner.address, mainnetWeth, bridgedAmount);
      await inventoryClient.update();
      tokenClient.setTokenData(MAINNET, mainnetWeth, initialAllocation[MAINNET][mainnetWeth].sub(bridgedAmount));

      // Now, consider that the bot is run while these funds for the above deposit are in the canonical bridge and cant
      // be filled yet. When it runs it picks up a relay that it can do, of size 1.69 WETH. Each part of the computation
      // is broken down to explain how the bot chooses where to allocate funds:
      // 1. chainVirtualBalance: Considering the funds on the target chain we have a balance of 10 WETH, with an amount of
      //    14.8 that is currently coming over the bridge. This totals a "virtual" balance of (10+14.8)=24.8.
      // 2. chainVirtualBalanceWithShortfall: this is the virtual balance minus the shortfall. 24.9-15=9.8.
      // 3. chainVirtualBalanceWithShortfallPostRelay: virtual balance with shortfall minus the relay amount should be
      //    same as above for destination chain.
      // 4. cumulativeVirtualBalance: total balance across all chains considering fund movement. funds moving over the bridge
      //    does not impact the balance; they are just "moving" so it should be 140-15+15=140
      // 5. cumulativeVirtualBalancePostRefunds: should be same as above because there are no refunds.
      // 6. expectedPostRelayAllocation: the expected post relay allocation is the chainVirtualBalanceWithShortfallPostRelay
      //    divided by the cumulativeVirtualBalancePostRefunds. 9.8/140
      // This number is then used to decide on where funds should be allocated! If this number is above the threshold plus
      // the buffer then refund on L1. if it is below the threshold then refund on the target chain.

      sampleDepositData.destinationChainId = ARBITRUM;
      sampleDepositData.outputToken = l2TokensForWeth[ARBITRUM];
      sampleDepositData.inputAmount = toWei(1.69);
      sampleDepositData.outputAmount = toMegaWei(1.69);
      expect(await inventoryClient.determineRefundChainId(sampleDepositData)).to.deep.equal([ARBITRUM, MAINNET]);

      // We're evaluating destination chain since origin chain is mainnet which always gets evaluated last.
      expect(lastSpyLogIncludes(spy, 'chainShortfall":"15000000000000000000"')).to.be.true;
      expect(lastSpyLogIncludes(spy, 'chainVirtualBalance":"24800000000000000000"')).to.be.true; // (10+14.8)=24.8
      expect(lastSpyLogIncludes(spy, 'chainVirtualBalanceWithShortfall":"9800000000000000000"')).to.be.true; // 24.8-15=9.8
      expect(lastSpyLogIncludes(spy, 'chainVirtualBalanceWithShortfallPostRelay":"9800000000000000000"')).to.be.true;
      // same as above for destination chain
      expect(lastSpyLogIncludes(spy, 'cumulativeVirtualBalance":"140000000000000000000')).to.be.true; // 140-15+15=140
      expect(lastSpyLogIncludes(spy, 'cumulativeVirtualBalancePostRefunds":"140000000000000000000"')).to.be.true;
      expect(lastSpyLogIncludes(spy, 'expectedPostRelayAllocation":"70000000000000000')).to.be.true; // 9.8 / 140

      // Consider that we decrease the relayer's balance while it's large transfer is currently in the bridge.
      tokenClient.setTokenData(
        ARBITRUM,
        l2TokensForWeth[ARBITRUM],
        toL2Decimals(initialAllocation[ARBITRUM][mainnetWeth].sub(toWei(5)))
      );
      expect(await inventoryClient.determineRefundChainId(sampleDepositData)).to.deep.equal([ARBITRUM, MAINNET]);
      expect(lastSpyLogIncludes(spy, 'expectedPostRelayAllocation":"35555555555555555')).to.be.true; // 4.8/(140-5)
    });

    it("Correctly decides where to refund based on upcoming refunds", async function () {
      // Consider a case where the relayer is filling a marginally larger relay of size 5 WETH. Without refunds, the post relay
      // allocation on optimism would be (15)/(135)=11.1%. This would be below the target plus buffer of 12%. However, if we now
      // factor in 10 WETH in refunds (5 from pending and 5 from next bundle) that are coming to L2 and 5 more WETH refunds coming to L1,
      // the allocation should actually be (15+10)/(135+15)=16.7%, which is above L2 target.
      // Therefore, the bot should choose refund on L1 instead of L2.
      tokenClient.setTokenData(OPTIMISM, l2TokensForWeth[OPTIMISM], toWei(15));

      sampleDepositData.inputAmount = toWei(5);
      sampleDepositData.outputAmount = await computeOutputAmount(sampleDepositData);
      bundleDataClient.setReturnedPendingBundleRefunds({
        [MAINNET]: createRefunds(owner.address, toWei(5), mainnetWeth),
        [OPTIMISM]: createRefunds(owner.address, toWei(5), l2TokensForWeth[OPTIMISM]),
      });
      bundleDataClient.setReturnedNextBundleRefunds({
        [OPTIMISM]: createRefunds(owner.address, toWei(5), l2TokensForWeth[OPTIMISM]),
      });
      expect(await inventoryClient.determineRefundChainId(sampleDepositData)).to.deep.equal([MAINNET]);
      expect(lastSpyLogIncludes(spy, 'expectedPostRelayAllocation":"166666666666666666"')).to.be.true;
    });

    it("Normalizes upcoming refunds to correct precision", async function () {
      // Identical setup to previous test but we'll pretend the L2 token uses a different precision than the L1 token.
      hubPoolClient.mapTokenInfo(l2TokensForWeth[OPTIMISM], "WETH", 6);
      tokenClient.setTokenData(OPTIMISM, l2TokensForWeth[OPTIMISM], toMegaWei(15));

      sampleDepositData.inputAmount = toWei(5);
      sampleDepositData.outputAmount = sdkUtils.ConvertDecimals(18, 6)(await computeOutputAmount(sampleDepositData));
      bundleDataClient.setReturnedPendingBundleRefunds({
        [MAINNET]: createRefunds(owner.address, toWei(5), mainnetWeth),
        [OPTIMISM]: createRefunds(owner.address, toMegaWei(5), l2TokensForWeth[OPTIMISM]),
      });
      bundleDataClient.setReturnedNextBundleRefunds({
        [OPTIMISM]: createRefunds(owner.address, toMegaWei(5), l2TokensForWeth[OPTIMISM]),
      });
      expect(await inventoryClient.determineRefundChainId(sampleDepositData)).to.deep.equal([MAINNET]);
      expect(lastSpyLogIncludes(spy, 'expectedPostRelayAllocation":"166666666666666666"')).to.be.true;
    });

    it("Correctly throws when Deposit tokens are not equivalent", async function () {
      sampleDepositData.inputAmount = toWei(5);
      sampleDepositData.outputAmount = await computeOutputAmount(sampleDepositData);
      expect(await inventoryClient.determineRefundChainId(sampleDepositData)).to.deep.equal([1]);

      // In this test, output token has a valid pool rebalance mapping but its not the equivalent token as the
      // input token
      sampleDepositData.outputToken = l2TokensForUsdc[OPTIMISM];
      const srcChain = getNetworkName(sampleDepositData.originChainId);
      const dstChain = getNetworkName(sampleDepositData.destinationChainId);
      await assertPromiseError(
        inventoryClient.determineRefundChainId(sampleDepositData),
        `Unexpected ${dstChain} output token on ${srcChain} deposit`
      );

      sampleDepositData.outputToken = randomAddress();
      await assertPromiseError(
        inventoryClient.determineRefundChainId(sampleDepositData),
        `Unexpected ${dstChain} output token on ${srcChain} deposit`
      );
    });

    it("token config is not defined", async function () {
      // Defaults to destination chain.
      const _inventoryClient = new MockInventoryClient(
        owner.address,
        spyLogger,
        {
          ...inventoryConfig,
          tokenConfig: {},
        },
        tokenClient,
        enabledChainIds,
        hubPoolClient,
        bundleDataClient,
        adapterManager,
        crossChainTransferClient,
        false, // simMode
        false // prioritizeUtilization
      );
      _inventoryClient.setTokenMapping({
        [mainnetWeth]: {
          [sampleDepositData.originChainId]: sampleDepositData.inputToken,
          [sampleDepositData.destinationChainId]: sampleDepositData.outputToken,
        },
      });
      expect(await _inventoryClient.determineRefundChainId(sampleDepositData)).to.deep.equal([
        sampleDepositData.destinationChainId,
      ]);
    });
    it("includes origin, destination in repayment chain list", async function () {
      const possibleRepaymentChains = inventoryClient.getPossibleRepaymentChainIds(sampleDepositData);
      [sampleDepositData.originChainId, sampleDepositData.destinationChainId].forEach((chainId) => {
        expect(possibleRepaymentChains).to.include(chainId);
      });
    });
  });

  describe("origin chain is not equal to hub chain", function () {
    beforeEach(async function () {
      const inputAmount = toBNWei(1);
      sampleDepositData = {
        depositId: bnZero,
        fromLiteChain: false,
        toLiteChain: false,
        originChainId: POLYGON,
        destinationChainId: OPTIMISM,
        depositor: owner.address,
        recipient: owner.address,
        inputToken: l2TokensForWeth[POLYGON],
        inputAmount,
        outputToken: l2TokensForWeth[OPTIMISM],
        outputAmount: inputAmount,
        message: "0x",
        messageHash: "0x",
        quoteTimestamp: hubPoolClient.currentTime!,
        fillDeadline: 0,
        exclusivityDeadline: 0,
        exclusiveRelayer: ZERO_ADDRESS,
      };
    });
    it("Both origin and destination chain allocations are below target", async function () {
      // Set chain allocations lower than target, resulting in a cumulative starting balance of 116.
      tokenClient.setTokenData(POLYGON, l2TokensForWeth[POLYGON], toWei(1));
      tokenClient.setTokenData(OPTIMISM, l2TokensForWeth[OPTIMISM], toWei(5));

      // Post relay allocations:
      // Optimism (destination chain): (5)/(116)=4.3% < 12%
      // Polygon (origin chain): (1+5)/(116)=5.2% < 7%
      // Relayer should choose to refund on destination over origin if both are under allocated
      sampleDepositData.inputAmount = toWei(5);
      sampleDepositData.outputAmount = await computeOutputAmount(sampleDepositData);
      expect(await inventoryClient.determineRefundChainId(sampleDepositData)).to.deep.equal([
        OPTIMISM,
        POLYGON,
        MAINNET,
      ]);
      expect(spyLogIncludes(spy, -2, 'expectedPostRelayAllocation":"43103448275862068"')).to.be.true;
      expect(spyLogIncludes(spy, -1, 'expectedPostRelayAllocation":"51724137931034482"')).to.be.true;
    });
    it("Origin chain allocation does not depend on subtracting from numerator", async function () {
      // Post relay allocation adds repayment amount to chain virtual balance, unlike
      // accounting for destination chain allocation

      // Set Polygon allocation just higher than target. This is set so that any additions
      // to the numerator send it over allocated. Starting cumulative balance is 135.
      tokenClient.setTokenData(POLYGON, l2TokensForWeth[POLYGON], toWei(5));

      // Post relay allocations:
      // Optimism (destination chain): (20)/(135)= > 12%
      // Polygon (origin chain): (5+10)/(135)= > 7%
      // Relayer should default to hub chain.
      sampleDepositData.inputAmount = toWei(10);
      sampleDepositData.outputAmount = await computeOutputAmount(sampleDepositData);
      expect(await inventoryClient.determineRefundChainId(sampleDepositData)).to.deep.equal([MAINNET]);
      expect(spyLogIncludes(spy, -2, 'expectedPostRelayAllocation":"148148148148148148"')).to.be.true;
      expect(spyLogIncludes(spy, -1, 'expectedPostRelayAllocation":"111111111111111111"')).to.be.true;
    });
    it("Origin allocation is below target", async function () {
      // Set Polygon allocation lower than target:
      tokenClient.setTokenData(POLYGON, l2TokensForWeth[POLYGON], toWei(0));

      // Post relay allocations:
      // Optimism (destination chain): (20)/(130) > 12%
      // Polygon (origin chain): (5)/(130)= < 7%
      // Relayer should choose to refund origin since destination isn't an option.
      sampleDepositData.inputAmount = toWei(5);
      sampleDepositData.outputAmount = await computeOutputAmount(sampleDepositData);
      expect(await inventoryClient.determineRefundChainId(sampleDepositData)).to.deep.equal([POLYGON, MAINNET]);
      expect(lastSpyLogIncludes(spy, 'expectedPostRelayAllocation":"38461538461538461"')).to.be.true;
    });
    it("Origin allocation depends on outstanding transfers", async function () {
      // Set Polygon allocation lower than target:
      tokenClient.setTokenData(POLYGON, l2TokensForWeth[POLYGON], toWei(0));

      // Post relay allocations:
      // Optimism (destination chain): (20)/(130) > 12%
      // Polygon (origin chain): (5)/(130)= < 7%
      // Relayer should choose to refund origin since destination isn't an option.
      sampleDepositData.inputAmount = toWei(5);
      sampleDepositData.outputAmount = await computeOutputAmount(sampleDepositData);
      expect(await inventoryClient.determineRefundChainId(sampleDepositData)).to.deep.equal([POLYGON, MAINNET]);

      // Now add outstanding transfers to Polygon that make the allocation above the target. Note that this
      // increases cumulative balance a bit.
      adapterManager.setMockedOutstandingCrossChainTransfers(POLYGON, owner.address, mainnetWeth, toWei(10));
      await inventoryClient.update();

      // Post relay allocations:
      // Optimism (destination chain): (20)/(140) > 12%
      // Polygon (origin chain): (5+10)/(140) > 7%
      // Relayer should now default to hub chain.
      expect(await inventoryClient.determineRefundChainId(sampleDepositData)).to.deep.equal([MAINNET]);
      expect(lastSpyLogIncludes(spy, 'expectedPostRelayAllocation":"107142857142857142"')).to.be.true;
    });
    it("Origin allocation depends on short falls", async function () {
      // Set Polygon allocation lower than target:
      tokenClient.setTokenData(POLYGON, l2TokensForWeth[POLYGON], toWei(5));
      tokenClient.setTokenData(OPTIMISM, l2TokensForWeth[OPTIMISM], toWei(25));

      // Shortfalls are subtracted from just numerator
      tokenClient.setTokenShortFallData(POLYGON, l2TokensForWeth[POLYGON], [6969], toWei(5)); // Mock the shortfall.
      // Post relay allocations:
      // Optimism (destination chain): (25-5)/(140) > 12%
      // Polygon (origin chain): (5-5+1)/(140) < 7%
      // Relayer should still use origin chain
      expect(await inventoryClient.determineRefundChainId(sampleDepositData)).to.deep.equal([POLYGON, MAINNET]);
      expect(lastSpyLogIncludes(spy, 'expectedPostRelayAllocation":"7142857142857142"')).to.be.true;
    });
    it("Origin allocation depends on upcoming refunds", async function () {
      // Set Polygon allocation lower than target:
      tokenClient.setTokenData(POLYGON, l2TokensForWeth[POLYGON], toWei(0));

      // Post relay allocations:
      // Optimism (destination chain): (20)/(130) > 12%
      // Polygon (origin chain): (5)/(130) < 7%
      // Relayer should use origin chain
      sampleDepositData.inputAmount = toWei(5);
      sampleDepositData.outputAmount = await computeOutputAmount(sampleDepositData);

      bundleDataClient.setReturnedPendingBundleRefunds({
        [POLYGON]: createRefunds(owner.address, toWei(5), l2TokensForWeth[POLYGON]),
      });

      // Post relay allocations:
      // Optimism (destination chain): (20)/(130+5) > 12%
      // Polygon (origin chain): (5+5)/(130+5) > 7%
      expect(await inventoryClient.determineRefundChainId(sampleDepositData)).to.deep.equal([MAINNET]);
      expect(lastSpyLogIncludes(spy, 'expectedPostRelayAllocation":"74074074074074074"')).to.be.true;
    });
    it("includes origin, destination and hub chain in repayment chain list", async function () {
      const possibleRepaymentChains = inventoryClient.getPossibleRepaymentChainIds(sampleDepositData);
      [sampleDepositData.originChainId, sampleDepositData.destinationChainId, MAINNET].forEach((chainId) => {
        expect(possibleRepaymentChains).to.include(chainId);
      });
    });
  });

  describe("origin chain is a lite chain", function () {
    beforeEach(async function () {
      const inputAmount = toBNWei(1);
      sampleDepositData = {
        depositId: bnZero,
        fromLiteChain: true, // Pretend Polygon is a lite chain.
        toLiteChain: false,
        originChainId: POLYGON,
        destinationChainId: ARBITRUM,
        depositor: owner.address,
        recipient: owner.address,
        inputToken: l2TokensForWeth[POLYGON],
        inputAmount,
        outputToken: l2TokensForWeth[ARBITRUM],
        outputAmount: inputAmount,
        message: "0x",
        messageHash: "0x",
        quoteTimestamp: hubPoolClient.currentTime!,
        fillDeadline: 0,
        exclusivityDeadline: 0,
        exclusiveRelayer: ZERO_ADDRESS,
      };
    });
    it("returns only origin chain as repayment chain if it is underallocated", async function () {
      tokenClient.setTokenData(POLYGON, l2TokensForWeth[POLYGON], toWei(0));
      const refundChains = await inventoryClient.determineRefundChainId(sampleDepositData);
      expect(refundChains).to.deep.equal([POLYGON]);
    });
    it("returns no repayment chains if origin chain is over allocated", async function () {
      tokenClient.setTokenData(POLYGON, l2TokensForWeth[POLYGON], toWei(10));
      const refundChains = await inventoryClient.determineRefundChainId(sampleDepositData);
      expect(refundChains.length).to.equal(0);
    });
    it("returns origin chain even if it is over allocated if origin chain is a quick rebalance source", async function () {
      sampleDepositData.originChainId = BSC;
      sampleDepositData.inputToken = l2TokensForWeth[BSC];
      seedMocks({
        [BSC]: { [mainnetWeth]: toWei(10), [mainnetUsdc]: toMegaWei(1000) },
      });
      tokenClient.setTokenData(BSC, l2TokensForWeth[BSC], toWei(10));
      const refundChains = await inventoryClient.determineRefundChainId(sampleDepositData);
      expect(refundChains).to.deep.equal([BSC]);
    });
  });

  describe("origin token and chain are not mapped to a PoolRebalanceRoute", function () {
    beforeEach(async function () {
      const inputAmount = toBNWei(1);
      sampleDepositData = {
        depositId: bnZero,
        fromLiteChain: false,
        toLiteChain: false,
        originChainId: POLYGON,
        destinationChainId: ARBITRUM,
        depositor: owner.address,
        recipient: owner.address,
        inputToken: l2TokensForWeth[POLYGON],
        inputAmount,
        outputToken: l2TokensForWeth[ARBITRUM],
        outputAmount: inputAmount,
        message: "0x",
        messageHash: "0x",
        quoteTimestamp: hubPoolClient.currentTime!,
        fillDeadline: 0,
        exclusivityDeadline: 0,
        exclusiveRelayer: ZERO_ADDRESS,
      };
      hubPoolClient.deleteTokenMapping(mainnetWeth, POLYGON);
      (inventoryClient as MockInventoryClient).setTokenMapping({
        [mainnetWeth]: {
          [MAINNET]: mainnetWeth,
          [OPTIMISM]: l2TokensForWeth[OPTIMISM],
          // [POLYGON]: l2TokensForWeth[POLYGON],
          [ARBITRUM]: l2TokensForWeth[ARBITRUM],
        },
        [mainnetUsdc]: {
          [MAINNET]: mainnetUsdc,
          [OPTIMISM]: l2TokensForUsdc[OPTIMISM],
          // [POLYGON]: l2TokensForUsdc[POLYGON],
          [ARBITRUM]: l2TokensForUsdc[ARBITRUM],
        },
      });
    });
    it("returns only origin chain as repayment chain if it is underallocated", async function () {
      tokenClient.setTokenData(POLYGON, l2TokensForWeth[POLYGON], toWei(0));
      const refundChains = await inventoryClient.determineRefundChainId(sampleDepositData);
      expect(refundChains).to.deep.equal([POLYGON]);
    });
    it("returns no repayment chains if origin chain is over allocated", async function () {
      tokenClient.setTokenData(POLYGON, l2TokensForWeth[POLYGON], toWei(10));
      const refundChains = await inventoryClient.determineRefundChainId(sampleDepositData);
      expect(refundChains.length).to.equal(0);
    });
    it("includes only origin chain repayment chain list", async function () {
      const possibleRepaymentChains = inventoryClient.getPossibleRepaymentChainIds(sampleDepositData);
      [sampleDepositData.originChainId].forEach((chainId) => {
        expect(possibleRepaymentChains).to.include(chainId);
      });
      expect(possibleRepaymentChains.length).to.equal(1);
    });
  });

  describe("destination token and origin token are both not mapped to a PoolRebalanceRoute", function () {
    beforeEach(async function () {
      const inputAmount = toBNWei(1);
      sampleDepositData = {
        depositId: bnZero,
        fromLiteChain: false,
        toLiteChain: false,
        originChainId: POLYGON,
        destinationChainId: ARBITRUM,
        depositor: owner.address,
        recipient: owner.address,
        inputToken: l2TokensForWeth[POLYGON],
        inputAmount,
        outputToken: l2TokensForWeth[ARBITRUM],
        outputAmount: inputAmount,
        message: "0x",
        messageHash: "0x",
        quoteTimestamp: hubPoolClient.currentTime!,
        fillDeadline: 0,
        exclusivityDeadline: 0,
        exclusiveRelayer: ZERO_ADDRESS,
      };
      hubPoolClient.deleteTokenMapping(mainnetWeth, ARBITRUM);
      hubPoolClient.deleteTokenMapping(mainnetWeth, POLYGON);
      tokenClient.setTokenData(POLYGON, l2TokensForWeth[POLYGON], toWei(0));
      tokenClient.setTokenData(ARBITRUM, l2TokensForWeth[ARBITRUM], toWei(0));
      (inventoryClient as MockInventoryClient).setTokenMapping({
        [mainnetWeth]: {
          [MAINNET]: mainnetWeth,
          [OPTIMISM]: l2TokensForWeth[OPTIMISM],
          // [POLYGON]: l2TokensForWeth[POLYGON],
          // [ARBITRUM]: l2TokensForWeth[ARBITRUM],
        },
        [mainnetUsdc]: {
          [MAINNET]: mainnetUsdc,
          [OPTIMISM]: l2TokensForUsdc[OPTIMISM],
          // [POLYGON]: l2TokensForUsdc[POLYGON],
          // [ARBITRUM]: l2TokensForUsdc[ARBITRUM],
        },
      });
    });
    it("only origin chain can be repayment chain", async function () {
      const refundChains = await inventoryClient.determineRefundChainId(sampleDepositData);
      expect(refundChains).to.deep.equal([POLYGON]);
    });
    it("returns no repayment chains if origin chain is over allocated", async function () {
      tokenClient.setTokenData(POLYGON, l2TokensForWeth[POLYGON], toWei(10));
      tokenClient.setTokenData(ARBITRUM, l2TokensForWeth[ARBITRUM], toWei(10));
      const refundChains = await inventoryClient.determineRefundChainId(sampleDepositData);
      expect(refundChains.length).to.equal(0);
    });
    it("includes only origin chain repayment chain list", async function () {
      const possibleRepaymentChains = inventoryClient.getPossibleRepaymentChainIds(sampleDepositData);
      [sampleDepositData.originChainId].forEach((chainId) => {
        expect(possibleRepaymentChains).to.include(chainId);
      });
      expect(possibleRepaymentChains.length).to.equal(1);
    });
  });

  describe("destination token is not mapped to a PoolRebalanceRoute", function () {
    beforeEach(async function () {
      const inputAmount = toBNWei(1);
      sampleDepositData = {
        depositId: bnZero,
        fromLiteChain: false,
        toLiteChain: false,
        originChainId: POLYGON,
        destinationChainId: ARBITRUM,
        depositor: owner.address,
        recipient: owner.address,
        inputToken: l2TokensForWeth[POLYGON],
        inputAmount,
        outputToken: l2TokensForWeth[ARBITRUM],
        outputAmount: inputAmount,
        message: "0x",
        messageHash: "0x",
        quoteTimestamp: hubPoolClient.currentTime!,
        fillDeadline: 0,
        exclusivityDeadline: 0,
        exclusiveRelayer: ZERO_ADDRESS,
      };
      hubPoolClient.deleteTokenMapping(mainnetWeth, ARBITRUM);
      tokenClient.setTokenData(POLYGON, l2TokensForWeth[POLYGON], toWei(0));
      tokenClient.setTokenData(ARBITRUM, l2TokensForWeth[ARBITRUM], toWei(0));
      (inventoryClient as MockInventoryClient).setTokenMapping({
        [mainnetWeth]: {
          [MAINNET]: mainnetWeth,
          [OPTIMISM]: l2TokensForWeth[OPTIMISM],
          [POLYGON]: l2TokensForWeth[POLYGON],
          // [ARBITRUM]: l2TokensForWeth[ARBITRUM],
        },
        [mainnetUsdc]: {
          [MAINNET]: mainnetUsdc,
          [OPTIMISM]: l2TokensForUsdc[OPTIMISM],
          [POLYGON]: l2TokensForUsdc[POLYGON],
          // [ARBITRUM]: l2TokensForUsdc[ARBITRUM],
        },
      });
    });
    it("origin chain and hub chain can be repayment chain", async function () {
      const refundChains = await inventoryClient.determineRefundChainId(sampleDepositData);
      expect(refundChains).to.deep.equal([POLYGON, MAINNET]);
    });
    it("returns hub chain if origin chain is over allocated", async function () {
      tokenClient.setTokenData(POLYGON, l2TokensForWeth[POLYGON], toWei(10));
      const refundChains = await inventoryClient.determineRefundChainId(sampleDepositData);
      expect(refundChains.length).to.equal(1);
      expect(refundChains).to.deep.equal([MAINNET]);
    });
    it("includes hub chain and origin chain on repayment chain list", async function () {
      const possibleRepaymentChains = inventoryClient.getPossibleRepaymentChainIds(sampleDepositData);
      [sampleDepositData.originChainId, hubPoolClient.chainId].forEach((chainId) => {
        expect(possibleRepaymentChains).to.include(chainId);
      });
      expect(possibleRepaymentChains.length).to.equal(2);
    });
  });

  describe("evaluates slow withdrawal chains with excess running balances", function () {
    let excessRunningBalances: { [chainId: number]: BigNumber };
    beforeEach(async function () {
      // "enable" all pool rebalance routes so that inventory client evaluates slow withdrawal chains
      // as possible repayment chains.
      hubPoolClient.setEnableAllL2Tokens(true);
      excessRunningBalances = {
        [OPTIMISM]: toWei("0.1"),
        [ARBITRUM]: toWei("0.2"),
      };
      // Fill in rest of slow withdrawal chains with 0 excess since we won't test them.
      inventoryClient.getSlowWithdrawalRepaymentChains(mainnetWeth).forEach((chainId) => {
        if (!excessRunningBalances[chainId]) {
          excessRunningBalances[chainId] = toWei("0");
        }
      });
      inventoryClient = new MockInventoryClient(
        owner.address,
        spyLogger,
        inventoryConfig,
        tokenClient,
        enabledChainIds,
        hubPoolClient,
        bundleDataClient,
        adapterManager,
        crossChainTransferClient,
        false,
        true // Need to set prioritizeUtilization to true to force client to consider slow withdrawal chains.
      );
      (inventoryClient as MockInventoryClient).setExcessRunningBalances(mainnetWeth, excessRunningBalances);
      const inputAmount = toBNWei(1);
      sampleDepositData = {
        depositId: bnZero,
        fromLiteChain: false,
        toLiteChain: false,
        originChainId: POLYGON,
        destinationChainId: MAINNET,
        depositor: owner.address,
        recipient: owner.address,
        inputToken: l2TokensForWeth[POLYGON],
        inputAmount,
        outputToken: l2TokensForWeth[MAINNET],
        outputAmount: inputAmount,
        message: "0x",
        messageHash: "0x",
        quoteTimestamp: hubPoolClient.currentTime!,
        fillDeadline: 0,
        exclusivityDeadline: 0,
        exclusiveRelayer: ZERO_ADDRESS,
      };
    });
    it("selects slow withdrawal chain with excess running balance and under relayer allocation", async function () {
      // Initial allocations are all under allocated so the first slow withdrawal chain should be selected since it has
      // the highest overage.
      tokenClient.setTokenData(ARBITRUM, l2TokensForWeth[ARBITRUM], toWei(0));
      tokenClient.setTokenData(OPTIMISM, l2TokensForWeth[OPTIMISM], toWei(0));
      tokenClient.setTokenData(POLYGON, l2TokensForWeth[POLYGON], toWei(0));
      expect(await inventoryClient.determineRefundChainId(sampleDepositData)).to.deep.equal([
        ARBITRUM,
        OPTIMISM,
        POLYGON,
        MAINNET,
      ]);

      // If we instead drop the excess on Arbitrum to 0, then we should take repayment on
      // the next slow withdrawal chain.
      excessRunningBalances[ARBITRUM] = toWei("0");
      (inventoryClient as MockInventoryClient).setExcessRunningBalances(mainnetWeth, excessRunningBalances);
      expect(await inventoryClient.determineRefundChainId(sampleDepositData)).to.deep.equal([
        OPTIMISM,
        POLYGON,
        MAINNET,
      ]);
    });
    it("includes slow withdrawal chains in possible repayment chain list", async function () {
      const possibleRepaymentChains = inventoryClient.getPossibleRepaymentChainIds(sampleDepositData);
      inventoryClient.getSlowWithdrawalRepaymentChains(mainnetWeth).forEach((chainId) => {
        expect(possibleRepaymentChains).to.include(chainId);
      });
      [sampleDepositData.originChainId, sampleDepositData.destinationChainId].forEach((chainId) => {
        expect(possibleRepaymentChains).to.include(chainId);
      });
      expect(possibleRepaymentChains.length).to.equal(4);
    });
  });
});<|MERGE_RESOLUTION|>--- conflicted
+++ resolved
@@ -100,7 +100,6 @@
   const seedMocks = (seedBalances: { [chainId: string]: { [token: string]: BigNumber } }) => {
     hubPoolClient.addL1Token({ address: mainnetWeth, decimals: 18, symbol: "WETH" });
     hubPoolClient.addL1Token({ address: mainnetUsdc, decimals: 6, symbol: "USDC" });
-<<<<<<< HEAD
     enabledChainIds.forEach((chainId) => {
       adapterManager.setMockedOutstandingCrossChainTransfers(
         chainId,
@@ -116,14 +115,6 @@
       );
       tokenClient.setTokenData(chainId, toAddressType(l2TokensForWeth[chainId]), seedBalances[chainId][mainnetWeth]);
       tokenClient.setTokenData(chainId, toAddressType(l2TokensForUsdc[chainId]), seedBalances[chainId][mainnetUsdc]);
-=======
-    Object.keys(seedBalances).forEach((_chainId) => {
-      const chainId = Number(_chainId);
-      adapterManager.setMockedOutstandingCrossChainTransfers(chainId, owner.address, mainnetWeth, bnZero);
-      adapterManager.setMockedOutstandingCrossChainTransfers(chainId, owner.address, mainnetUsdc, bnZero);
-      tokenClient.setTokenData(chainId, l2TokensForWeth[chainId], seedBalances[chainId][mainnetWeth]);
-      tokenClient.setTokenData(chainId, l2TokensForUsdc[chainId], seedBalances[chainId][mainnetUsdc]);
->>>>>>> 224babad
       hubPoolClient.setTokenMapping(mainnetWeth, chainId, l2TokensForWeth[chainId]);
       hubPoolClient.setTokenMapping(mainnetUsdc, chainId, l2TokensForUsdc[chainId]);
       hubPoolClient.mapTokenInfo(l2TokensForUsdc[chainId], "USDC", 6);
