--- conflicted
+++ resolved
@@ -18,13 +18,8 @@
 
 import { ConfigStoreClient, InventoryClient } from "../src/clients"; // Tested
 import { CrossChainTransferClient } from "../src/clients/bridges";
-<<<<<<< HEAD
-import { V3Deposit, InventoryConfig } from "../src/interfaces";
+import { Deposit, InventoryConfig } from "../src/interfaces";
 import { CHAIN_IDs, ZERO_ADDRESS, bnZero, getNetworkName, parseUnits, TOKEN_SYMBOLS_MAP } from "../src/utils";
-=======
-import { Deposit, InventoryConfig } from "../src/interfaces";
-import { CHAIN_IDs, ZERO_ADDRESS, bnZero, getNetworkName, TOKEN_SYMBOLS_MAP } from "../src/utils";
->>>>>>> f295529c
 import {
   MockAdapterManager,
   MockBundleDataClient,
