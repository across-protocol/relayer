import {
  assertPromiseError,
  BigNumber,
  SignerWithAddress,
  createRefunds,
  createSpyLogger,
  deployConfigStore,
  ethers,
  expect,
  hubPoolFixture,
  lastSpyLogIncludes,
  sinon,
  toBNWei,
  toWei,
  winston,
} from "./utils";

import { ConfigStoreClient, InventoryClient } from "../src/clients"; // Tested
import { CrossChainTransferClient } from "../src/clients/bridges";
import { V3Deposit, InventoryConfig } from "../src/interfaces";
import { CHAIN_IDs, ZERO_ADDRESS, bnZero, getNetworkName, TOKEN_SYMBOLS_MAP } from "../src/utils";
import {
  MockAdapterManager,
  MockBundleDataClient,
  MockHubPoolClient,
  MockInventoryClient,
  MockTokenClient,
} from "./mocks";

describe("InventoryClient: Refund chain selection", async function () {
  const { MAINNET, OPTIMISM, POLYGON, ARBITRUM } = CHAIN_IDs;
  const enabledChainIds = [MAINNET, OPTIMISM, POLYGON, ARBITRUM];
  const mainnetWeth = TOKEN_SYMBOLS_MAP.WETH.addresses[MAINNET];
  const mainnetUsdc = TOKEN_SYMBOLS_MAP.USDC.addresses[MAINNET];

  let hubPoolClient: MockHubPoolClient, adapterManager: MockAdapterManager, tokenClient: MockTokenClient;
  let bundleDataClient: MockBundleDataClient;
  let owner: SignerWithAddress, spy: sinon.SinonSpy, spyLogger: winston.Logger;
  let inventoryClient: InventoryClient; // tested
  let sampleDepositData: V3Deposit;
  let crossChainTransferClient: CrossChainTransferClient;

  // construct two mappings of chainId to token address. Set the l1 token address to the "real" token address.
  const l2TokensForWeth = { [MAINNET]: mainnetWeth };
  const l2TokensForUsdc = { [MAINNET]: mainnetUsdc };
  enabledChainIds
    .filter((chainId) => chainId !== MAINNET)
    .forEach((chainId) => {
      l2TokensForWeth[chainId] = TOKEN_SYMBOLS_MAP.WETH.addresses[chainId];
      l2TokensForUsdc[chainId] = TOKEN_SYMBOLS_MAP["USDC.e"].addresses[chainId];
    });

  const toMegaWei = (num: string | number | BigNumber) => ethers.utils.parseUnits(num.toString(), 6);
  // Configure thresholds percentages as 10% optimism, 5% polygon and 5% Arbitrum with a target being threshold +2%.
  const targetOverageBuffer = toWei(1);
  const inventoryConfig: InventoryConfig = {
    wrapEtherTargetPerChain: {},
    wrapEtherTarget: toWei(1),
    wrapEtherThresholdPerChain: {},
    wrapEtherThreshold: toWei(1),
    tokenConfig: {
      [mainnetWeth]: {
        [OPTIMISM]: { targetPct: toWei(0.12), thresholdPct: toWei(0.1), targetOverageBuffer },
        [POLYGON]: { targetPct: toWei(0.07), thresholdPct: toWei(0.05), targetOverageBuffer },
        [ARBITRUM]: { targetPct: toWei(0.07), thresholdPct: toWei(0.05), targetOverageBuffer },
      },

      [mainnetUsdc]: {
        [OPTIMISM]: { targetPct: toWei(0.12), thresholdPct: toWei(0.1), targetOverageBuffer },
        [POLYGON]: { targetPct: toWei(0.07), thresholdPct: toWei(0.05), targetOverageBuffer },
        [ARBITRUM]: { targetPct: toWei(0.07), thresholdPct: toWei(0.05), targetOverageBuffer },
      },
    },
  };

  // Construct an initial distribution that keeps these values within the above thresholds.
  const initialAllocation = {
    [MAINNET]: { [mainnetWeth]: toWei(100), [mainnetUsdc]: toMegaWei(10000) }, // seed 100 WETH and 10000 USDC on Mainnet
    [OPTIMISM]: { [mainnetWeth]: toWei(20), [mainnetUsdc]: toMegaWei(2000) }, // seed 20 WETH and 2000 USDC on Optimism
    [POLYGON]: { [mainnetWeth]: toWei(10), [mainnetUsdc]: toMegaWei(1000) }, // seed 10 WETH and 1000 USDC on Polygon
    [ARBITRUM]: { [mainnetWeth]: toWei(10), [mainnetUsdc]: toMegaWei(1000) }, // seed 10 WETH and 1000 USDC on Arbitrum
  };

  const seedMocks = (seedBalances: { [chainId: string]: { [token: string]: BigNumber } }) => {
    hubPoolClient.addL1Token({ address: mainnetWeth, decimals: 18, symbol: "WETH" });
    hubPoolClient.addL1Token({ address: mainnetUsdc, decimals: 6, symbol: "USDC" });
    enabledChainIds.forEach((chainId) => {
      adapterManager.setMockedOutstandingCrossChainTransfers(chainId, owner.address, mainnetWeth, bnZero);
      adapterManager.setMockedOutstandingCrossChainTransfers(chainId, owner.address, mainnetUsdc, bnZero);
      tokenClient.setTokenData(chainId, l2TokensForWeth[chainId], seedBalances[chainId][mainnetWeth]);
      tokenClient.setTokenData(chainId, l2TokensForUsdc[chainId], seedBalances[chainId][mainnetUsdc]);
      hubPoolClient.setTokenMapping(mainnetWeth, chainId, l2TokensForWeth[chainId]);
      hubPoolClient.setTokenMapping(mainnetUsdc, chainId, l2TokensForUsdc[chainId]);
    });
  };

  const computeOutputAmount = async (deposit: V3Deposit) => {
    return deposit.inputAmount;
  };

  beforeEach(async function () {
    [owner] = await ethers.getSigners();
    ({ spy, spyLogger } = createSpyLogger());

    const { hubPool, dai: l1Token } = await hubPoolFixture();
    const { configStore } = await deployConfigStore(owner, [l1Token]);

    const configStoreClient = new ConfigStoreClient(spyLogger, configStore);
    await configStoreClient.update();

    hubPoolClient = new MockHubPoolClient(spyLogger, hubPool, configStoreClient);
    hubPoolClient.setDefaultRealizedLpFeePct(bnZero);
    await hubPoolClient.update();

    adapterManager = new MockAdapterManager(null, null, null, null);
    tokenClient = new MockTokenClient(null, null, null, null);
    bundleDataClient = new MockBundleDataClient(null, null, null, null);

    crossChainTransferClient = new CrossChainTransferClient(spyLogger, enabledChainIds, adapterManager);
    inventoryClient = new InventoryClient(
      owner.address,
      spyLogger,
      inventoryConfig,
      tokenClient,
      enabledChainIds,
      hubPoolClient,
      bundleDataClient,
      adapterManager,
      crossChainTransferClient,
      false, // simMode
      false // prioritizeUtilization
    );

    seedMocks(initialAllocation);
  });

  describe("origin chain is equal to hub chain", function () {
    beforeEach(async function () {
      const inputAmount = toBNWei(1);
      sampleDepositData = {
        depositId: 0,
        originChainId: MAINNET,
        destinationChainId: OPTIMISM,
        depositor: owner.address,
        recipient: owner.address,
        inputToken: mainnetWeth,
        inputAmount,
        outputToken: l2TokensForWeth[OPTIMISM],
        outputAmount: inputAmount,
        message: "0x",
        quoteTimestamp: hubPoolClient.currentTime!,
        fillDeadline: 0,
        exclusivityDeadline: 0,
        exclusiveRelayer: ZERO_ADDRESS,
      };
    });
    it("Correctly decides when to refund based on relay size", async function () {
      // To start with, consider a simple case where the relayer is filling small relays. The current allocation on the
      // target chain of Optimism for WETH is 20/140=14.2%. This is above the sum of targetL2Pct of 10% plus 2% buffer.
      // Construct a small mock deposit of size 1 WETH. Post relay Optimism should have (20-1)/(140-1)=13.6%. This is still
      // above the threshold of 12 and so the bot should choose to be refunded on L1.
      sampleDepositData.inputAmount = toWei(1);
      sampleDepositData.outputAmount = await computeOutputAmount(sampleDepositData);
<<<<<<< HEAD
      expect(await inventoryClient.determineRefundChainId(sampleDepositData)).to.deep.equal([1]);
=======
      expect(await inventoryClient.determineRefundChainId(sampleDepositData)).to.equal(MAINNET);
>>>>>>> e9fa4f8d
      expect(lastSpyLogIncludes(spy, 'expectedPostRelayAllocation":"136690647482014388"')).to.be.true; // (20-1)/(140-1)=0.136

      // Now consider a case where the relayer is filling a marginally larger relay of size 5 WETH. Now the post relay
      // allocation on optimism would be (20-5)/(140-5)=11%. This now below the target plus buffer of 12%. Relayer should
      // choose to refund on the L2.
      sampleDepositData.inputAmount = toWei(5);
      sampleDepositData.outputAmount = await computeOutputAmount(sampleDepositData);
<<<<<<< HEAD
      expect(await inventoryClient.determineRefundChainId(sampleDepositData)).to.deep.equal([10, 1]);
=======
      expect(await inventoryClient.determineRefundChainId(sampleDepositData)).to.equal(OPTIMISM);
>>>>>>> e9fa4f8d
      expect(lastSpyLogIncludes(spy, 'expectedPostRelayAllocation":"111111111111111111"')).to.be.true; // (20-5)/(140-5)=0.11

      // Now consider a bigger relay that should force refunds on the L2 chain. Set the relay size to 10 WETH. now post
      // relay allocation would be (20-10)/(140-10)=0.076. This is below the target threshold of 10% and so the bot should
      // set the refund on L2.
      sampleDepositData.inputAmount = toWei(10);
      sampleDepositData.outputAmount = await computeOutputAmount(sampleDepositData);
<<<<<<< HEAD
      expect(await inventoryClient.determineRefundChainId(sampleDepositData)).to.deep.equal([10, 1]);
=======
      expect(await inventoryClient.determineRefundChainId(sampleDepositData)).to.equal(OPTIMISM);
>>>>>>> e9fa4f8d
      expect(lastSpyLogIncludes(spy, 'expectedPostRelayAllocation":"76923076923076923"')).to.be.true; // (20-10)/(140-10)=0.076
    });

    it("Correctly factors in cross chain transfers when deciding where to refund", async function () {
      // The relayer should correctly factor in pending cross-chain relays when thinking about shortfalls. Consider a large
      // fictitious relay that exceeds all outstanding liquidity on the target chain(Arbitrum) of 15 Weth (target only)
      // has 10 WETH in it.
      const largeRelayAmount = toWei(15);
      tokenClient.setTokenShortFallData(ARBITRUM, l2TokensForWeth[ARBITRUM], [6969], largeRelayAmount); // Mock the shortfall.
      // The expected cross chain transfer amount is (0.05+0.02-(10-15)/140)*140=14.8 // Mock the cross-chain transfer
      // leaving L1 to go to arbitrum by adding it to the mock cross chain transfers and removing from l1 balance.
      const bridgedAmount = toWei(14.8);
      adapterManager.setMockedOutstandingCrossChainTransfers(ARBITRUM, owner.address, mainnetWeth, bridgedAmount);
      await inventoryClient.update();
      tokenClient.setTokenData(MAINNET, mainnetWeth, initialAllocation[MAINNET][mainnetWeth].sub(bridgedAmount));

      // Now, consider that the bot is run while these funds for the above deposit are in the canonical bridge and cant
      // be filled yet. When it runs it picks up a relay that it can do, of size 1.69 WETH. Each part of the computation
      // is broken down to explain how the bot chooses where to allocate funds:
      // 1. chainVirtualBalance: Considering the funds on the target chain we have a balance of 10 WETH, with an amount of
      //    14.8 that is currently coming over the bridge. This totals a "virtual" balance of (10+14.8)=24.8.
      // 2. chainVirtualBalanceWithShortfall: this is the virtual balance minus the shortfall. 24.9-15=9.8.
      // 3. chainVirtualBalanceWithShortfallPostRelay: virtual balance with shortfall minus the relay amount. 9.8-1.69=8.11.
      // 4. cumulativeVirtualBalance: total balance across all chains considering fund movement. funds moving over the bridge
      //    does not impact the balance; they are just "moving" so it should be 140-15+15=140
      // 5. cumulativeVirtualBalanceWithShortfall: cumulative virtual balance minus the shortfall. 140-15+15=140-15=125.
      // 6. cumulativeVirtualBalanceWithShortfallPostRelay: cumulative virtual balance with shortfall minus the relay amount
      //    125-1.69=124.31. This is total funds considering the shortfall and the relay amount that is to be executed.
      // 7. expectedPostRelayAllocation: the expected post relay allocation is the chainVirtualBalanceWithShortfallPostRelay
      //    divided by the cumulativeVirtualBalanceWithShortfallPostRelay. 8.11/123.31 = 0.0657.
      // This number is then used to decide on where funds should be allocated! If this number is above the threshold plus
      // the buffer then refund on L1. if it is below the threshold then refund on the target chain. As this number is
      // is below the buffer plus the threshold then the bot should refund on L2.

      sampleDepositData.destinationChainId = ARBITRUM;
      sampleDepositData.outputToken = l2TokensForWeth[ARBITRUM];
      sampleDepositData.inputAmount = toWei(1.69);
      sampleDepositData.outputAmount = await computeOutputAmount(sampleDepositData);
<<<<<<< HEAD
      expect(await inventoryClient.determineRefundChainId(sampleDepositData)).to.deep.equal([42161, 1]);
=======
      expect(await inventoryClient.determineRefundChainId(sampleDepositData)).to.equal(ARBITRUM);
>>>>>>> e9fa4f8d

      expect(lastSpyLogIncludes(spy, 'chainShortfall":"15000000000000000000"')).to.be.true;
      expect(lastSpyLogIncludes(spy, 'chainVirtualBalance":"24800000000000000000"')).to.be.true; // (10+14.8)=24.8
      expect(lastSpyLogIncludes(spy, 'chainVirtualBalanceWithShortfall":"9800000000000000000"')).to.be.true; // 24.8-15=9.8
      expect(lastSpyLogIncludes(spy, 'chainVirtualBalanceWithShortfallPostRelay":"8110000000000000000"')).to.be.true; // 9.8-1.69=8.11
      expect(lastSpyLogIncludes(spy, 'cumulativeVirtualBalance":"140000000000000000000')).to.be.true; // 140-15+15=140
      expect(lastSpyLogIncludes(spy, 'cumulativeVirtualBalanceWithShortfall":"125000000000000000000"')).to.be.true; // 140-15=125
      expect(lastSpyLogIncludes(spy, 'cumulativeVirtualBalanceWithShortfallPostRelay":"123310000000000000000"')).to.be
        .true; // 125-1.69=123.31
      expect(lastSpyLogIncludes(spy, 'expectedPostRelayAllocation":"65769199578298597')).to.be.true; // 8.11/123.31 = 0.0657

      // Now consider if this small relay was larger to the point that we should be refunding on the L2. set it to 5 WETH.
      // Numerically we can shortcut some of the computations above to the following: chain virtual balance with shortfall
      // post relay is 9.8 - 5 = 4.8. cumulative virtual balance with shortfall post relay is 125 - 5 = 120. Expected post
      // relay allocation is 4.8/120 = 0.04. This is below the threshold of 0.05 so the bot should refund on the target.
      sampleDepositData.inputAmount = toWei(5);
      sampleDepositData.outputAmount = await computeOutputAmount(sampleDepositData);
<<<<<<< HEAD
      expect(await inventoryClient.determineRefundChainId(sampleDepositData)).to.deep.equal([42161, 1]);
=======
      expect(await inventoryClient.determineRefundChainId(sampleDepositData)).to.equal(ARBITRUM);
>>>>>>> e9fa4f8d
      // Check only the final step in the computation.
      expect(lastSpyLogIncludes(spy, 'expectedPostRelayAllocation":"40000000000000000"')).to.be.true; // 4.8/120 = 0.04

      // Consider that we manually send the relayer som funds while it's large transfer is currently in the bridge. This
      // is to validate that the module considers funds in transit correctly + dropping funds indirectly onto the L2 wallet.
      // Say we magically give the bot 10 WETH on Arbitrum and try to repeat the previous example. Now, we should a
      // chain virtual balance with shortfall post relay is 9.8 - 5 + 10 = 14.8. cumulative virtual balance with shortfall
      // post relay is 125 - 5 + 10 = 130. Expected post relay allocation is 14.8/130 = 0.11. This is above the threshold
      // of 0.05 so the bot should refund on L1.
<<<<<<< HEAD
      tokenClient.setTokenData(42161, l2TokensForWeth[42161], initialAllocation[42161][mainnetWeth].add(toWei(10)));
      expect(await inventoryClient.determineRefundChainId(sampleDepositData)).to.deep.equal([1]);
=======
      tokenClient.setTokenData(
        ARBITRUM,
        l2TokensForWeth[ARBITRUM],
        initialAllocation[ARBITRUM][mainnetWeth].add(toWei(10))
      );
      expect(await inventoryClient.determineRefundChainId(sampleDepositData)).to.equal(MAINNET);
>>>>>>> e9fa4f8d
    });

    it("Correctly decides where to refund based on upcoming refunds", async function () {
      // Consider a case where the relayer is filling a marginally larger relay of size 5 WETH. Without refunds, the post relay
      // allocation on optimism would be (15-5)/(140-5)=7.4%. This would be below the target plus buffer of 12%. However, if we now
      // factor in 10 WETH in refunds (5 from pending and 5 from next bundle) that are coming to L2 and 5 more WETH refunds coming to L1,
      // the allocation should actually be (15-5+10)/(140-5+5+10)=~13.3%, which is above L2 target.
      // Therefore, the bot should choose refund on L1 instead of L2.
      sampleDepositData.inputAmount = toWei(5);
      sampleDepositData.outputAmount = await computeOutputAmount(sampleDepositData);
      bundleDataClient.setReturnedPendingBundleRefunds({
        [MAINNET]: createRefunds(owner.address, toWei(5), mainnetWeth),
        [OPTIMISM]: createRefunds(owner.address, toWei(5), l2TokensForWeth[OPTIMISM]),
      });
      bundleDataClient.setReturnedNextBundleRefunds({
        [OPTIMISM]: createRefunds(owner.address, toWei(5), l2TokensForWeth[OPTIMISM]),
      });
      // We need HubPoolClient.l2TokenEnabledForL1Token() to return true for a given
      // L1 token and destination chain ID, otherwise it won't be counted in upcoming
      // refunds.
      hubPoolClient.setEnableAllL2Tokens(true);
<<<<<<< HEAD
      expect(await inventoryClient.determineRefundChainId(sampleDepositData)).to.deep.equal([1]);
=======
      expect(await inventoryClient.determineRefundChainId(sampleDepositData)).to.equal(MAINNET);
>>>>>>> e9fa4f8d
      expect(lastSpyLogIncludes(spy, 'expectedPostRelayAllocation":"166666666666666666"')).to.be.true; // (20-5)/(140-5)=0.11

      // If we set this to false in this test, the destination chain will be default used since the refund data
      // will be ignored.
      hubPoolClient.setEnableAllL2Tokens(false);
<<<<<<< HEAD
      expect(await inventoryClient.determineRefundChainId(sampleDepositData)).to.deep.equal([10, 1]);
=======
      expect(await inventoryClient.determineRefundChainId(sampleDepositData)).to.equal(OPTIMISM);
>>>>>>> e9fa4f8d
    });

    it("Correctly throws when Deposit tokens are not equivalent", async function () {
      sampleDepositData.inputAmount = toWei(5);
      sampleDepositData.outputAmount = await computeOutputAmount(sampleDepositData);
      expect(await inventoryClient.determineRefundChainId(sampleDepositData)).to.deep.equal([
        sampleDepositData.destinationChainId,
        1,
      ]);

      sampleDepositData.outputToken = ZERO_ADDRESS;
      const srcChain = getNetworkName(sampleDepositData.originChainId);
      const dstChain = getNetworkName(sampleDepositData.destinationChainId);
      await assertPromiseError(
        inventoryClient.determineRefundChainId(sampleDepositData),
        `Unexpected ${dstChain} output token on ${srcChain} deposit`
      );
    });

    it("token config is not defined", async function () {
      // Defaults to destination chain.
      const _inventoryClient = new InventoryClient(
        owner.address,
        spyLogger,
        {
          ...inventoryConfig,
          tokenConfig: {},
        },
        tokenClient,
        enabledChainIds,
        hubPoolClient,
        bundleDataClient,
        adapterManager,
        crossChainTransferClient,
        false, // simMode
        false // prioritizeUtilization
      );
      expect(await _inventoryClient.determineRefundChainId(sampleDepositData)).to.deep.equal([
        sampleDepositData.destinationChainId,
      ]);
    });
    it("includes origin, destination in repayment chain list", async function () {
      const possibleRepaymentChains = inventoryClient.getPossibleRepaymentChainIds(sampleDepositData);
      [sampleDepositData.originChainId, sampleDepositData.destinationChainId].forEach((chainId) => {
        expect(possibleRepaymentChains).to.include(chainId);
      });
      expect(possibleRepaymentChains.length).to.equal(2);
    });
  });

  describe("origin chain is not equal to hub chain", function () {
    beforeEach(async function () {
      const inputAmount = toBNWei(1);
      sampleDepositData = {
        depositId: 0,
        originChainId: POLYGON,
        destinationChainId: OPTIMISM,
        depositor: owner.address,
        recipient: owner.address,
        inputToken: l2TokensForWeth[POLYGON],
        inputAmount,
        outputToken: l2TokensForWeth[OPTIMISM],
        outputAmount: inputAmount,
        message: "0x",
        quoteTimestamp: hubPoolClient.currentTime!,
        fillDeadline: 0,
        exclusivityDeadline: 0,
        exclusiveRelayer: ZERO_ADDRESS,
      };
    });
    it("Both origin and destination chain allocations are below target", async function () {
      // Set Polygon allocation lower than target:
      tokenClient.setTokenData(POLYGON, l2TokensForWeth[POLYGON], toWei(9));

      // Post relay allocations:
      // Optimism (destination chain): (20-5)/(139-5)=11.1% < 12%
      // Polygon (origin chain): (9)/(139-5)=6.7% < 7%
      // Relayer should choose to refund on destination over origin if both are under allocated
      sampleDepositData.inputAmount = toWei(5);
      sampleDepositData.outputAmount = await computeOutputAmount(sampleDepositData);
<<<<<<< HEAD
      expect(await inventoryClient.determineRefundChainId(sampleDepositData)).to.deep.equal([10, 137, 1]);
=======
      expect(await inventoryClient.determineRefundChainId(sampleDepositData)).to.equal(OPTIMISM);
      expect(lastSpyLogIncludes(spy, 'expectedPostRelayAllocation":"111940298507462686"')).to.be.true;
>>>>>>> e9fa4f8d
    });
    it("Origin chain allocation does not depend on subtracting from numerator", async function () {
      // Post relay allocation does not subtract anything from chain virtual balance, unlike
      // accounting for destination chain allocation

      // Set Polygon allocation just higher than target. This is set so that any subtractions
      // from the numerator would break this test.
      tokenClient.setTokenData(POLYGON, l2TokensForWeth[POLYGON], toWei(10));
      tokenClient.setTokenData(OPTIMISM, l2TokensForWeth[OPTIMISM], toWei(30));

      // Post relay allocations:
      // Optimism (destination chain): (30-10)/(150-10)=14.3% > 12%
      // Polygon (origin chain): (10)/(150-10)= 7.14% > 7%
      // Relayer should default to hub chain.
      sampleDepositData.inputAmount = toWei(10);
      sampleDepositData.outputAmount = await computeOutputAmount(sampleDepositData);
<<<<<<< HEAD
      expect(await inventoryClient.determineRefundChainId(sampleDepositData)).to.deep.equal([1]);
=======
      expect(await inventoryClient.determineRefundChainId(sampleDepositData)).to.equal(MAINNET);
>>>>>>> e9fa4f8d
      expect(lastSpyLogIncludes(spy, 'expectedPostRelayAllocation":"71428571428571428"')).to.be.true;
    });
    it("Origin allocation is below target", async function () {
      // Set Polygon allocation lower than target:
      tokenClient.setTokenData(POLYGON, l2TokensForWeth[POLYGON], toWei(5));
      // Set Optimism allocation higher than target:
      tokenClient.setTokenData(OPTIMISM, l2TokensForWeth[OPTIMISM], toWei(30));

      // Post relay allocations:
      // Optimism (destination chain): (30-5)/(150-5)=17.2% > 12%
      // Polygon (origin chain): (5)/(150-5)=3.4% < 7%
      // Relayer should choose to refund origin since destination isn't an option.
      sampleDepositData.inputAmount = toWei(5);
      sampleDepositData.outputAmount = await computeOutputAmount(sampleDepositData);
<<<<<<< HEAD
      expect(await inventoryClient.determineRefundChainId(sampleDepositData)).to.deep.equal([137, 1]);
=======
      expect(await inventoryClient.determineRefundChainId(sampleDepositData)).to.equal(POLYGON);
>>>>>>> e9fa4f8d
      expect(lastSpyLogIncludes(spy, 'expectedPostRelayAllocation":"35714285714285714"')).to.be.true;
    });
    it("Origin allocation depends on outstanding transfers", async function () {
      // Set Polygon allocation lower than target:
      tokenClient.setTokenData(POLYGON, l2TokensForWeth[POLYGON], toWei(5));
      // Set Optimism allocation higher than target:
      tokenClient.setTokenData(OPTIMISM, l2TokensForWeth[OPTIMISM], toWei(30));

      // Post relay allocations:
      // Optimism (destination chain): (30-5)/(150-5)=17.2% > 12%
      // Polygon (origin chain): (5)/(150-5)=3.4% < 7%
      // Relayer should choose to refund origin since destination isn't an option.
      sampleDepositData.inputAmount = toWei(5);
      sampleDepositData.outputAmount = await computeOutputAmount(sampleDepositData);
<<<<<<< HEAD
      expect(await inventoryClient.determineRefundChainId(sampleDepositData)).to.deep.equal([137, 1]);
=======
      expect(await inventoryClient.determineRefundChainId(sampleDepositData)).to.equal(POLYGON);
>>>>>>> e9fa4f8d

      // Now add outstanding transfers to Polygon that make the allocation above the target. Note that this
      // increases cumulative balance a bit.
      adapterManager.setMockedOutstandingCrossChainTransfers(POLYGON, owner.address, mainnetWeth, toWei(10));
      await inventoryClient.update();

      // Post relay allocations:
      // Optimism (destination chain): (30-5)/(160-5)=16.1% > 12%
      // Polygon (origin chain): (15)/(160-5)=9.6% > 7%
      // Relayer should now default to hub chain.
<<<<<<< HEAD
      expect(await inventoryClient.determineRefundChainId(sampleDepositData)).to.deep.equal([1]);
=======
      expect(await inventoryClient.determineRefundChainId(sampleDepositData)).to.equal(MAINNET);
      expect(lastSpyLogIncludes(spy, 'expectedPostRelayAllocation":"100000000000000000"')).to.be.true;
>>>>>>> e9fa4f8d
    });
    it("Origin allocation depends on short falls", async function () {
      // Set Polygon allocation lower than target:
      tokenClient.setTokenData(POLYGON, l2TokensForWeth[POLYGON], toWei(5));
      // Set Optimism allocation higher than target:
      tokenClient.setTokenData(OPTIMISM, l2TokensForWeth[OPTIMISM], toWei(30));

      // Shortfalls are subtracted from both numerator and denominator.
      tokenClient.setTokenShortFallData(POLYGON, l2TokensForWeth[POLYGON], [6969], toWei(5)); // Mock the shortfall.
      // Post relay allocations:
      // Optimism (destination chain): (25-5)/(145-5)=14.3% > 12%
      // Polygon (origin chain): (0)/(145-5)=0% < 7%
      // Relayer should still use origin chain
<<<<<<< HEAD
      expect(await inventoryClient.determineRefundChainId(sampleDepositData)).to.deep.equal([137, 1]);
=======
      expect(await inventoryClient.determineRefundChainId(sampleDepositData)).to.equal(POLYGON);
      expect(lastSpyLogIncludes(spy, 'expectedPostRelayAllocation":"0"')).to.be.true; // (20-5)/(140-5)=0.11
>>>>>>> e9fa4f8d
    });
    it("Origin allocation depends on upcoming refunds", async function () {
      // Set Polygon allocation lower than target:
      tokenClient.setTokenData(POLYGON, l2TokensForWeth[POLYGON], toWei(5));
      // Set Optimism allocation higher than target:
      tokenClient.setTokenData(OPTIMISM, l2TokensForWeth[OPTIMISM], toWei(30));

      // Post relay allocations:
      // Optimism (destination chain): (30-5)/(150-5)=17.2% > 12%
      // Polygon (origin chain): (5)/(150-5)=3.4% < 7%
      // Relayer should choose to refund origin since destination isn't an option.
      sampleDepositData.inputAmount = toWei(5);
      sampleDepositData.outputAmount = await computeOutputAmount(sampleDepositData);

      bundleDataClient.setReturnedPendingBundleRefunds({
        [POLYGON]: createRefunds(owner.address, toWei(5), l2TokensForWeth[POLYGON]),
      });
      // We need HubPoolClient.l2TokenEnabledForL1Token() to return true for a given
      // L1 token and destination chain ID, otherwise it won't be counted in upcoming
      // refunds.
      hubPoolClient.setEnableAllL2Tokens(true);

      // Post relay allocations:
      // Optimism (destination chain): (30-5)/(155-5)=16.7% > 12%
      // Polygon (origin chain): (10)/(155-5)=6.7% > 7%
      // Relayer should still pick origin chain but compute a different allocation.
<<<<<<< HEAD
      expect(await inventoryClient.determineRefundChainId(sampleDepositData)).to.deep.equal([137, 1]);
=======
      expect(await inventoryClient.determineRefundChainId(sampleDepositData)).to.equal(POLYGON);
      expect(lastSpyLogIncludes(spy, 'expectedPostRelayAllocation":"68965517241379310"')).to.be.true;
>>>>>>> e9fa4f8d
    });
    it("includes origin, destination and hub chain in repayment chain list", async function () {
      const possibleRepaymentChains = inventoryClient.getPossibleRepaymentChainIds(sampleDepositData);
      [sampleDepositData.originChainId, sampleDepositData.destinationChainId, MAINNET].forEach((chainId) => {
        expect(possibleRepaymentChains).to.include(chainId);
      });
      expect(possibleRepaymentChains.length).to.equal(3);
    });
  });

  describe("evaluates slow withdrawal chains with excess running balances", function () {
    let excessRunningBalances: { [chainId: number]: BigNumber };
    beforeEach(async function () {
      // "enable" all pool rebalance routes so that inventory client evaluates slow withdrawal chains
      // as possible repayment chains.
      hubPoolClient.setEnableAllL2Tokens(true);
      excessRunningBalances = {
        [OPTIMISM]: toWei("0.1"),
        [ARBITRUM]: toWei("0.2"),
      };
      // Fill in rest of slow withdrawal chains with 0 excess since we won't test them.
      inventoryClient.getSlowWithdrawalRepaymentChains(mainnetWeth).forEach((chainId) => {
        if (!excessRunningBalances[chainId]) {
          excessRunningBalances[chainId] = toWei("0");
        }
      });
      inventoryClient = new MockInventoryClient(
        owner.address,
        spyLogger,
        inventoryConfig,
        tokenClient,
        enabledChainIds,
        hubPoolClient,
        bundleDataClient,
        adapterManager,
        crossChainTransferClient
      );
      (inventoryClient as MockInventoryClient).setExcessRunningBalances(mainnetWeth, excessRunningBalances);
      const inputAmount = toBNWei(1);
      sampleDepositData = {
        depositId: 0,
        originChainId: POLYGON,
        destinationChainId: MAINNET,
        depositor: owner.address,
        recipient: owner.address,
        inputToken: l2TokensForWeth[POLYGON],
        inputAmount,
        outputToken: l2TokensForWeth[MAINNET],
        outputAmount: inputAmount,
        message: "0x",
        quoteTimestamp: hubPoolClient.currentTime!,
        fillDeadline: 0,
        exclusivityDeadline: 0,
        exclusiveRelayer: ZERO_ADDRESS,
      };
    });
    it("selects slow withdrawal chain with excess running balance and under relayer allocation", async function () {
      // Initial allocations are all under allocated so the first slow withdrawal chain should be selected since it has
      // the highest overage.
<<<<<<< HEAD
      expect(await inventoryClient.determineRefundChainId(sampleDepositData)).to.deep.equal([42161, 10, 137, 1]);
=======
      expect(await inventoryClient.determineRefundChainId(sampleDepositData)).to.equal(ARBITRUM);
>>>>>>> e9fa4f8d

      // If we instead drop the excess on Arbitrum to 0, then we should take repayment on
      // the next slow withdrawal chain.
      excessRunningBalances[ARBITRUM] = toWei("0");
      (inventoryClient as MockInventoryClient).setExcessRunningBalances(mainnetWeth, excessRunningBalances);
<<<<<<< HEAD
      expect(await inventoryClient.determineRefundChainId(sampleDepositData)).to.deep.equal([10, 137, 1]);
=======
      expect(await inventoryClient.determineRefundChainId(sampleDepositData)).to.equal(OPTIMISM);
>>>>>>> e9fa4f8d
    });
    it("includes slow withdrawal chains in possible repayment chain list", async function () {
      const possibleRepaymentChains = inventoryClient.getPossibleRepaymentChainIds(sampleDepositData);
      inventoryClient.getSlowWithdrawalRepaymentChains(mainnetWeth).forEach((chainId) => {
        expect(possibleRepaymentChains).to.include(chainId);
      });
      [sampleDepositData.originChainId, sampleDepositData.destinationChainId].forEach((chainId) => {
        expect(possibleRepaymentChains).to.include(chainId);
      });
      expect(possibleRepaymentChains.length).to.equal(4);
    });
  });
});<|MERGE_RESOLUTION|>--- conflicted
+++ resolved
@@ -161,11 +161,7 @@
       // above the threshold of 12 and so the bot should choose to be refunded on L1.
       sampleDepositData.inputAmount = toWei(1);
       sampleDepositData.outputAmount = await computeOutputAmount(sampleDepositData);
-<<<<<<< HEAD
-      expect(await inventoryClient.determineRefundChainId(sampleDepositData)).to.deep.equal([1]);
-=======
-      expect(await inventoryClient.determineRefundChainId(sampleDepositData)).to.equal(MAINNET);
->>>>>>> e9fa4f8d
+      expect(await inventoryClient.determineRefundChainId(sampleDepositData)).to.equal([MAINNET]);
       expect(lastSpyLogIncludes(spy, 'expectedPostRelayAllocation":"136690647482014388"')).to.be.true; // (20-1)/(140-1)=0.136
 
       // Now consider a case where the relayer is filling a marginally larger relay of size 5 WETH. Now the post relay
@@ -173,11 +169,7 @@
       // choose to refund on the L2.
       sampleDepositData.inputAmount = toWei(5);
       sampleDepositData.outputAmount = await computeOutputAmount(sampleDepositData);
-<<<<<<< HEAD
-      expect(await inventoryClient.determineRefundChainId(sampleDepositData)).to.deep.equal([10, 1]);
-=======
-      expect(await inventoryClient.determineRefundChainId(sampleDepositData)).to.equal(OPTIMISM);
->>>>>>> e9fa4f8d
+      expect(await inventoryClient.determineRefundChainId(sampleDepositData)).to.equal([OPTIMISM, MAINNET]);
       expect(lastSpyLogIncludes(spy, 'expectedPostRelayAllocation":"111111111111111111"')).to.be.true; // (20-5)/(140-5)=0.11
 
       // Now consider a bigger relay that should force refunds on the L2 chain. Set the relay size to 10 WETH. now post
@@ -185,11 +177,7 @@
       // set the refund on L2.
       sampleDepositData.inputAmount = toWei(10);
       sampleDepositData.outputAmount = await computeOutputAmount(sampleDepositData);
-<<<<<<< HEAD
-      expect(await inventoryClient.determineRefundChainId(sampleDepositData)).to.deep.equal([10, 1]);
-=======
-      expect(await inventoryClient.determineRefundChainId(sampleDepositData)).to.equal(OPTIMISM);
->>>>>>> e9fa4f8d
+      expect(await inventoryClient.determineRefundChainId(sampleDepositData)).to.equal([OPTIMISM, MAINNET]);
       expect(lastSpyLogIncludes(spy, 'expectedPostRelayAllocation":"76923076923076923"')).to.be.true; // (20-10)/(140-10)=0.076
     });
 
@@ -228,11 +216,7 @@
       sampleDepositData.outputToken = l2TokensForWeth[ARBITRUM];
       sampleDepositData.inputAmount = toWei(1.69);
       sampleDepositData.outputAmount = await computeOutputAmount(sampleDepositData);
-<<<<<<< HEAD
-      expect(await inventoryClient.determineRefundChainId(sampleDepositData)).to.deep.equal([42161, 1]);
-=======
-      expect(await inventoryClient.determineRefundChainId(sampleDepositData)).to.equal(ARBITRUM);
->>>>>>> e9fa4f8d
+      expect(await inventoryClient.determineRefundChainId(sampleDepositData)).to.equal([ARBITRUM, MAINNET]);
 
       expect(lastSpyLogIncludes(spy, 'chainShortfall":"15000000000000000000"')).to.be.true;
       expect(lastSpyLogIncludes(spy, 'chainVirtualBalance":"24800000000000000000"')).to.be.true; // (10+14.8)=24.8
@@ -250,11 +234,7 @@
       // relay allocation is 4.8/120 = 0.04. This is below the threshold of 0.05 so the bot should refund on the target.
       sampleDepositData.inputAmount = toWei(5);
       sampleDepositData.outputAmount = await computeOutputAmount(sampleDepositData);
-<<<<<<< HEAD
-      expect(await inventoryClient.determineRefundChainId(sampleDepositData)).to.deep.equal([42161, 1]);
-=======
-      expect(await inventoryClient.determineRefundChainId(sampleDepositData)).to.equal(ARBITRUM);
->>>>>>> e9fa4f8d
+      expect(await inventoryClient.determineRefundChainId(sampleDepositData)).to.equal([ARBITRUM, MAINNET]);
       // Check only the final step in the computation.
       expect(lastSpyLogIncludes(spy, 'expectedPostRelayAllocation":"40000000000000000"')).to.be.true; // 4.8/120 = 0.04
 
@@ -264,17 +244,12 @@
       // chain virtual balance with shortfall post relay is 9.8 - 5 + 10 = 14.8. cumulative virtual balance with shortfall
       // post relay is 125 - 5 + 10 = 130. Expected post relay allocation is 14.8/130 = 0.11. This is above the threshold
       // of 0.05 so the bot should refund on L1.
-<<<<<<< HEAD
-      tokenClient.setTokenData(42161, l2TokensForWeth[42161], initialAllocation[42161][mainnetWeth].add(toWei(10)));
-      expect(await inventoryClient.determineRefundChainId(sampleDepositData)).to.deep.equal([1]);
-=======
       tokenClient.setTokenData(
         ARBITRUM,
         l2TokensForWeth[ARBITRUM],
         initialAllocation[ARBITRUM][mainnetWeth].add(toWei(10))
       );
-      expect(await inventoryClient.determineRefundChainId(sampleDepositData)).to.equal(MAINNET);
->>>>>>> e9fa4f8d
+      expect(await inventoryClient.determineRefundChainId(sampleDepositData)).to.equal([MAINNET]);
     });
 
     it("Correctly decides where to refund based on upcoming refunds", async function () {
@@ -296,21 +271,13 @@
       // L1 token and destination chain ID, otherwise it won't be counted in upcoming
       // refunds.
       hubPoolClient.setEnableAllL2Tokens(true);
-<<<<<<< HEAD
-      expect(await inventoryClient.determineRefundChainId(sampleDepositData)).to.deep.equal([1]);
-=======
-      expect(await inventoryClient.determineRefundChainId(sampleDepositData)).to.equal(MAINNET);
->>>>>>> e9fa4f8d
+      expect(await inventoryClient.determineRefundChainId(sampleDepositData)).to.equal([MAINNET]);
       expect(lastSpyLogIncludes(spy, 'expectedPostRelayAllocation":"166666666666666666"')).to.be.true; // (20-5)/(140-5)=0.11
 
       // If we set this to false in this test, the destination chain will be default used since the refund data
       // will be ignored.
       hubPoolClient.setEnableAllL2Tokens(false);
-<<<<<<< HEAD
-      expect(await inventoryClient.determineRefundChainId(sampleDepositData)).to.deep.equal([10, 1]);
-=======
-      expect(await inventoryClient.determineRefundChainId(sampleDepositData)).to.equal(OPTIMISM);
->>>>>>> e9fa4f8d
+      expect(await inventoryClient.determineRefundChainId(sampleDepositData)).to.equal([OPTIMISM, MAINNET]);
     });
 
     it("Correctly throws when Deposit tokens are not equivalent", async function () {
@@ -391,12 +358,8 @@
       // Relayer should choose to refund on destination over origin if both are under allocated
       sampleDepositData.inputAmount = toWei(5);
       sampleDepositData.outputAmount = await computeOutputAmount(sampleDepositData);
-<<<<<<< HEAD
-      expect(await inventoryClient.determineRefundChainId(sampleDepositData)).to.deep.equal([10, 137, 1]);
-=======
-      expect(await inventoryClient.determineRefundChainId(sampleDepositData)).to.equal(OPTIMISM);
+      expect(await inventoryClient.determineRefundChainId(sampleDepositData)).to.equal([OPTIMISM, POLYGON, MAINNET]);
       expect(lastSpyLogIncludes(spy, 'expectedPostRelayAllocation":"111940298507462686"')).to.be.true;
->>>>>>> e9fa4f8d
     });
     it("Origin chain allocation does not depend on subtracting from numerator", async function () {
       // Post relay allocation does not subtract anything from chain virtual balance, unlike
@@ -413,11 +376,7 @@
       // Relayer should default to hub chain.
       sampleDepositData.inputAmount = toWei(10);
       sampleDepositData.outputAmount = await computeOutputAmount(sampleDepositData);
-<<<<<<< HEAD
-      expect(await inventoryClient.determineRefundChainId(sampleDepositData)).to.deep.equal([1]);
-=======
-      expect(await inventoryClient.determineRefundChainId(sampleDepositData)).to.equal(MAINNET);
->>>>>>> e9fa4f8d
+      expect(await inventoryClient.determineRefundChainId(sampleDepositData)).to.equal([MAINNET]);
       expect(lastSpyLogIncludes(spy, 'expectedPostRelayAllocation":"71428571428571428"')).to.be.true;
     });
     it("Origin allocation is below target", async function () {
@@ -432,11 +391,7 @@
       // Relayer should choose to refund origin since destination isn't an option.
       sampleDepositData.inputAmount = toWei(5);
       sampleDepositData.outputAmount = await computeOutputAmount(sampleDepositData);
-<<<<<<< HEAD
-      expect(await inventoryClient.determineRefundChainId(sampleDepositData)).to.deep.equal([137, 1]);
-=======
-      expect(await inventoryClient.determineRefundChainId(sampleDepositData)).to.equal(POLYGON);
->>>>>>> e9fa4f8d
+      expect(await inventoryClient.determineRefundChainId(sampleDepositData)).to.equal([POLYGON, MAINNET]);
       expect(lastSpyLogIncludes(spy, 'expectedPostRelayAllocation":"35714285714285714"')).to.be.true;
     });
     it("Origin allocation depends on outstanding transfers", async function () {
@@ -451,11 +406,7 @@
       // Relayer should choose to refund origin since destination isn't an option.
       sampleDepositData.inputAmount = toWei(5);
       sampleDepositData.outputAmount = await computeOutputAmount(sampleDepositData);
-<<<<<<< HEAD
-      expect(await inventoryClient.determineRefundChainId(sampleDepositData)).to.deep.equal([137, 1]);
-=======
-      expect(await inventoryClient.determineRefundChainId(sampleDepositData)).to.equal(POLYGON);
->>>>>>> e9fa4f8d
+      expect(await inventoryClient.determineRefundChainId(sampleDepositData)).to.equal([POLYGON, MAINNET]);
 
       // Now add outstanding transfers to Polygon that make the allocation above the target. Note that this
       // increases cumulative balance a bit.
@@ -466,12 +417,8 @@
       // Optimism (destination chain): (30-5)/(160-5)=16.1% > 12%
       // Polygon (origin chain): (15)/(160-5)=9.6% > 7%
       // Relayer should now default to hub chain.
-<<<<<<< HEAD
-      expect(await inventoryClient.determineRefundChainId(sampleDepositData)).to.deep.equal([1]);
-=======
-      expect(await inventoryClient.determineRefundChainId(sampleDepositData)).to.equal(MAINNET);
+      expect(await inventoryClient.determineRefundChainId(sampleDepositData)).to.equal([MAINNET]);
       expect(lastSpyLogIncludes(spy, 'expectedPostRelayAllocation":"100000000000000000"')).to.be.true;
->>>>>>> e9fa4f8d
     });
     it("Origin allocation depends on short falls", async function () {
       // Set Polygon allocation lower than target:
@@ -485,12 +432,8 @@
       // Optimism (destination chain): (25-5)/(145-5)=14.3% > 12%
       // Polygon (origin chain): (0)/(145-5)=0% < 7%
       // Relayer should still use origin chain
-<<<<<<< HEAD
-      expect(await inventoryClient.determineRefundChainId(sampleDepositData)).to.deep.equal([137, 1]);
-=======
-      expect(await inventoryClient.determineRefundChainId(sampleDepositData)).to.equal(POLYGON);
+      expect(await inventoryClient.determineRefundChainId(sampleDepositData)).to.equal([POLYGON, MAINNET]);
       expect(lastSpyLogIncludes(spy, 'expectedPostRelayAllocation":"0"')).to.be.true; // (20-5)/(140-5)=0.11
->>>>>>> e9fa4f8d
     });
     it("Origin allocation depends on upcoming refunds", async function () {
       // Set Polygon allocation lower than target:
@@ -517,12 +460,8 @@
       // Optimism (destination chain): (30-5)/(155-5)=16.7% > 12%
       // Polygon (origin chain): (10)/(155-5)=6.7% > 7%
       // Relayer should still pick origin chain but compute a different allocation.
-<<<<<<< HEAD
-      expect(await inventoryClient.determineRefundChainId(sampleDepositData)).to.deep.equal([137, 1]);
-=======
-      expect(await inventoryClient.determineRefundChainId(sampleDepositData)).to.equal(POLYGON);
+      expect(await inventoryClient.determineRefundChainId(sampleDepositData)).to.equal([POLYGON, MAINNET]);
       expect(lastSpyLogIncludes(spy, 'expectedPostRelayAllocation":"68965517241379310"')).to.be.true;
->>>>>>> e9fa4f8d
     });
     it("includes origin, destination and hub chain in repayment chain list", async function () {
       const possibleRepaymentChains = inventoryClient.getPossibleRepaymentChainIds(sampleDepositData);
@@ -582,21 +521,13 @@
     it("selects slow withdrawal chain with excess running balance and under relayer allocation", async function () {
       // Initial allocations are all under allocated so the first slow withdrawal chain should be selected since it has
       // the highest overage.
-<<<<<<< HEAD
-      expect(await inventoryClient.determineRefundChainId(sampleDepositData)).to.deep.equal([42161, 10, 137, 1]);
-=======
-      expect(await inventoryClient.determineRefundChainId(sampleDepositData)).to.equal(ARBITRUM);
->>>>>>> e9fa4f8d
+      expect(await inventoryClient.determineRefundChainId(sampleDepositData)).to.equal([ARBITRUM, OPTIMISM, POLYGON, MAINNET]);
 
       // If we instead drop the excess on Arbitrum to 0, then we should take repayment on
       // the next slow withdrawal chain.
       excessRunningBalances[ARBITRUM] = toWei("0");
       (inventoryClient as MockInventoryClient).setExcessRunningBalances(mainnetWeth, excessRunningBalances);
-<<<<<<< HEAD
-      expect(await inventoryClient.determineRefundChainId(sampleDepositData)).to.deep.equal([10, 137, 1]);
-=======
-      expect(await inventoryClient.determineRefundChainId(sampleDepositData)).to.equal(OPTIMISM);
->>>>>>> e9fa4f8d
+      expect(await inventoryClient.determineRefundChainId(sampleDepositData)).to.equal([OPTIMISM, POLYGON, MAINNET]);
     });
     it("includes slow withdrawal chains in possible repayment chain list", async function () {
       const possibleRepaymentChains = inventoryClient.getPossibleRepaymentChainIds(sampleDepositData);
