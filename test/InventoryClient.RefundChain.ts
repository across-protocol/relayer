import {
  assertPromiseError,
  BigNumber,
  SignerWithAddress,
  createRefunds,
  createSpyLogger,
  deployConfigStore,
  ethers,
  expect,
  hubPoolFixture,
  lastSpyLogIncludes,
  sinon,
  toBNWei,
  toWei,
  winston,
  spyLogIncludes,
} from "./utils";

import { ConfigStoreClient, InventoryClient } from "../src/clients"; // Tested
import { CrossChainTransferClient } from "../src/clients/bridges";
import { V3Deposit, InventoryConfig } from "../src/interfaces";
import { CHAIN_IDs, ZERO_ADDRESS, bnZero, getNetworkName, TOKEN_SYMBOLS_MAP } from "../src/utils";
import {
  MockAdapterManager,
  MockBundleDataClient,
  MockHubPoolClient,
  MockInventoryClient,
  MockTokenClient,
} from "./mocks";

describe("InventoryClient: Refund chain selection", async function () {
  const { MAINNET, OPTIMISM, POLYGON, ARBITRUM } = CHAIN_IDs;
  const enabledChainIds = [MAINNET, OPTIMISM, POLYGON, ARBITRUM];
  const mainnetWeth = TOKEN_SYMBOLS_MAP.WETH.addresses[MAINNET];
  const mainnetUsdc = TOKEN_SYMBOLS_MAP.USDC.addresses[MAINNET];

  let hubPoolClient: MockHubPoolClient, adapterManager: MockAdapterManager, tokenClient: MockTokenClient;
  let bundleDataClient: MockBundleDataClient;
  let owner: SignerWithAddress, spy: sinon.SinonSpy, spyLogger: winston.Logger;
  let inventoryClient: InventoryClient; // tested
  let sampleDepositData: V3Deposit;
  let crossChainTransferClient: CrossChainTransferClient;

  // construct two mappings of chainId to token address. Set the l1 token address to the "real" token address.
  const l2TokensForWeth = { [MAINNET]: mainnetWeth };
  const l2TokensForUsdc = { [MAINNET]: mainnetUsdc };
  enabledChainIds
    .filter((chainId) => chainId !== MAINNET)
    .forEach((chainId) => {
      l2TokensForWeth[chainId] = TOKEN_SYMBOLS_MAP.WETH.addresses[chainId];
      l2TokensForUsdc[chainId] = TOKEN_SYMBOLS_MAP["USDC.e"].addresses[chainId];
    });

  const toMegaWei = (num: string | number | BigNumber) => ethers.utils.parseUnits(num.toString(), 6);
  // Configure thresholds percentages as 10% optimism, 5% polygon and 5% Arbitrum with a target being threshold +2%.
  const targetOverageBuffer = toWei(1);
  const inventoryConfig: InventoryConfig = {
    wrapEtherTargetPerChain: {},
    wrapEtherTarget: toWei(1),
    wrapEtherThresholdPerChain: {},
    wrapEtherThreshold: toWei(1),
    tokenConfig: {
      [mainnetWeth]: {
        [OPTIMISM]: { targetPct: toWei(0.12), thresholdPct: toWei(0.1), targetOverageBuffer },
        [POLYGON]: { targetPct: toWei(0.07), thresholdPct: toWei(0.05), targetOverageBuffer },
        [ARBITRUM]: { targetPct: toWei(0.07), thresholdPct: toWei(0.05), targetOverageBuffer },
      },
      [mainnetUsdc]: {
        [OPTIMISM]: { targetPct: toWei(0.12), thresholdPct: toWei(0.1), targetOverageBuffer },
        [POLYGON]: { targetPct: toWei(0.07), thresholdPct: toWei(0.05), targetOverageBuffer },
        [ARBITRUM]: { targetPct: toWei(0.07), thresholdPct: toWei(0.05), targetOverageBuffer },
      },
    },
  };

  // Construct an initial distribution that keeps these values within the above thresholds.
  const initialAllocation = {
    [MAINNET]: { [mainnetWeth]: toWei(100), [mainnetUsdc]: toMegaWei(10000) }, // seed 100 WETH and 10000 USDC on Mainnet
    [OPTIMISM]: { [mainnetWeth]: toWei(20), [mainnetUsdc]: toMegaWei(2000) }, // seed 20 WETH and 2000 USDC on Optimism
    [POLYGON]: { [mainnetWeth]: toWei(10), [mainnetUsdc]: toMegaWei(1000) }, // seed 10 WETH and 1000 USDC on Polygon
    [ARBITRUM]: { [mainnetWeth]: toWei(10), [mainnetUsdc]: toMegaWei(1000) }, // seed 10 WETH and 1000 USDC on Arbitrum
  };

  const seedMocks = (seedBalances: { [chainId: string]: { [token: string]: BigNumber } }) => {
    hubPoolClient.addL1Token({ address: mainnetWeth, decimals: 18, symbol: "WETH" });
    hubPoolClient.addL1Token({ address: mainnetUsdc, decimals: 6, symbol: "USDC" });
    enabledChainIds.forEach((chainId) => {
      adapterManager.setMockedOutstandingCrossChainTransfers(chainId, owner.address, mainnetWeth, bnZero);
      adapterManager.setMockedOutstandingCrossChainTransfers(chainId, owner.address, mainnetUsdc, bnZero);
      tokenClient.setTokenData(chainId, l2TokensForWeth[chainId], seedBalances[chainId][mainnetWeth]);
      tokenClient.setTokenData(chainId, l2TokensForUsdc[chainId], seedBalances[chainId][mainnetUsdc]);
      hubPoolClient.setTokenMapping(mainnetWeth, chainId, l2TokensForWeth[chainId]);
      hubPoolClient.setTokenMapping(mainnetUsdc, chainId, l2TokensForUsdc[chainId]);
    });
  };

  const computeOutputAmount = async (deposit: V3Deposit) => {
    return deposit.inputAmount;
  };

  beforeEach(async function () {
    [owner] = await ethers.getSigners();
    ({ spy, spyLogger } = createSpyLogger());

    const { hubPool, dai: l1Token } = await hubPoolFixture();
    const { configStore } = await deployConfigStore(owner, [l1Token]);

    const configStoreClient = new ConfigStoreClient(spyLogger, configStore);
    await configStoreClient.update();

    hubPoolClient = new MockHubPoolClient(spyLogger, hubPool, configStoreClient);
    hubPoolClient.setDefaultRealizedLpFeePct(bnZero);
    await hubPoolClient.update();

    adapterManager = new MockAdapterManager(null, null, null, null);
    tokenClient = new MockTokenClient(null, null, null, null);
    bundleDataClient = new MockBundleDataClient(null, null, null, null);

    crossChainTransferClient = new CrossChainTransferClient(spyLogger, enabledChainIds, adapterManager);
    inventoryClient = new InventoryClient(
      owner.address,
      spyLogger,
      inventoryConfig,
      tokenClient,
      enabledChainIds,
      hubPoolClient,
      bundleDataClient,
      adapterManager,
      crossChainTransferClient,
      false, // simMode
      false // prioritizeUtilization
    );

    seedMocks(initialAllocation);
  });

  describe("origin chain is equal to hub chain", function () {
    beforeEach(async function () {
      const inputAmount = toBNWei(1);
      sampleDepositData = {
        depositId: 0,
        originChainId: MAINNET,
        destinationChainId: OPTIMISM,
        depositor: owner.address,
        recipient: owner.address,
        inputToken: mainnetWeth,
        inputAmount,
        outputToken: l2TokensForWeth[OPTIMISM],
        outputAmount: inputAmount,
        message: "0x",
        quoteTimestamp: hubPoolClient.currentTime!,
        fillDeadline: 0,
        exclusivityDeadline: 0,
        exclusiveRelayer: ZERO_ADDRESS,
      };
    });
    it("Correctly decides when to refund based on relay size", async function () {
      // The repayment amount should be added to the numerator in the case where the repayment chain choice is not
      // equal to the destination chain, and otherwise it should have no affect. The repayment amount should not
      // affect the allocation percentage computation, which intuitively means that the relayer's overall inventory is
      // decreasing on the destination chain by the output amount but increasing by the input amount.
      sampleDepositData.originChainId = ARBITRUM;
      sampleDepositData.inputToken = l2TokensForWeth[ARBITRUM];

      // First destination chain is evaluated, then origin chain.
      sampleDepositData.inputAmount = toWei(1);
      sampleDepositData.outputAmount = await computeOutputAmount(sampleDepositData);
      expect(await inventoryClient.determineRefundChainId(sampleDepositData)).to.deep.equal([MAINNET]);
      // Starts with 20 tokens on Optimism and ends up with 20 post-repayment.
      expect(spyLogIncludes(spy, -2, 'expectedPostRelayAllocation":"142857142857142857"')).to.be.true; // (20)/(140)=0.1428
      // Starts with 10 tokens on Arbitrum and ends up with 11 post-repayment.
      expect(spyLogIncludes(spy, -1, 'expectedPostRelayAllocation":"78571428571428571"')).to.be.true; // (10+1)/(140)=0.15

      // Now, transfer away tokens from the origin chain to make it look under allocated:
      tokenClient.setTokenData(ARBITRUM, l2TokensForWeth[ARBITRUM], toWei(5));
      expect(await inventoryClient.determineRefundChainId(sampleDepositData)).to.deep.equal([ARBITRUM, MAINNET]);
      expect(spyLogIncludes(spy, -1, 'expectedPostRelayAllocation":"44444444444444444"')).to.be.true; // (5+1)/(135)=0.044444

      // If we set the fill amount large enough, the origin chain choice won't be picked anymore.
      sampleDepositData.inputAmount = toWei(5);
      expect(await inventoryClient.determineRefundChainId(sampleDepositData)).to.deep.equal([MAINNET]);
      expect(spyLogIncludes(spy, -1, 'expectedPostRelayAllocation":"74074074074074074"')).to.be.true; // (5+5)/(135)=0.074074
    });

    it("Correctly factors in cross chain transfers when deciding where to refund", async function () {
      // The relayer should correctly factor in pending cross-chain relays when thinking about shortfalls. Consider a large
      // fictitious relay that exceeds all outstanding liquidity on the target chain(Arbitrum) of 15 Weth (target only)
      // has 10 WETH in it.
      const largeRelayAmount = toWei(15);
      tokenClient.setTokenShortFallData(ARBITRUM, l2TokensForWeth[ARBITRUM], [6969], largeRelayAmount); // Mock the shortfall.
      // The expected cross chain transfer amount is (0.05+0.02-(10-15)/140)*140=14.8 // Mock the cross-chain transfer
      // leaving L1 to go to arbitrum by adding it to the mock cross chain transfers and removing from l1 balance.
      const bridgedAmount = toWei(14.8);
      adapterManager.setMockedOutstandingCrossChainTransfers(ARBITRUM, owner.address, mainnetWeth, bridgedAmount);
      await inventoryClient.update();
      tokenClient.setTokenData(MAINNET, mainnetWeth, initialAllocation[MAINNET][mainnetWeth].sub(bridgedAmount));

      // Now, consider that the bot is run while these funds for the above deposit are in the canonical bridge and cant
      // be filled yet. When it runs it picks up a relay that it can do, of size 1.69 WETH. Each part of the computation
      // is broken down to explain how the bot chooses where to allocate funds:
      // 1. chainVirtualBalance: Considering the funds on the target chain we have a balance of 10 WETH, with an amount of
      //    14.8 that is currently coming over the bridge. This totals a "virtual" balance of (10+14.8)=24.8.
      // 2. chainVirtualBalanceWithShortfall: this is the virtual balance minus the shortfall. 24.9-15=9.8.
      // 3. chainVirtualBalanceWithShortfallPostRelay: virtual balance with shortfall minus the relay amount should be
      //    same as above for destination chain.
      // 4. cumulativeVirtualBalance: total balance across all chains considering fund movement. funds moving over the bridge
      //    does not impact the balance; they are just "moving" so it should be 140-15+15=140
<<<<<<< HEAD
      // 5. cumulativeVirtualBalancePostRelay: cumulative virtual balance plus upcoming refunds minus the relay amount
      //    140-1.69=138.31. This is total funds considering the relay amount that is to be executed.
      // 6. expectedPostRelayAllocation: the expected post relay allocation is the chainVirtualBalanceWithShortfallPostRelay
      //    divided by the cumulativeVirtualBalancePostRelay. 8.11/138.31 = 0.0586.
=======
      // 5. cumulativeVirtualBalanceWithShortfall: cumulative virtual balance minus the shortfall. 140-15+15=140-15=125.
      // 6. cumulativeVirtualBalanceWithShortfallPostRefunds: should be same as above since there are zero refunds.
      // 7. expectedPostRelayAllocation: the expected post relay allocation is the chainVirtualBalanceWithShortfallPostRelay
      //    divided by the cumulativeVirtualBalanceWithShortfallPostRefunds. 9.8/125
>>>>>>> 26658430
      // This number is then used to decide on where funds should be allocated! If this number is above the threshold plus
      // the buffer then refund on L1. if it is below the threshold then refund on the target chain.

      sampleDepositData.destinationChainId = ARBITRUM;
      sampleDepositData.outputToken = l2TokensForWeth[ARBITRUM];
      sampleDepositData.inputAmount = toWei(1.69);
      sampleDepositData.outputAmount = toWei(1.69);
      expect(await inventoryClient.determineRefundChainId(sampleDepositData)).to.deep.equal([MAINNET]);

      // We're evaluating destination chain since origin chain is mainnet which always gets evaluated last.
      expect(lastSpyLogIncludes(spy, 'chainShortfall":"15000000000000000000"')).to.be.true;
      expect(lastSpyLogIncludes(spy, 'chainVirtualBalance":"24800000000000000000"')).to.be.true; // (10+14.8)=24.8
      expect(lastSpyLogIncludes(spy, 'chainVirtualBalanceWithShortfall":"9800000000000000000"')).to.be.true; // 24.8-15=9.8
      expect(lastSpyLogIncludes(spy, 'chainVirtualBalanceWithShortfallPostRelay":"9800000000000000000"')).to.be.true;
      // same as above for destination chain
      expect(lastSpyLogIncludes(spy, 'cumulativeVirtualBalance":"140000000000000000000')).to.be.true; // 140-15+15=140
<<<<<<< HEAD
      expect(lastSpyLogIncludes(spy, 'cumulativeVirtualBalancePostRelay":"138310000000000000000"')).to.be.true; // 125-1.69=123.31
      expect(lastSpyLogIncludes(spy, 'expectedPostRelayAllocation":"58636396500614561')).to.be.true; // 8.11/123.31 = 0.0657

      // Now consider if this small relay was larger to the point that we should be refunding on the L2. set it to 5 WETH.
      // Numerically we can shortcut some of the computations above to the following: chain virtual balance with shortfall
      // post relay is 9.8 - 5 = 4.8. cumulative virtual balance post relay is 140 - 5 = 135. Expected post
      // relay allocation is 4.8/135 = 0.036. This is below the threshold of 0.05 so the bot should refund on the target.
      sampleDepositData.inputAmount = toWei(5);
      sampleDepositData.outputAmount = await computeOutputAmount(sampleDepositData);
      expect(await inventoryClient.determineRefundChainId(sampleDepositData)).to.deep.equal([ARBITRUM, MAINNET]);
      // Check only the final step in the computation.
      expect(lastSpyLogIncludes(spy, 'expectedPostRelayAllocation":"35555555555555555"')).to.be.true; // 4.8/120 = 0.04

      // Consider that we manually send the relayer som funds while it's large transfer is currently in the bridge. This
      // is to validate that the module considers funds in transit correctly + dropping funds indirectly onto the L2 wallet.
      // Say we magically give the bot 10 WETH on Arbitrum and try to repeat the previous example. Now, we should a
      // chain virtual balance with shortfall post relay is 9.8 - 5 + 10 = 14.8. cumulative virtual balance with shortfall
      // post relay is 125 - 5 + 10 = 130. Expected post relay allocation is 14.8/130 = 0.11. This is above the threshold
      // of 0.05 so the bot should refund on L1.
=======
      expect(lastSpyLogIncludes(spy, 'cumulativeVirtualBalanceWithShortfall":"125000000000000000000"')).to.be.true; // 140-15=125
      expect(lastSpyLogIncludes(spy, 'cumulativeVirtualBalanceWithShortfallPostRefunds":"125000000000000000000"')).to.be
        .true; // same as above
      expect(lastSpyLogIncludes(spy, 'expectedPostRelayAllocation":"78400000000000000')).to.be.true; // 9.8/125

      // Consider that we decrease the relayer's balance while it's large transfer is currently in the bridge.
>>>>>>> 26658430
      tokenClient.setTokenData(
        ARBITRUM,
        l2TokensForWeth[ARBITRUM],
        initialAllocation[ARBITRUM][mainnetWeth].sub(toWei(5))
      );
      expect(await inventoryClient.determineRefundChainId(sampleDepositData)).to.deep.equal([ARBITRUM, MAINNET]);
      expect(lastSpyLogIncludes(spy, 'expectedPostRelayAllocation":"40000000000000000')).to.be.true; // 4.8/120
    });

    it("Correctly decides where to refund based on upcoming refunds", async function () {
      // Consider a case where the relayer is filling a marginally larger relay of size 5 WETH. Without refunds, the post relay
      // allocation on optimism would be (15)/(135)=11.1%. This would be below the target plus buffer of 12%. However, if we now
      // factor in 10 WETH in refunds (5 from pending and 5 from next bundle) that are coming to L2 and 5 more WETH refunds coming to L1,
      // the allocation should actually be (15+10)/(135+15)=16.7%, which is above L2 target.
      // Therefore, the bot should choose refund on L1 instead of L2.
      tokenClient.setTokenData(OPTIMISM, l2TokensForWeth[OPTIMISM], toWei(15));

      sampleDepositData.inputAmount = toWei(5);
      sampleDepositData.outputAmount = await computeOutputAmount(sampleDepositData);
      bundleDataClient.setReturnedPendingBundleRefunds({
        [MAINNET]: createRefunds(owner.address, toWei(5), mainnetWeth),
        [OPTIMISM]: createRefunds(owner.address, toWei(5), l2TokensForWeth[OPTIMISM]),
      });
      bundleDataClient.setReturnedNextBundleRefunds({
        [OPTIMISM]: createRefunds(owner.address, toWei(5), l2TokensForWeth[OPTIMISM]),
      });
      // We need HubPoolClient.l2TokenEnabledForL1Token() to return true for a given
      // L1 token and destination chain ID, otherwise it won't be counted in upcoming
      // refunds.
      hubPoolClient.setEnableAllL2Tokens(true);
      expect(await inventoryClient.determineRefundChainId(sampleDepositData)).to.deep.equal([MAINNET]);
      expect(lastSpyLogIncludes(spy, 'expectedPostRelayAllocation":"166666666666666666"')).to.be.true;

      // If we set this to false in this test, the destination chain will be default used since the refund data
      // will be ignored.
      hubPoolClient.setEnableAllL2Tokens(false);
      expect(await inventoryClient.determineRefundChainId(sampleDepositData)).to.deep.equal([OPTIMISM, MAINNET]);
    });

    it("Correctly throws when Deposit tokens are not equivalent", async function () {
      sampleDepositData.inputAmount = toWei(5);
      sampleDepositData.outputAmount = await computeOutputAmount(sampleDepositData);
      expect(await inventoryClient.determineRefundChainId(sampleDepositData)).to.deep.equal([1]);

      sampleDepositData.outputToken = ZERO_ADDRESS;
      const srcChain = getNetworkName(sampleDepositData.originChainId);
      const dstChain = getNetworkName(sampleDepositData.destinationChainId);
      await assertPromiseError(
        inventoryClient.determineRefundChainId(sampleDepositData),
        `Unexpected ${dstChain} output token on ${srcChain} deposit`
      );
    });

    it("token config is not defined", async function () {
      // Defaults to destination chain.
      const _inventoryClient = new InventoryClient(
        owner.address,
        spyLogger,
        {
          ...inventoryConfig,
          tokenConfig: {},
        },
        tokenClient,
        enabledChainIds,
        hubPoolClient,
        bundleDataClient,
        adapterManager,
        crossChainTransferClient,
        false, // simMode
        false // prioritizeUtilization
      );
      expect(await _inventoryClient.determineRefundChainId(sampleDepositData)).to.deep.equal([
        sampleDepositData.destinationChainId,
      ]);
    });
    it("includes origin, destination in repayment chain list", async function () {
      const possibleRepaymentChains = inventoryClient.getPossibleRepaymentChainIds(sampleDepositData);
      [sampleDepositData.originChainId, sampleDepositData.destinationChainId].forEach((chainId) => {
        expect(possibleRepaymentChains).to.include(chainId);
      });
      expect(possibleRepaymentChains.length).to.equal(2);
    });
  });

  describe("origin chain is not equal to hub chain", function () {
    beforeEach(async function () {
      const inputAmount = toBNWei(1);
      sampleDepositData = {
        depositId: 0,
        originChainId: POLYGON,
        destinationChainId: OPTIMISM,
        depositor: owner.address,
        recipient: owner.address,
        inputToken: l2TokensForWeth[POLYGON],
        inputAmount,
        outputToken: l2TokensForWeth[OPTIMISM],
        outputAmount: inputAmount,
        message: "0x",
        quoteTimestamp: hubPoolClient.currentTime!,
        fillDeadline: 0,
        exclusivityDeadline: 0,
        exclusiveRelayer: ZERO_ADDRESS,
      };
    });
    it("Both origin and destination chain allocations are below target", async function () {
      // Set chain allocations lower than target, resulting in a cumulative starting balance of 116.
      tokenClient.setTokenData(POLYGON, l2TokensForWeth[POLYGON], toWei(1));
      tokenClient.setTokenData(OPTIMISM, l2TokensForWeth[OPTIMISM], toWei(5));

      // Post relay allocations:
      // Optimism (destination chain): (5)/(116)=4.3% < 12%
      // Polygon (origin chain): (1+5)/(116)=5.2% < 7%
      // Relayer should choose to refund on destination over origin if both are under allocated
      sampleDepositData.inputAmount = toWei(5);
      sampleDepositData.outputAmount = await computeOutputAmount(sampleDepositData);
      expect(await inventoryClient.determineRefundChainId(sampleDepositData)).to.deep.equal([
        OPTIMISM,
        POLYGON,
        MAINNET,
      ]);
      expect(spyLogIncludes(spy, -2, 'expectedPostRelayAllocation":"43103448275862068"')).to.be.true;
      expect(spyLogIncludes(spy, -1, 'expectedPostRelayAllocation":"51724137931034482"')).to.be.true;
    });
    it("Origin chain allocation does not depend on subtracting from numerator", async function () {
      // Post relay allocation adds repayment amount to chain virtual balance, unlike
      // accounting for destination chain allocation

      // Set Polygon allocation just higher than target. This is set so that any additions
      // to the numerator send it over allocated. Starting cumulative balance is 135.
      tokenClient.setTokenData(POLYGON, l2TokensForWeth[POLYGON], toWei(5));

      // Post relay allocations:
      // Optimism (destination chain): (20)/(135)= > 12%
      // Polygon (origin chain): (5+10)/(135)= > 7%
      // Relayer should default to hub chain.
      sampleDepositData.inputAmount = toWei(10);
      sampleDepositData.outputAmount = await computeOutputAmount(sampleDepositData);
      expect(await inventoryClient.determineRefundChainId(sampleDepositData)).to.deep.equal([MAINNET]);
      expect(spyLogIncludes(spy, -2, 'expectedPostRelayAllocation":"148148148148148148"')).to.be.true;
      expect(spyLogIncludes(spy, -1, 'expectedPostRelayAllocation":"111111111111111111"')).to.be.true;
    });
    it("Origin allocation is below target", async function () {
      // Set Polygon allocation lower than target:
      tokenClient.setTokenData(POLYGON, l2TokensForWeth[POLYGON], toWei(0));

      // Post relay allocations:
      // Optimism (destination chain): (20)/(130) > 12%
      // Polygon (origin chain): (5)/(130)= < 7%
      // Relayer should choose to refund origin since destination isn't an option.
      sampleDepositData.inputAmount = toWei(5);
      sampleDepositData.outputAmount = await computeOutputAmount(sampleDepositData);
      expect(await inventoryClient.determineRefundChainId(sampleDepositData)).to.deep.equal([POLYGON, MAINNET]);
      expect(lastSpyLogIncludes(spy, 'expectedPostRelayAllocation":"38461538461538461"')).to.be.true;
    });
    it("Origin allocation depends on outstanding transfers", async function () {
      // Set Polygon allocation lower than target:
      tokenClient.setTokenData(POLYGON, l2TokensForWeth[POLYGON], toWei(0));

      // Post relay allocations:
      // Optimism (destination chain): (20)/(130) > 12%
      // Polygon (origin chain): (5)/(130)= < 7%
      // Relayer should choose to refund origin since destination isn't an option.
      sampleDepositData.inputAmount = toWei(5);
      sampleDepositData.outputAmount = await computeOutputAmount(sampleDepositData);
      expect(await inventoryClient.determineRefundChainId(sampleDepositData)).to.deep.equal([POLYGON, MAINNET]);

      // Now add outstanding transfers to Polygon that make the allocation above the target. Note that this
      // increases cumulative balance a bit.
      adapterManager.setMockedOutstandingCrossChainTransfers(POLYGON, owner.address, mainnetWeth, toWei(10));
      await inventoryClient.update();

      // Post relay allocations:
      // Optimism (destination chain): (20)/(140) > 12%
      // Polygon (origin chain): (5+10)/(140) > 7%
      // Relayer should now default to hub chain.
      expect(await inventoryClient.determineRefundChainId(sampleDepositData)).to.deep.equal([MAINNET]);
      expect(lastSpyLogIncludes(spy, 'expectedPostRelayAllocation":"107142857142857142"')).to.be.true;
    });
    it("Origin allocation depends on short falls", async function () {
      // Set Polygon allocation lower than target:
      tokenClient.setTokenData(POLYGON, l2TokensForWeth[POLYGON], toWei(5));
      tokenClient.setTokenData(OPTIMISM, l2TokensForWeth[OPTIMISM], toWei(25));

      // Shortfalls are subtracted from both numerator and denominator.
      tokenClient.setTokenShortFallData(POLYGON, l2TokensForWeth[POLYGON], [6969], toWei(5)); // Mock the shortfall.
      // Post relay allocations:
      // Optimism (destination chain): (25-5)/(140-5) > 12%
      // Polygon (origin chain): (5-5+1)/(140-5) < 7%
      // Relayer should still use origin chain
      expect(await inventoryClient.determineRefundChainId(sampleDepositData)).to.deep.equal([POLYGON, MAINNET]);
      expect(lastSpyLogIncludes(spy, 'expectedPostRelayAllocation":"7407407407407407"')).to.be.true;
    });
    it("Origin allocation depends on upcoming refunds", async function () {
      // Set Polygon allocation lower than target:
      tokenClient.setTokenData(POLYGON, l2TokensForWeth[POLYGON], toWei(0));

      // Post relay allocations:
      // Optimism (destination chain): (20)/(130) > 12%
      // Polygon (origin chain): (5)/(130) < 7%
      // Relayer should use origin chain
      sampleDepositData.inputAmount = toWei(5);
      sampleDepositData.outputAmount = await computeOutputAmount(sampleDepositData);

      bundleDataClient.setReturnedPendingBundleRefunds({
        [POLYGON]: createRefunds(owner.address, toWei(5), l2TokensForWeth[POLYGON]),
      });
      // We need HubPoolClient.l2TokenEnabledForL1Token() to return true for a given
      // L1 token and destination chain ID, otherwise it won't be counted in upcoming
      // refunds.
      hubPoolClient.setEnableAllL2Tokens(true);

      // Post relay allocations:
      // Optimism (destination chain): (20)/(130+5) > 12%
      // Polygon (origin chain): (5+5)/(130+5) > 7%
      expect(await inventoryClient.determineRefundChainId(sampleDepositData)).to.deep.equal([MAINNET]);
      expect(lastSpyLogIncludes(spy, 'expectedPostRelayAllocation":"74074074074074074"')).to.be.true;
    });
    it("includes origin, destination and hub chain in repayment chain list", async function () {
      const possibleRepaymentChains = inventoryClient.getPossibleRepaymentChainIds(sampleDepositData);
      [sampleDepositData.originChainId, sampleDepositData.destinationChainId, MAINNET].forEach((chainId) => {
        expect(possibleRepaymentChains).to.include(chainId);
      });
      expect(possibleRepaymentChains.length).to.equal(3);
    });
  });

  describe("evaluates slow withdrawal chains with excess running balances", function () {
    let excessRunningBalances: { [chainId: number]: BigNumber };
    beforeEach(async function () {
      // "enable" all pool rebalance routes so that inventory client evaluates slow withdrawal chains
      // as possible repayment chains.
      hubPoolClient.setEnableAllL2Tokens(true);
      excessRunningBalances = {
        [OPTIMISM]: toWei("0.1"),
        [ARBITRUM]: toWei("0.2"),
      };
      // Fill in rest of slow withdrawal chains with 0 excess since we won't test them.
      inventoryClient.getSlowWithdrawalRepaymentChains(mainnetWeth).forEach((chainId) => {
        if (!excessRunningBalances[chainId]) {
          excessRunningBalances[chainId] = toWei("0");
        }
      });
      inventoryClient = new MockInventoryClient(
        owner.address,
        spyLogger,
        inventoryConfig,
        tokenClient,
        enabledChainIds,
        hubPoolClient,
        bundleDataClient,
        adapterManager,
        crossChainTransferClient
      );
      (inventoryClient as MockInventoryClient).setExcessRunningBalances(mainnetWeth, excessRunningBalances);
      // @dev Set this to undefined so that the balance is read from the non-mocked inventory client.
      (inventoryClient as MockInventoryClient).setBalanceOnChainForL1Token(undefined);
      const inputAmount = toBNWei(1);
      sampleDepositData = {
        depositId: 0,
        originChainId: POLYGON,
        destinationChainId: MAINNET,
        depositor: owner.address,
        recipient: owner.address,
        inputToken: l2TokensForWeth[POLYGON],
        inputAmount,
        outputToken: l2TokensForWeth[MAINNET],
        outputAmount: inputAmount,
        message: "0x",
        quoteTimestamp: hubPoolClient.currentTime!,
        fillDeadline: 0,
        exclusivityDeadline: 0,
        exclusiveRelayer: ZERO_ADDRESS,
      };
    });
    it("selects slow withdrawal chain with excess running balance and under relayer allocation", async function () {
      // Initial allocations are all under allocated so the first slow withdrawal chain should be selected since it has
      // the highest overage.
      tokenClient.setTokenData(ARBITRUM, l2TokensForWeth[ARBITRUM], toWei(0));
      tokenClient.setTokenData(OPTIMISM, l2TokensForWeth[OPTIMISM], toWei(0));
      tokenClient.setTokenData(POLYGON, l2TokensForWeth[POLYGON], toWei(0));
      expect(await inventoryClient.determineRefundChainId(sampleDepositData)).to.deep.equal([
        ARBITRUM,
        OPTIMISM,
        POLYGON,
        MAINNET,
      ]);

      // If we instead drop the excess on Arbitrum to 0, then we should take repayment on
      // the next slow withdrawal chain.
      excessRunningBalances[ARBITRUM] = toWei("0");
      (inventoryClient as MockInventoryClient).setExcessRunningBalances(mainnetWeth, excessRunningBalances);
      expect(await inventoryClient.determineRefundChainId(sampleDepositData)).to.deep.equal([
        OPTIMISM,
        POLYGON,
        MAINNET,
      ]);
    });
    it("includes slow withdrawal chains in possible repayment chain list", async function () {
      const possibleRepaymentChains = inventoryClient.getPossibleRepaymentChainIds(sampleDepositData);
      inventoryClient.getSlowWithdrawalRepaymentChains(mainnetWeth).forEach((chainId) => {
        expect(possibleRepaymentChains).to.include(chainId);
      });
      [sampleDepositData.originChainId, sampleDepositData.destinationChainId].forEach((chainId) => {
        expect(possibleRepaymentChains).to.include(chainId);
      });
      expect(possibleRepaymentChains.length).to.equal(4);
    });
  });

  describe("In-protocol swap", async function () {
    const nativeUSDC = TOKEN_SYMBOLS_MAP.USDC.addresses;
    const bridgedUSDC = { ...TOKEN_SYMBOLS_MAP["USDC.e"].addresses, ...TOKEN_SYMBOLS_MAP["USDbC"].addresses };

    beforeEach(async function () {
      // Sub in a nested USDC config for the existing USDC config.
      const usdcConfig = {
        [nativeUSDC[OPTIMISM]]: {
          [OPTIMISM]: { targetPct: toWei(0.12), thresholdPct: toWei(0.1), targetOverageBuffer },
        },
        [nativeUSDC[POLYGON]]: {
          [POLYGON]: { targetPct: toWei(0.07), thresholdPct: toWei(0.05), targetOverageBuffer },
        },
        [nativeUSDC[ARBITRUM]]: {
          [ARBITRUM]: { targetPct: toWei(0.07), thresholdPct: toWei(0.05), targetOverageBuffer },
        },
        [bridgedUSDC[OPTIMISM]]: {
          [OPTIMISM]: { targetPct: toWei(0.12), thresholdPct: toWei(0.1), targetOverageBuffer },
        },
        [bridgedUSDC[POLYGON]]: {
          [POLYGON]: { targetPct: toWei(0.07), thresholdPct: toWei(0.05), targetOverageBuffer },
        },
        [bridgedUSDC[ARBITRUM]]: {
          [ARBITRUM]: { targetPct: toWei(0.07), thresholdPct: toWei(0.05), targetOverageBuffer },
        },
      };
      inventoryConfig.tokenConfig[mainnetUsdc] = usdcConfig;

      const inputAmount = toMegaWei(100);
      sampleDepositData = {
        depositId: 0,
        originChainId: ARBITRUM,
        destinationChainId: OPTIMISM,
        depositor: owner.address,
        recipient: owner.address,
        inputToken: nativeUSDC[ARBITRUM],
        inputAmount,
        outputToken: bridgedUSDC[OPTIMISM],
        outputAmount: inputAmount,
        message: "0x",
        quoteTimestamp: hubPoolClient.currentTime!,
        fillDeadline: 0,
        exclusivityDeadline: 0,
        exclusiveRelayer: ZERO_ADDRESS,
      };
    });

    it("outputToken is not supported as a repaymentToken", async function () {
      // Verify that there is no native USDC anywhere. The relayer is responsible for ensuring that it can make the fill.
      enabledChainIds
        .filter((chainId) => chainId !== MAINNET)
        .forEach((chainId) => expect(tokenClient.getBalance(chainId, nativeUSDC[chainId]).eq(bnZero)).to.be.true);

      // All chains are at target balance; cumulative balance is unchanged but repaymentToken balances on origin chain increases.
      expect(await inventoryClient.determineRefundChainId(sampleDepositData, mainnetUsdc)).to.deep.equal([MAINNET]);
      expect(lastSpyLogIncludes(spy, 'expectedPostRelayAllocation":"78571428571428571"')).to.be.true; // (1,000+100)/(14,000)

      // Even when the output amount is equal to the destination's entire balance, take repayment on mainnet.
      // This should be th same calculation as above.
      sampleDepositData.outputAmount = inventoryClient.getBalanceOnChain(OPTIMISM, mainnetUsdc);
      expect(await inventoryClient.determineRefundChainId(sampleDepositData, mainnetUsdc)).to.deep.equal([MAINNET]);
      expect(lastSpyLogIncludes(spy, 'expectedPostRelayAllocation":"78571428571428571"')).to.be.true; // (1,000+100)/(14,000)

      // Drop the relayer's repaymentToken balance on Optimism. Repayment chain should now be Optimism.
      let balance = tokenClient.getBalance(OPTIMISM, bridgedUSDC[OPTIMISM]);
      tokenClient.setTokenData(OPTIMISM, bridgedUSDC[OPTIMISM], bnZero);
      expect(await inventoryClient.determineRefundChainId(sampleDepositData, mainnetUsdc)).to.deep.equal([
        OPTIMISM,
        MAINNET,
      ]);

      // Restore the Optimism balance and drop the Arbitrum balance. Repayment chain should now be Arbitrum.
      tokenClient.setTokenData(OPTIMISM, bridgedUSDC[OPTIMISM], balance);

      balance = tokenClient.getBalance(ARBITRUM, bridgedUSDC[ARBITRUM]);
      tokenClient.setTokenData(ARBITRUM, bridgedUSDC[ARBITRUM], bnZero);
      expect(await inventoryClient.determineRefundChainId(sampleDepositData, mainnetUsdc)).to.deep.equal([
        ARBITRUM,
        MAINNET,
      ]);
    });
  });
});<|MERGE_RESOLUTION|>--- conflicted
+++ resolved
@@ -205,17 +205,10 @@
       //    same as above for destination chain.
       // 4. cumulativeVirtualBalance: total balance across all chains considering fund movement. funds moving over the bridge
       //    does not impact the balance; they are just "moving" so it should be 140-15+15=140
-<<<<<<< HEAD
       // 5. cumulativeVirtualBalancePostRelay: cumulative virtual balance plus upcoming refunds minus the relay amount
       //    140-1.69=138.31. This is total funds considering the relay amount that is to be executed.
       // 6. expectedPostRelayAllocation: the expected post relay allocation is the chainVirtualBalanceWithShortfallPostRelay
       //    divided by the cumulativeVirtualBalancePostRelay. 8.11/138.31 = 0.0586.
-=======
-      // 5. cumulativeVirtualBalanceWithShortfall: cumulative virtual balance minus the shortfall. 140-15+15=140-15=125.
-      // 6. cumulativeVirtualBalanceWithShortfallPostRefunds: should be same as above since there are zero refunds.
-      // 7. expectedPostRelayAllocation: the expected post relay allocation is the chainVirtualBalanceWithShortfallPostRelay
-      //    divided by the cumulativeVirtualBalanceWithShortfallPostRefunds. 9.8/125
->>>>>>> 26658430
       // This number is then used to decide on where funds should be allocated! If this number is above the threshold plus
       // the buffer then refund on L1. if it is below the threshold then refund on the target chain.
 
@@ -232,7 +225,6 @@
       expect(lastSpyLogIncludes(spy, 'chainVirtualBalanceWithShortfallPostRelay":"9800000000000000000"')).to.be.true;
       // same as above for destination chain
       expect(lastSpyLogIncludes(spy, 'cumulativeVirtualBalance":"140000000000000000000')).to.be.true; // 140-15+15=140
-<<<<<<< HEAD
       expect(lastSpyLogIncludes(spy, 'cumulativeVirtualBalancePostRelay":"138310000000000000000"')).to.be.true; // 125-1.69=123.31
       expect(lastSpyLogIncludes(spy, 'expectedPostRelayAllocation":"58636396500614561')).to.be.true; // 8.11/123.31 = 0.0657
 
@@ -252,14 +244,6 @@
       // chain virtual balance with shortfall post relay is 9.8 - 5 + 10 = 14.8. cumulative virtual balance with shortfall
       // post relay is 125 - 5 + 10 = 130. Expected post relay allocation is 14.8/130 = 0.11. This is above the threshold
       // of 0.05 so the bot should refund on L1.
-=======
-      expect(lastSpyLogIncludes(spy, 'cumulativeVirtualBalanceWithShortfall":"125000000000000000000"')).to.be.true; // 140-15=125
-      expect(lastSpyLogIncludes(spy, 'cumulativeVirtualBalanceWithShortfallPostRefunds":"125000000000000000000"')).to.be
-        .true; // same as above
-      expect(lastSpyLogIncludes(spy, 'expectedPostRelayAllocation":"78400000000000000')).to.be.true; // 9.8/125
-
-      // Consider that we decrease the relayer's balance while it's large transfer is currently in the bridge.
->>>>>>> 26658430
       tokenClient.setTokenData(
         ARBITRUM,
         l2TokensForWeth[ARBITRUM],
