--- conflicted
+++ resolved
@@ -5,11 +5,8 @@
 import { MockHubPoolClient } from "./mocks";
 import { ProfitClient, MATIC, WETH } from "../src/clients"; // Tested
 
-<<<<<<< HEAD
 type TokenPrice = priceClient.TokenPrice;
 
-=======
->>>>>>> c49e2dca
 const mainnetTokens: Array<L1Token> = [
   // Checksummed addresses
   { symbol: "USDC", address: "0xA0b86991c6218b36c1d19D4a2e9Eb0cE3606eB48", decimals: 6 },
@@ -26,7 +23,6 @@
   { symbol: "MATIC", address: MATIC, decimals: 18 },
 ];
 
-<<<<<<< HEAD
 const tokenPrices: { [addr: string]: number } = Object.fromEntries(
   mainnetTokens.map((token) => [token.address, Math.random()])
 );
@@ -53,32 +49,13 @@
   Object.keys(tokenPrices).forEach((token) => expect(toBN(profitClient.getPriceOfToken(token)).gt(toBN(0))).to.be.true);
 };
 
-let hubPoolClient: MockHubPoolClient, spyLogger: winston.Logger, spy: sinon.SinonSpy;
+// Define LOG_IN_TEST for logging to console.
+const { spyLogger }: { spyLogger: winston.Logger } = createSpyLogger();
+let hubPoolClient: MockHubPoolClient;
 let profitClient: ProfitClientWithMockPriceClient; // tested
 
 describe("ProfitClient: Price Retrieval", async function () {
   beforeEach(async function () {
-    // Set env LOG_IN_TEST to log to console.
-    ({ spy, spyLogger } = createSpyLogger());
-
-=======
-class ProfitClientWithMockCoingecko extends ProfitClient {
-  // eslint-disable-next-line @typescript-eslint/no-unused-vars
-  protected async coingeckoPrices(tokens: string[], platformId?: string) {
-    return mainnetTokens.map((token) => {
-      return { address: token.address, price: 1 };
-    });
-  }
-}
-
-// Define LOG_IN_TEST for logging to console.
-const { spyLogger }: { spyLogger: winston.Logger } = createSpyLogger();
-let hubPoolClient: MockHubPoolClient;
-let profitClient: ProfitClientWithMockCoingecko; // tested
-
-describe("ProfitClient: Price Retrieval", async function () {
-  beforeEach(async function () {
->>>>>>> c49e2dca
     hubPoolClient = new MockHubPoolClient(null, null);
     mainnetTokens.forEach((token: L1Token) => hubPoolClient.addL1Token(token));
     profitClient = new ProfitClientWithMockPriceClient(spyLogger, hubPoolClient, {}, true, [], false, toBN(0));
