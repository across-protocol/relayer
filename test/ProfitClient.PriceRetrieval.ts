--- conflicted
+++ resolved
@@ -1,14 +1,6 @@
-<<<<<<< HEAD
-import { utils as sdkUtils } from "@across-protocol/sdk-v2";
 import { ConfigStoreClient, ProfitClient } from "../src/clients"; // Tested
 import { L1Token } from "../src/interfaces";
-import { TOKEN_SYMBOLS_MAP } from "../src/utils";
-=======
-import { TOKEN_SYMBOLS_MAP } from "@across-protocol/constants-v2";
-import { ConfigStoreClient, ProfitClient } from "../src/clients"; // Tested
-import { L1Token } from "../src/interfaces";
-import { bnZero } from "../src/utils";
->>>>>>> 3926ca95
+import { bnZero, TOKEN_SYMBOLS_MAP } from "../src/utils";
 import { expect, ethers, createSpyLogger, hubPoolFixture, deployConfigStore, randomAddress, toBNWei } from "./utils";
 import { MockHubPoolClient } from "./mocks";
 
