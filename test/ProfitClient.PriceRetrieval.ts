--- conflicted
+++ resolved
@@ -13,18 +13,13 @@
   // Lower-case addresses
   { symbol: "WBTC", address: "0x2260fac5e5542a773aa44fbcfedf7c193bc2c599", decimals: 8 },
   { symbol: "BOBA", address: "0x42bbfa2e77757c645eeaad1655e0911a7553efbc", decimals: 18 },
-<<<<<<< HEAD
   { symbol: "BAL", address: "0xba100000625a3754423978a60c9317c58a424e3d", decimals: 18 },
   // Upper-case addresses
   { symbol: "DAI", address: "0X6B175474E89094C44DA98B954EEDEAC495271D0F", decimals: 18 },
   { symbol: "UMA", address: "0X04FA0D235C4ABF4BCF4787AF4CF447DE572EF828", decimals: 18 },
   { symbol: "BADGER", address: "0X3472A5A71965499ACD81997A54BBA8D852C6E53D", decimals: 18 },
-=======
-  { symbol: "DAI", address: "0x6b175474e89094c44da98b954eedeac495271d0f", decimals: 18 },
-  { symbol: "UMA", address: "0x04fa0d235c4abf4bcf4787af4cf447de572ef828", decimals: 18 },
-  { symbol: "BADGER", address: "0x3472a5a71965499acd81997a54bba8d852c6e53d", decimals: 18 },
+  // Misc.
   { symbol: "MATIC", address: MATIC, decimals: 18 },
->>>>>>> 14e6d2dd
 ];
 
 class ProfitClientWithMockCoingecko extends ProfitClient {
