import { expect, deposit, ethers, Contract, SignerWithAddress, setupTokensForWallet, getLastBlockTime } from "./utils";
import { lastSpyLogIncludes, createSpyLogger, deployConfigStore, deployAndConfigureHubPool, winston } from "./utils";
import { deploySpokePoolWithToken, enableRoutesOnHubPool, destinationChainId, spyLogIncludes } from "./utils";
import { originChainId, sinon, toBNWei } from "./utils";
import { amountToLp, defaultTokenConfig, amountToDeposit } from "./constants";
import { SpokePoolClient, HubPoolClient, AcrossConfigStoreClient, MultiCallerClient } from "../src/clients";
import { TokenClient, ProfitClient } from "../src/clients";
import { MockInventoryClient } from "./mocks";

import { Relayer } from "../src/relayer/Relayer"; // Tested

let spokePool_1: Contract, erc20_1: Contract, spokePool_2: Contract, erc20_2: Contract;
let hubPool: Contract, configStore: Contract, l1Token: Contract;
let owner: SignerWithAddress, depositor: SignerWithAddress, relayer: SignerWithAddress;
let spy: sinon.SinonSpy, spyLogger: winston.Logger;

let spokePoolClient_1: SpokePoolClient, spokePoolClient_2: SpokePoolClient;
let configStoreClient: AcrossConfigStoreClient, hubPoolClient: HubPoolClient, tokenClient: TokenClient;
let relayerInstance: Relayer;
let multiCallerClient: MultiCallerClient, profitClient: ProfitClient;

describe("Relayer: Zero sized fill for slow relay", async function () {
  beforeEach(async function () {
    [owner, depositor, relayer] = await ethers.getSigners();
    ({ spokePool: spokePool_1, erc20: erc20_1 } = await deploySpokePoolWithToken(originChainId, destinationChainId));
    ({ spokePool: spokePool_2, erc20: erc20_2 } = await deploySpokePoolWithToken(destinationChainId, originChainId));
    ({ hubPool, l1Token_1: l1Token } = await deployAndConfigureHubPool(owner, [
      { l2ChainId: destinationChainId, spokePool: spokePool_2 },
    ]));

    await enableRoutesOnHubPool(hubPool, [
      { destinationChainId: originChainId, l1Token, destinationToken: erc20_1 },
      { destinationChainId: destinationChainId, l1Token, destinationToken: erc20_2 },
    ]);

    ({ spy, spyLogger } = createSpyLogger());
    ({ configStore } = await deployConfigStore(owner, [l1Token]));
    hubPoolClient = new HubPoolClient(spyLogger, hubPool);
    configStoreClient = new AcrossConfigStoreClient(spyLogger, configStore, hubPoolClient);

    multiCallerClient = new MultiCallerClient(spyLogger, null); // leave out the gasEstimator for now.

    spokePoolClient_1 = new SpokePoolClient(spyLogger, spokePool_1.connect(relayer), configStoreClient, originChainId);
    spokePoolClient_2 = new SpokePoolClient(
      spyLogger,
      spokePool_2.connect(relayer),
      configStoreClient,
      destinationChainId
    );
    const spokePoolClients = { [originChainId]: spokePoolClient_1, [destinationChainId]: spokePoolClient_2 };
    tokenClient = new TokenClient(spyLogger, relayer.address, spokePoolClients, hubPoolClient);
    profitClient = new ProfitClient(spyLogger, hubPoolClient, toBNWei(1)); // Set relayer discount to 100%.
<<<<<<< HEAD
    relayerInstance = new Relayer(
      spyLogger,
      {
        spokePoolClients,
        hubPoolClient,
        configStoreClient,
        tokenClient,
        profitClient,
        multiCallerClient,
      },
      { [l1Token.address]: 1 }
    );
=======
    relayerInstance = new Relayer(spyLogger, {
      spokePoolClients,
      hubPoolClient,
      configStoreClient,
      tokenClient,
      profitClient,
      multiCallerClient,
      inventoryClient: new MockInventoryClient(),
    });
>>>>>>> ee583fb8

    await setupTokensForWallet(spokePool_1, owner, [l1Token], null, 100); // Seed owner to LP.
    await setupTokensForWallet(spokePool_1, depositor, [erc20_1], null, 10);
    await setupTokensForWallet(spokePool_2, depositor, [erc20_2], null, 10);
    await setupTokensForWallet(spokePool_1, relayer, [erc20_1, erc20_2], null, 10);
    await setupTokensForWallet(spokePool_2, relayer, [erc20_1, erc20_2], null, 10);

    await l1Token.approve(hubPool.address, amountToLp);
    await hubPool.addLiquidity(l1Token.address, amountToLp);
    await configStore.updateTokenConfig(l1Token.address, defaultTokenConfig);

    await updateAllClients();
  });
  it("Defaults repayment to destination chain", async function () {
    const newRelayer = new Relayer(
      spyLogger,
      {
        spokePoolClients: { [originChainId]: spokePoolClient_1, [destinationChainId]: spokePoolClient_2 },
        hubPoolClient,
        configStoreClient,
        tokenClient,
        profitClient,
        multiCallerClient,
      } // No repayment override
    );
    const balance = await erc20_1.balanceOf(relayer.address);
    await erc20_1.connect(relayer).transfer(owner.address, balance.sub(amountToDeposit));
    await erc20_2.connect(relayer).transfer(owner.address, balance.sub(amountToDeposit));
    await spokePool_1.setCurrentTime(await getLastBlockTime(spokePool_1.provider));
    await deposit(spokePool_1, erc20_1, depositor, depositor, destinationChainId, amountToDeposit.mul(2));
    await updateAllClients();
    await newRelayer.checkForUnfilledDepositsAndFill();
    await multiCallerClient.executeTransactionQueue();
    const fillEvents2 = await spokePool_2.queryFilter(spokePool_2.filters.FilledRelay());
    expect(fillEvents2[0].args.repaymentChainId).to.equal(destinationChainId);
  });
  it("Correctly sends 1wei sized fill if insufficient token balance", async function () {
    // Transfer away a lot of the relayers funds to simulate the relayer having insufficient funds.
    const balance = await erc20_1.balanceOf(relayer.address);
    await erc20_1.connect(relayer).transfer(owner.address, balance.sub(amountToDeposit));
    await erc20_2.connect(relayer).transfer(owner.address, balance.sub(amountToDeposit));
    // The relayer wallet was seeded with 5x the deposit amount. Make the deposit 6x this size.
    await spokePool_1.setCurrentTime(await getLastBlockTime(spokePool_1.provider));
    const deposit1 = await deposit(
      spokePool_1,
      erc20_1,
      depositor,
      depositor,
      destinationChainId,
      amountToDeposit.mul(2) // 2x the normal deposit size. Bot only has 1x the deposit amount.
    );
    await updateAllClients();
    await relayerInstance.checkForUnfilledDepositsAndFill();
    expect(spyLogIncludes(spy, -2, "Zero filling")).to.be.true;
    expect(lastSpyLogIncludes(spy, "Insufficient balance to fill all deposits")).to.be.true;
    expect(multiCallerClient.transactionCount()).to.equal(1); // One transaction, 1wei filling the one deposit.

    const tx = await multiCallerClient.executeTransactionQueue();
    expect(tx.length).to.equal(1); // There should have been exactly one transaction.

    // Check the state change happened correctly on the smart contract. There should be exactly one fill on spokePool_2.
    const fillEvents2 = await spokePool_2.queryFilter(spokePool_2.filters.FilledRelay());
    expect(fillEvents2.length).to.equal(1);
    expect(fillEvents2[0].args.depositId).to.equal(deposit1.depositId);
    expect(fillEvents2[0].args.amount).to.equal(deposit1.amount);
    expect(fillEvents2[0].args.fillAmount).to.equal(1); // 1wei fill size
    expect(fillEvents2[0].args.destinationChainId).to.equal(Number(deposit1.destinationChainId));
    expect(fillEvents2[0].args.repaymentChainId).to.equal(1);
    expect(fillEvents2[0].args.originChainId).to.equal(Number(deposit1.originChainId));
    expect(fillEvents2[0].args.relayerFeePct).to.equal(deposit1.relayerFeePct);
    expect(fillEvents2[0].args.depositor).to.equal(deposit1.depositor);
    expect(fillEvents2[0].args.recipient).to.equal(deposit1.recipient);
    // Re-run the execution loop and validate that no additional relays are sent.
    multiCallerClient.clearTransactionQueue();
    await Promise.all([spokePoolClient_1.update(), spokePoolClient_2.update(), hubPoolClient.update()]);
    await relayerInstance.checkForUnfilledDepositsAndFill();
    expect(multiCallerClient.transactionCount()).to.equal(0); // no Transactions to send.
    expect(lastSpyLogIncludes(spy, "Insufficient balance to fill all deposits")).to.be.true;
  });
});

async function updateAllClients() {
  await hubPoolClient.update();
  await configStoreClient.update();
  await tokenClient.update();
  await spokePoolClient_1.update();
  await spokePoolClient_2.update();
}<|MERGE_RESOLUTION|>--- conflicted
+++ resolved
@@ -50,20 +50,6 @@
     const spokePoolClients = { [originChainId]: spokePoolClient_1, [destinationChainId]: spokePoolClient_2 };
     tokenClient = new TokenClient(spyLogger, relayer.address, spokePoolClients, hubPoolClient);
     profitClient = new ProfitClient(spyLogger, hubPoolClient, toBNWei(1)); // Set relayer discount to 100%.
-<<<<<<< HEAD
-    relayerInstance = new Relayer(
-      spyLogger,
-      {
-        spokePoolClients,
-        hubPoolClient,
-        configStoreClient,
-        tokenClient,
-        profitClient,
-        multiCallerClient,
-      },
-      { [l1Token.address]: 1 }
-    );
-=======
     relayerInstance = new Relayer(spyLogger, {
       spokePoolClients,
       hubPoolClient,
@@ -72,8 +58,7 @@
       profitClient,
       multiCallerClient,
       inventoryClient: new MockInventoryClient(),
-    });
->>>>>>> ee583fb8
+    }, { [l1Token.address]: 1 });
 
     await setupTokensForWallet(spokePool_1, owner, [l1Token], null, 100); // Seed owner to LP.
     await setupTokensForWallet(spokePool_1, depositor, [erc20_1], null, 10);
