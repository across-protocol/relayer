--- conflicted
+++ resolved
@@ -19,14 +19,11 @@
   BigNumber,
   forEachAsync,
   ConvertDecimals,
-<<<<<<< HEAD
   EventSearchConfig,
   paginatedEventQuery,
   getBlockForTimestamp,
   getSpotClearinghouseState,
-=======
   getChainQuorum,
->>>>>>> a4648a78
 } from "../utils";
 import { Log, SwapFlowInitialized } from "../interfaces";
 import { CONTRACT_ADDRESSES, CHAIN_MAX_BLOCK_LOOKBACK } from "../common";
@@ -134,7 +131,6 @@
         this.pairUpdates[pairId] = 0;
       });
     });
-<<<<<<< HEAD
     const toBlock = await this.clients.dstProvider.getBlock("latest");
     const fromBlock = await getBlockForTimestamp(this.logger, this.chainId, toBlock.timestamp - this.config.lookback);
     this.dstSearchConfig = {
@@ -142,8 +138,6 @@
       from: fromBlock,
       maxLookBack: CHAIN_MAX_BLOCK_LOOKBACK[this.chainId],
     };
-=======
-
     process.on("SIGHUP", () => {
       this.logger.debug({
         at: "HyperliquidExecutor#initialize",
@@ -159,7 +153,6 @@
       });
       abortController.abort();
     });
->>>>>>> a4648a78
     this.initialized = true;
   }
 
@@ -311,29 +304,6 @@
     });
   }
 
-  private finalizeLimitOrders(
-    baseToken: EvmAddress,
-    finalToken: EvmAddress,
-    quoteNonces: string[],
-    limitOrderOutputs: BigNumber[]
-  ) {
-    // limitOrderOutputs is the amount of final tokens received for each limit order associated with a quoteNonce.
-    const l2TokenInfo = this._getTokenInfo(baseToken, this.chainId);
-    const dstHandler = l2TokenInfo.symbol === "USDC" ? this.dstCctpMessenger : this.dstOftMessenger;
-
-    const mrkdwn = `finalToken: ${l2TokenInfo.symbol}\n quoteNonces: ${quoteNonces}\n limitOrderOuts: ${limitOrderOutputs}`;
-    this.clients.multiCallerClient.enqueueTransaction({
-      contract: dstHandler,
-      chainId: this.chainId,
-      method: "finalizeSwapFlows",
-      args: [finalToken.toNative(), quoteNonces, limitOrderOutputs],
-      message: `Finalized ${quoteNonces.length} limit orders and sending output tokens to the user.`,
-      mrkdwn,
-      nonMulticall: true, // Cannot multicall this since it is a permissioned action.
-      unpermissioned: false,
-    });
-  }
-
   private async querySpotBalance(tokenSymbol: string, owner: EvmAddress): Promise<BigNumber> {
     const { balances } = await getSpotClearinghouseState(this.infoClient, { user: owner.toNative() });
     const balance = balances.find((balance) => balance.coin === tokenSymbol);
@@ -388,7 +358,6 @@
     });
   }
 
-<<<<<<< HEAD
   private async getOutstandingOrdersOnPair(pair: Pair): Promise<SwapFlowInitialized[]> {
     const l2TokenInfo = this._getTokenInfo(pair.baseToken, this.chainId);
     const dstHandler = l2TokenInfo.symbol === "USDC" ? this.dstCctpMessenger : this.dstOftMessenger;
@@ -409,10 +378,16 @@
         (initEvent) => !orderFinalizedEvents.map(({ args }) => args.quoteNonce).includes(initEvent.args.quoteNonce)
       )
       .map(({ args }) => args as SwapFlowInitialized);
-=======
-  private async finalizeLimitOrders(finalToken: EvmAddress, quoteNonces: string[], limitOrderOutputs: BigNumber[]) {
+  }
+
+  private finalizeLimitOrders(
+    baseToken: EvmAddress,
+    finalToken: EvmAddress,
+    quoteNonces: string[],
+    limitOrderOutputs: BigNumber[]
+  ) {
     // limitOrderOutputs is the amount of final tokens received for each limit order associated with a quoteNonce.
-    const l2TokenInfo = this._getTokenInfo(finalToken, this.chainId);
+    const l2TokenInfo = this._getTokenInfo(baseToken, this.chainId);
     const dstHandler = l2TokenInfo.symbol === "USDC" ? this.dstCctpMessenger : this.dstOftMessenger;
 
     const mrkdwn = `finalToken: ${l2TokenInfo.symbol}\n quoteNonces: ${quoteNonces}\n limitOrderOuts: ${limitOrderOutputs}`;
@@ -425,7 +400,6 @@
       mrkdwn,
       nonMulticall: true, // Cannot multicall this since it is a permissioned action.
     });
->>>>>>> a4648a78
   }
 
   private _getTokenInfo(token: EvmAddress, chainId: number) {
