--- conflicted
+++ resolved
@@ -19,7 +19,6 @@
   BigNumber,
   forEachAsync,
   ConvertDecimals,
-<<<<<<< HEAD
   EventSearchConfig,
   paginatedEventQuery,
   getBlockForTimestamp,
@@ -28,11 +27,6 @@
 } from "../utils";
 import { Log, SwapFlowInitialized } from "../interfaces";
 import { CONTRACT_ADDRESSES, CHAIN_MAX_BLOCK_LOOKBACK } from "../common";
-=======
-  getChainQuorum,
-} from "../utils";
-import { Log, SwapFlowInitialized } from "../interfaces";
->>>>>>> b08d27ea
 import { MultiCallerClient, EventListener, HubPoolClient } from "../clients";
 
 export interface HyperliquidExecutorClients {
@@ -58,13 +52,9 @@
   name: string;
   swapHandler: EvmAddress;
   baseToken: EvmAddress;
-<<<<<<< HEAD
   baseTokenId: number;
   finalToken: EvmAddress;
   finalTokenId: number;
-=======
-  finalToken: EvmAddress;
->>>>>>> b08d27ea
 };
 
 const BASE_TOKENS = ["USDT0", "USDC"];
@@ -82,10 +72,7 @@
   private eventListener: EventListener;
   private infoClient;
   private handledEvents: Set<string> = new Set<string>();
-<<<<<<< HEAD
   private dstSearchConfig: EventSearchConfig;
-=======
->>>>>>> b08d27ea
 
   private tasks: Promise<TaskResult>[] = [];
   private taskResolver;
@@ -137,7 +124,6 @@
           name: pair.name,
           swapHandler: EvmAddress.from(swapHandler),
           baseToken: EvmAddress.from(baseTokenAddress),
-<<<<<<< HEAD
           baseTokenId: baseToken.index,
           finalToken: EvmAddress.from(finalTokenAddress),
           finalTokenId: finalToken.index,
@@ -152,6 +138,7 @@
       from: fromBlock,
       maxLookBack: CHAIN_MAX_BLOCK_LOOKBACK[this.chainId],
     };
+
     process.on("SIGHUP", () => {
       this.logger.debug({
         at: "HyperliquidExecutor#initialize",
@@ -164,34 +151,12 @@
       this.logger.debug({
         at: "HyperliquidExecutor#initialize",
         message: "HyperliquidExecutor disconnected, stopping...",
-=======
-          finalToken: EvmAddress.from(finalTokenAddress),
-        };
-        this.pairUpdates[pairId] = 0;
->>>>>>> b08d27ea
       });
       abortController.abort();
     });
-
-    process.on("SIGHUP", () => {
-      this.logger.debug({
-        at: "HyperliquidExecutor#initialize",
-        message: "Received SIGHUP on HyperliquidExecutor. stopping...",
-      });
-      abortController.abort();
-    });
-
-    process.on("disconnect", () => {
-      this.logger.debug({
-        at: "HyperliquidExecutor#initialize",
-        message: "HyperliquidExecutor disconnected, stopping...",
-      });
-      abortController.abort();
-    });
     this.initialized = true;
   }
 
-<<<<<<< HEAD
   public async finalizeSwapFlows(): Promise<void> {
     await forEachAsync(Object.entries(this.pairs), async ([pairId, pair]) => {
       const [baseTokenSymbol, finalTokenSymbol] = pairId.split("-");
@@ -322,106 +287,6 @@
     return { actionable: true, mrkdwn: `Placed new limit order at px: ${bestAsk} and sz: ${newAmountToPlace}.` };
   }
 
-=======
-  public startListeners(): void {
-    const handleSwapFlowInitiated = (log: Log) => {
-      const swapFlowInitiated = log.args as SwapFlowInitialized;
-      // If we handled the event already, then ignore it.
-      if (this.handledEvents.has(swapFlowInitiated.quoteNonce)) {
-        return;
-      }
-      this.handledEvents.add(swapFlowInitiated.quoteNonce);
-
-      this.logger.debug({
-        at: "HyperliquidExecutor#handleSwapFlowInitiated",
-        message: "Observed new order event",
-        swapFlowInitiated,
-      });
-      const baseToken = this.dstOftMessenger.address === log.address ? "USDT0" : "USDC";
-      const finalToken = getTokenInfo(EvmAddress.from(swapFlowInitiated.finalToken), this.chainId).symbol;
-      const pairId = `${baseToken}-${finalToken}`;
-      const pair = this.pairs[pairId];
-
-      this.pairUpdates[pairId] = log.blockNumber;
-
-      // Update tasks to place a new limit order.
-      this.updateTasks(this.updateOrderAmount(pair, BigNumber.from(swapFlowInitiated.evmAmountIn)));
-    };
-
-    // Handle events coming from all destination handlers.
-    for (const handler of [this.dstOftMessenger, this.dstCctpMessenger]) {
-      const eventDescriptor = handler.interface.getEvent("SwapFlowInitialized");
-      const eventFormatted = eventDescriptor.format(ethersUtils.FormatTypes.full);
-      this.eventListener.onEvent(handler.address, eventFormatted, handleSwapFlowInitiated);
-    }
-
-    // Handle new block events.
-    const handleNewBlock = (blockNumber: number) => {
-      Object.entries(this.pairUpdates).forEach(([pairId, updateBlock]) => {
-        if (blockNumber - updateBlock < this.config.reviewInterval) {
-          return;
-        }
-        this.logger.debug({
-          at: "HyperliquidExecutor#handleNewBlock",
-          message: "Reviewing active orders",
-          lastReview: updateBlock,
-          currentReviewBlock: blockNumber,
-          pairId,
-        });
-
-        // Update tasks to refresh limit orders.
-        this.updateTasks(this.updateOrderAmount(this.pairs[pairId], bnZero)); // Placing an order with an order amount of zero just refreshes the order at the bestAsk.
-        this.pairUpdates[pairId] = blockNumber;
-      });
-    };
-    this.eventListener.onBlock(handleNewBlock);
-  }
-
-  public async processTasks(): Promise<void> {
-    for await (const taskResult of this.resolveNextTask()) {
-      this.logger.debug({
-        at: "HyperliquidExecutor#processTasks",
-        message: "Finished processing task",
-        taskResult,
-      });
-      if (this.clients.multiCallerClient.transactionCount() !== 0) {
-        await this.clients.multiCallerClient.executeTxnQueues();
-      }
-    }
-  }
-
-  private async updateOrderAmount(pair: Pair, orderAmount: BigNumber): Promise<TaskResult> {
-    // Get the existing orders on the pair and the l2Book.
-    const [openOrders, l2Book] = await Promise.all([
-      getOpenOrders(this.infoClient, { user: pair.swapHandler.toNative() }),
-      getL2Book(this.infoClient, { coin: pair.name }),
-    ]);
-    const { baseToken, finalToken } = pair;
-    const { decimals } = this._getTokenInfo(baseToken, this.chainId);
-
-    const existingOrder = openOrders[0];
-    const bestAsk = Number(l2Book.levels[1][0].px);
-    const priceXe8 = Math.floor(bestAsk * 10 ** 8);
-    // The swap handler should only have orders placed on the associated pair.
-    // `sz` represents the remaining, unfilled quantity.
-    const existingAmountPlaced = BigNumber.from(openOrders[0]?.sz ?? 0);
-    const existingAmountPlacedQuantums = existingAmountPlaced.mul(10 ** decimals);
-    const newAmountToPlace = orderAmount.add(existingAmountPlacedQuantums);
-    const sizeXe8 = ConvertDecimals(decimals, 8)(newAmountToPlace);
-
-    const oid = Math.floor(Date.now() / 1000); // Set the new order id to the current time in seconds.
-    // Atomically replace the existing order with the new order by first cancelling the existing order and then placing a new one.
-    if (isDefined(existingOrder)) {
-      this.cancelLimitOrderByCloid(baseToken, finalToken, existingOrder.oid);
-    } else if (newAmountToPlace.eq(bnZero)) {
-      // If the existing order is undefined and there is no new amount to place, then there is nothing actionable for us to do on this update.
-      return { actionable: false, mrkdwn: "No order updates required" };
-    }
-    this.placeOrder(baseToken, finalToken, priceXe8, sizeXe8, oid);
-    return { actionable: true, mrkdwn: `Placed new limit order at px: ${bestAsk} and sz: ${newAmountToPlace}.` };
-  }
-
->>>>>>> b08d27ea
   // Onchain function wrappers.
   private placeOrder(baseToken: EvmAddress, finalToken: EvmAddress, price: number, size: BigNumber, oid: number) {
     const l2TokenInfo = this._getTokenInfo(baseToken, this.chainId);
@@ -440,7 +305,6 @@
     });
   }
 
-<<<<<<< HEAD
   private async querySpotBalance(tokenSymbol: string, owner: EvmAddress): Promise<BigNumber> {
     const { balances } = await getSpotClearinghouseState(this.infoClient, { user: owner.toNative() });
     const balance = balances.find((balance) => balance.coin === tokenSymbol);
@@ -461,8 +325,6 @@
     return BigNumber.from(`0x${rawDataCall.slice(-64)}`);
   }
 
-=======
->>>>>>> b08d27ea
   private sendSponsorshipFundsToSwapHandler(baseToken: EvmAddress, amount: BigNumber) {
     const l2TokenInfo = this._getTokenInfo(baseToken, this.chainId);
     const dstHandler = l2TokenInfo.symbol === "USDC" ? this.dstCctpMessenger : this.dstOftMessenger;
