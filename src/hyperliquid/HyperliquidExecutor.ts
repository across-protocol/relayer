import winston from "winston";
import { utils as ethersUtils } from "ethers";
import { HyperliquidExecutorConfig } from "./HyperliquidExecutorConfig";
import {
  Contract,
  Provider,
  isDefined,
  CHAIN_IDs,
  getTokenInfo,
  EvmAddress,
  getHlInfoClient,
  getSpotMeta,
  getDstOftHandler,
  getL2Book,
  getDstCctpHandler,
  getOpenOrders,
  TOKEN_SYMBOLS_MAP,
  bnZero,
  BigNumber,
  forEachAsync,
  ConvertDecimals,
  EventSearchConfig,
  paginatedEventQuery,
  getBlockForTimestamp,
  getSpotClearinghouseState,
  getChainQuorum,
  toBN,
  getRedisCache,
  delay,
  spreadEventWithBlockNumber,
} from "../utils";
import { Log, SwapFlowInitialized } from "../interfaces";
import { CHAIN_MAX_BLOCK_LOOKBACK } from "../common";
import { MultiCallerClient, EventListener, HubPoolClient } from "../clients";

export interface HyperliquidExecutorClients {
  // We can further constrain the HubPoolClient type since we don't call any functions on it.
  hubPoolClient: HubPoolClient;
  multiCallerClient: MultiCallerClient;
  dstProvider: Provider;
}

// Type describing the result of a task created by the HyperliquidExecutor.
// An actionable task resulted in a transaction being sent, while a non-actionable task
// is informational.
export type TaskResult = {
  actionable: boolean;
  mrkdwn: string;
};

// Minimal type describing a pair. Each pair has its own unique swap handler, but there may be
// pairs with the same name. E.g. a USDT0-USDC pair may have different swap handlers (depending on
// if the token the bot is trying to buy is USDC or USDT), but will have the same name (i.e. will use the
// same HL orderbook).
export type Pair = {
  name: string;
  baseForFinal: boolean;
  swapHandler: EvmAddress;
  baseToken: EvmAddress;
  baseTokenId: number;
  baseTokenDecimals: number;
  finalToken: EvmAddress;
  finalTokenId: number;
  finalTokenDecimals: number;
};

const BASE_TOKENS = ["USDT0", "USDC"];
const abortController = new AbortController();
const HL_FIXED_ADJUSTMENT = 10 ** 8;
// There is a minimum order placement requirement of 10 USD.
const MIN_ORDER_AMOUNT = toBN(10 * HL_FIXED_ADJUSTMENT);

// Teach BigInt how to be represented as JSON.
(BigInt.prototype as any).toJSON = function () {
  return this.toString();
};

/**
 * Class which operates on HyperEVM handler contracts. This supports placing orders on Hypercore and transferring tokens from
 * swap handler contracts to users on Hypercore.
 */
export class HyperliquidExecutor {
  private dstOftMessenger: Contract;
  private dstCctpMessenger: Contract;
  public pairs: { [pair: string]: Pair } = {};
  private pairUpdates: { [pairName: string]: number } = {};
  private eventListener: EventListener;
  private infoClient;
  private redisClient;
  private handledEvents: Set<string> = new Set<string>();
  private dstSearchConfig: EventSearchConfig;

  private tasks: Promise<TaskResult>[] = [];
  private taskResolver;

  public initialized = false;
  private chainId = CHAIN_IDs.HYPEREVM;

  public constructor(
    readonly logger: winston.Logger,
    readonly config: HyperliquidExecutorConfig,
    readonly clients: HyperliquidExecutorClients
  ) {
    // These must be defined.
    const signer = clients.hubPoolClient.hubPool.signer;
    this.dstOftMessenger = getDstOftHandler().connect(signer.connect(this.clients.dstProvider));
    this.dstCctpMessenger = getDstCctpHandler().connect(signer.connect(this.clients.dstProvider));

    this.infoClient = getHlInfoClient();
    this.eventListener = new EventListener(this.chainId, this.logger, getChainQuorum(this.chainId));
  }

  /*
   * @notice Initializes a HyperliquidExecutor or HyperliquidFinalizer instance
   * Hypercore token info is fetched dynamically by querying spotMeta on the Hyperliquid API
   */
  public async initialize(): Promise<void> {
    const spotMeta = await getSpotMeta(this.infoClient);
    this.redisClient = await getRedisCache(this.logger);
    // We must populate this.pairs with all token information.
    await forEachAsync(BASE_TOKENS, async (supportedToken) => {
      const counterpartTokens = this.config.supportedTokens.filter((token) => token !== supportedToken);
      await forEachAsync(counterpartTokens, async (counterpartToken) => {
        const baseToken = spotMeta.tokens.find((token) => token.name === supportedToken);
        const finalToken = spotMeta.tokens.find((token) => token.name === counterpartToken);
        // The token does not exist in the spot list, so no pair will exist.
        if (!isDefined(baseToken) || !isDefined(finalToken)) {
          return;
        }
        const pair = spotMeta.universe.find(
          (_pair) => _pair.tokens.includes(baseToken.index) && _pair.tokens.includes(finalToken.index)
        );
        if (!isDefined(pair)) {
          return;
        }

        // Save the direction of the pair: either base -> final or final -> base.
        const baseForFinal = pair.tokens[0] === baseToken.index;
        // Take the tokens from TOKEN_SYMBOLS_MAP, since the spot meta `evmContract` does not necessarily point to the ERC20 address.
        const castSymbol = (symbol: string) => (symbol === "USDT0" ? "USDT" : symbol);
        const baseTokenAddress = TOKEN_SYMBOLS_MAP[castSymbol(baseToken.name)].addresses[this.chainId];
        const finalTokenAddress = TOKEN_SYMBOLS_MAP[castSymbol(finalToken.name)].addresses[this.chainId];

        // There are only two available swap handlers.
        const dstHandler = baseToken.name === "USDT0" ? this.dstOftMessenger : this.dstCctpMessenger;
        const swapHandler = await dstHandler.predictSwapHandler(finalTokenAddress);

        const pairId = `${baseToken.name}-${finalToken.name}`;
        this.pairs[pairId] = {
          name: pair.name,
          baseForFinal,
          swapHandler: EvmAddress.from(swapHandler),
          baseToken: EvmAddress.from(baseTokenAddress),
          baseTokenId: baseToken.index,
          baseTokenDecimals: baseToken.weiDecimals,
          finalToken: EvmAddress.from(finalTokenAddress),
          finalTokenId: finalToken.index,
          finalTokenDecimals: finalToken.weiDecimals,
        };
        this.pairUpdates[pairId] = 0;
      });
    });
    // Derive EventSearchConfig by using the configured lookback.
    const toBlock = await this.clients.dstProvider.getBlock("latest");
    const fromBlock = await getBlockForTimestamp(this.logger, this.chainId, toBlock.timestamp - this.config.lookback);
    this.dstSearchConfig = {
      to: toBlock.number,
      from: fromBlock,
      maxLookBack: CHAIN_MAX_BLOCK_LOOKBACK[this.chainId],
    };

    process.on("SIGHUP", () => {
      this.logger.debug({
        at: "HyperliquidExecutor#initialize",
        message: "Received SIGHUP on HyperliquidExecutor. stopping...",
      });
      abortController.abort();
    });

    process.on("disconnect", () => {
      this.logger.debug({
        at: "HyperliquidExecutor#initialize",
        message: "HyperliquidExecutor disconnected, stopping...",
      });
      abortController.abort();
    });
    this.initialized = true;
  }

  /*
   * @notice Main entrypoint for the HyperliquidFinalizer service
   * @dev The finalizer gets `limitOrderOuts` by checking the current prices in the HL orderbook.
   */
  public async finalizeSwapFlows(toBlock?: number): Promise<void> {
    // For each pair the finalizer handles, create a single transaction which bundles together all limit orders which have sufficient finalToken liquidity.
    await forEachAsync(Object.entries(this.pairs), async ([pairId, pair]) => {
      const { decimals: inputTokenDecimals } = this._getTokenInfo(pair.baseToken, this.chainId);
      // PairIds are formatted as `BASE_TOKEN-FINAL_TOKEN`.
      const [, finalTokenSymbol] = pairId.split("-");
      // We need to derive the "swappedInputTokenAmount", i.e. the amount of input tokens swapped in order for the handler its current amount of output tokens.
      const [_outputSpotBalance, outstandingOrders, l2Book] = await Promise.all([
        this.querySpotBalance(finalTokenSymbol, pair.swapHandler, pair.finalTokenDecimals),
        this.getOutstandingOrdersOnPair(pair, toBlock),
        getL2Book(this.infoClient, { coin: pair.name }),
      ]);
      let outputSpotBalance = _outputSpotBalance;
      const currentPx = pair.baseForFinal ? l2Book.levels[0][0].px : l2Book.levels[1][0].px;
      const currentPxFixed = toBN(Math.floor(Number(currentPx) * HL_FIXED_ADJUSTMENT));

      // limitOrderOut is taken from current prices.
      // Fill orders FIFO.
      const quoteNonces = [];
      const outputAmounts = [];
      for (const outstandingOrder of outstandingOrders) {
        const convertedInputAmount = ConvertDecimals(
          inputTokenDecimals,
          pair.baseTokenDecimals
        )(outstandingOrder.evmAmountIn);
        // LimitOrderOut = inputAmount * exchangeRate.
        const _limitOrderOut = convertedInputAmount.mul(currentPxFixed).div(HL_FIXED_ADJUSTMENT);
        const limitOrderOut = _limitOrderOut.gt(outstandingOrder.maxAmountToSend)
          ? outstandingOrder.maxAmountToSend
          : _limitOrderOut;
        // If there is sufficient finalToken liquidity in the swap handler, then add it to the outstanding orders.
        if (limitOrderOut.lte(outputSpotBalance)) {
          quoteNonces.push(outstandingOrder.quoteNonce);
          outputAmounts.push(limitOrderOut);
          outputSpotBalance = outputSpotBalance.sub(limitOrderOut);
        } else {
          // Outstanding orders are treated as a FIFO queue. As soon as there is insufficient liquidity to fill one, do not attempt to fill any more recent orders.
          this.logger.debug({
            at: "HyperliquidExecutor#finalizeSwapFlows",
            message: "Cannot finalize any more orders",
            amountToFinalize: quoteNonces.length,
            remainingAmount: outstandingOrders.length - quoteNonces.length,
            pairId,
            outputSpotBalance,
            nextOrderUp: outstandingOrder,
            amountNeededToCover: limitOrderOut.sub(outputSpotBalance),
          });
          break;
        }
      }
      // If there are any orders to finalize, add them to the transaction queue.
      if (quoteNonces.length !== 0) {
        this.finalizeLimitOrders(pair.baseToken, pair.finalToken, quoteNonces, outputAmounts);
      }
    });
    await this.clients.multiCallerClient.executeTxnQueues();
  }

  /*
   * @notice Starts event listeners for the HyperliquidExecutor.
   * @dev The executor reacts to new blocks and new `SwapFlowInitialized` events. Upon an event/new block being observed, it pushes a new task to a queue.
   * Note that the task itself may be unactionable, but since determining whether there is something to do is async, it is left to the task processer, not the
   * event listener.
   */
  public startListeners(): void {
    // Handler for adding a new task based on a `SwapFlowInitialized` event.
    const handleSwapFlowInitiated = (log: Log) => {
      const swapFlowInitiated = spreadEventWithBlockNumber(log) as SwapFlowInitialized;
      // If we handled the event already, then ignore it.
      if (this.handledEvents.has(swapFlowInitiated.quoteNonce)) {
        return;
      }
      this.handledEvents.add(swapFlowInitiated.quoteNonce);

      this.logger.debug({
        at: "HyperliquidExecutor#handleSwapFlowInitiated",
        message: "Observed new order event",
        swapFlowInitiated,
      });
      const baseToken = this.dstOftMessenger.address === log.address ? "USDT0" : "USDC";
      const finalToken = getTokenInfo(EvmAddress.from(swapFlowInitiated.finalToken), this.chainId).symbol;
      const pairId = `${baseToken}-${finalToken}`;
      const pair = this.pairs[pairId];

      // Update this pair. We submit a new order when a `SwapFlowInitalized` event happens, so we count it as a pair update.
      this.pairUpdates[pairId] = log.blockNumber;

      // Update tasks to place a new limit order.
      this.updateTasks(this.updateOrderAmount(pair));
    };

    // Handle `SwapFlowInitialized` events coming from all destination handlers.
    for (const handler of [this.dstOftMessenger, this.dstCctpMessenger]) {
      const eventDescriptor = handler.interface.getEvent("SwapFlowInitialized");
      const eventFormatted = eventDescriptor.format(ethersUtils.FormatTypes.full);
      this.eventListener.onEvent(handler.address, eventFormatted, handleSwapFlowInitiated);
    }

    // Handle new block events, constrained by a configured "review interval."
    const handleNewBlock = (blockNumber: number) => {
      Object.entries(this.pairUpdates).forEach(([pairId, updateBlock]) => {
        if (blockNumber - updateBlock < this.config.reviewInterval) {
          return;
        }
        this.logger.debug({
          at: "HyperliquidExecutor#handleNewBlock",
          message: "Reviewing active orders",
          lastReview: updateBlock,
          currentReviewBlock: blockNumber,
          pairId,
        });

        // Update tasks to refresh limit orders.
        this.updateTasks(this.updateOrderAmount(this.pairs[pairId]));
        this.pairUpdates[pairId] = blockNumber;
      });
    };
    // Start the block listener.
    this.eventListener.onBlock(handleNewBlock);
  }

  /*
   * @notice The main entrypoint for the HyperliquidExecutor.
   * The HyperliquidExecutor waits for tasks to be pushed to the task queue by the event listeners and evaluates them until the main process is aborted.
   */
  public async processTasks(): Promise<void> {
    // Blocking promise to wait for a task to be pushed to the task queue.
    for await (const taskResult of this.resolveNextTask()) {
      this.logger.debug({
        at: "HyperliquidExecutor#processTasks",
        message: "Finished processing task",
        taskResult,
      });
      if (this.clients.multiCallerClient.transactionCount() !== 0) {
        await this.clients.multiCallerClient.executeTxnQueues();
      }
    }
  }

  /*
   * @notice Utility function which tells the HyperliquidExecutor when a handoff has occurred.
   * Calls the abort controller and settles this function's promise once a handoff is observed.
   */
  public async waitForDisconnect(): Promise<void> {
    const {
      RUN_IDENTIFIER: runIdentifier,
      BOT_IDENTIFIER: botIdentifier,
      HL_MAX_CYCLES: _maxCycles = 120,
      HL_POLLING_DELAY: _pollingDelay = 3,
    } = process.env;
    const maxCycles = Number(_maxCycles);
    const pollingDelay = Number(_pollingDelay);
    // Set the active instance immediately on arrival here. This function will poll until it reaches the max amount of
    // runs or it is interrupted by another process.
    if (isDefined(runIdentifier) && isDefined(botIdentifier)) {
      await this.redisClient.set(botIdentifier, runIdentifier, maxCycles * pollingDelay);
      for (let run = 0; run < maxCycles; run++) {
        const currentBot = await this.redisClient.get(botIdentifier);
        if (currentBot !== runIdentifier) {
          this.logger.debug({
            at: "HyperliquidExecutor#waitForDisconnect",
            message: `Handing over ${runIdentifier} instance to ${currentBot} for ${botIdentifier}`,
            run,
          });
          abortController.abort();
          return;
        }
        await delay(pollingDelay);
      }
      // If we finish looping without receiving a handover signal, still exit so that we won't await the other promise forever.
      abortController.abort();
    }
  }

  /*
   * @notice Evaluates whether a new order should be placed on the input pair, and if so, enqueues a new transaction in the multicaller client.
   * @param pair Pair to evaluate.
   * @dev This function needs no knowledge on how much an order should be updated by, since at any point in time, the swap handler should try to swap
   * the entire input balance with the output balance.
   */
  private async updateOrderAmount(pair: Pair): Promise<TaskResult> {
    // Get the existing orders on the pair and the l2Book.
    const { symbol: baseTokenSymbol } = this._getTokenInfo(pair.baseToken, this.chainId);

    // The amount to swap to finalToken should always be the inputSpotBalance, since every swapHandler
    // must attempt to swap all inputToken amounts to `finalToken`s.
    const [openOrders, l2Book, _sizeXe8] = await Promise.all([
      getOpenOrders(this.infoClient, { user: pair.swapHandler.toNative() }),
      getL2Book(this.infoClient, { coin: pair.name }),
      this.querySpotBalance(baseTokenSymbol, pair.swapHandler, pair.baseTokenDecimals),
    ]);
    const sizeXe8 = this.roundSize(_sizeXe8);
    const { baseToken, finalToken } = pair;

    // Set the price as the best ask.
    const existingOrder = openOrders[0];
    const level = pair.baseForFinal ? 0 : 1;
    const bestAsk = Number(l2Book.levels[level][0].px);
    const priceXe8 = toBN(Math.floor(bestAsk * 10 ** pair.finalTokenDecimals));

    const oid = Math.floor(Date.now() / 1000); // Set the new order id to the current time in seconds.
    // Atomically replace the existing order with the new order by first cancelling the existing order and then placing a new one.
    if (isDefined(existingOrder)) {
      this.cancelLimitOrderByCloid(baseToken, finalToken, BigNumber.from(existingOrder.cloid));
    }
    // Only place an order if it is greater than the minimum.
    if (sizeXe8.lt(MIN_ORDER_AMOUNT)) {
      // If the inputSpotBalance is 0, then there is nothing to do.
      return { actionable: false, mrkdwn: "No order updates required" };
    }
    // If the price is too low, do not submit a limit order anymore. The bot should essentially back off of making orders.
    // e.g. if we back off of a price which is below peg by 10bps, then if the price we were submitting was at 0.99899, we would abort.
    // @dev We multiply by -1 if the pair "sells" the base token since unfavorable slippage will occur when the price we are selling is < 1.
    // We multiply by 1 when the pair "sells" the final token since unfavorable slippage will occur when the price we are buying is > 1.
    if (priceXe8.sub(HL_FIXED_ADJUSTMENT).lt(this.config.maxSlippageBps.mul(pair.baseForFinal ? -1 : 1))) {
      this.logger.warn({
        at: "HyperliquidExecutor#updateOrderAmount",
        message: "Not submitting new limit order due to excessive slippage",
        bestAsk,
        maxSlippage: this.config.maxSlippageBps,
      });
      return { actionable: false, mrkdwn: "Slippage too high to submit order" };
    }
    // Finally enqueue an order with the derived price and total swap handler's balance of baseToken.
    this.placeOrder(baseToken, finalToken, priceXe8, sizeXe8, oid);
    return { actionable: true, mrkdwn: `Placed new limit order at px: ${bestAsk} and sz: ${sizeXe8}.` };
  }

  // Onchain function wrappers.
  // Enqueues an order transaction in the multicaller client.
  private placeOrder(baseToken: EvmAddress, finalToken: EvmAddress, price: BigNumber, size: BigNumber, oid: number) {
    const l2TokenInfo = this._getTokenInfo(baseToken, this.chainId);
    const finalTokenInfo = this._getTokenInfo(finalToken, this.chainId);
    const dstHandler = l2TokenInfo.symbol === "USDC" ? this.dstCctpMessenger : this.dstOftMessenger;

    const mrkdwn = `\nbaseToken: ${l2TokenInfo.symbol}\n finalToken: ${finalTokenInfo.symbol}\n price: ${price}\n size: ${size}\n oid: ${oid}`;
    this.clients.multiCallerClient.enqueueTransaction({
      contract: dstHandler,
      chainId: this.chainId,
      method: "submitLimitOrderFromBot",
      args: [finalToken.toNative(), price, size, oid],
      message: `Submitted limit order of ${l2TokenInfo.symbol} -> ${finalTokenInfo.symbol} to Hypercore.`,
      mrkdwn,
      nonMulticall: true, // Cannot multicall this since it is a permissioned action.
    });
  }

  /*
   * @notice Queries the spot balance of the input token symbol.
   * @param tokenSymbol Hyperliquid recognized token symbol (e.g. USDT0 for USDT).
   * @param owner The address whose balance should be queried.
   * @param decimals Hyperliquid obverved token decimals (as defined in the token meta).
   */
  async querySpotBalance(tokenSymbol: string, owner: EvmAddress, decimals: number): Promise<BigNumber> {
    const { balances } = await getSpotClearinghouseState(this.infoClient, { user: owner.toNative() });
    const balance = balances.find((balance) => balance.coin === tokenSymbol);
    if (isDefined(balance)) {
      return toBN(Math.floor(Number(balance.total) * 10 ** decimals));
    }
    return bnZero;
  }

  // Spot sends a token to the swap handler.
  private sendSponsorshipFundsToSwapHandler(baseToken: EvmAddress, amount: BigNumber) {
    const l2TokenInfo = this._getTokenInfo(baseToken, this.chainId);
    const dstHandler = l2TokenInfo.symbol === "USDC" ? this.dstCctpMessenger : this.dstOftMessenger;

    const mrkdwn = `\nbaseToken: ${l2TokenInfo.symbol}\n amount: ${amount}`;
    this.clients.multiCallerClient.enqueueTransaction({
      contract: dstHandler,
      chainId: this.chainId,
      method: "sendSponsorshipFundsToSwapHandler",
      args: [baseToken.toNative(), amount],
      message: "Sent sponsored funds to the swap handler.",
      mrkdwn,
      nonMulticall: true, // Cannot multicall this since it is a permissioned action.
      unpermissioned: false,
    });
  }

  // Cancels a limit order via the handler contract.
  private cancelLimitOrderByCloid(baseToken: EvmAddress, finalToken: EvmAddress, oid: BigNumber) {
    const l2TokenInfo = this._getTokenInfo(baseToken, this.chainId);
    const finalTokenInfo = this._getTokenInfo(finalToken, this.chainId);
    const dstHandler = l2TokenInfo.symbol === "USDC" ? this.dstCctpMessenger : this.dstOftMessenger;

    const mrkdwn = `\nbaseToken: ${l2TokenInfo.symbol}\n finalToken: ${finalTokenInfo.symbol}\n oid: ${oid}`;
    this.clients.multiCallerClient.enqueueTransaction({
      contract: dstHandler,
      chainId: this.chainId,
      method: "cancelLimitOrderByCloid",
      args: [finalToken.toNative(), oid],
      message: `Cancelled limit order ${oid}.`,
      mrkdwn,
      nonMulticall: true, // Cannot multicall this since it is a permissioned action.
    });
  }

  /*
   * @notice Queries all outstanding orders on the destination handler contract corresponding to the input pair.
   * @param pair The baseToken -> finalToken pair whose outstanding orders are queried.
   * @param toBlock optional toBlock (defaults to "latest") to use when querying outstanding orders.
   */
<<<<<<< HEAD
  private async getOutstandingOrdersOnPair(pair: Pair, to = this.dstSearchConfig.to): Promise<SwapFlowInitialized[]> {
=======
  async getOutstandingOrdersOnPair(pair: Pair, toBlock?: number): Promise<SwapFlowInitialized[]> {
>>>>>>> e9179326
    const l2TokenInfo = this._getTokenInfo(pair.baseToken, this.chainId);
    const dstHandler = l2TokenInfo.symbol === "USDC" ? this.dstCctpMessenger : this.dstOftMessenger;
    const searchConfig = { ...this.dstSearchConfig, to };
    const [orderInitializedEvents, orderFinalizedEvents] = await Promise.all([
      paginatedEventQuery(
        dstHandler,
        dstHandler.filters.SwapFlowInitialized(undefined, undefined, pair.finalToken.toNative()),
        searchConfig
      ),
      paginatedEventQuery(
        dstHandler,
        dstHandler.filters.SwapFlowFinalized(undefined, undefined, pair.finalToken.toNative()),
        searchConfig
      ),
    ]);

    const finalized = orderFinalizedEvents.map(({ args }) => args.quoteNonce);
    return orderInitializedEvents
<<<<<<< HEAD
      .filter(({ args }) => !finalized.includes(args.quoteNonce))
      .map(({ args }) => args as SwapFlowInitialized);
=======
      .filter(
        (initEvent) => !orderFinalizedEvents.map(({ args }) => args.quoteNonce).includes(initEvent.args.quoteNonce)
      )
      .map((log) => spreadEventWithBlockNumber(log) as SwapFlowInitialized);
>>>>>>> e9179326
  }

  // Finalizes swap flows for the input quote nonces.
  private finalizeLimitOrders(
    baseToken: EvmAddress,
    finalToken: EvmAddress,
    quoteNonces: string[],
    limitOrderOutputs: BigNumber[]
  ) {
    // limitOrderOutputs is the amount of final tokens received for each limit order associated with a quoteNonce.
    const l2TokenInfo = this._getTokenInfo(baseToken, this.chainId);
    const finalTokenInfo = this._getTokenInfo(finalToken, this.chainId);
    const dstHandler = l2TokenInfo.symbol === "USDC" ? this.dstCctpMessenger : this.dstOftMessenger;

    const mrkdwn = `\nbaseToken: ${l2TokenInfo.symbol}\n finalToken: ${finalTokenInfo.symbol}\n quoteNonces: ${quoteNonces}\n limitOrderOuts: ${limitOrderOutputs}`;
    this.clients.multiCallerClient.enqueueTransaction({
      contract: dstHandler,
      chainId: this.chainId,
      method: "finalizeSwapFlows",
      args: [finalToken.toNative(), quoteNonces, limitOrderOutputs],
      message: `Finalized ${quoteNonces.length} limit orders.`,
      mrkdwn,
      nonMulticall: true, // Cannot multicall this since it is a permissioned action.
    });
  }

  // Wrapper for `getTokenInfo` which changes `USDT` to `USDT0`.
  private _getTokenInfo(token: EvmAddress, chainId: number) {
    const tokenInfo = getTokenInfo(token, chainId);
    const updatedSymbol = tokenInfo.symbol === "USDT" ? "USDT0" : tokenInfo.symbol;
    return {
      ...tokenInfo,
      symbol: updatedSymbol,
    };
  }

  // Rounds an input size to two "decimals" of precision (that is, XX.XXXX USDC -> XX.XX USDC).
  private roundSize(sizeXe8: BigNumber): BigNumber {
    const roundAmount = 10 ** 6; // 8-2 decimals to use when rounding.
    return sizeXe8.div(roundAmount).mul(roundAmount);
  }

  // Task utilities
  private async waitForNextTask(): Promise<void> {
    if (this.tasks.length > 0) {
      return;
    }
    await new Promise<void>((resolve) => (this.taskResolver = resolve));
  }

  // Async iterator which yields the top task in the task queue. If no task is present, then it waits for the task queue to receive
  // another task.
  private async *resolveNextTask() {
    while (!abortController.signal.aborted) {
      await this.waitForNextTask();

      // Yield the first task in the task queue.
      const topPromise = this.tasks.shift();
      const taskResult = await topPromise;

      yield taskResult;
    }
  }

  // Adds a task to the task queue and calls the task resolver (thereby waking the promise in `resolveNextTask`).
  private updateTasks(task: Promise<TaskResult>) {
    this.tasks.push(task);
    this.taskResolver();
  }
}<|MERGE_RESOLUTION|>--- conflicted
+++ resolved
@@ -494,11 +494,7 @@
    * @param pair The baseToken -> finalToken pair whose outstanding orders are queried.
    * @param toBlock optional toBlock (defaults to "latest") to use when querying outstanding orders.
    */
-<<<<<<< HEAD
-  private async getOutstandingOrdersOnPair(pair: Pair, to = this.dstSearchConfig.to): Promise<SwapFlowInitialized[]> {
-=======
-  async getOutstandingOrdersOnPair(pair: Pair, toBlock?: number): Promise<SwapFlowInitialized[]> {
->>>>>>> e9179326
+  async getOutstandingOrdersOnPair(pair: Pair, to = this.dstSearchConfig.to): Promise<SwapFlowInitialized[]> {
     const l2TokenInfo = this._getTokenInfo(pair.baseToken, this.chainId);
     const dstHandler = l2TokenInfo.symbol === "USDC" ? this.dstCctpMessenger : this.dstOftMessenger;
     const searchConfig = { ...this.dstSearchConfig, to };
@@ -517,15 +513,8 @@
 
     const finalized = orderFinalizedEvents.map(({ args }) => args.quoteNonce);
     return orderInitializedEvents
-<<<<<<< HEAD
       .filter(({ args }) => !finalized.includes(args.quoteNonce))
-      .map(({ args }) => args as SwapFlowInitialized);
-=======
-      .filter(
-        (initEvent) => !orderFinalizedEvents.map(({ args }) => args.quoteNonce).includes(initEvent.args.quoteNonce)
-      )
       .map((log) => spreadEventWithBlockNumber(log) as SwapFlowInitialized);
->>>>>>> e9179326
   }
 
   // Finalizes swap flows for the input quote nonces.
