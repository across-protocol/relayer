import { utils as sdkUtils } from "@across-protocol/sdk";
import { isDefined, sortEventsAscending } from "../../utils";
import { Log, SpokePoolClientMessage } from "./../types";

/**
 * Given the inputs for a SpokePoolClient update, consolidate the inputs into a message and submit it to the parent
 * process (if defined).
 * @param blockNumber Block number up to which the update applies.
 * @param currentTime The SpokePool timestamp at blockNumber.
 * @param events An array of Log objects to be submitted.
 * @returns void
 */
export function postEvents(blockNumber: number, currentTime: number, events: Log[]): boolean {
  if (!isDefined(process.send)) {
    // Process was probably started standalone.
    // https://nodejs.org/api/process.html#processsendmessage-sendhandle-options-callback
    return true;
  }

  events = sortEventsAscending(events);
  const message: SpokePoolClientMessage = {
    blockNumber,
    currentTime,
    nEvents: events.length,
    data: JSON.stringify(events, sdkUtils.jsonReplacerWithBigNumbers),
  };
<<<<<<< HEAD
  try {
    process.send(JSON.stringify(message));
=======

  const msg = JSON.stringify(message);
  try {
    process.send(msg);
>>>>>>> 2d0740b9
  } catch {
    return false;
  }

  return true;
}

/**
 * Given an event removal notification, post the message to the parent process.
 * @param event Log instance.
 * @returns void
 */
export function removeEvent(event: Log): void {
  if (!isDefined(process.send)) {
    return;
  }

  const message: SpokePoolClientMessage = {
    event: JSON.stringify(event, sdkUtils.jsonReplacerWithBigNumbers),
  };
  process.send(JSON.stringify(message));
}<|MERGE_RESOLUTION|>--- conflicted
+++ resolved
@@ -24,15 +24,10 @@
     nEvents: events.length,
     data: JSON.stringify(events, sdkUtils.jsonReplacerWithBigNumbers),
   };
-<<<<<<< HEAD
-  try {
-    process.send(JSON.stringify(message));
-=======
 
   const msg = JSON.stringify(message);
   try {
     process.send(msg);
->>>>>>> 2d0740b9
   } catch {
     return false;
   }
