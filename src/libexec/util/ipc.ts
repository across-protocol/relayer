import { utils as sdkUtils } from "@across-protocol/sdk";
import { isDefined, sortEventsAscending } from "../../utils";
import { Log, ListenerMessage } from "./../types";

/**
 * Post a block update to the parent process (if defined).
 * @param blockNumber Block number up to which the update applies.
 * @param currentTime The SpokePool timestamp at blockNumber.
 * @returns True if message transmission succeeds, else false.
 */
export function postBlock(blockNumber: number, currentTime: number): boolean {
  if (!isDefined(process.send)) {
    // Process was probably started standalone.
    // https://nodejs.org/api/process.html#processsendmessage-sendhandle-options-callback
    return true;
  }

<<<<<<< HEAD
  const message: SpokePoolClientMessage = {
=======
  events = sortEventsAscending(events);
  const message: ListenerMessage = {
>>>>>>> 72024584
    blockNumber,
    currentTime,
  };

  return post(message);
}

/**
 * Post an array of events to the parent process (if defined).
 * @param events An array of Log objects to be submitted.
 * @returns True if message transmission succeeds, else false.
 */
export function postEvents(events: Log[]): boolean {
  if (!isDefined(process.send)) {
    // Process was probably started standalone.
    // https://nodejs.org/api/process.html#processsendmessage-sendhandle-options-callback
    return true;
  }

  events = sortEventsAscending(events);
  const message: SpokePoolClientMessage = {
    nEvents: events.length,
    data: JSON.stringify(events, sdkUtils.jsonReplacerWithBigNumbers),
  };

  return post(message);
}

/**
 * Given an event removal notification, post the message to the parent process.
 * @param event Log instance.
 * @returns void
 */
export function removeEvent(event: Log): boolean {
  const message: SpokePoolClientMessage = {
    event: JSON.stringify(event, sdkUtils.jsonReplacerWithBigNumbers),
  };

  return post(message);
}

function post(message: SpokePoolClientMessage): boolean {
  if (!isDefined(process.send)) {
    return;
  }

<<<<<<< HEAD
  try {
    process.send(message);
  } catch {
    return false;
  }

  return true;
=======
  const message: ListenerMessage = {
    event: JSON.stringify(event, sdkUtils.jsonReplacerWithBigNumbers),
  };
  process.send(JSON.stringify(message));
>>>>>>> 72024584
}<|MERGE_RESOLUTION|>--- conflicted
+++ resolved
@@ -15,12 +15,7 @@
     return true;
   }
 
-<<<<<<< HEAD
-  const message: SpokePoolClientMessage = {
-=======
-  events = sortEventsAscending(events);
   const message: ListenerMessage = {
->>>>>>> 72024584
     blockNumber,
     currentTime,
   };
@@ -41,7 +36,7 @@
   }
 
   events = sortEventsAscending(events);
-  const message: SpokePoolClientMessage = {
+  const message: ListenerMessage = {
     nEvents: events.length,
     data: JSON.stringify(events, sdkUtils.jsonReplacerWithBigNumbers),
   };
@@ -55,19 +50,18 @@
  * @returns void
  */
 export function removeEvent(event: Log): boolean {
-  const message: SpokePoolClientMessage = {
+  const message: ListenerMessage = {
     event: JSON.stringify(event, sdkUtils.jsonReplacerWithBigNumbers),
   };
 
   return post(message);
 }
 
-function post(message: SpokePoolClientMessage): boolean {
+function post(message: ListenerMessage): boolean {
   if (!isDefined(process.send)) {
     return;
   }
 
-<<<<<<< HEAD
   try {
     process.send(message);
   } catch {
@@ -75,10 +69,4 @@
   }
 
   return true;
-=======
-  const message: ListenerMessage = {
-    event: JSON.stringify(event, sdkUtils.jsonReplacerWithBigNumbers),
-  };
-  process.send(JSON.stringify(message));
->>>>>>> 72024584
 }