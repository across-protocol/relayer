--- conflicted
+++ resolved
@@ -24,13 +24,8 @@
   winston,
 } from "../utils";
 import { ScraperOpts } from "./types";
-<<<<<<< HEAD
 import { postBlock, postEvents, removeEvent } from "./util/ipc";
-import { getEventFilterArgs, scrapeEvents as _scrapeEvents } from "./util/evm";
-=======
-import { postEvents, removeEvent } from "./util/ipc";
 import { scrapeEvents as _scrapeEvents } from "./util/evm";
->>>>>>> 72024584
 
 const { NODE_SUCCESS, NODE_APP_ERR } = utils;
 
@@ -93,18 +88,20 @@
 ): Promise<void> {
   const { number: toBlock, timestamp: currentTime } = await provider.getBlock("latest");
 
-  const events = await Promise.all(
-    eventSignatures.map((sig) => _scrapeEvents(provider, address, sig, { ...opts, toBlock }, logger))
-  );
-
-<<<<<<< HEAD
-  stop ||= !postBlock(toBlock, currentTime);
-  stop ||= !postEvents(events.flat());
-=======
+  const events = (
+    await Promise.all(eventSignatures.map((sig) => _scrapeEvents(provider, address, sig, { ...opts, toBlock }, logger)))
+  ).flat();
+
   if (!abortController.signal.aborted) {
-    postEvents(toBlock, currentTime, events.flat());
+    let stop = !postBlock(toBlock, currentTime);
+    if (events.length > 0) {
+      stop ||= !postEvents(events);
+    }
+
+    if (stop) {
+      abortController.abort();
+    }
   }
->>>>>>> 72024584
 }
 
 /**
@@ -123,15 +120,9 @@
       return;
     }
     const [blockNumber, currentTime] = [parseInt(block.number.toString()), parseInt(block.timestamp.toString())];
-<<<<<<< HEAD
-
-    stop ||= !postBlock(blockNumber, currentTime);
-=======
-    const events = eventMgr.tick();
-    if (!postEvents(blockNumber, currentTime, events)) {
+    if (!postBlock(blockNumber, currentTime)) {
       abortController.abort();
     }
->>>>>>> 72024584
   };
 
   const blockError = (error: Error, provider: string) => {
@@ -182,7 +173,9 @@
 
             const hasQuorum = eventMgr.add(event, provider.name);
             if (hasQuorum) {
-              stop ||= !postEvents([event]);
+              if (!postEvents([event])) {
+                abortController.abort();
+              }
             }
           }),
       });
