import assert from "assert";
import minimist from "minimist";
import { Contract, utils as ethersUtils } from "ethers";
import { BaseError, Block, createPublicClient, http, Log as viemLog, webSocket } from "viem";
import * as chains from "viem/chains";
import * as utils from "../../scripts/utils";
import {
  disconnectRedisClients,
  EventManager,
  exit,
  isDefined,
  getBlockForTimestamp,
  getChainQuorum,
  getDeploymentBlockNumber,
  getNetworkName,
  getNodeUrlList,
  getOriginFromURL,
  getProvider,
  getProviderHeaders,
  getSpokePool,
  getRedisCache,
  Logger,
  Provider,
  winston,
} from "../utils";
import { ScraperOpts } from "./types";
import { postBlock, postEvents, removeEvent } from "./util/ipc";
import { scrapeEvents as _scrapeEvents } from "./util/evm";

const { NODE_SUCCESS, NODE_APP_ERR } = utils;

const PROGRAM = "RelayerSpokePoolListener";
const abortController = new AbortController();

let providers: ReturnType<typeof resolveProviders>;
let spokePool: Contract;
let logger: winston.Logger;
let chainId: number;
let chain: string;

// Teach BigInt how to be represented as JSON.
(BigInt.prototype as any).toJSON = function () {
  return this.toString();
};

/**
 * Instantiate websocket providers.
 * @param chainId Chain ID of network.
 * @param quorum Minimum number of providers required.
 * @returns An array of websocket providers.
 */
function resolveProviders(chainId: number, quorum = 1) {
  const protocol = process.env[`RPC_PROVIDERS_TRANSPORT_${chainId}`] ?? "wss";
  assert(protocol === "wss" || protocol === "https");

  const urls = Object.values(getNodeUrlList(chainId, quorum, protocol));
  const nProviders = urls.length;
  assert(nProviders >= quorum, `Insufficient providers for ${chain} (minimum ${quorum} required by quorum)`);

  const viemChain = Object.values(chains).find(({ id }) => id === chainId);
  const providers = Object.entries(urls).map(([provider, url]) => {
    const headers = getProviderHeaders(provider, chainId);
    const transport = protocol === "wss" ? webSocket(url) : http(url, { fetchOptions: { headers } });

    return createPublicClient({
      chain: viemChain,
      transport,
      name: getOriginFromURL(url),
    });
  });

  return providers;
}

/**
 * Aggregate utils/scrapeEvents for a series of event names.
 * @param address A contract address to query.
 * @param eventSignatures An array of event signatures to be queried.
 * @param provider An Ethers provider instance.
 * @param opts Options to configure event scraping behaviour.
 * @returns void
 */
async function scrapeEvents(
  address: string,
  eventSignatures: string[],
  provider: Provider,
  opts: ScraperOpts
): Promise<void> {
  const at = `${PROGRAM}::scrapeEvents`;
  const { number: toBlock, timestamp: currentTime } = await provider.getBlock("latest");

<<<<<<< HEAD
  const events = (
    await Promise.all(eventSignatures.map((sig) => _scrapeEvents(provider, address, sig, { ...opts, toBlock }, logger)))
  ).flat();
=======
  const events = await Promise.all(
    eventSignatures.map(async (sig) => {
      try {
        return await _scrapeEvents(provider, address, sig, { ...opts, toBlock }, logger);
      } catch {
        logger.warn({ at, message: `Failed to scrape ${chain} events.`, event: sig });
        return Promise.resolve([]);
      }
    })
  );
>>>>>>> f4cec48a

  if (!abortController.signal.aborted) {
    let stop = !postBlock(toBlock, currentTime);
    if (events.length > 0) {
      stop ||= !postEvents(events);
    }

    if (stop) {
      abortController.abort();
    }
  }
}

/**
 * Setup a newHeads subscription.
 * @param eventMgr Event Manager instance.
 * @returns void
 */
function subNewHeads(eventMgr: EventManager): void {
  const at = `${PROGRAM}::newHeads`;

  // On each new block, submit any "finalised" events.
  const newBlock = (block: Block, provider: string) => {
    // Transient error that sometimes occurs in production. Catch it here and try to flush out the provider.
    if (!block) {
      logger.debug({ at, message: `Received empty ${chain} block from ${provider}.` });
      return;
    }
    const [blockNumber, currentTime] = [parseInt(block.number.toString()), parseInt(block.timestamp.toString())];
    if (!postBlock(blockNumber, currentTime)) {
      abortController.abort();
    }
  };

  const blockError = (error: Error, provider: string) => {
    const message = `Caught ${chain} provider error.`;
    const { message: errorMessage, details, shortMessage, metaMessages } = error as BaseError;
    logger.debug({ at, message, errorMessage, shortMessage, provider, details, metaMessages });
  };

  const [provider] = providers;
  provider.watchBlocks({
    emitOnBegin: true,
    onBlock: (block: Block) => newBlock(block, provider.name),
    onError: (error: Error) => blockError(error, provider.name),
  });
}

/**
 * Given a SpokePool contract instance and an array of event names, subscribe to all future event emissions.
 * Periodically transmit received events to the parent process (if defined).
 * @param eventMgr Ethers Contract instance.
 * @param spokePool ethers SpokePool contract instances.
 * @param eventName The name of the event to be filtered.
 * @returns void
 */
function subEvents(eventMgr: EventManager, spokePool: Contract, eventNames: string[]): void {
  const abi = JSON.parse(spokePool.interface.format(ethersUtils.FormatTypes.json) as string);

  providers.forEach((provider) => {
    eventNames.forEach((eventName) => {
      provider.watchContractEvent({
        address: spokePool.address as `0x${string}`,
        abi,
        eventName,
        onLogs: (logs: viemLog[]) =>
          logs.forEach((log) => {
            const event = {
              ...log,
              args: log["args"],
              blockNumber: Number(log.blockNumber),
              event: log["eventName"],
              topics: [], // Not supplied by viem, but not actually used by the relayer.
            };
            if (log.removed) {
              eventMgr.remove(event, provider.name);
              removeEvent(event);
              return;
            }

            const hasQuorum = eventMgr.add(event, provider.name);
            if (hasQuorum) {
              if (!postEvents([event])) {
                abortController.abort();
              }
            }
          }),
      });
    });
  });
}

/**
 * Main entry point.
 */
async function run(argv: string[]): Promise<void> {
  const at = `${PROGRAM}::run`;

  const minimistOpts = {
    string: ["lookback", "spokepool"],
  };
  const args = minimist(argv, minimistOpts);

  ({ chainid: chainId } = args);
  const { lookback, blockrange: maxBlockRange = 10_000 } = args;
  assert(Number.isInteger(chainId), "chainId must be numeric ");
  assert(Number.isInteger(maxBlockRange), "maxBlockRange must be numeric");

  const { quorum = getChainQuorum(chainId) } = args;
  assert(Number.isInteger(quorum), "quorum must be numeric ");

  let { spokepool: spokePoolAddr } = args;
  assert(
    !isDefined(spokePoolAddr) || ethersUtils.isAddress(spokePoolAddr),
    `Invalid SpokePool address (${spokePoolAddr})`
  );

  chain = getNetworkName(chainId);

  const quorumProvider = await getProvider(chainId);
  const blockFinder = undefined;
  const cache = await getRedisCache();
  const latestBlock = await quorumProvider.getBlock("latest");

  const deploymentBlock = getDeploymentBlockNumber("SpokePool", chainId);
  let startBlock = latestBlock.number;
  if (/^@[0-9]+$/.test(lookback)) {
    // Lookback to a specific block (lookback = @<block-number>).
    startBlock = Number(lookback.slice(1));
  } else if (isDefined(lookback)) {
    // Resolve `lookback` seconds from head to a specific block.
    assert(Number.isInteger(Number(lookback)), `Invalid lookback (${lookback})`);
    startBlock = Math.max(
      deploymentBlock,
      await getBlockForTimestamp(logger, chainId, latestBlock.timestamp - lookback, blockFinder, cache)
    );
  } else {
    logger.debug({ at, message: `Skipping lookback on ${chain}.` });
  }

  spokePool = getSpokePool(chainId, spokePoolAddr);
  if (!isDefined(spokePoolAddr)) {
    ({ address: spokePoolAddr } = spokePool);
  }

  const opts = {
    spokePool: spokePoolAddr,
    deploymentBlock,
    lookback: latestBlock.number - startBlock,
    maxBlockRange,
    quorum,
  };

  logger.debug({ at, message: `Starting ${chain} SpokePool Indexer.`, opts });

  process.on("SIGHUP", () => {
    logger.debug({ at, message: `Received SIGHUP in ${chain} listener, stopping...` });
    abortController.abort();
  });

  process.on("disconnect", () => {
    logger.debug({ at, message: `${chain} parent disconnected, stopping...` });
    abortController.abort();
  });

  // Note: An event emitted between scrapeEvents() and listen(). @todo: Ensure that there is overlap and deduplication.
  logger.debug({ at, message: `Scraping previous ${chain} events.`, opts });

  if (latestBlock.number > startBlock) {
    const events = [
      "FundsDeposited",
      "FilledRelay",
      "RequestedSpeedUpDeposit",
      "RelayedRootBundle",
      "ExecutedRelayerRefundRoot",
    ];

    const _spokePool = spokePool.connect(quorumProvider);
    const { address, interface: abi, provider } = _spokePool;
    const signatures = events.map((event) => abi.getEvent(event).format(ethersUtils.FormatTypes.full));
    await scrapeEvents(address, signatures, provider, opts);
  }

  // Events to listen for.
  const events = ["FundsDeposited", "FilledRelay"];
  const eventMgr = new EventManager(logger, chainId, quorum);
  providers = resolveProviders(chainId, quorum);

  logger.debug({ at, message: `Starting ${chain} listener.`, events, opts });

  subNewHeads(eventMgr);
  subEvents(eventMgr, spokePool, events);

  return new Promise((resolve) => abortController.signal.addEventListener("abort", () => resolve()));
}

if (require.main === module) {
  const at = PROGRAM;
  logger = Logger;

  run(process.argv.slice(2))
    .then(() => {
      process.exitCode = NODE_SUCCESS;
    })
    .catch((error) => {
      logger.error({ at, message: `${chain} listener exited with error.`, error });
      process.exitCode = NODE_APP_ERR;
    })
    .finally(async () => {
      await disconnectRedisClients();
      logger.debug({ at, message: `Exiting ${chain} listener.` });
      exit(Number(process.exitCode));
    });
}<|MERGE_RESOLUTION|>--- conflicted
+++ resolved
@@ -89,22 +89,18 @@
   const at = `${PROGRAM}::scrapeEvents`;
   const { number: toBlock, timestamp: currentTime } = await provider.getBlock("latest");
 
-<<<<<<< HEAD
   const events = (
-    await Promise.all(eventSignatures.map((sig) => _scrapeEvents(provider, address, sig, { ...opts, toBlock }, logger)))
+    await Promise.all(
+      eventSignatures.map(async (sig) => {
+        try {
+          return await _scrapeEvents(provider, address, sig, { ...opts, toBlock }, logger);
+        } catch {
+          logger.warn({ at, message: `Failed to scrape ${chain} events.`, event: sig });
+          return Promise.resolve([]);
+        }
+      })
+    )
   ).flat();
-=======
-  const events = await Promise.all(
-    eventSignatures.map(async (sig) => {
-      try {
-        return await _scrapeEvents(provider, address, sig, { ...opts, toBlock }, logger);
-      } catch {
-        logger.warn({ at, message: `Failed to scrape ${chain} events.`, event: sig });
-        return Promise.resolve([]);
-      }
-    })
-  );
->>>>>>> f4cec48a
 
   if (!abortController.signal.aborted) {
     let stop = !postBlock(toBlock, currentTime);
