import assert from "assert";
import minimist from "minimist";
import { setTimeout } from "node:timers/promises";
import { Contract, Event, EventFilter, providers as ethersProviders, utils as ethersUtils } from "ethers";
import { utils as sdkUtils } from "@across-protocol/sdk";
import * as utils from "../../scripts/utils";
import { SpokePoolClientMessage } from "../clients";
import {
  disconnectRedisClients,
  EventManager,
  exit,
  isDefined,
  getBlockForTimestamp,
  getChainQuorum,
  getDeploymentBlockNumber,
  getNetworkName,
  getOriginFromURL,
  getProvider,
  getRedisCache,
  getWSProviders,
  Logger,
  mangleEventArgs,
  paginatedEventQuery,
  sortEventsAscending,
  winston,
} from "../utils";

type WebSocketProvider = ethersProviders.WebSocketProvider;
type EventSearchConfig = sdkUtils.EventSearchConfig;
type ScraperOpts = {
  lookback?: number; // Event lookback (in seconds).
  finality?: number; // Event finality (in blocks).
  deploymentBlock: number; // SpokePool deployment block
  maxBlockRange?: number; // Maximum block range for paginated getLogs queries.
  filterArgs?: { [event: string]: string[] }; // Event-specific filter criteria to apply.
};

const { NODE_SUCCESS, NODE_APP_ERR } = utils;

const INDEXER_POLLING_PERIOD = 2000; // ms; time to sleep between checking for exit request via SIGHUP.

let logger: winston.Logger;
let chain: string;
let stop = false;
let oldestTime = 0;

/**
 * Given an event name and contract, return the corresponding Ethers EventFilter object.
 * @param contract Ethers Constract instance.
 * @param eventName The name of the event to be filtered.
 * @param filterArgs Optional filter arguments to be applied.
 * @returns An Ethers EventFilter instance.
 */
function getEventFilter(contract: Contract, eventName: string, filterArgs?: string[]): EventFilter {
  const filter = contract.filters[eventName];
  if (!isDefined(filter)) {
    throw new Error(`Event ${eventName} not defined for contract`);
  }

  return isDefined(filterArgs) ? filter(...filterArgs) : filter();
}

function getEventFilterArgs(relayer?: string): { [event: string]: string[] } {
  const FilledV3Relay = !isDefined(relayer)
    ? undefined
    : [null, null, null, null, null, null, null, null, null, null, relayer];

  return { FilledV3Relay };
}

/**
 * Given the inputs for a SpokePoolClient update, consolidate the inputs into a message and submit it to the parent
 * process (if defined).
 * @param blockNumber Block number up to which the update applies.
 * @param currentTime The SpokePool timestamp at blockNumber.
 * @param events An array of Ethers Event objects to be submitted.
 * @returns void
 */
function postEvents(blockNumber: number, currentTime: number, events: Event[]): void {
  if (!isDefined(process.send) || stop) {
    return;
  }

  // Drop the array component of event.args and retain the named k/v pairs,
  // otherwise stringification tends to retain only the array.
  events = sortEventsAscending(events.map(mangleEventArgs));

  const message: SpokePoolClientMessage = {
    blockNumber,
    currentTime,
    oldestTime,
    nEvents: events.length,
    data: JSON.stringify(events, sdkUtils.jsonReplacerWithBigNumbers),
  };
  process.send(JSON.stringify(message));
}

/**
 * Given an event removal notification, post the message to the parent process.
 * @param event Ethers Event instance.
 * @returns void
 */
function removeEvent(event: Event): void {
  if (!isDefined(process.send) || stop) {
    return;
  }

  const message: SpokePoolClientMessage = {
    event: JSON.stringify(mangleEventArgs(event), sdkUtils.jsonReplacerWithBigNumbers),
  };
  process.send(JSON.stringify(message));
}

/**
 * Given a SpokePool contract instance and an event name, scrape all corresponding events and submit them to the
 * parent process (if defined).
 * @param spokePool Ethers Constract instance.
 * @param eventName The name of the event to be filtered.
 * @param opts Options to configure event scraping behaviour.
 * @returns void
 */
async function scrapeEvents(spokePool: Contract, eventName: string, opts: ScraperOpts): Promise<void> {
  const { lookback, deploymentBlock, filterArgs, maxBlockRange } = opts;
  const { provider } = spokePool;
  const { chainId } = await provider.getNetwork();
  const chain = getNetworkName(chainId);

  let tStart: number, tStop: number;

  const pollEvents = async (filter: EventFilter, searchConfig: EventSearchConfig): Promise<Event[]> => {
    tStart = performance.now();
    const events = await paginatedEventQuery(spokePool, filter, searchConfig);
    tStop = performance.now();
    logger.debug({
      at: "SpokePoolIndexer::listen",
      message: `Indexed ${events.length} ${chain} events in ${Math.round((tStop - tStart) / 1000)} seconds`,
      searchConfig,
    });
    return events;
  };

  const { number: toBlock, timestamp: currentTime } = await provider.getBlock("latest");
  const fromBlock = Math.max(toBlock - (lookback ?? deploymentBlock), deploymentBlock);
  assert(toBlock > fromBlock, `${toBlock} > ${fromBlock}`);
  const searchConfig = { fromBlock, toBlock, maxBlockLookBack: maxBlockRange };

  const filter = getEventFilter(spokePool, eventName, filterArgs[eventName]);
  const events = await pollEvents(filter, searchConfig);
  postEvents(toBlock, currentTime, events);
}

/**
 * Given a SpokePool contract instance and an array of event names, subscribe to all future event emissions.
 * Periodically transmit received events to the parent process (if defined).
 * @param eventMgr Ethers Constract instance.
 * @param eventName The name of the event to be filtered.
 * @param opts Options to configure event scraping behaviour.
 * @returns void
 */
async function listen(
  eventMgr: EventManager,
  spokePool: Contract,
  eventNames: string[],
  providers: WebSocketProvider[],
  opts: ScraperOpts
): Promise<void> {
  assert(providers.length > 0);

  const { filterArgs } = opts;

  // On each new block, submit any "finalised" events.
  // ethers block subscription drops most useful information, notably the timestamp for new blocks.
  // The "official unofficial" strategy is to use an internal provider method to subscribe.
  // See also: https://github.com/ethers-io/ethers.js/discussions/1951#discussioncomment-1229670
  await providers[0]._subscribe("newHeads", ["newHeads"], ({ number: blockNumber, timestamp: currentTime }) => {
    [blockNumber, currentTime] = [parseInt(blockNumber), parseInt(currentTime)];
    const events = eventMgr.tick(blockNumber);

    // Post an update to the parent. Do this irrespective of whether there were new events or not, since there's
    // information in blockNumber and currentTime alone.
    postEvents(blockNumber, currentTime, events);
  });

  // Add a handler for each new instance of a subscribed event.
  providers.forEach((provider) => {
    const host = getOriginFromURL(provider.connection.url);
    eventNames.forEach((eventName) => {
      const filter = getEventFilter(spokePool, eventName, filterArgs[eventName]);
      spokePool.connect(provider).on(filter, (...rawEvent) => {
        const event = rawEvent.at(-1);
        if (event.removed) {
          eventMgr.remove(event, host);
          // Notify the parent immediately in case the event was already submitted.
          removeEvent(event);
        } else {
          eventMgr.add(event, host);
        }
      });
    });
  });

  do {
    await setTimeout(INDEXER_POLLING_PERIOD);
  } while (!stop);
}

/**
 * Main entry point.
 */
async function run(argv: string[]): Promise<void> {
  const minimistOpts = {
    string: ["lookback", "relayer"],
  };
  const args = minimist(argv, minimistOpts);

<<<<<<< HEAD
  const { chainId, finality = 32, lookback = "5400", relayer = null, maxBlockRange = 10_000 } = args;
=======
  const { chainId, finality = 32, lookback = 7200, relayer = null, maxBlockRange = 10_000 } = args;
>>>>>>> 054a2228
  assert(Number.isInteger(chainId), "chainId must be numeric ");
  assert(Number.isInteger(finality), "finality must be numeric ");
  assert(Number.isInteger(lookback), "lookback must be numeric");
  assert(Number.isInteger(maxBlockRange), "maxBlockRange must be numeric");
  assert(!isDefined(relayer) || ethersUtils.isAddress(relayer), `relayer address is invalid (${relayer})`);

  const { quorum = getChainQuorum(chainId) } = args;
  assert(Number.isInteger(quorum), "quorum must be numeric ");

  const { quorum = getChainQuorum(chainId) } = args;
  assert(Number.isInteger(quorum), "quorum must be numeric ");

  chain = getNetworkName(chainId);

  const quorumProvider = await getProvider(chainId);
  const blockFinder = undefined;
  const cache = await getRedisCache();
  const latestBlock = await quorumProvider.getBlock("latest");

  const deploymentBlock = getDeploymentBlockNumber("SpokePool", chainId);
  let startBlock: number;
  if (/^@[0-9]+$/.test(lookback)) {
    // Lookback to a specific block (lookback = @<block-number>).
    startBlock = Number(lookback.slice(1));
  } else {
    // Resolve `lookback` seconds from head to a specific block.
    assert(Number.isInteger(Number(lookback)), `Invalid lookback (${lookback})`);
    startBlock = Math.max(
      deploymentBlock,
      await getBlockForTimestamp(chainId, latestBlock.timestamp - lookback, blockFinder, cache)
    );
  }

  const opts = {
    finality,
    quorum,
    deploymentBlock,
    lookback: latestBlock.number - startBlock,
    maxBlockRange,
    filterArgs: getEventFilterArgs(relayer),
  };

  logger.debug({ at: "RelayerSpokePoolIndexer::run", message: `Starting ${chain} SpokePool Indexer.`, opts });
  const spokePool = await utils.getSpokePoolContract(chainId);

  process.on("SIGHUP", () => {
    logger.debug({ at: "Relayer#run", message: `Received SIGHUP in ${chain} listener, stopping...` });
    stop = true;
  });

  process.on("disconnect", () => {
    logger.debug({ at: "Relayer::run", message: `${chain} parent disconnected, stopping...` });
    stop = true;
  });

  // Note: An event emitted between scrapeEvents() and listen(). @todo: Ensure that there is overlap and dedpulication.
  logger.debug({ at: "RelayerSpokePoolIndexer::run", message: `Scraping previous ${chain} events.`, opts });

  // The SpokePoolClient reports on the timestamp of the oldest block searched. The relayer likely doesn't need this,
  // but resolve it anyway for consistency with the main SpokePoolClient implementation.
  const resolveOldestTime = async (spokePool: Contract, blockTag: ethersProviders.BlockTag) => {
    oldestTime = (await spokePool.getCurrentTime({ blockTag })).toNumber();
  };

  if (lookback > 0) {
    const events = ["V3FundsDeposited", "FilledV3Relay", "RelayedRootBundle", "ExecutedRelayerRefundRoot"];
    const _spokePool = spokePool.connect(quorumProvider);
    await Promise.all([
      resolveOldestTime(_spokePool, startBlock),
      ...events.map((event) => scrapeEvents(_spokePool, event, opts)),
    ]);
  }

  // If no lookback was specified then default to the timestamp of the latest block.
  oldestTime ??= latestBlock.timestamp;

  // Events to listen for.
  const events = ["V3FundsDeposited", "RequestedSpeedUpV3Deposit", "FilledV3Relay"];
  const eventMgr = new EventManager(logger, chainId, finality, quorum);
  do {
    let providers: WebSocketProvider[] = [];
    try {
      providers = getWSProviders(chainId, quorum);
      assert(providers.length > 0, `Insufficient providers for ${chain} (required ${quorum} by quorum)`);
      providers.forEach((provider) => {
        provider._websocket.on("error", (err) =>
          logger.debug({ at: "RelayerSpokePoolIndexer::run", message: `Caught ${chain} provider error.`, err })
        );

        provider._websocket.on("close", () => {
          logger.debug({
            at: "RelayerSpokePoolIndexer::run",
            message: `${chain} provider connection closed.`,
            provider: getOriginFromURL(provider.connection.url),
          });
        });
      });

      logger.debug({ at: "RelayerSpokePoolIndexer::run", message: `Starting ${chain} listener.`, events, opts });
      await listen(eventMgr, spokePool, events, providers, opts);
    } catch (err) {
      providers.forEach((provider) => provider.removeAllListeners());

      // @todo: What to do if the websocket drops? Should be able to reconnect?
      logger.warn({
        at: "RelayerSpokePoolIndexer::run",
        message: "Caught runtime error.",
        err,
      });
      throw err;
    }
  } while (!stop);
}

if (require.main === module) {
  logger = Logger;

  run(process.argv.slice(2))
    .then(() => {
      process.exitCode = NODE_SUCCESS;
    })
    .catch((error) => {
      logger.error({ at: "RelayerSpokePoolIndexer", message: `${chain} listener exited with error.`, error });
      process.exitCode = NODE_APP_ERR;
    })
    .finally(async () => {
      await disconnectRedisClients();
      logger.debug({ at: "RelayerSpokePoolIndexer", message: `Exiting ${chain} listener.` });
      exit(process.exitCode);
    });
}<|MERGE_RESOLUTION|>--- conflicted
+++ resolved
@@ -213,11 +213,7 @@
   };
   const args = minimist(argv, minimistOpts);
 
-<<<<<<< HEAD
   const { chainId, finality = 32, lookback = "5400", relayer = null, maxBlockRange = 10_000 } = args;
-=======
-  const { chainId, finality = 32, lookback = 7200, relayer = null, maxBlockRange = 10_000 } = args;
->>>>>>> 054a2228
   assert(Number.isInteger(chainId), "chainId must be numeric ");
   assert(Number.isInteger(finality), "finality must be numeric ");
   assert(Number.isInteger(lookback), "lookback must be numeric");
