import {
  BigNumber,
  bnZero,
  Contract,
  EventSearchConfig,
  getNetworkName,
  isDefined,
  paginatedEventQuery,
  Provider,
  Signer,
  toBN,
  EvmAddress,
  getCctpTokenMessenger,
  isCctpV2L2ChainId,
  getCctpDomainForChainId,
  TOKEN_SYMBOLS_MAP,
  ethers,
  assert,
  createFormatFunction,
  getTokenInfo,
  getV2DepositForBurnMaxFee,
<<<<<<< HEAD
=======
  CCTPV2_FINALITY_THRESHOLD_STANDARD,
>>>>>>> 90a5ed67
} from "../../utils";
import { BaseL2BridgeAdapter } from "./BaseL2BridgeAdapter";
import { AugmentedTransaction } from "../../clients/TransactionClient";
import { CCTP_MAX_SEND_AMOUNT } from "../../common";
import { TransferTokenParams } from "../utils";

export class UsdcCCTPBridge extends BaseL2BridgeAdapter {
  private IS_CCTP_V2 = false;
  private readonly l1UsdcTokenAddress: EvmAddress;
  private readonly l2UsdcTokenAddress: EvmAddress;

  constructor(
    l2chainId: number,
    hubChainId: number,
    l2Signer: Signer,
    l1Provider: Provider | Signer,
    l1Token: EvmAddress
  ) {
    super(l2chainId, hubChainId, l2Signer, l1Provider, l1Token);
    this.IS_CCTP_V2 = isCctpV2L2ChainId(l2chainId);

    const { address: l2TokenMessengerAddress, abi: l2TokenMessengerAbi } = getCctpTokenMessenger(l2chainId, l2chainId);
    this.l2Bridge = new Contract(l2TokenMessengerAddress, l2TokenMessengerAbi, l2Signer);

    const { address: l1TokenMessengerAddress, abi: l1Abi } = getCctpTokenMessenger(l2chainId, hubChainId);
    this.l1Bridge = new Contract(l1TokenMessengerAddress, l1Abi, l1Provider);

    this.l1UsdcTokenAddress = EvmAddress.from(TOKEN_SYMBOLS_MAP.USDC.addresses[this.hubChainId]);
    this.l2UsdcTokenAddress = EvmAddress.from(TOKEN_SYMBOLS_MAP.USDC.addresses[this.l2chainId]);
  }

  private get l1DestinationDomain(): number {
    return getCctpDomainForChainId(this.hubChainId);
  }

  async constructWithdrawToL1Txns(
    toAddress: EvmAddress,
    l2Token: EvmAddress,
    l1Token: EvmAddress,
    amount: BigNumber,
    optionalParams?: TransferTokenParams
  ): Promise<AugmentedTransaction[]> {
    assert(l1Token.eq(this.l1UsdcTokenAddress));
    assert(l2Token.eq(this.l2UsdcTokenAddress));
    const { decimals } = getTokenInfo(l2Token, this.l2chainId);
    const formatter = createFormatFunction(2, 4, false, decimals);

    amount = amount.gt(CCTP_MAX_SEND_AMOUNT) ? CCTP_MAX_SEND_AMOUNT : amount;
    if (this.IS_CCTP_V2) {
<<<<<<< HEAD
      const { maxFee, finalityThreshold } = await this._getCctpV2DepositForBurnMaxFee(amount);
=======
      let maxFee = bnZero,
        finalityThreshold = CCTPV2_FINALITY_THRESHOLD_STANDARD;
      if (optionalParams?.fastMode) {
        ({ maxFee, finalityThreshold } = await this._getCctpV2DepositForBurnMaxFee(amount));
      }
>>>>>>> 90a5ed67
      return Promise.resolve([
        {
          contract: this.l2Bridge,
          chainId: this.l2chainId,
          method: "depositForBurn",
          nonMulticall: true,
<<<<<<< HEAD
          message: "🎰 Withdrew CCTP USDC to L1",
          mrkdwn: `Withdrew ${formatter(amount.toString())} USDC from ${getNetworkName(this.l2chainId)} to L1 via CCTP`,
          args: [
            amount,
=======
          message: `🎰 Withdrew CCTP USDC to L1${optionalParams?.fastMode ? " using fast mode" : ""}`,
          mrkdwn: `Withdrew ${formatter(amount.toString())} USDC from ${getNetworkName(this.l2chainId)} to L1 via CCTP${
            optionalParams?.fastMode ? ` using fast mode with a max fee of ${formatter(maxFee.toString())}` : ""
          }`,
          args: [
            amount.add(maxFee), // Add maxFee so that we end up with desired amount of tokens on destinationchain.
>>>>>>> 90a5ed67
            this.l1DestinationDomain,
            toAddress.toBytes32(),
            this.l2UsdcTokenAddress.toNative(),
            ethers.constants.HashZero, // Anyone can finalize the message on domain when this is set to bytes32(0)
            maxFee,
            finalityThreshold,
          ],
        },
      ]);
    }
    return Promise.resolve([
      {
        contract: this.l2Bridge,
        chainId: this.l2chainId,
        method: "depositForBurn",
        nonMulticall: true,
        message: "🎰 Withdrew CCTP USDC to L1",
        mrkdwn: `Withdrew ${formatter(amount.toString())} USDC from ${getNetworkName(this.l2chainId)} to L1 via CCTP`,
        args: [amount, this.l1DestinationDomain, toAddress.toBytes32(), this.l2UsdcTokenAddress.toNative()],
      },
    ]);
  }

  async getL2PendingWithdrawalAmount(
    l2EventConfig: EventSearchConfig,
    l1EventConfig: EventSearchConfig,
    fromAddress: EvmAddress,
    l2Token: EvmAddress
  ): Promise<BigNumber> {
    if (!l2Token.eq(this.l2UsdcTokenAddress)) {
      return bnZero;
    }

    const l2EventFilterArgs = this.IS_CCTP_V2
      ? [this.l2UsdcTokenAddress.toNative(), undefined, fromAddress.toNative()]
      : [undefined, this.l2UsdcTokenAddress.toNative(), undefined, fromAddress.toNative()];
    // @dev: First parameter in MintAndWithdraw is mintRecipient, this should be the same as the fromAddress
    // for all use cases of this adapter.
    const l1EventFilterArgs = [fromAddress.toNative(), undefined, this.l1UsdcTokenAddress.toNative()];
    const [withdrawalInitiatedEvents, withdrawalFinalizedEvents] = await Promise.all([
      paginatedEventQuery(this.l2Bridge, this.l2Bridge.filters.DepositForBurn(...l2EventFilterArgs), l2EventConfig),
      paginatedEventQuery(this.l1Bridge, this.l1Bridge.filters.MintAndWithdraw(...l1EventFilterArgs), l1EventConfig),
    ]);
    const counted = new Set<number>();
    const withdrawalAmount = withdrawalInitiatedEvents.reduce((totalAmount, { args: l2Args }) => {
      const matchingFinalizedEvent = withdrawalFinalizedEvents.find(({ args: l1Args }, idx) => {
        // Protect against double-counting the same l1 withdrawal events.
        // @dev: If we begin to send "fast-finalized" messages via CCTP V2 then the amounts will not exactly match
        // and we will need to adjust this logic.
        const l1TotalAmount = this.IS_CCTP_V2
          ? toBN(l1Args.amount.toString()).add(toBN(l1Args.feeCollected.toString()))
          : toBN(l1Args.amount.toString());
        if (counted.has(idx) || !l1TotalAmount.eq(toBN(l2Args.amount.toString()))) {
          return false;
        }

        counted.add(idx);
        return true;
      });
      return isDefined(matchingFinalizedEvent) ? totalAmount : totalAmount.add(l2Args.amount);
    }, bnZero);
    return withdrawalAmount;
  }

  public override requiredTokenApprovals(): { token: EvmAddress; bridge: EvmAddress }[] {
    return [
      {
        token: this.l2UsdcTokenAddress,
        bridge: EvmAddress.from(this.l2Bridge.address),
      },
    ];
  }

  async _getCctpV2DepositForBurnMaxFee(amount: BigNumber): Promise<{ maxFee: BigNumber; finalityThreshold: number }> {
    return getV2DepositForBurnMaxFee(this.l2UsdcTokenAddress, this.l2chainId, this.hubChainId, amount);
  }
}<|MERGE_RESOLUTION|>--- conflicted
+++ resolved
@@ -19,10 +19,7 @@
   createFormatFunction,
   getTokenInfo,
   getV2DepositForBurnMaxFee,
-<<<<<<< HEAD
-=======
   CCTPV2_FINALITY_THRESHOLD_STANDARD,
->>>>>>> 90a5ed67
 } from "../../utils";
 import { BaseL2BridgeAdapter } from "./BaseL2BridgeAdapter";
 import { AugmentedTransaction } from "../../clients/TransactionClient";
@@ -72,34 +69,23 @@
 
     amount = amount.gt(CCTP_MAX_SEND_AMOUNT) ? CCTP_MAX_SEND_AMOUNT : amount;
     if (this.IS_CCTP_V2) {
-<<<<<<< HEAD
-      const { maxFee, finalityThreshold } = await this._getCctpV2DepositForBurnMaxFee(amount);
-=======
       let maxFee = bnZero,
         finalityThreshold = CCTPV2_FINALITY_THRESHOLD_STANDARD;
       if (optionalParams?.fastMode) {
         ({ maxFee, finalityThreshold } = await this._getCctpV2DepositForBurnMaxFee(amount));
       }
->>>>>>> 90a5ed67
       return Promise.resolve([
         {
           contract: this.l2Bridge,
           chainId: this.l2chainId,
           method: "depositForBurn",
           nonMulticall: true,
-<<<<<<< HEAD
-          message: "🎰 Withdrew CCTP USDC to L1",
-          mrkdwn: `Withdrew ${formatter(amount.toString())} USDC from ${getNetworkName(this.l2chainId)} to L1 via CCTP`,
-          args: [
-            amount,
-=======
           message: `🎰 Withdrew CCTP USDC to L1${optionalParams?.fastMode ? " using fast mode" : ""}`,
           mrkdwn: `Withdrew ${formatter(amount.toString())} USDC from ${getNetworkName(this.l2chainId)} to L1 via CCTP${
             optionalParams?.fastMode ? ` using fast mode with a max fee of ${formatter(maxFee.toString())}` : ""
           }`,
           args: [
             amount.add(maxFee), // Add maxFee so that we end up with desired amount of tokens on destinationchain.
->>>>>>> 90a5ed67
             this.l1DestinationDomain,
             toAddress.toBytes32(),
             this.l2UsdcTokenAddress.toNative(),
