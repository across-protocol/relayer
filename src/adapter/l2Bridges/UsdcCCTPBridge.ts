--- conflicted
+++ resolved
@@ -65,45 +65,14 @@
     const formatter = createFormatFunction(2, 4, false, decimals);
 
     amount = amount.gt(CCTP_MAX_SEND_AMOUNT) ? CCTP_MAX_SEND_AMOUNT : amount;
-<<<<<<< HEAD
     let maxFee = bnZero,
       finalityThreshold = CCTPV2_FINALITY_THRESHOLD_STANDARD;
     if (optionalParams?.fastMode) {
       ({ maxFee, finalityThreshold } = await this._getCctpV2DepositForBurnMaxFee(amount));
-=======
-    if (this.IS_CCTP_V2) {
-      let maxFee = bnZero,
-        finalityThreshold = CCTPV2_FINALITY_THRESHOLD_STANDARD;
-      if (optionalParams?.fastMode) {
-        ({ maxFee, finalityThreshold } = await this._getCctpV2DepositForBurnMaxFee(amount));
-      }
-      // Add maxFee so that we end up with desired amount of tokens on destination chain.
-      const amountWithFee = amount.add(maxFee);
-      const amountToSend = amountWithFee.gt(CCTP_MAX_SEND_AMOUNT) ? CCTP_MAX_SEND_AMOUNT : amountWithFee;
-      return Promise.resolve([
-        {
-          contract: this.l2Bridge,
-          chainId: this.l2chainId,
-          method: "depositForBurn",
-          nonMulticall: true,
-          message: `🎰 Withdrew CCTP USDC to L1${optionalParams?.fastMode ? " using fast mode" : ""}`,
-          mrkdwn: `Withdrew ${formatter(amountToSend)} USDC from ${getNetworkName(this.l2chainId)} to L1 via CCTP${
-            optionalParams?.fastMode ? ` using fast mode with a max fee of ${formatter(maxFee)}` : ""
-          }`,
-          args: [
-            amountToSend,
-            this.l1DestinationDomain,
-            toAddress.toBytes32(),
-            this.l2UsdcTokenAddress.toNative(),
-            ethers.constants.HashZero, // Anyone can finalize the message on domain when this is set to bytes32(0)
-            maxFee,
-            finalityThreshold,
-          ],
-        },
-      ]);
->>>>>>> 22b79162
     }
-    const adjustedAmount = amount.add(maxFee);
+    // Add maxFee so that we end up with desired amount of tokens on destination chain.
+    const amountWithFee = amount.add(maxFee);
+    const amountToSend = amountWithFee.gt(CCTP_MAX_SEND_AMOUNT) ? CCTP_MAX_SEND_AMOUNT : amountWithFee;
     return Promise.resolve([
       {
         contract: this.l2Bridge,
@@ -111,11 +80,11 @@
         method: "depositForBurn",
         nonMulticall: true,
         message: `🎰 Withdrew CCTP USDC to L1${optionalParams?.fastMode ? " using fast mode" : ""}`,
-        mrkdwn: `Withdrew ${formatter(amount.toString())} USDC from ${getNetworkName(this.l2chainId)} to L1 via CCTP${
-          optionalParams?.fastMode ? ` using fast mode with a max fee of ${formatter(maxFee.toString())}` : ""
+        mrkdwn: `Withdrew ${formatter(amountToSend)} USDC from ${getNetworkName(this.l2chainId)} to L1 via CCTP${
+          optionalParams?.fastMode ? ` using fast mode with a max fee of ${formatter(maxFee)}` : ""
         }`,
         args: [
-          adjustedAmount.gt(CCTP_MAX_SEND_AMOUNT) ? CCTP_MAX_SEND_AMOUNT : adjustedAmount, // Add maxFee so that we end up with desired amount of tokens on destinationchain.
+          amountToSend,
           this.l1DestinationDomain,
           toAddress.toBytes32(),
           this.l2UsdcTokenAddress.toNative(),
