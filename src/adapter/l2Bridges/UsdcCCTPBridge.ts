import {
  BigNumber,
  bnZero,
  Contract,
  EventSearchConfig,
  getNetworkName,
  isDefined,
  paginatedEventQuery,
  Provider,
  Signer,
  toBN,
  EvmAddress,
  getCctpTokenMessenger,
  isCctpV2L2ChainId,
  getCctpDomainForChainId,
  TOKEN_SYMBOLS_MAP,
  ethers,
  assert,
  createFormatFunction,
  getTokenInfo,
  getV2DepositForBurnMaxFee,
  CCTPV2_FINALITY_THRESHOLD_STANDARD,
} from "../../utils";
import { BaseL2BridgeAdapter } from "./BaseL2BridgeAdapter";
import { AugmentedTransaction } from "../../clients/TransactionClient";
import { CCTP_MAX_SEND_AMOUNT } from "../../common";
import { TransferTokenParams } from "../utils";

export class UsdcCCTPBridge extends BaseL2BridgeAdapter {
  private IS_CCTP_V2 = false;
  private readonly l1UsdcTokenAddress: EvmAddress;
  private readonly l2UsdcTokenAddress: EvmAddress;

  constructor(
    l2chainId: number,
    hubChainId: number,
    l2Signer: Signer,
    l1Provider: Provider | Signer,
    l1Token: EvmAddress
  ) {
    super(l2chainId, hubChainId, l2Signer, l1Provider, l1Token);
    this.IS_CCTP_V2 = isCctpV2L2ChainId(l2chainId);

    const { address: l2TokenMessengerAddress, abi: l2TokenMessengerAbi } = getCctpTokenMessenger(l2chainId, l2chainId);
    this.l2Bridge = new Contract(l2TokenMessengerAddress, l2TokenMessengerAbi, l2Signer);

    const { address: l1TokenMessengerAddress, abi: l1Abi } = getCctpTokenMessenger(l2chainId, hubChainId);
    this.l1Bridge = new Contract(l1TokenMessengerAddress, l1Abi, l1Provider);

    this.l1UsdcTokenAddress = EvmAddress.from(TOKEN_SYMBOLS_MAP.USDC.addresses[this.hubChainId]);
    this.l2UsdcTokenAddress = EvmAddress.from(TOKEN_SYMBOLS_MAP.USDC.addresses[this.l2chainId]);
  }

  private get l1DestinationDomain(): number {
    return getCctpDomainForChainId(this.hubChainId);
  }

  async constructWithdrawToL1Txns(
    toAddress: EvmAddress,
    l2Token: EvmAddress,
    l1Token: EvmAddress,
    amount: BigNumber,
    optionalParams?: TransferTokenParams
  ): Promise<AugmentedTransaction[]> {
    assert(l1Token.eq(this.l1UsdcTokenAddress));
    assert(l2Token.eq(this.l2UsdcTokenAddress));
    const { decimals } = getTokenInfo(l2Token, this.l2chainId);
    const formatter = createFormatFunction(2, 4, false, decimals);

    amount = amount.gt(CCTP_MAX_SEND_AMOUNT) ? CCTP_MAX_SEND_AMOUNT : amount;
    if (this.IS_CCTP_V2) {
      let maxFee = bnZero,
        finalityThreshold = CCTPV2_FINALITY_THRESHOLD_STANDARD;
      if (optionalParams?.fastMode) {
        ({ maxFee, finalityThreshold } = await this._getCctpV2DepositForBurnMaxFee(amount));
      }
      return Promise.resolve([
        {
          contract: this.l2Bridge,
          chainId: this.l2chainId,
          method: "depositForBurn",
          nonMulticall: true,
          message: `🎰 Withdrew CCTP USDC to L1${optionalParams?.fastMode ? " using fast mode" : ""}`,
<<<<<<< HEAD
          mrkdwn: `Withdrew ${formatter(amount.toString())} USDC from ${getNetworkName(this.l2chainId)} to L1 via CCTP`,
          args: [
            amount,
=======
          mrkdwn: `Withdrew ${formatter(amount.toString())} USDC from ${getNetworkName(this.l2chainId)} to L1 via CCTP${
            optionalParams?.fastMode ? ` using fast mode with a max fee of ${formatter(maxFee.toString())}` : ""
          }`,
          args: [
            amount.add(maxFee), // Add maxFee so that we end up with desired amount of tokens on destinationchain.
>>>>>>> d757a3dd
            this.l1DestinationDomain,
            toAddress.toBytes32(),
            this.l2UsdcTokenAddress.toNative(),
            ethers.constants.HashZero, // Anyone can finalize the message on domain when this is set to bytes32(0)
            maxFee,
            finalityThreshold,
          ],
        },
      ]);
    }
    return Promise.resolve([
      {
        contract: this.l2Bridge,
        chainId: this.l2chainId,
        method: "depositForBurn",
        nonMulticall: true,
        message: "🎰 Withdrew CCTP USDC to L1",
        mrkdwn: `Withdrew ${formatter(amount.toString())} USDC from ${getNetworkName(this.l2chainId)} to L1 via CCTP`,
        args: [amount, this.l1DestinationDomain, toAddress.toBytes32(), this.l2UsdcTokenAddress.toNative()],
      },
    ]);
  }

  async getL2PendingWithdrawalAmount(
    l2EventConfig: EventSearchConfig,
    l1EventConfig: EventSearchConfig,
    fromAddress: EvmAddress,
    l2Token: EvmAddress
  ): Promise<BigNumber> {
    if (!l2Token.eq(this.l2UsdcTokenAddress)) {
      return bnZero;
    }

    const l2EventFilterArgs = this.IS_CCTP_V2
      ? [this.l2UsdcTokenAddress.toNative(), undefined, fromAddress.toNative()]
      : [undefined, this.l2UsdcTokenAddress.toNative(), undefined, fromAddress.toNative()];
    // @dev: First parameter in MintAndWithdraw is mintRecipient, this should be the same as the fromAddress
    // for all use cases of this adapter.
    const l1EventFilterArgs = [fromAddress.toNative(), undefined, this.l1UsdcTokenAddress.toNative()];
    const [withdrawalInitiatedEvents, withdrawalFinalizedEvents] = await Promise.all([
      paginatedEventQuery(this.l2Bridge, this.l2Bridge.filters.DepositForBurn(...l2EventFilterArgs), l2EventConfig),
      paginatedEventQuery(this.l1Bridge, this.l1Bridge.filters.MintAndWithdraw(...l1EventFilterArgs), l1EventConfig),
    ]);
    const counted = new Set<number>();
    const withdrawalAmount = withdrawalInitiatedEvents.reduce((totalAmount, { args: l2Args }) => {
      const matchingFinalizedEvent = withdrawalFinalizedEvents.find(({ args: l1Args }, idx) => {
        // Protect against double-counting the same l1 withdrawal events.
        // @dev: If we begin to send "fast-finalized" messages via CCTP V2 then the amounts will not exactly match
        // and we will need to adjust this logic.
        const l1TotalAmount = this.IS_CCTP_V2
          ? toBN(l1Args.amount.toString()).add(toBN(l1Args.feeCollected.toString()))
          : toBN(l1Args.amount.toString());
        if (counted.has(idx) || !l1TotalAmount.eq(toBN(l2Args.amount.toString()))) {
          return false;
        }

        counted.add(idx);
        return true;
      });
      return isDefined(matchingFinalizedEvent) ? totalAmount : totalAmount.add(l2Args.amount);
    }, bnZero);
    return withdrawalAmount;
  }

  public override requiredTokenApprovals(): { token: EvmAddress; bridge: EvmAddress }[] {
    return [
      {
        token: this.l2UsdcTokenAddress,
        bridge: EvmAddress.from(this.l2Bridge.address),
      },
    ];
  }

  async _getCctpV2DepositForBurnMaxFee(amount: BigNumber): Promise<{ maxFee: BigNumber; finalityThreshold: number }> {
    return getV2DepositForBurnMaxFee(this.l2UsdcTokenAddress, this.l2chainId, this.hubChainId, amount);
  }
}<|MERGE_RESOLUTION|>--- conflicted
+++ resolved
@@ -81,17 +81,11 @@
           method: "depositForBurn",
           nonMulticall: true,
           message: `🎰 Withdrew CCTP USDC to L1${optionalParams?.fastMode ? " using fast mode" : ""}`,
-<<<<<<< HEAD
-          mrkdwn: `Withdrew ${formatter(amount.toString())} USDC from ${getNetworkName(this.l2chainId)} to L1 via CCTP`,
-          args: [
-            amount,
-=======
           mrkdwn: `Withdrew ${formatter(amount.toString())} USDC from ${getNetworkName(this.l2chainId)} to L1 via CCTP${
             optionalParams?.fastMode ? ` using fast mode with a max fee of ${formatter(maxFee.toString())}` : ""
           }`,
           args: [
             amount.add(maxFee), // Add maxFee so that we end up with desired amount of tokens on destinationchain.
->>>>>>> d757a3dd
             this.l1DestinationDomain,
             toAddress.toBytes32(),
             this.l2UsdcTokenAddress.toNative(),
