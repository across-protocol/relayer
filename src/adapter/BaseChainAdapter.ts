--- conflicted
+++ resolved
@@ -26,13 +26,10 @@
   getBlockForTimestamp,
   getCurrentTime,
   bnZero,
-<<<<<<< HEAD
   EvmAddress,
   Address,
-=======
   getNativeTokenSymbol,
   getWrappedNativeTokenAddress,
->>>>>>> c4cb9543
 } from "../utils";
 import { AugmentedTransaction, TransactionClient } from "../clients/TransactionClient";
 import { approveTokens, getTokenAllowanceFromCache, aboveAllowanceThreshold, setTokenAllowanceInCache } from "./utils";
@@ -366,16 +363,11 @@
             }
             return true;
           });
-<<<<<<< HEAD
-          assign(outstandingTransfers, [monitoredAddress.toAddress(), l1Token.toAddress(), l2Token], {
-            totalAmount: outstandingInitiatedEvents.reduce((acc, event) => acc.add(event.amount), BigNumber.from(0)),
-=======
           const finalizedSum = finalizedAmounts.reduce((acc, amount) => acc.sub(BigNumber.from(amount)), bnZero);
           // The total amount outstanding is the outstanding initiated amount subtracted by the leftover finalized amount.
           const _totalAmount = outstandingInitiatedEvents.reduce((acc, event) => acc.add(event.amount), finalizedSum);
-          assign(outstandingTransfers, [monitoredAddress, l1Token, l2Token], {
+          assign(outstandingTransfers, [monitoredAddress.toAddress(), l1Token.toAddress(), l2Token], {
             totalAmount: _totalAmount.gt(bnZero) ? _totalAmount : bnZero,
->>>>>>> c4cb9543
             depositTxHashes: outstandingInitiatedEvents.map((event) => event.transactionHash),
           });
         });
