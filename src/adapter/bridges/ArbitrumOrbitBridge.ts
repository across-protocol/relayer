--- conflicted
+++ resolved
@@ -105,13 +105,8 @@
     );
     return {
       [this.resolveL2TokenAddress(l1Token)]: events
-<<<<<<< HEAD
         .filter(({ args }) => args.l1Token === l1Token.toAddress())
-        .map((event) => processEvent(event, "_amount", "_to", "_from", this.l2chainId)),
-=======
-        .filter(({ args }) => args.l1Token === l1Token)
         .map((event) => processEvent(event, "_amount")),
->>>>>>> 5244375a
     };
   }
 
@@ -127,13 +122,7 @@
       eventConfig
     );
     return {
-<<<<<<< HEAD
-      [this.resolveL2TokenAddress(l1Token)]: events.map((event) =>
-        processEvent(event, "amount", "to", "from", this.l2chainId)
-      ),
-=======
       [this.resolveL2TokenAddress(l1Token)]: events.map((event) => processEvent(event, "amount")),
->>>>>>> 5244375a
     };
   }
 }