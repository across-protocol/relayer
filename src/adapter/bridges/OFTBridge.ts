import { Contract, Signer } from "ethers";
import { BridgeTransactionDetails, BaseBridgeAdapter, BridgeEvents } from "./BaseBridgeAdapter";
import {
  BigNumber,
  EventSearchConfig,
  Provider,
  fetchTokenInfo,
  isDefined,
  paginatedEventQuery,
  assert,
  EvmAddress,
  Address,
<<<<<<< HEAD
=======
  toBytes32,
  toWei,
>>>>>>> 87b58c56
  winston,
  CHAIN_IDs,
} from "../../utils";
import { processEvent } from "../utils";
<<<<<<< HEAD
import * as OFT from "../../utils/OFTUtils";
import { EVM_OFT_MESSENGERS, OFT_DEFAULT_FEE_CAP, OFT_FEE_CAP_OVERRIDES } from "../../common/Constants";
import { IOFT_ABI_FULL } from "../../common/ContractAddresses";

export class OFTBridge extends BaseBridgeAdapter {
  public readonly l2TokenAddress: string;
  private readonly l1ChainEid: number;
  private readonly l2ChainEid: number;
=======
import { CHAIN_IDs, PUBLIC_NETWORKS } from "@across-protocol/constants";
import { IOFT_ABI_FULL } from "../../common";

export type SendParamStruct = {
  dstEid: BigNumberish;
  to: BytesLike;
  amountLD: BigNumberish;
  minAmountLD: BigNumberish;
  extraOptions: BytesLike;
  composeMsg: BytesLike;
  oftCmd: BytesLike;
};

export type MessagingFeeStruct = {
  nativeFee: BigNumberish;
  lzTokenFee: BigNumberish;
};

type OFTRouteInfo = {
  hubChainIOFTAddress: EvmAddress;
  dstIOFTAddress: EvmAddress;
};

type OFTRoutes = {
  [tokenAddress: string]: {
    [dstChainId: number]: OFTRouteInfo;
  };
};

export class OFTBridge extends BaseBridgeAdapter {
  // Routes from Ethereum MAINNET per token and per destination chain
  private static readonly SUPPORTED_ROUTES: OFTRoutes = {
    // USDT must be transferred via OFT from Ethereum to Arbitrum
    [TOKEN_SYMBOLS_MAP.USDT.addresses[CHAIN_IDs.MAINNET]]: {
      [CHAIN_IDs.ARBITRUM]: {
        hubChainIOFTAddress: EvmAddress.from("0x6C96dE32CEa08842dcc4058c14d3aaAD7Fa41dee"),
        dstIOFTAddress: EvmAddress.from("0x14E4A1B13bf7F943c8ff7C51fb60FA964A298D92"),
      },
    },
  };

  // Cap the messaging fee to prevent excessive costs
  private static readonly FEE_CAP = toWei("0.1"); // 0.1 ether

  public readonly dstTokenAddress: string;
  private readonly dstChainEid: number;
>>>>>>> 87b58c56
  private tokenDecimals?: number;
  private sharedDecimals?: number;
  private readonly nativeFeeCap: BigNumber;

  constructor(
    l2ChainId: number,
    l1ChainId: number,
    l1Signer: Signer,
    l2SignerOrProvider: Signer | Provider,
    public readonly l1TokenAddress: EvmAddress,
    // eslint-disable-next-line @typescript-eslint/no-unused-vars
    _logger: winston.Logger
  ) {
    // OFT bridge currently only supports Ethereum MAINNET as hub chain
    assert(
      l1ChainId == CHAIN_IDs.MAINNET,
      `OFT bridge only supports Ethereum as hub chain, got chain ID: ${l1ChainId}`
    );

    // Route discovery via configured IOFT messengers: if both L1 and L2 messengers exist, the route exists
    const l1OftMessenger = EVM_OFT_MESSENGERS.get(l1TokenAddress.toNative())?.get(l1ChainId);
    assert(
      isDefined(l1OftMessenger),
      `No OFT messenger configured for ${l1TokenAddress.toNative()} on chain ${l1ChainId}`
    );

    const l2OftMessenger = EVM_OFT_MESSENGERS.get(l1TokenAddress.toNative())?.get(l2ChainId);
    assert(
      isDefined(l2OftMessenger),
      `No OFT messenger configured for ${l1TokenAddress.toNative()} on chain ${l2ChainId}`
    );

<<<<<<< HEAD
    super(l2ChainId, l1ChainId, l1Signer, [l1OftMessenger]);

    this.l2TokenAddress = this.resolveL2TokenAddress(l1TokenAddress);
    this.l1ChainEid = OFT.getEndpointId(l1ChainId);
    this.l2ChainEid = OFT.getEndpointId(l2ChainId);
    this.l1Bridge = new Contract(l1OftMessenger.toNative(), IOFT_ABI_FULL, l1Signer);
    this.l2Bridge = new Contract(l2OftMessenger.toNative(), IOFT_ABI_FULL, l2SignerOrProvider);
    this.nativeFeeCap = OFT_FEE_CAP_OVERRIDES[this.hubChainId] ?? OFT_DEFAULT_FEE_CAP;
=======
    this.dstTokenAddress = this.resolveL2TokenAddress(hubTokenAddress);
    this.dstChainEid = getOFTEidForChainId(dstChainId);
    this.l1Bridge = new Contract(route.hubChainIOFTAddress.toNative(), IOFT_ABI_FULL, hubSigner);
    this.l2Bridge = new Contract(route.dstIOFTAddress.toNative(), IOFT_ABI_FULL, dstSignerOrProvider);
>>>>>>> 87b58c56
  }

  async constructL1ToL2Txn(
    toAddress: Address,
    l1Token: EvmAddress,
    _l2Token: Address,
    amount: BigNumber
  ): Promise<BridgeTransactionDetails> {
    // Verify the token matches the one this bridge was constructed for
    assert(
      l1Token.eq(this.l1TokenAddress),
      `This bridge instance only supports token ${this.l1TokenAddress.toNative()}, not ${l1Token.toNative()}`
    );

    assert(
      toAddress.isEVM(),
      `OFTBridge only supports sending to EVM addresses. Dst address supplied ${toAddress.toNative()} is not EVM.`
    );

    // We round `amount` to a specific precision to prevent rounding on the contract side. This way, we
    // receive the exact amount we sent in the transaction
    const roundedAmount = await this.roundAmountToSend(amount);
    const sendParamStruct: OFT.SendParamStruct = {
      dstEid: this.l2ChainEid,
      to: OFT.formatToAddress(toAddress),
      amountLD: roundedAmount,
      // @dev Setting `minAmountLD` equal to `amountLD` ensures we won't hit contract-side rounding
      minAmountLD: roundedAmount,
      extraOptions: "0x",
      composeMsg: "0x",
      oftCmd: "0x",
    };

    // Get the messaging fee for this transfer
    const feeStruct: OFT.MessagingFeeStruct = await this.getL1Bridge().quoteSend(sendParamStruct, false);
    if (BigNumber.from(feeStruct.nativeFee).gt(this.nativeFeeCap)) {
      throw new Error(`Fee exceeds maximum allowed (${feeStruct.nativeFee} > ${this.nativeFeeCap})`);
    }

    // Set refund address to signer's address. This should technically never be required as all of our calcs
    // are precise, set it just in case
    const refundAddress = await this.l1Bridge.signer.getAddress();
    return {
      contract: this.l1Bridge,
      method: "send",
      args: [sendParamStruct, feeStruct, refundAddress],
      value: BigNumber.from(feeStruct.nativeFee),
    };
  }

  /**
   * Rounds send amount so that dust doesn't get subtracted from it in the OFT contract.
   * @param amount amount to round
   * @returns amount rounded down
   */
  private async roundAmountToSend(amount: BigNumber): Promise<BigNumber> {
    // Fetch `sharedDecimals` if not already fetched
    this.sharedDecimals ??= await this.l1Bridge.sharedDecimals();
    // Same for `tokenDecimals`
    this.tokenDecimals ??= (await fetchTokenInfo(this.l1TokenAddress.toNative(), this.l1Bridge.signer)).decimals;

    return OFT.roundAmountToSend(amount, this.tokenDecimals, this.sharedDecimals);
  }

  async queryL1BridgeInitiationEvents(
    l1Token: EvmAddress,
    fromAddress: Address,
    toAddress: Address,
    eventConfig: EventSearchConfig
  ): Promise<BridgeEvents> {
    // Return no events if the query is for a different l1 token
    if (!l1Token.eq(this.l1TokenAddress)) {
      return {};
    }

    // Return no events if the query is for hubPool
    if (fromAddress.eq(this.hubPoolAddress)) {
      return {};
    }

    const isAssociatedSpokePool = this.spokePoolAddress.eq(toAddress);
    const fromHubEvents = await paginatedEventQuery(
      this.l1Bridge,
      this.l1Bridge.filters.OFTSent(
        null, // guid - not filtering by guid (Topic[1])
        undefined, // dstEid - not an indexed parameter, must be `undefined`
        // If the request is for a spoke pool, return `OFTSent` events from hubPool
        isAssociatedSpokePool ? this.hubPoolAddress.toNative() : fromAddress.toNative()
      ),
      eventConfig
    );

    // Filter events by destination eid. This gives us [hubPool -> dst_chain] events, which are [hubPool -> dst_spoke] events we were looking for
    const events = fromHubEvents.filter(({ args }) => args.dstEid === this.l2ChainEid);

    return {
      [this.l2TokenAddress]: events.map((event) => {
        return processEvent(event, "amountReceivedLD");
      }),
    };
  }

  async queryL2BridgeFinalizationEvents(
    l1Token: EvmAddress,
    fromAddress: Address,
    toAddress: Address,
    eventConfig: EventSearchConfig
  ): Promise<BridgeEvents> {
    // Return no events if the query is for a different l1 token
    if (!l1Token.eq(this.l1TokenAddress)) {
      return {};
    }

    // Return no events if the query is for hubPool
    if (fromAddress.eq(this.hubPoolAddress)) {
      return {};
    }

    // Get `OFTReceived` events for [hub chain -> toAddress]
    const allEvents = await paginatedEventQuery(
      this.l2Bridge,
      this.l2Bridge.filters.OFTReceived(
        null, // guid - not filtering by guid (Topic[1])
        undefined, // srcEid - not an indexed parameter, should be undefined
        toAddress.toNative() // filter by `toAddress`
      ),
      eventConfig
    );

    // Filter events by source eid
    const events = allEvents.filter((event) => event.args.srcEid === this.l1ChainEid);

    return {
      [this.l2TokenAddress]: events.map((event) => {
        return processEvent(event, "amountReceivedLD");
      }),
    };
  }
}<|MERGE_RESOLUTION|>--- conflicted
+++ resolved
@@ -10,16 +10,12 @@
   assert,
   EvmAddress,
   Address,
-<<<<<<< HEAD
-=======
   toBytes32,
   toWei,
->>>>>>> 87b58c56
   winston,
   CHAIN_IDs,
 } from "../../utils";
 import { processEvent } from "../utils";
-<<<<<<< HEAD
 import * as OFT from "../../utils/OFTUtils";
 import { EVM_OFT_MESSENGERS, OFT_DEFAULT_FEE_CAP, OFT_FEE_CAP_OVERRIDES } from "../../common/Constants";
 import { IOFT_ABI_FULL } from "../../common/ContractAddresses";
@@ -28,54 +24,6 @@
   public readonly l2TokenAddress: string;
   private readonly l1ChainEid: number;
   private readonly l2ChainEid: number;
-=======
-import { CHAIN_IDs, PUBLIC_NETWORKS } from "@across-protocol/constants";
-import { IOFT_ABI_FULL } from "../../common";
-
-export type SendParamStruct = {
-  dstEid: BigNumberish;
-  to: BytesLike;
-  amountLD: BigNumberish;
-  minAmountLD: BigNumberish;
-  extraOptions: BytesLike;
-  composeMsg: BytesLike;
-  oftCmd: BytesLike;
-};
-
-export type MessagingFeeStruct = {
-  nativeFee: BigNumberish;
-  lzTokenFee: BigNumberish;
-};
-
-type OFTRouteInfo = {
-  hubChainIOFTAddress: EvmAddress;
-  dstIOFTAddress: EvmAddress;
-};
-
-type OFTRoutes = {
-  [tokenAddress: string]: {
-    [dstChainId: number]: OFTRouteInfo;
-  };
-};
-
-export class OFTBridge extends BaseBridgeAdapter {
-  // Routes from Ethereum MAINNET per token and per destination chain
-  private static readonly SUPPORTED_ROUTES: OFTRoutes = {
-    // USDT must be transferred via OFT from Ethereum to Arbitrum
-    [TOKEN_SYMBOLS_MAP.USDT.addresses[CHAIN_IDs.MAINNET]]: {
-      [CHAIN_IDs.ARBITRUM]: {
-        hubChainIOFTAddress: EvmAddress.from("0x6C96dE32CEa08842dcc4058c14d3aaAD7Fa41dee"),
-        dstIOFTAddress: EvmAddress.from("0x14E4A1B13bf7F943c8ff7C51fb60FA964A298D92"),
-      },
-    },
-  };
-
-  // Cap the messaging fee to prevent excessive costs
-  private static readonly FEE_CAP = toWei("0.1"); // 0.1 ether
-
-  public readonly dstTokenAddress: string;
-  private readonly dstChainEid: number;
->>>>>>> 87b58c56
   private tokenDecimals?: number;
   private sharedDecimals?: number;
   private readonly nativeFeeCap: BigNumber;
@@ -108,7 +56,6 @@
       `No OFT messenger configured for ${l1TokenAddress.toNative()} on chain ${l2ChainId}`
     );
 
-<<<<<<< HEAD
     super(l2ChainId, l1ChainId, l1Signer, [l1OftMessenger]);
 
     this.l2TokenAddress = this.resolveL2TokenAddress(l1TokenAddress);
@@ -117,12 +64,6 @@
     this.l1Bridge = new Contract(l1OftMessenger.toNative(), IOFT_ABI_FULL, l1Signer);
     this.l2Bridge = new Contract(l2OftMessenger.toNative(), IOFT_ABI_FULL, l2SignerOrProvider);
     this.nativeFeeCap = OFT_FEE_CAP_OVERRIDES[this.hubChainId] ?? OFT_DEFAULT_FEE_CAP;
-=======
-    this.dstTokenAddress = this.resolveL2TokenAddress(hubTokenAddress);
-    this.dstChainEid = getOFTEidForChainId(dstChainId);
-    this.l1Bridge = new Contract(route.hubChainIOFTAddress.toNative(), IOFT_ABI_FULL, hubSigner);
-    this.l2Bridge = new Contract(route.dstIOFTAddress.toNative(), IOFT_ABI_FULL, dstSignerOrProvider);
->>>>>>> 87b58c56
   }
 
   async constructL1ToL2Txn(
