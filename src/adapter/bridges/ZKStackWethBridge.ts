--- conflicted
+++ resolved
@@ -121,16 +121,7 @@
             compareAddressesSimple(e.args.to, toAddress.toAddress()) &&
             compareAddressesSimple(e.args.l1Token, l1Token.toAddress())
         )
-        .map((e) => {
-          return {
-<<<<<<< HEAD
-            ...processEvent(e, "amount", "to", "to", this.l2chainId),
-            from: this.hubPool.address,
-=======
-            ...processEvent(e, "amount"),
->>>>>>> 5244375a
-          };
-        });
+        .map((e) => processEvent(e, "amount"));
     } else {
       // This means we are bridging via an EOA, so we should just look for atomic weth deposits.
       const events = await paginatedEventQuery(
@@ -138,12 +129,7 @@
         this.getAtomicDepositor().filters.AtomicWethDepositInitiated(fromAddress.toAddress(), this.l2chainId),
         eventConfig
       );
-<<<<<<< HEAD
-      // If we are in this branch, then the depositor is an EOA, so we can assume that from == to.
-      processedEvents = events.map((e) => processEvent(e, "amount", "from", "from", this.l2chainId));
-=======
       processedEvents = events.map((e) => processEvent(e, "amount"));
->>>>>>> 5244375a
     }
     return {
       [this.resolveL2TokenAddress(l1Token)]: processedEvents,
@@ -201,13 +187,7 @@
       );
     }
     return {
-<<<<<<< HEAD
-      [this.resolveL2TokenAddress(l1Token)]: processedEvents.map((e) =>
-        processEvent(e, "_amount", "_to", "from", this.l2chainId)
-      ),
-=======
       [this.resolveL2TokenAddress(l1Token)]: processedEvents.map((e) => processEvent(e, "_amount")),
->>>>>>> 5244375a
     };
   }
   private getAtomicDepositor(): Contract {
