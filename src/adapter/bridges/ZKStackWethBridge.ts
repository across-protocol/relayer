import {
  Contract,
  BigNumber,
  EventSearchConfig,
  Signer,
  Provider,
  ZERO_ADDRESS,
  bnZero,
  compareAddressesSimple,
  paginatedEventQuery,
  isDefined,
  EvmAddress,
} from "../../utils";
import { ZKStackBridge } from "./";
import { processEvent, matchL2EthDepositAndWrapEvents } from "../utils";
import { CONTRACT_ADDRESSES } from "../../common";
import { BridgeTransactionDetails, BridgeEvents } from "./BaseBridgeAdapter";
import * as zksync from "zksync-ethers";

<<<<<<< HEAD
const ETH_TOKEN_ADDRESS = EvmAddress.from("0x0000000000000000000000000000000000000001");
=======
>>>>>>> 0319f4fc
export class ZKStackWethBridge extends ZKStackBridge {
  private readonly atomicDepositor: Contract;
  private readonly l2Weth: Contract;
  private readonly l2Eth: Contract;

  constructor(l2chainId: number, hubChainId: number, l1Signer: Signer, l2SignerOrProvider: Signer | Provider) {
    super(l2chainId, hubChainId, l1Signer, l2SignerOrProvider);
    const { address: atomicDepositorAddress, abi: atomicDepositorAbi } = CONTRACT_ADDRESSES[hubChainId].atomicDepositor;
    this.atomicDepositor = new Contract(atomicDepositorAddress, atomicDepositorAbi, l1Signer);

    // Overwrite the bridge gateway to the correct gateway. The correct gateway is the atomic depositor since this is the
    // address which is pulling weth out of the relayer via a `transferFrom`.
    this.l1Gateways = [EvmAddress.from(atomicDepositorAddress)];

    // Grab both the l2 WETH and l2 ETH contract addresses. Note: If the L2 uses a custom gas token, then the l2 ETH contract
    // will be unused, so it must not necessarily be defined in CONTRACT_ADDRESSES.
    const { address: l2WethAddress, abi: l2WethAbi } = CONTRACT_ADDRESSES[l2chainId].weth;
    this.l2Weth = new Contract(l2WethAddress, l2WethAbi, l2SignerOrProvider);
    if (!isDefined(this.gasToken)) {
      const { address: l2EthAddress, abi: l2EthAbi } = CONTRACT_ADDRESSES[l2chainId].eth;
      this.l2Eth = new Contract(l2EthAddress, l2EthAbi, l2SignerOrProvider);
    }
  }

  override async constructL1ToL2Txn(
    toAddress: EvmAddress,
    l1Token: EvmAddress,
    l2Token: EvmAddress,
    amount: BigNumber
  ): Promise<BridgeTransactionDetails> {
    const txBaseCost = await this._txBaseCost();

    const bridgeCalldata = this.getL1Bridge().interface.encodeFunctionData("requestL2TransactionDirect", [
      [
        this.l2chainId,
<<<<<<< HEAD
        txBaseCost,
        0,
        this.l2GasLimit,
        this.gasPerPubdataLimit,
        toAddress.toAddress(),
        this.sharedBridgeAddress.toAddress(),
=======
        txBaseCost.add(amount),
        toAddress,
>>>>>>> 0319f4fc
        amount,
        "0x",
        this.l2GasLimit,
        this.gasPerPubdataLimit,
        [],
        toAddress, // This is the L2 refund address. It is safe to use toAddress here since it is an EOA.
      ],
    ]);
    const usingCustomGasToken = isDefined(this.gasToken);
    const netValue = usingCustomGasToken ? amount : amount.add(txBaseCost);
    const feeAmount = usingCustomGasToken ? txBaseCost : bnZero;

    return {
      contract: this.getAtomicDepositor(),
      method: "bridgeWeth",
      args: [this.l2chainId, netValue, amount, feeAmount, bridgeCalldata],
    };
  }

<<<<<<< HEAD
  async queryL1BridgeInitiationEvents(
    l1Token: EvmAddress,
    fromAddress: EvmAddress,
    toAddress: EvmAddress,
=======
  override async queryL1BridgeInitiationEvents(
    l1Token: string,
    fromAddress: string,
    toAddress: string,
>>>>>>> 0319f4fc
    eventConfig: EventSearchConfig
  ): Promise<BridgeEvents> {
    // If the fromAddress is the hub pool then ignore the query. This is because for calculating cross-chain
    // transfers, we query both the hub pool outstanding transfers *and* the spoke pool outstanding transfers,
    // meaning that querying this function for the hub pool as well would effectively double count the outstanding transfer amount.
    if (compareAddressesSimple(fromAddress.toAddress(), this.hubPool.address)) {
      return {};
    }

    const isL2Contract = await this._isContract(toAddress, this.getL2Bridge().provider!);
    let processedEvents;
    if (isL2Contract) {
      processedEvents = (await paginatedEventQuery(this.hubPool, this.hubPool.filters.TokensRelayed(), eventConfig))
        .filter(
          (e) =>
            compareAddressesSimple(e.args.to, toAddress.toAddress()) &&
            compareAddressesSimple(e.args.l1Token, l1Token.toAddress())
        )
        .map((e) => {
          return {
            ...processEvent(e, "amount", "to", "to", this.l2chainId),
            from: this.hubPool.address,
          };
        });
    } else {
      // This means we are bridging via an EOA, so we should just look for atomic weth deposits.
      const events = await paginatedEventQuery(
        this.getAtomicDepositor(),
        this.getAtomicDepositor().filters.AtomicWethDepositInitiated(fromAddress.toAddress(), this.l2chainId),
        eventConfig
      );
      // If we are in this branch, then the depositor is an EOA, so we can assume that from == to.
      processedEvents = events.map((e) => processEvent(e, "amount", "from", "from", this.l2chainId));
    }
    return {
      [this.resolveL2TokenAddress(l1Token)]: processedEvents,
    };
  }

<<<<<<< HEAD
  async queryL2BridgeFinalizationEvents(
    l1Token: EvmAddress,
    fromAddress: EvmAddress,
    toAddress: EvmAddress,
=======
  override async queryL2BridgeFinalizationEvents(
    l1Token: string,
    fromAddress: string,
    toAddress: string,
>>>>>>> 0319f4fc
    eventConfig: EventSearchConfig
  ): Promise<BridgeEvents> {
    // Ignore hub pool queries for the same reason as above.
    if (compareAddressesSimple(fromAddress.toAddress(), this.hubPool.address)) {
      return {};
    }
    const isL2Contract = await this._isContract(toAddress, this.getL2Bridge().provider!);

    let processedEvents;
    if (isL2Contract) {
      // Assume the transfer came from the hub pool. If the chain has a custom gas token, then query weth. Otherwise,
      // query ETH.
      processedEvents = await paginatedEventQuery(
<<<<<<< HEAD
        ethContract,
        ethContract.filters.Transfer(ZERO_ADDRESS, toAddress.toAddress()),
=======
        this.l2Eth,
        this.l2Eth.filters.Transfer(zksync.utils.applyL1ToL2Alias(this.hubPool.address), toAddress),
>>>>>>> 0319f4fc
        eventConfig
      );
    } else {
      // The transaction originated from the atomic depositor and the L2 does not use a custom gas token.
      const [events, wrapEvents] = await Promise.all([
<<<<<<< HEAD
        paginatedEventQuery(this.l2Eth, this.l2Eth.filters.Transfer(ZERO_ADDRESS, toAddress.toAddress()), eventConfig),
        paginatedEventQuery(
          this.l2Weth,
          this.l2Weth.filters.Transfer(ZERO_ADDRESS, toAddress.toAddress()),
          eventConfig
        ),
=======
        paginatedEventQuery(
          this.l2Eth,
          this.l2Eth.filters.Transfer(zksync.utils.applyL1ToL2Alias(this.getAtomicDepositor().address), toAddress),
          eventConfig
        ),
        paginatedEventQuery(this.l2Weth, this.l2Weth.filters.Transfer(ZERO_ADDRESS, toAddress), eventConfig),
>>>>>>> 0319f4fc
      ]);
      processedEvents = matchL2EthDepositAndWrapEvents(events, wrapEvents);
    }
    return {
      [this.resolveL2TokenAddress(l1Token)]: processedEvents.map((e) =>
        processEvent(e, "_amount", "_to", "from", this.l2chainId)
      ),
    };
  }
  private getAtomicDepositor(): Contract {
    return this.atomicDepositor;
  }
}<|MERGE_RESOLUTION|>--- conflicted
+++ resolved
@@ -17,17 +17,19 @@
 import { BridgeTransactionDetails, BridgeEvents } from "./BaseBridgeAdapter";
 import * as zksync from "zksync-ethers";
 
-<<<<<<< HEAD
-const ETH_TOKEN_ADDRESS = EvmAddress.from("0x0000000000000000000000000000000000000001");
-=======
->>>>>>> 0319f4fc
 export class ZKStackWethBridge extends ZKStackBridge {
   private readonly atomicDepositor: Contract;
   private readonly l2Weth: Contract;
   private readonly l2Eth: Contract;
 
-  constructor(l2chainId: number, hubChainId: number, l1Signer: Signer, l2SignerOrProvider: Signer | Provider) {
-    super(l2chainId, hubChainId, l1Signer, l2SignerOrProvider);
+  constructor(
+    l2chainId: number,
+    hubChainId: number,
+    l1Signer: Signer,
+    l2SignerOrProvider: Signer | Provider,
+    l1Token: EvmAddress
+  ) {
+    super(l2chainId, hubChainId, l1Signer, l2SignerOrProvider, l1Token);
     const { address: atomicDepositorAddress, abi: atomicDepositorAbi } = CONTRACT_ADDRESSES[hubChainId].atomicDepositor;
     this.atomicDepositor = new Contract(atomicDepositorAddress, atomicDepositorAbi, l1Signer);
 
@@ -56,23 +58,14 @@
     const bridgeCalldata = this.getL1Bridge().interface.encodeFunctionData("requestL2TransactionDirect", [
       [
         this.l2chainId,
-<<<<<<< HEAD
-        txBaseCost,
-        0,
-        this.l2GasLimit,
-        this.gasPerPubdataLimit,
+        txBaseCost.add(amount),
         toAddress.toAddress(),
-        this.sharedBridgeAddress.toAddress(),
-=======
-        txBaseCost.add(amount),
-        toAddress,
->>>>>>> 0319f4fc
         amount,
         "0x",
         this.l2GasLimit,
         this.gasPerPubdataLimit,
         [],
-        toAddress, // This is the L2 refund address. It is safe to use toAddress here since it is an EOA.
+        toAddress.toAddress(), // This is the L2 refund address. It is safe to use toAddress here since it is an EOA.
       ],
     ]);
     const usingCustomGasToken = isDefined(this.gasToken);
@@ -86,17 +79,10 @@
     };
   }
 
-<<<<<<< HEAD
-  async queryL1BridgeInitiationEvents(
+  override async queryL1BridgeInitiationEvents(
     l1Token: EvmAddress,
     fromAddress: EvmAddress,
     toAddress: EvmAddress,
-=======
-  override async queryL1BridgeInitiationEvents(
-    l1Token: string,
-    fromAddress: string,
-    toAddress: string,
->>>>>>> 0319f4fc
     eventConfig: EventSearchConfig
   ): Promise<BridgeEvents> {
     // If the fromAddress is the hub pool then ignore the query. This is because for calculating cross-chain
@@ -106,7 +92,7 @@
       return {};
     }
 
-    const isL2Contract = await this._isContract(toAddress, this.getL2Bridge().provider!);
+    const isL2Contract = await this._isContract(toAddress.toAddress(), this.getL2Bridge().provider!);
     let processedEvents;
     if (isL2Contract) {
       processedEvents = (await paginatedEventQuery(this.hubPool, this.hubPool.filters.TokensRelayed(), eventConfig))
@@ -136,57 +122,43 @@
     };
   }
 
-<<<<<<< HEAD
-  async queryL2BridgeFinalizationEvents(
+  override async queryL2BridgeFinalizationEvents(
     l1Token: EvmAddress,
     fromAddress: EvmAddress,
     toAddress: EvmAddress,
-=======
-  override async queryL2BridgeFinalizationEvents(
-    l1Token: string,
-    fromAddress: string,
-    toAddress: string,
->>>>>>> 0319f4fc
     eventConfig: EventSearchConfig
   ): Promise<BridgeEvents> {
     // Ignore hub pool queries for the same reason as above.
     if (compareAddressesSimple(fromAddress.toAddress(), this.hubPool.address)) {
       return {};
     }
-    const isL2Contract = await this._isContract(toAddress, this.getL2Bridge().provider!);
+    const isL2Contract = await this._isContract(toAddress.toAddress(), this.getL2Bridge().provider!);
 
     let processedEvents;
     if (isL2Contract) {
       // Assume the transfer came from the hub pool. If the chain has a custom gas token, then query weth. Otherwise,
       // query ETH.
       processedEvents = await paginatedEventQuery(
-<<<<<<< HEAD
-        ethContract,
-        ethContract.filters.Transfer(ZERO_ADDRESS, toAddress.toAddress()),
-=======
         this.l2Eth,
-        this.l2Eth.filters.Transfer(zksync.utils.applyL1ToL2Alias(this.hubPool.address), toAddress),
->>>>>>> 0319f4fc
+        this.l2Eth.filters.Transfer(zksync.utils.applyL1ToL2Alias(this.hubPool.address), toAddress.toAddress()),
         eventConfig
       );
     } else {
       // The transaction originated from the atomic depositor and the L2 does not use a custom gas token.
       const [events, wrapEvents] = await Promise.all([
-<<<<<<< HEAD
-        paginatedEventQuery(this.l2Eth, this.l2Eth.filters.Transfer(ZERO_ADDRESS, toAddress.toAddress()), eventConfig),
+        paginatedEventQuery(
+          this.l2Eth,
+          this.l2Eth.filters.Transfer(
+            zksync.utils.applyL1ToL2Alias(this.getAtomicDepositor().address),
+            toAddress.toAddress()
+          ),
+          eventConfig
+        ),
         paginatedEventQuery(
           this.l2Weth,
           this.l2Weth.filters.Transfer(ZERO_ADDRESS, toAddress.toAddress()),
           eventConfig
         ),
-=======
-        paginatedEventQuery(
-          this.l2Eth,
-          this.l2Eth.filters.Transfer(zksync.utils.applyL1ToL2Alias(this.getAtomicDepositor().address), toAddress),
-          eventConfig
-        ),
-        paginatedEventQuery(this.l2Weth, this.l2Weth.filters.Transfer(ZERO_ADDRESS, toAddress), eventConfig),
->>>>>>> 0319f4fc
       ]);
       processedEvents = matchL2EthDepositAndWrapEvents(events, wrapEvents);
     }
