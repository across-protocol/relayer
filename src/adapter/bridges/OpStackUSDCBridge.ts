--- conflicted
+++ resolved
@@ -41,13 +41,7 @@
       eventConfig
     );
     return {
-<<<<<<< HEAD
-      [this.resolveL2TokenAddress(l1Token)]: events.map((event) =>
-        processEvent(event, "_amount", "_to", "_user", this.l2chainId)
-      ),
-=======
       [this.resolveL2TokenAddress(l1Token)]: events.map((event) => processEvent(event, "_amount")),
->>>>>>> 5244375a
     };
   }
 
@@ -64,13 +58,7 @@
       eventConfig
     );
     return {
-<<<<<<< HEAD
-      [this.resolveL2TokenAddress(l1Token)]: events.map((event) =>
-        processEvent(event, "_amount", "_user", "_spender", this.l2chainId)
-      ),
-=======
       [this.resolveL2TokenAddress(l1Token)]: events.map((event) => processEvent(event, "_amount")),
->>>>>>> 5244375a
     };
   }
 }