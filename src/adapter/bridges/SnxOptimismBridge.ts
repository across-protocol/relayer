import {
  Contract,
  BigNumber,
  paginatedEventQuery,
  EventSearchConfig,
  Signer,
  Provider,
  isContractDeployedToAddress,
  EvmAddress,
} from "../../utils";
import { CONTRACT_ADDRESSES } from "../../common";
import { BaseBridgeAdapter, BridgeTransactionDetails, BridgeEvents } from "./BaseBridgeAdapter";
import { processEvent } from "../utils";

export class SnxOptimismBridge extends BaseBridgeAdapter {
  constructor(l2chainId: number, hubChainId: number, l1Signer: Signer, l2SignerOrProvider: Signer | Provider) {
    super(l2chainId, hubChainId, l1Signer, l2SignerOrProvider, [
      EvmAddress.from(CONTRACT_ADDRESSES[hubChainId].snxOptimismBridge.address),
    ]);

    const { address: l1Address, abi: l1Abi } = CONTRACT_ADDRESSES[hubChainId].snxOptimismBridge;
    this.l1Bridge = new Contract(l1Address, l1Abi, l1Signer);

    const { address: l2Address, abi: l2Abi } = CONTRACT_ADDRESSES[l2chainId].snxOptimismBridge;
    this.l2Bridge = new Contract(l2Address, l2Abi, l2SignerOrProvider);
  }

  async constructL1ToL2Txn(
    toAddress: EvmAddress,
    l1Token: EvmAddress,
    l2Token: EvmAddress,
    amount: BigNumber
  ): Promise<BridgeTransactionDetails> {
    return Promise.resolve({
      contract: this.getL1Bridge(),
      method: "depositTo",
      args: [toAddress.toAddress(), amount],
    });
  }

  async queryL1BridgeInitiationEvents(
    l1Token: EvmAddress,
    fromAddress: EvmAddress,
    toAddress: EvmAddress,
    eventConfig: EventSearchConfig
  ): Promise<BridgeEvents> {
    const hubPoolAddress = EvmAddress.from(this.getHubPool().address);
    // @dev Since the SnxOptimism bridge has no _from field when querying for finalizations, we cannot use
    // the hub pool to determine cross chain transfers (since we do not assume knowledge of the spoke pool address).
    if (fromAddress.eq(hubPoolAddress)) {
      return Promise.resolve({});
    }
    // If `toAddress` is a contract on L2, then assume the contract is the spoke pool, and further assume that the sender
    // is the hub pool.
    const isSpokePool = await this.isL2ChainContract(toAddress);
    fromAddress = isSpokePool ? hubPoolAddress : fromAddress;
    const events = await paginatedEventQuery(
      this.getL1Bridge(),
      this.getL1Bridge().filters.DepositInitiated(fromAddress.toAddress()),
      eventConfig
    );
    return {
<<<<<<< HEAD
      [this.resolveL2TokenAddress(l1Token)]: events.map((event) =>
        processEvent(event, "_amount", "_to", "_from", this.l2chainId)
      ),
=======
      [this.resolveL2TokenAddress(l1Token)]: events.map((event) => processEvent(event, "_amount")),
>>>>>>> 5244375a
    };
  }

  async queryL2BridgeFinalizationEvents(
    l1Token: EvmAddress,
    fromAddress: EvmAddress,
    toAddress: EvmAddress,
    eventConfig: EventSearchConfig
  ): Promise<BridgeEvents> {
    const events = await paginatedEventQuery(
      this.getL2Bridge(),
      this.getL2Bridge().filters.DepositFinalized(toAddress.toAddress()),
      eventConfig
    );
    return {
<<<<<<< HEAD
      [this.resolveL2TokenAddress(l1Token)]: events.map((event) =>
        processEvent(event, "_amount", "_to", "_to", this.l2chainId)
      ),
=======
      [this.resolveL2TokenAddress(l1Token)]: events.map((event) => processEvent(event, "_amount")),
>>>>>>> 5244375a
    };
  }

  private getHubPool(): Contract {
    const hubPoolContractData = CONTRACT_ADDRESSES[this.hubChainId]?.hubPool;
    if (!hubPoolContractData) {
      throw new Error(`hubPoolContractData not found for chain ${this.hubChainId}`);
    }
    return new Contract(hubPoolContractData.address, hubPoolContractData.abi, this.l1Signer);
  }

  private isL2ChainContract(address: EvmAddress): Promise<boolean> {
    return isContractDeployedToAddress(address.toAddress(), this.getL2Bridge().provider);
  }
}<|MERGE_RESOLUTION|>--- conflicted
+++ resolved
@@ -60,13 +60,7 @@
       eventConfig
     );
     return {
-<<<<<<< HEAD
-      [this.resolveL2TokenAddress(l1Token)]: events.map((event) =>
-        processEvent(event, "_amount", "_to", "_from", this.l2chainId)
-      ),
-=======
       [this.resolveL2TokenAddress(l1Token)]: events.map((event) => processEvent(event, "_amount")),
->>>>>>> 5244375a
     };
   }
 
@@ -82,13 +76,7 @@
       eventConfig
     );
     return {
-<<<<<<< HEAD
-      [this.resolveL2TokenAddress(l1Token)]: events.map((event) =>
-        processEvent(event, "_amount", "_to", "_to", this.l2chainId)
-      ),
-=======
       [this.resolveL2TokenAddress(l1Token)]: events.map((event) => processEvent(event, "_amount")),
->>>>>>> 5244375a
     };
   }
 
