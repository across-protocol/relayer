--- conflicted
+++ resolved
@@ -158,10 +158,6 @@
     } else {
       // Since we can only index on the `fromAddress` for the DepositFinalized event, we can't support
       // monitoring the spoke pool address
-<<<<<<< HEAD
-      // if (fromAddress.toNative() !== this.hubPoolAddress) {
-=======
->>>>>>> 87b58c56
       if (!fromAddress.eq(this.hubPoolAddress)) {
         return this.convertEventListToBridgeEvents([]);
       }
