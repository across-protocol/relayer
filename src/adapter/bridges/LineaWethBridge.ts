import {
  Contract,
  BigNumber,
  paginatedEventQuery,
  bnZero,
  Signer,
  EventSearchConfig,
  Provider,
  getBlockForTimestamp,
  BlockFinder,
  isDefined,
  EvmAddress,
} from "../../utils";
import { CONTRACT_ADDRESSES } from "../../common";
import { BridgeTransactionDetails, BaseBridgeAdapter, BridgeEvents } from "./BaseBridgeAdapter";
import { processEvent } from "../utils";

export class LineaWethBridge extends BaseBridgeAdapter {
  protected atomicDepositor: Contract;
  protected blockFinder: BlockFinder;

  // We by default do not include a fee for Linea bridges.
  protected bridgeFee = 0;

  constructor(l2chainId: number, hubChainId: number, l1Signer: Signer, l2SignerOrProvider: Signer | Provider) {
    const { address: l1Address, abi: l1Abi } = CONTRACT_ADDRESSES[hubChainId].lineaMessageService;
    const { address: l2Address, abi: l2Abi } = CONTRACT_ADDRESSES[l2chainId].l2MessageService;
    const { address: atomicDepositorAddress, abi: atomicDepositorAbi } = CONTRACT_ADDRESSES[hubChainId].atomicDepositor;
    super(l2chainId, hubChainId, l1Signer, l2SignerOrProvider, [EvmAddress.from(atomicDepositorAddress)]);

    this.atomicDepositor = new Contract(atomicDepositorAddress, atomicDepositorAbi, l1Signer);
    this.l1Bridge = new Contract(l1Address, l1Abi, l1Signer);
    this.l2Bridge = new Contract(l2Address, l2Abi, l2SignerOrProvider);
  }

  async constructL1ToL2Txn(
    toAddress: EvmAddress,
    l1Token: EvmAddress,
    l2Token: EvmAddress,
    amount: BigNumber
  ): Promise<BridgeTransactionDetails> {
    const bridgeCalldata = this.getL1Bridge().interface.encodeFunctionData("sendMessage", [
      toAddress.toAddress(),
      this.bridgeFee,
      "0x",
    ]);
    return Promise.resolve({
      contract: this.atomicDepositor,
      method: "bridgeWeth",
      args: [this.l2chainId, amount, amount, bnZero, bridgeCalldata],
    });
  }

  async queryL1BridgeInitiationEvents(
    l1Token: EvmAddress,
    fromAddress: EvmAddress,
    toAddress: EvmAddress,
    eventConfig: EventSearchConfig
  ): Promise<BridgeEvents> {
    const events = await paginatedEventQuery(
      this.getL1Bridge(),
      this.getL1Bridge().filters.MessageSent(undefined, toAddress.toAddress()),
      eventConfig
    );

    // @dev There will be a MessageSent to the SpokePool address for each RelayedRootBundle so remove
    // those with 0 value.
    return {
      [this.resolveL2TokenAddress(l1Token)]: events
<<<<<<< HEAD
        .map((event) => processEvent(event, "_value", "_to", "_from", this.l2chainId))
        .filter(({ amount }) => amount.gt(bnZero)),
=======
        .map((event) => processEvent(event, "_value"))
        .filter(({ amount }) => amount > bnZero),
>>>>>>> 5244375a
    };
  }

  async queryL2BridgeFinalizationEvents(
    l1Token: EvmAddress,
    fromAddress: EvmAddress,
    toAddress: EvmAddress,
    eventConfig: EventSearchConfig
  ): Promise<BridgeEvents> {
    const l2Provider = this.getL2Bridge().provider;

    const [fromBlock, toBlock] = await Promise.all([
      l2Provider.getBlock(eventConfig.fromBlock),
      l2Provider.getBlock(eventConfig.toBlock),
    ]);

    const [l1FromBlock, l1ToBlock] = [
      await getBlockForTimestamp(this.hubChainId, fromBlock.timestamp, this.blockFinder),
      await getBlockForTimestamp(this.hubChainId, toBlock.timestamp, this.blockFinder),
    ];
    const l1SearchConfig = {
      fromBlock: l1FromBlock,
      toBlock: l1ToBlock,
    };
    const initiatedQueryResult = await paginatedEventQuery(
      this.getL1Bridge(),
      this.getL1Bridge().filters.MessageSent(undefined, toAddress.toAddress()),
      l1SearchConfig
    );

    // If there are no initiations, then exit early, since there will be no finalized events to match.
    // This can happen if the from/toAddress is the hub pool.
    if (initiatedQueryResult.length === 0) {
      return Promise.resolve({});
    }

    const internalMessageHashes = initiatedQueryResult
      .filter(({ args }) => args._value.gt(bnZero))
      .map(({ args }) => args._messageHash);
    const events = await paginatedEventQuery(
      this.getL2Bridge(),
      this.getL2Bridge().filters.MessageClaimed(internalMessageHashes),
      eventConfig
    );
    const matchedEvents = events
      .map((finalized) => {
        const queryEvent = initiatedQueryResult.find(
          (initiated) => initiated.args._messageHash === finalized.args._messageHash
        );
        // It is possible for a finalized event to be observed without the corresponding initiation event
        // when the finalization event approaches the max look back value. In this case, we filter those out.
        return isDefined(queryEvent)
          ? {
<<<<<<< HEAD
              ...processEvent(queryEvent, "_value", "_to", "_from", this.l2chainId),
=======
              ...processEvent(queryEvent, "_value"),
>>>>>>> 5244375a
              blockNumber: finalized.blockNumber,
              transactionIndex: finalized.transactionIndex,
              logIndex: finalized.logIndex,
              transactionHash: finalized.transactionHash,
            }
          : undefined;
      })
      .filter(isDefined);
    return {
      [this.resolveL2TokenAddress(l1Token)]: matchedEvents,
    };
  }
}<|MERGE_RESOLUTION|>--- conflicted
+++ resolved
@@ -67,13 +67,8 @@
     // those with 0 value.
     return {
       [this.resolveL2TokenAddress(l1Token)]: events
-<<<<<<< HEAD
-        .map((event) => processEvent(event, "_value", "_to", "_from", this.l2chainId))
+        .map((event) => processEvent(event, "_value"))
         .filter(({ amount }) => amount.gt(bnZero)),
-=======
-        .map((event) => processEvent(event, "_value"))
-        .filter(({ amount }) => amount > bnZero),
->>>>>>> 5244375a
     };
   }
 
@@ -127,11 +122,7 @@
         // when the finalization event approaches the max look back value. In this case, we filter those out.
         return isDefined(queryEvent)
           ? {
-<<<<<<< HEAD
-              ...processEvent(queryEvent, "_value", "_to", "_from", this.l2chainId),
-=======
               ...processEvent(queryEvent, "_value"),
->>>>>>> 5244375a
               blockNumber: finalized.blockNumber,
               transactionIndex: finalized.transactionIndex,
               logIndex: finalized.logIndex,
