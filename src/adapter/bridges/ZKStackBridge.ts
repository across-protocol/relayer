import {
  Contract,
  BigNumber,
  Signer,
  EventSearchConfig,
  Provider,
  ethers,
  TOKEN_SYMBOLS_MAP,
  compareAddressesSimple,
  paginatedEventQuery,
  isContractDeployedToAddress,
  EvmAddress,
  isDefined,
  bnZero,
  ZERO_BYTES,
} from "../../utils";
import { processEvent, matchL2EthDepositAndWrapEvents } from "../utils";
import { CONTRACT_ADDRESSES } from "../../common";
import { BridgeTransactionDetails, BaseBridgeAdapter, BridgeEvents } from "./BaseBridgeAdapter";
import { gasPriceOracle } from "@across-protocol/sdk";
import { PUBLIC_NETWORKS } from "@across-protocol/constants";
import * as zksync from "zksync-ethers";

// Scale gas price estimates by 20%.
const FEE_SCALER_NUMERATOR = 12;
const FEE_SCALER_DENOMINATOR = 10;

/* For both the canonical bridge (this bridge) and the ZkStackWethBridge
 * bridge, we need to assume that the l1 and l2 signers contain
 * associated providers, since we need to get information about
 * addresses and gas prices (this is also why `constructL1toL2Txn`
 * is an async fn).
 */
export class ZKStackBridge extends BaseBridgeAdapter {
  readonly gasPerPubdataLimit = zksync.utils.REQUIRED_L1_TO_L2_GAS_PER_PUBDATA_LIMIT;
  readonly l2GasLimit = BigNumber.from(2_000_000);
  readonly sharedBridge: Contract;
  readonly hubPool: Contract;
  readonly nativeTokenVault: Contract;
  // @dev The native and wrapped native token contracts are only used when we are bridging the custom gas token.
  readonly nativeToken: Contract;
  readonly wrappedNativeToken: Contract;

  constructor(
    l2chainId: number,
    hubChainId: number,
    l1Signer: Signer,
    l2SignerOrProvider: Signer | Provider,
    // eslint-disable-next-line @typescript-eslint/no-unused-vars
    _l1Token: EvmAddress
  ) {
    const { address: sharedBridgeAddress, abi: sharedBridgeAbi } = CONTRACT_ADDRESSES[hubChainId].zkStackSharedBridge;
    super(l2chainId, hubChainId, l1Signer, l2SignerOrProvider, [EvmAddress.from(sharedBridgeAddress)]);
    this.sharedBridge = new Contract(sharedBridgeAddress, sharedBridgeAbi, l1Signer);

    const nativeToken = PUBLIC_NETWORKS[l2chainId].nativeToken;
    // Only set nonstandard gas tokens.
    if (nativeToken !== "ETH") {
      this.gasToken = EvmAddress.from(TOKEN_SYMBOLS_MAP[nativeToken].addresses[hubChainId]);

      const { address: nativeTokenAddress, abi: nativeTokenAbi } = CONTRACT_ADDRESSES[l2chainId].nativeToken;
      this.nativeToken = new Contract(nativeTokenAddress, nativeTokenAbi, l2SignerOrProvider);
      const { address: wrappedNativeTokenAddress, abi: wrappedNativeTokenAbi } =
        CONTRACT_ADDRESSES[l2chainId].wrappedNativeToken;
      this.wrappedNativeToken = new Contract(wrappedNativeTokenAddress, wrappedNativeTokenAbi, l2SignerOrProvider);
    }

    const { address: l1Address, abi: l1Abi } = CONTRACT_ADDRESSES[hubChainId].zkStackBridgeHub;
    this.l1Bridge = new Contract(l1Address, l1Abi, l1Signer);

    const { address: l2Address, abi: l2Abi } = CONTRACT_ADDRESSES[l2chainId].nativeTokenVault;
    this.l2Bridge = new Contract(l2Address, l2Abi, l2SignerOrProvider);

    const { address: nativeTokenVaultAddress, abi: nativeTokenVaultAbi } =
      CONTRACT_ADDRESSES[hubChainId].zkStackNativeTokenVault;
    this.nativeTokenVault = new Contract(nativeTokenVaultAddress, nativeTokenVaultAbi, l1Signer);

    // This bridge treats hub pool transfers differently from EOA rebalances, so we must know the hub pool address.
    const { address: hubPoolAddress, abi: hubPoolAbi } = CONTRACT_ADDRESSES[hubChainId].hubPool;
    this.hubPool = new Contract(hubPoolAddress, hubPoolAbi, l1Signer);
  }

  async constructL1ToL2Txn(
    toAddress: EvmAddress,
    l1Token: EvmAddress,
    l2Token: EvmAddress,
    amount: BigNumber
  ): Promise<BridgeTransactionDetails> {
    // The zkStack bridges need to know the l2 gas price bid beforehand. If this bid is too small, the transaction will revert.
    const txBaseCost = await this._txBaseCost();
    const secondBridgeCalldata = this._secondBridgeCalldata(toAddress, l1Token, amount);

    // The method/arguments change depending on whether or not we are bridging the gas token or another ERC20.
    let method, args, value;
    const bridgingGasToken = isDefined(this.gasToken) && this.gasToken.eq(l1Token);
    if (bridgingGasToken) {
      method = "requestL2TransactionDirect";
      args = [
        [
          this.l2chainId,
          amount.add(txBaseCost),
          toAddress.toAddress(),
          amount,
          "0x",
          this.l2GasLimit,
          this.gasPerPubdataLimit,
          [],
          toAddress, // Using toAddress as the refund address is safe since this is an EOA transaction.
        ],
      ];
      value = bnZero;
    } else {
      method = "requestL2TransactionTwoBridges";
      args = [
        [
          this.l2chainId,
          txBaseCost,
          0,
          this.l2GasLimit,
          this.gasPerPubdataLimit,
          toAddress.toAddress(),
          this.sharedBridge.address,
          0,
          secondBridgeCalldata,
        ],
      ];
      value = isDefined(this.gasToken) ? bnZero : txBaseCost;
    }

    return {
      contract: this.getL1Bridge(),
      method,
      args,
      value,
    };
  }

  async queryL1BridgeInitiationEvents(
    l1Token: EvmAddress,
    fromAddress: EvmAddress,
    toAddress: EvmAddress,
    eventConfig: EventSearchConfig
  ): Promise<BridgeEvents> {
    // Logic changes based on whether we are sending tokens to the spoke pool or to an EOA.
    const isL2Contract = await this._isContract(toAddress.toAddress(), this.getL2Bridge().provider!);
    const annotatedFromAddress = isL2Contract ? this.hubPool.address : fromAddress.toAddress();
    const bridgingCustomGasToken = isDefined(this.gasToken) && this.gasToken.eq(l1Token);
    let processedEvents;
    if (!bridgingCustomGasToken) {
      const assetId = await this.nativeTokenVault.assetId(l1Token.toAddress());
      if (assetId === ZERO_BYTES) {
        throw new Error(`Undefined assetId for L1 token ${l1Token}`);
      }
      const rawEvents = await paginatedEventQuery(
        this.nativeTokenVault,
        this.nativeTokenVault.filters.BridgeBurn(this.l2chainId, assetId, annotatedFromAddress),
        eventConfig
      );
      processedEvents = rawEvents
<<<<<<< HEAD
        .filter((event) => compareAddressesSimple(event.args.receiver, toAddress.toAddress()))
        .map((e) => processEvent(e, "amount", "receiver", "sender", this.l2chainId));
=======
        .filter((event) => compareAddressesSimple(event.args.receiver, toAddress))
        .map((e) => processEvent(e, "amount"));
>>>>>>> 5244375a
    } else {
      if (isL2Contract) {
        const rawEvents = await paginatedEventQuery(this.hubPool, this.hubPool.filters.TokensRelayed(), eventConfig);
        processedEvents = rawEvents
          .filter(
            (e) =>
              compareAddressesSimple(e.args.to, toAddress.toAddress()) &&
              compareAddressesSimple(e.args.l1Token, l1Token.toAddress())
          )
          .map((e) => {
            return {
<<<<<<< HEAD
              ...processEvent(e, "amount", "to", "to", this.l2chainId),
              from: EvmAddress.from(this.hubPool.address),
=======
              ...processEvent(e, "amount"),
>>>>>>> 5244375a
            };
          });
      } else {
        const rawEvents = await paginatedEventQuery(
          this.sharedBridge,
          this.sharedBridge.filters.BridgehubDepositBaseTokenInitiated(this.l2chainId, annotatedFromAddress),
          eventConfig
        );
        processedEvents = rawEvents.map((e) => {
          return {
<<<<<<< HEAD
            ...processEvent(e, "amount", "from", "from", this.l2chainId),
            to: toAddress, // Overwrite the from field with toAddress since if we hit this branch we know an EOA initiated the bridge.
=======
            ...processEvent(e, "amount"),
>>>>>>> 5244375a
          };
        });
      }
    }
    return {
      [this.resolveL2TokenAddress(l1Token)]: processedEvents,
    };
  }

  async queryL2BridgeFinalizationEvents(
    l1Token: EvmAddress,
    fromAddress: EvmAddress,
    toAddress: EvmAddress,
    eventConfig: EventSearchConfig
  ): Promise<BridgeEvents> {
    const l2Token = this.resolveL2TokenAddress(l1Token);
    // Similar to the query, if we are sending to the spoke pool, we must assume that the sender is the hubPool,
    // so we add a special case for this reason.
    const isSpokePool = await isContractDeployedToAddress(toAddress.toAddress(), this.l2Bridge.provider);
    const bridgingCustomGasToken = isDefined(this.gasToken) && this.gasToken.eq(l1Token);
    let processedEvents;
    if (!bridgingCustomGasToken) {
      const assetId = await this.getL2Bridge().assetId(l2Token);
      if (assetId === ZERO_BYTES) {
        throw new Error(`Undefined assetId for L2 token ${l2Token}`);
      }
      const events = isSpokePool
        ? await paginatedEventQuery(
            this.getL2Bridge(),
            this.getL2Bridge().filters.BridgeMint(this.hubChainId, assetId),
            eventConfig
          )
        : await paginatedEventQuery(
            this.getL2Bridge(),
            this.getL2Bridge().filters.BridgeMint(this.hubChainId, assetId),
            eventConfig
          );
      processedEvents = events
        .filter((event) => compareAddressesSimple(event.args.receiver, toAddress.toAddress()))
        .map((event) => {
          return {
<<<<<<< HEAD
            ...processEvent(event, "amount", "receiver", "receiver", this.l2chainId),
            from: isSpokePool ? EvmAddress.from(this.hubPool.address) : fromAddress,
=======
            ...processEvent(event, "amount"),
>>>>>>> 5244375a
          };
        });
    } else {
      // We are bridging the native token so we need to query transfer events from the aliased senders.
      let events;
      if (isSpokePool) {
        events = await paginatedEventQuery(
          this.nativeToken,
          this.nativeToken.filters.Transfer(zksync.utils.applyL1ToL2Alias(this.hubPool.address), toAddress.toAddress()),
          eventConfig
        );
      } else {
        // The transaction originated from the atomic depositor and the L2 does not use a custom gas token.
        const [_events, wrapEvents] = await Promise.all([
          paginatedEventQuery(
            this.nativeToken,
            this.nativeToken.filters.Transfer(fromAddress.toAddress(), toAddress.toAddress()),
            eventConfig
          ),
          paginatedEventQuery(
            this.wrappedNativeToken,
            this.wrappedNativeToken.filters.Deposit(toAddress.toAddress()),
            eventConfig
          ),
        ]);
        events = matchL2EthDepositAndWrapEvents(_events, wrapEvents);
      }
<<<<<<< HEAD
      processedEvents = events.map((e) => processEvent(e, "_amount", "_to", "from", this.l2chainId));
=======
      processedEvents = events.map((e) => processEvent(e, "_amount"));
>>>>>>> 5244375a
    }
    return {
      [l2Token]: processedEvents,
    };
  }

  _secondBridgeCalldata(toAddress: EvmAddress, l1Token: EvmAddress, amount: BigNumber): string {
    return ethers.utils.defaultAbiCoder.encode(
      ["address", "uint256", "address"],
      [l1Token.toAddress(), amount, toAddress.toAddress()]
    );
  }

  async _txBaseCost(): Promise<BigNumber> {
    const l1GasPriceData = await gasPriceOracle.getGasPriceEstimate(this.getL1Bridge().provider!);

    // Similar to the ZkSyncBridge types, we must calculate the l2 gas cost by querying a system contract. In this case,
    // the system contract to query is the bridge hub contract.
    // @dev We pad the estimated L1 gas price by a small amount so that if there is a gas price increase between the time of estimating the gas price
    // and the time of submitting the transaction, the bridge won't revert due to setting the fee too low. The excess ETH will be refunded to the relayer on L2.
    const estimatedL1GasPrice = l1GasPriceData.maxPriorityFeePerGas
      .add(l1GasPriceData.maxFeePerGas)
      .mul(FEE_SCALER_NUMERATOR)
      .div(FEE_SCALER_DENOMINATOR);
    const l2Gas = await this.getL1Bridge().l2TransactionBaseCost(
      this.l2chainId,
      estimatedL1GasPrice,
      this.l2GasLimit,
      this.gasPerPubdataLimit
    );
    return l2Gas;
  }

  async _isContract(address: string, provider: Provider): Promise<boolean> {
    return isContractDeployedToAddress(address, provider);
  }

  protected override resolveL2TokenAddress(l1Token: EvmAddress): string {
    // ZkStack chains may or may not have native USDC, but all will have only one USDC "type" supported by Across. If there is an entry in the TOKEN_SYMBOLS_MAP for USDC, then use this, otherwise, bubble up the resolution.
    if (
      compareAddressesSimple(TOKEN_SYMBOLS_MAP.USDC.addresses[this.hubChainId], l1Token.toAddress()) &&
      isDefined(TOKEN_SYMBOLS_MAP.USDC.addresses[this.l2chainId])
    ) {
      return TOKEN_SYMBOLS_MAP.USDC.addresses[this.l2chainId];
    }
    return super.resolveL2TokenAddress(l1Token);
  }
}<|MERGE_RESOLUTION|>--- conflicted
+++ resolved
@@ -157,13 +157,8 @@
         eventConfig
       );
       processedEvents = rawEvents
-<<<<<<< HEAD
         .filter((event) => compareAddressesSimple(event.args.receiver, toAddress.toAddress()))
-        .map((e) => processEvent(e, "amount", "receiver", "sender", this.l2chainId));
-=======
-        .filter((event) => compareAddressesSimple(event.args.receiver, toAddress))
         .map((e) => processEvent(e, "amount"));
->>>>>>> 5244375a
     } else {
       if (isL2Contract) {
         const rawEvents = await paginatedEventQuery(this.hubPool, this.hubPool.filters.TokensRelayed(), eventConfig);
@@ -173,32 +168,14 @@
               compareAddressesSimple(e.args.to, toAddress.toAddress()) &&
               compareAddressesSimple(e.args.l1Token, l1Token.toAddress())
           )
-          .map((e) => {
-            return {
-<<<<<<< HEAD
-              ...processEvent(e, "amount", "to", "to", this.l2chainId),
-              from: EvmAddress.from(this.hubPool.address),
-=======
-              ...processEvent(e, "amount"),
->>>>>>> 5244375a
-            };
-          });
+          .map((e) => processEvent(e, "amount"));
       } else {
         const rawEvents = await paginatedEventQuery(
           this.sharedBridge,
           this.sharedBridge.filters.BridgehubDepositBaseTokenInitiated(this.l2chainId, annotatedFromAddress),
           eventConfig
         );
-        processedEvents = rawEvents.map((e) => {
-          return {
-<<<<<<< HEAD
-            ...processEvent(e, "amount", "from", "from", this.l2chainId),
-            to: toAddress, // Overwrite the from field with toAddress since if we hit this branch we know an EOA initiated the bridge.
-=======
-            ...processEvent(e, "amount"),
->>>>>>> 5244375a
-          };
-        });
+        processedEvents = rawEvents.map((e) => processEvent(e, "amount"));
       }
     }
     return {
@@ -236,16 +213,7 @@
           );
       processedEvents = events
         .filter((event) => compareAddressesSimple(event.args.receiver, toAddress.toAddress()))
-        .map((event) => {
-          return {
-<<<<<<< HEAD
-            ...processEvent(event, "amount", "receiver", "receiver", this.l2chainId),
-            from: isSpokePool ? EvmAddress.from(this.hubPool.address) : fromAddress,
-=======
-            ...processEvent(event, "amount"),
->>>>>>> 5244375a
-          };
-        });
+        .map((event) => processEvent(event, "amount"));
     } else {
       // We are bridging the native token so we need to query transfer events from the aliased senders.
       let events;
@@ -271,11 +239,7 @@
         ]);
         events = matchL2EthDepositAndWrapEvents(_events, wrapEvents);
       }
-<<<<<<< HEAD
-      processedEvents = events.map((e) => processEvent(e, "_amount", "_to", "from", this.l2chainId));
-=======
       processedEvents = events.map((e) => processEvent(e, "_amount"));
->>>>>>> 5244375a
     }
     return {
       [l2Token]: processedEvents,
