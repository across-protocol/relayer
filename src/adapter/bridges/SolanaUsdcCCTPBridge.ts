import { Contract, Signer } from "ethers";
import { BridgeTransactionDetails, BaseBridgeAdapter, BridgeEvents } from "./BaseBridgeAdapter";
import {
  BigNumber,
  EventSearchConfig,
  TOKEN_SYMBOLS_MAP,
  compareAddressesSimple,
  assert,
  toBN,
  getCctpDomainForChainId,
  Address,
  EvmAddress,
  SvmAddress,
  paginatedEventQuery,
  ZERO_BYTES,
  SVMProvider,
  isDefined,
  getSvmSignerFromEvmSigner,
  getAssociatedTokenAddress,
  toKitAddress,
} from "../../utils";
import { processEvent } from "../utils";
import { getCctpTokenMessenger, isCctpV2L2ChainId } from "../../utils/CCTPUtils";
import { CCTP_NO_DOMAIN } from "@across-protocol/constants";
import { arch } from "@across-protocol/sdk";
import { TokenMessengerMinterIdl } from "@across-protocol/contracts";

type MintAndWithdrawData = {
  mintRecipient: string;
  amount: bigint;
};

export class SolanaUsdcCCTPBridge extends BaseBridgeAdapter {
  private CCTP_MAX_SEND_AMOUNT = toBN(1_000_000_000_000); // 1MM USDC.
  private IS_CCTP_V2 = false;
  private readonly l1UsdcTokenAddress: EvmAddress;
  private readonly l2UsdcTokenAddress: SvmAddress;
  private readonly solanaMessageTransmitter: SvmAddress;
  // We need the constructor to operate in a synchronous context, but the call to construct an event client is asynchronous, so
  // this bridge holds onto the client promise and lazily evaluates it for when it needs to use it (in `queryL2BridgeFinalizationEvents`).
  private readonly solanaEventsClientPromise: Promise<arch.svm.SvmCpiEventsClient>;
  private solanaEventsClient: arch.svm.SvmCpiEventsClient;
  private svmAddress: string;

  constructor(l2chainId: number, hubChainId: number, l1Signer: Signer, l2Provider: SVMProvider) {
    super(l2chainId, hubChainId, l1Signer, [EvmAddress.from(getCctpTokenMessenger(l2chainId, hubChainId).address)]);
    assert(
      getCctpDomainForChainId(l2chainId) !== CCTP_NO_DOMAIN && getCctpDomainForChainId(hubChainId) !== CCTP_NO_DOMAIN,
      "Unknown CCTP domain ID"
    );
    this.IS_CCTP_V2 = isCctpV2L2ChainId(l2chainId);

    const { address: l1Address, abi: l1Abi } = getCctpTokenMessenger(l2chainId, hubChainId);
    this.l1Bridge = new Contract(l1Address, l1Abi, l1Signer);

    const { address: l2Address } = getCctpTokenMessenger(l2chainId, l2chainId);
    this.solanaMessageTransmitter = SvmAddress.from(l2Address);
    this.solanaEventsClientPromise = arch.svm.SvmCpiEventsClient.createFor(
      l2Provider,
      l2Address,
      TokenMessengerMinterIdl
    );
    this.l1UsdcTokenAddress = EvmAddress.from(TOKEN_SYMBOLS_MAP.USDC.addresses[this.hubChainId]);
    this.l2UsdcTokenAddress = SvmAddress.from(TOKEN_SYMBOLS_MAP.USDC.addresses[this.l2chainId]);
  }

  private get l2DestinationDomain(): number {
    return getCctpDomainForChainId(this.l2chainId);
  }

  protected resolveL2TokenAddress(l1Token: EvmAddress): string {
    l1Token;
    return TOKEN_SYMBOLS_MAP.USDC.addresses[this.l2chainId];
  }

  async constructL1ToL2Txn(
    toAddress: Address,
    l1Token: EvmAddress,
    _l2Token: Address,
    amount: BigNumber
  ): Promise<BridgeTransactionDetails> {
    assert(compareAddressesSimple(l1Token.toNative(), TOKEN_SYMBOLS_MAP.USDC.addresses[this.hubChainId]));
    const signer = await this.l1Signer.getAddress();
    assert(compareAddressesSimple(signer, toAddress.toEvmAddress()), "Cannot rebalance to a non-signer address");
    const associatedTokenAddress = await this._getAssociatedTokenAddress();
    amount = amount.gt(this.CCTP_MAX_SEND_AMOUNT) ? this.CCTP_MAX_SEND_AMOUNT : amount;
    return Promise.resolve({
      contract: this.getL1Bridge(),
      method: "depositForBurn",
      args: this.IS_CCTP_V2
        ? [
            amount,
            this.l2DestinationDomain,
            associatedTokenAddress.toBytes32(),
            this.l1UsdcTokenAddress.toNative(),
            ZERO_BYTES, // Anyone can finalize the message on domain when this is set to bytes32(0)
            0, // maxFee set to 0 so this will be a "standard" speed transfer
            2000, // Hardcoded minFinalityThreshold value for standard transfer
          ]
        : [amount, this.l2DestinationDomain, associatedTokenAddress.toBytes32(), this.l1UsdcTokenAddress.toNative()],
    });
  }

  async queryL1BridgeInitiationEvents(
    l1Token: EvmAddress,
    fromAddress: EvmAddress,
    toAddress: Address,
    eventConfig: EventSearchConfig
  ): Promise<BridgeEvents> {
    const signer = await this.l1Signer.getAddress();
    // @todo. We can only track EOA transfers of the signer of the bot since we cannot translate an EVM address to an SVM token account
    // unless we have knowledge of the private key.
    if (fromAddress.toNative() !== signer) {
      return {};
    }
    const associatedTokenAddress = await this._getAssociatedTokenAddress();
    assert(compareAddressesSimple(l1Token.toNative(), TOKEN_SYMBOLS_MAP.USDC.addresses[this.hubChainId]));
    const eventFilterArgs = this.IS_CCTP_V2
      ? [this.l1UsdcTokenAddress.toNative(), undefined, fromAddress.toNative()]
      : [undefined, this.l1UsdcTokenAddress.toNative(), undefined, fromAddress.toNative()];
    const eventFilter = this.getL1Bridge().filters.DepositForBurn(...eventFilterArgs);
    const events = (await paginatedEventQuery(this.getL1Bridge(), eventFilter, eventConfig)).filter((event) =>
      compareAddressesSimple(event.args.mintRecipient, associatedTokenAddress.toBytes32())
    );
    return {
      [this.resolveL2TokenAddress(l1Token)]: events.map((event) => processEvent(event, "amount")),
    };
  }

  async queryL2BridgeFinalizationEvents(
    l1Token: EvmAddress,
    fromAddress: EvmAddress,
    toAddress: Address,
    eventConfig: EventSearchConfig
  ): Promise<BridgeEvents> {
    const signer = await this.l1Signer.getAddress();
    // @todo. We can only track EOA transfers of the signer of the bot since we cannot translate an EVM address to an SVM token account
    // unless we have knowledge of the private key.
    if (fromAddress.toNative() !== signer) {
      return {};
    }
    const associatedTokenAddress = await this._getAssociatedTokenAddress();

    // Lazily evaluate the events client.
    this.solanaEventsClient ??= await this.solanaEventsClientPromise;
    assert(compareAddressesSimple(l1Token.toNative(), TOKEN_SYMBOLS_MAP.USDC.addresses[this.hubChainId]));
    const l2FinalizationEvents = await this.solanaEventsClient.queryDerivedAddressEvents(
      "MintAndWithdraw",
<<<<<<< HEAD
      toKitAddress(this.solanaMessageTransmitter),
=======
      arch.svm.toAddress(this.solanaMessageTransmitter),
>>>>>>> ef805412
      BigInt(eventConfig.from),
      BigInt(eventConfig.to)
    );
    return {
      [this.resolveL2TokenAddress(l1Token)]: l2FinalizationEvents
        .map((event) => {
          const data = event.data as MintAndWithdrawData;
          if (String(data.mintRecipient) !== associatedTokenAddress.toBase58()) {
            return undefined;
          }
          return {
            amount: toBN(data.amount),
            blockNumber: Number(event.slot),
            txnRef: event.signature,
            // There is no log/transaction index on Solana.
            txnIndex: 0,
            logIndex: 0,
          };
        })
        .filter(isDefined),
    };
  }

  async _getAssociatedTokenAddress(): Promise<Address> {
    const svmSigner = getSvmSignerFromEvmSigner(this.l1Signer);
    const associatedTokenAddress = await getAssociatedTokenAddress(
      SvmAddress.from(svmSigner.publicKey.toBase58()),
      this.l2UsdcTokenAddress
    );
    return SvmAddress.from(associatedTokenAddress as string);
  }
}<|MERGE_RESOLUTION|>--- conflicted
+++ resolved
@@ -17,7 +17,6 @@
   isDefined,
   getSvmSignerFromEvmSigner,
   getAssociatedTokenAddress,
-  toKitAddress,
 } from "../../utils";
 import { processEvent } from "../utils";
 import { getCctpTokenMessenger, isCctpV2L2ChainId } from "../../utils/CCTPUtils";
@@ -146,11 +145,7 @@
     assert(compareAddressesSimple(l1Token.toNative(), TOKEN_SYMBOLS_MAP.USDC.addresses[this.hubChainId]));
     const l2FinalizationEvents = await this.solanaEventsClient.queryDerivedAddressEvents(
       "MintAndWithdraw",
-<<<<<<< HEAD
-      toKitAddress(this.solanaMessageTransmitter),
-=======
       arch.svm.toAddress(this.solanaMessageTransmitter),
->>>>>>> ef805412
       BigInt(eventConfig.from),
       BigInt(eventConfig.to)
     );
