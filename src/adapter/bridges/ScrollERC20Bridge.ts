--- conflicted
+++ resolved
@@ -94,18 +94,11 @@
     );
     // Take all events which are sending an amount greater than 0.
     const processedEvents = events
-<<<<<<< HEAD
-      .map((event) => processEvent(event, "amount", "to", "from", this.l2chainId))
+      .filter(({ args }) => args.to === toAddress.toAddress())
+      .map((event) => processEvent(event, "amount"))
       .filter(({ amount }) => amount.gt(bnZero));
     return {
-      [this.resolveL2TokenAddress(l1Token)]: processedEvents.filter(({ to }) => to.eq(toAddress)), // Only return the events which match to the toAddress
-=======
-      .filter(({ args }) => args.to === toAddress)
-      .map((event) => processEvent(event, "amount"))
-      .filter(({ amount }) => amount > bnZero);
-    return {
       [this.resolveL2TokenAddress(l1Token)]: processedEvents,
->>>>>>> 5244375a
     };
   }
 
@@ -125,18 +118,11 @@
       eventConfig
     );
     const processedEvents = events
-<<<<<<< HEAD
-      .map((event) => processEvent(event, "amount", "to", "from", this.l2chainId))
+      .filter(({ args }) => args.to === toAddress.toAddress())
+      .map((event) => processEvent(event, "amount"))
       .filter(({ amount }) => amount.gt(bnZero));
     return {
-      [this.resolveL2TokenAddress(l1Token)]: processedEvents.filter(({ to }) => to.eq(toAddress)),
-=======
-      .filter(({ args }) => args.to === toAddress)
-      .map((event) => processEvent(event, "amount"))
-      .filter(({ amount }) => amount > bnZero);
-    return {
       [this.resolveL2TokenAddress(l1Token)]: processedEvents,
->>>>>>> 5244375a
     };
   }
 
