import { Contract, Signer } from "ethers";
import { BridgeTransactionDetails, BaseBridgeAdapter, BridgeEvents } from "./BaseBridgeAdapter";
import {
  BigNumber,
  EventSearchConfig,
  Provider,
  TOKEN_SYMBOLS_MAP,
  compareAddressesSimple,
  assert,
  getCctpDomainForChainId,
  Address,
  EvmAddress,
  paginatedEventQuery,
  ethers,
  winston,
} from "../../utils";
import { processEvent } from "../utils";
import { getCctpTokenMessenger, isCctpV2L2ChainId } from "../../utils/CCTPUtils";
import { CCTP_NO_DOMAIN } from "@across-protocol/constants";
import { CCTP_MAX_SEND_AMOUNT } from "../../common";

export class UsdcCCTPBridge extends BaseBridgeAdapter {
  private IS_CCTP_V2 = false;
  private readonly l1UsdcTokenAddress: EvmAddress;

  constructor(
    l2chainId: number,
    hubChainId: number,
    l1Signer: Signer,
    l2SignerOrProvider: Signer | Provider,
    // eslint-disable-next-line @typescript-eslint/no-unused-vars
    _l1Token: EvmAddress,
    // eslint-disable-next-line @typescript-eslint/no-unused-vars
    _logger: winston.Logger
  ) {
    super(l2chainId, hubChainId, l1Signer, [EvmAddress.from(getCctpTokenMessenger(l2chainId, hubChainId).address)]);
    assert(
      getCctpDomainForChainId(l2chainId) !== CCTP_NO_DOMAIN && getCctpDomainForChainId(hubChainId) !== CCTP_NO_DOMAIN,
      "Unknown CCTP domain ID"
    );
    this.IS_CCTP_V2 = isCctpV2L2ChainId(l2chainId);

    const { address: l1Address, abi: l1Abi } = getCctpTokenMessenger(l2chainId, hubChainId);
    this.l1Bridge = new Contract(l1Address, l1Abi, l1Signer);

    const { address: l2TokenMessengerAddress, abi: l2TokenMessengerAbi } = getCctpTokenMessenger(l2chainId, l2chainId);
    this.l2Bridge = new Contract(l2TokenMessengerAddress, l2TokenMessengerAbi, l2SignerOrProvider);

    this.l1UsdcTokenAddress = EvmAddress.from(TOKEN_SYMBOLS_MAP.USDC.addresses[this.hubChainId]);
  }

  private get l2DestinationDomain(): number {
    return getCctpDomainForChainId(this.l2chainId);
  }

  protected resolveL2TokenAddress(l1Token: EvmAddress): string {
    l1Token;
    return TOKEN_SYMBOLS_MAP.USDC.addresses[this.l2chainId];
  }

  async constructL1ToL2Txn(
    toAddress: Address,
    l1Token: EvmAddress,
    _l2Token: Address,
    amount: BigNumber
  ): Promise<BridgeTransactionDetails> {
    assert(l1Token.eq(this.l1UsdcTokenAddress));
<<<<<<< HEAD
    // Check for fast-transfer allowance and also min fee, and if they are reasonable, then
    // construct a fast transfer, otherwise default to a standard transfer.
    amount = amount.gt(this.CCTP_MAX_SEND_AMOUNT) ? this.CCTP_MAX_SEND_AMOUNT : amount;
=======
    amount = amount.gt(CCTP_MAX_SEND_AMOUNT) ? CCTP_MAX_SEND_AMOUNT : amount;
>>>>>>> b22d8dfa
    return Promise.resolve({
      contract: this.getL1Bridge(),
      method: "depositForBurn",
      args: this.IS_CCTP_V2
        ? [
            amount,
            this.l2DestinationDomain,
            toAddress.toBytes32(),
            this.l1UsdcTokenAddress.toNative(),
            ethers.constants.HashZero, // Anyone can finalize the message on domain when this is set to bytes32(0)
            0, // maxFee set to 0 so this will be a "standard" speed transfer
            2000, // Hardcoded minFinalityThreshold value for standard transfer
          ]
        : [amount, this.l2DestinationDomain, toAddress.toBytes32(), this.l1UsdcTokenAddress.toNative()],
    });
  }

  async queryL1BridgeInitiationEvents(
    l1Token: EvmAddress,
    fromAddress: EvmAddress,
    toAddress: Address,
    eventConfig: EventSearchConfig
  ): Promise<BridgeEvents> {
    assert(l1Token.eq(this.l1UsdcTokenAddress));
    const eventFilterArgs = this.IS_CCTP_V2
      ? [this.l1UsdcTokenAddress.toNative(), undefined, fromAddress.toNative()]
      : [undefined, this.l1UsdcTokenAddress.toNative(), undefined, fromAddress.toNative()];
    const eventFilter = this.getL1Bridge().filters.DepositForBurn(...eventFilterArgs);
    const events = (await paginatedEventQuery(this.getL1Bridge(), eventFilter, eventConfig)).filter(
      (event) =>
        compareAddressesSimple(event.args.mintRecipient, toAddress.toBytes32()) &&
        event.args.destinationDomain === this.l2DestinationDomain
    );
    return {
      [this.resolveL2TokenAddress(l1Token)]: events.map((event) => processEvent(event, "amount")),
    };
  }

  async queryL2BridgeFinalizationEvents(
    l1Token: EvmAddress,
    fromAddress: EvmAddress,
    toAddress: Address,
    eventConfig: EventSearchConfig
  ): Promise<BridgeEvents> {
    assert(l1Token.eq(this.l1UsdcTokenAddress));
    const eventFilterArgs = [toAddress.toNative(), undefined, this.resolveL2TokenAddress(this.l1UsdcTokenAddress)];
    const eventFilter = this.getL2Bridge().filters.MintAndWithdraw(...eventFilterArgs);
    const events = await paginatedEventQuery(this.getL2Bridge(), eventFilter, eventConfig);
    // There is no "from" field in this event, so we set it to the L2 token received.
    return {
      [this.resolveL2TokenAddress(this.l1UsdcTokenAddress)]: events.map((event) => processEvent(event, "amount")),
    };
  }
}<|MERGE_RESOLUTION|>--- conflicted
+++ resolved
@@ -65,13 +65,9 @@
     amount: BigNumber
   ): Promise<BridgeTransactionDetails> {
     assert(l1Token.eq(this.l1UsdcTokenAddress));
-<<<<<<< HEAD
     // Check for fast-transfer allowance and also min fee, and if they are reasonable, then
     // construct a fast transfer, otherwise default to a standard transfer.
-    amount = amount.gt(this.CCTP_MAX_SEND_AMOUNT) ? this.CCTP_MAX_SEND_AMOUNT : amount;
-=======
     amount = amount.gt(CCTP_MAX_SEND_AMOUNT) ? CCTP_MAX_SEND_AMOUNT : amount;
->>>>>>> b22d8dfa
     return Promise.resolve({
       contract: this.getL1Bridge(),
       method: "depositForBurn",
