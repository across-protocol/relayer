import { Contract, Signer } from "ethers";
import { CONTRACT_ADDRESSES } from "../../common";
import { BridgeTransactionDetails, BaseBridgeAdapter, BridgeEvents } from "./BaseBridgeAdapter";
import {
  BigNumber,
  EventSearchConfig,
  Provider,
  TOKEN_SYMBOLS_MAP,
  compareAddressesSimple,
  assert,
  toBN,
  getCctpDomainForChainId,
  Address,
  EvmAddress,
} from "../../utils";
import { processEvent } from "../utils";
import { retrieveOutstandingCCTPBridgeUSDCTransfers } from "../../utils/CCTPUtils";

export class UsdcCCTPBridge extends BaseBridgeAdapter {
  private CCTP_MAX_SEND_AMOUNT = toBN(1_000_000_000_000); // 1MM USDC.

  constructor(l2chainId: number, hubChainId: number, l1Signer: Signer, l2SignerOrProvider: Signer | Provider) {
    super(l2chainId, hubChainId, l1Signer, l2SignerOrProvider, [
      EvmAddress.from(CONTRACT_ADDRESSES[hubChainId].cctpTokenMessenger.address),
    ]);

    const { address: l1Address, abi: l1Abi } = CONTRACT_ADDRESSES[hubChainId].cctpTokenMessenger;
    this.l1Bridge = new Contract(l1Address, l1Abi, l1Signer);

    const { address: l2Address, abi: l2Abi } = CONTRACT_ADDRESSES[l2chainId].cctpMessageTransmitter;
    this.l2Bridge = new Contract(l2Address, l2Abi, l2SignerOrProvider);
  }

  private get l2DestinationDomain(): number {
    return getCctpDomainForChainId(this.l2chainId);
  }

  private get l1UsdcTokenAddress(): string {
    return TOKEN_SYMBOLS_MAP.USDC.addresses[this.hubChainId];
  }

  protected resolveL2TokenAddress(l1Token: EvmAddress): string {
    l1Token;
    return TOKEN_SYMBOLS_MAP.USDC.addresses[this.l2chainId];
  }

  async constructL1ToL2Txn(
    toAddress: Address,
    l1Token: EvmAddress,
    _l2Token: Address,
    amount: BigNumber
  ): Promise<BridgeTransactionDetails> {
    assert(compareAddressesSimple(l1Token.toAddress(), TOKEN_SYMBOLS_MAP.USDC.addresses[this.hubChainId]));
    amount = amount.gt(this.CCTP_MAX_SEND_AMOUNT) ? this.CCTP_MAX_SEND_AMOUNT : amount;
    return Promise.resolve({
      contract: this.getL1Bridge(),
      method: "depositForBurn",
      args: [amount, this.l2DestinationDomain, toAddress.toBytes32(), this.l1UsdcTokenAddress],
    });
  }

  async queryL1BridgeInitiationEvents(
    l1Token: EvmAddress,
    fromAddress: EvmAddress,
    toAddress: Address,
    eventConfig: EventSearchConfig
  ): Promise<BridgeEvents> {
    assert(compareAddressesSimple(l1Token.toAddress(), TOKEN_SYMBOLS_MAP.USDC.addresses[this.hubChainId]));
    const events = await retrieveOutstandingCCTPBridgeUSDCTransfers(
      this.getL1Bridge(),
      this.getL2Bridge(),
      eventConfig,
      this.l1UsdcTokenAddress,
      this.hubChainId,
      this.l2chainId,
      fromAddress.toAddress()
    );
    return {
<<<<<<< HEAD
      [this.resolveL2TokenAddress(l1Token)]: events.map((event) =>
        processEvent(event, "amount", "mintRecipient", "depositor", this.l2chainId)
      ),
=======
      [this.resolveL2TokenAddress(l1Token)]: events.map((event) => processEvent(event, "amount")),
>>>>>>> 5244375a
    };
  }

  queryL2BridgeFinalizationEvents(
    l1Token: EvmAddress,
    fromAddress: EvmAddress,
    toAddress: Address,
    eventConfig: EventSearchConfig
  ): Promise<BridgeEvents> {
    // Lint Appeasement
    l1Token;
    fromAddress;
    eventConfig;
    assert(compareAddressesSimple(l1Token.toAddress(), TOKEN_SYMBOLS_MAP.USDC.addresses[this.hubChainId]));

    // The function queryL1BridgeInitiationEvents already comuptes outstanding CCTP Bridge transfers,
    // so we can return nothing here.
    return Promise.resolve({});
  }
}<|MERGE_RESOLUTION|>--- conflicted
+++ resolved
@@ -76,13 +76,7 @@
       fromAddress.toAddress()
     );
     return {
-<<<<<<< HEAD
-      [this.resolveL2TokenAddress(l1Token)]: events.map((event) =>
-        processEvent(event, "amount", "mintRecipient", "depositor", this.l2chainId)
-      ),
-=======
       [this.resolveL2TokenAddress(l1Token)]: events.map((event) => processEvent(event, "amount")),
->>>>>>> 5244375a
     };
   }
 
