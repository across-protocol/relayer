import { Contract, Signer } from "ethers";
import { BridgeTransactionDetails, BaseBridgeAdapter, BridgeEvents } from "./BaseBridgeAdapter";
import {
  BigNumber,
  EventSearchConfig,
  Provider,
  TOKEN_SYMBOLS_MAP,
  compareAddressesSimple,
  assert,
  toBN,
  getCctpDomainForChainId,
<<<<<<< HEAD
  Address,
  EvmAddress,
} from "../../utils";
import { processEvent } from "../utils";
import { retrieveOutstandingCCTPBridgeUSDCTransfers } from "../../utils/CCTPUtils";
=======
  paginatedEventQuery,
  ethers,
} from "../../utils";
import { processEvent } from "../utils";
import {
  cctpAddressToBytes32,
  cctpBytes32ToAddress,
  getCctpTokenMessenger,
  isCctpV2L2ChainId,
} from "../../utils/CCTPUtils";
import { CCTP_NO_DOMAIN } from "@across-protocol/constants";
>>>>>>> 96b61320

export class UsdcCCTPBridge extends BaseBridgeAdapter {
  private CCTP_MAX_SEND_AMOUNT = toBN(1_000_000_000_000); // 1MM USDC.
  private IS_CCTP_V2 = false;

  constructor(l2chainId: number, hubChainId: number, l1Signer: Signer, l2SignerOrProvider: Signer | Provider) {
<<<<<<< HEAD
    super(l2chainId, hubChainId, l1Signer, l2SignerOrProvider, [
      EvmAddress.from(CONTRACT_ADDRESSES[hubChainId].cctpTokenMessenger.address),
    ]);
=======
    assert(
      getCctpDomainForChainId(l2chainId) !== CCTP_NO_DOMAIN && getCctpDomainForChainId(hubChainId) !== CCTP_NO_DOMAIN,
      "Unknown CCTP domain ID"
    );
    super(l2chainId, hubChainId, l1Signer, l2SignerOrProvider, [getCctpTokenMessenger(l2chainId, hubChainId).address]);
    this.IS_CCTP_V2 = isCctpV2L2ChainId(l2chainId);
>>>>>>> 96b61320

    const { address: l1Address, abi: l1Abi } = getCctpTokenMessenger(l2chainId, hubChainId);
    this.l1Bridge = new Contract(l1Address, l1Abi, l1Signer);

    const { address: l2TokenMessengerAddress, abi: l2TokenMessengerAbi } = getCctpTokenMessenger(l2chainId, l2chainId);
    this.l2Bridge = new Contract(l2TokenMessengerAddress, l2TokenMessengerAbi, l2SignerOrProvider);
  }

  private get l2DestinationDomain(): number {
    return getCctpDomainForChainId(this.l2chainId);
  }

  private get l1UsdcTokenAddress(): string {
    return TOKEN_SYMBOLS_MAP.USDC.addresses[this.hubChainId];
  }

  protected resolveL2TokenAddress(l1Token: EvmAddress): string {
    l1Token;
    return TOKEN_SYMBOLS_MAP.USDC.addresses[this.l2chainId];
  }

  async constructL1ToL2Txn(
    toAddress: Address,
    l1Token: EvmAddress,
    _l2Token: Address,
    amount: BigNumber
  ): Promise<BridgeTransactionDetails> {
    assert(compareAddressesSimple(l1Token.toAddress(), TOKEN_SYMBOLS_MAP.USDC.addresses[this.hubChainId]));
    amount = amount.gt(this.CCTP_MAX_SEND_AMOUNT) ? this.CCTP_MAX_SEND_AMOUNT : amount;
    return Promise.resolve({
      contract: this.getL1Bridge(),
      method: "depositForBurn",
<<<<<<< HEAD
      args: [amount, this.l2DestinationDomain, toAddress.toBytes32(), this.l1UsdcTokenAddress],
=======
      args: this.IS_CCTP_V2
        ? [
            amount,
            this.l2DestinationDomain,
            cctpAddressToBytes32(toAddress),
            this.l1UsdcTokenAddress,
            ethers.constants.HashZero, // Anyone can finalize the message on domain when this is set to bytes32(0)
            0, // maxFee set to 0 so this will be a "standard" speed transfer
            2000, // Hardcoded minFinalityThreshold value for standard transfer
          ]
        : [amount, this.l2DestinationDomain, cctpAddressToBytes32(toAddress), this.l1UsdcTokenAddress],
>>>>>>> 96b61320
    });
  }

  async queryL1BridgeInitiationEvents(
    l1Token: EvmAddress,
    fromAddress: EvmAddress,
    toAddress: Address,
    eventConfig: EventSearchConfig
  ): Promise<BridgeEvents> {
<<<<<<< HEAD
    assert(compareAddressesSimple(l1Token.toAddress(), TOKEN_SYMBOLS_MAP.USDC.addresses[this.hubChainId]));
    const events = await retrieveOutstandingCCTPBridgeUSDCTransfers(
      this.getL1Bridge(),
      this.getL2Bridge(),
      eventConfig,
      this.l1UsdcTokenAddress,
      this.hubChainId,
      this.l2chainId,
      fromAddress.toAddress()
=======
    assert(compareAddressesSimple(l1Token, TOKEN_SYMBOLS_MAP.USDC.addresses[this.hubChainId]));
    const eventFilterArgs = this.IS_CCTP_V2
      ? [this.l1UsdcTokenAddress, undefined, fromAddress]
      : [undefined, this.l1UsdcTokenAddress, undefined, fromAddress];
    const eventFilter = this.getL1Bridge().filters.DepositForBurn(...eventFilterArgs);
    const events = (await paginatedEventQuery(this.getL1Bridge(), eventFilter, eventConfig)).filter((event) =>
      compareAddressesSimple(cctpBytes32ToAddress(event.args.mintRecipient), toAddress)
>>>>>>> 96b61320
    );
    return {
      [this.resolveL2TokenAddress(l1Token)]: events.map((event) => processEvent(event, "amount")),
    };
  }

<<<<<<< HEAD
  queryL2BridgeFinalizationEvents(
    l1Token: EvmAddress,
    fromAddress: EvmAddress,
    toAddress: Address,
    eventConfig: EventSearchConfig
  ): Promise<BridgeEvents> {
    // Lint Appeasement
    l1Token;
    fromAddress;
    eventConfig;
    assert(compareAddressesSimple(l1Token.toAddress(), TOKEN_SYMBOLS_MAP.USDC.addresses[this.hubChainId]));

    // The function queryL1BridgeInitiationEvents already comuptes outstanding CCTP Bridge transfers,
    // so we can return nothing here.
    return Promise.resolve({});
=======
  async queryL2BridgeFinalizationEvents(
    l1Token: string,
    fromAddress: string,
    toAddress: string,
    eventConfig: EventSearchConfig
  ): Promise<BridgeEvents> {
    assert(compareAddressesSimple(l1Token, TOKEN_SYMBOLS_MAP.USDC.addresses[this.hubChainId]));
    const eventFilterArgs = [toAddress, undefined, this.resolveL2TokenAddress(this.l1UsdcTokenAddress)];
    const eventFilter = this.getL2Bridge().filters.MintAndWithdraw(...eventFilterArgs);
    const events = await paginatedEventQuery(this.getL2Bridge(), eventFilter, eventConfig);
    // There is no "from" field in this event, so we set it to the L2 token received.
    return {
      [this.resolveL2TokenAddress(this.l1UsdcTokenAddress)]: events.map((event) => processEvent(event, "amount")),
    };
>>>>>>> 96b61320
  }
}<|MERGE_RESOLUTION|>--- conflicted
+++ resolved
@@ -9,57 +9,41 @@
   assert,
   toBN,
   getCctpDomainForChainId,
-<<<<<<< HEAD
   Address,
   EvmAddress,
-} from "../../utils";
-import { processEvent } from "../utils";
-import { retrieveOutstandingCCTPBridgeUSDCTransfers } from "../../utils/CCTPUtils";
-=======
   paginatedEventQuery,
   ethers,
 } from "../../utils";
 import { processEvent } from "../utils";
-import {
-  cctpAddressToBytes32,
-  cctpBytes32ToAddress,
-  getCctpTokenMessenger,
-  isCctpV2L2ChainId,
-} from "../../utils/CCTPUtils";
+import { getCctpTokenMessenger, isCctpV2L2ChainId } from "../../utils/CCTPUtils";
 import { CCTP_NO_DOMAIN } from "@across-protocol/constants";
->>>>>>> 96b61320
 
 export class UsdcCCTPBridge extends BaseBridgeAdapter {
   private CCTP_MAX_SEND_AMOUNT = toBN(1_000_000_000_000); // 1MM USDC.
   private IS_CCTP_V2 = false;
+  private readonly l1UsdcTokenAddress: EvmAddress;
 
   constructor(l2chainId: number, hubChainId: number, l1Signer: Signer, l2SignerOrProvider: Signer | Provider) {
-<<<<<<< HEAD
     super(l2chainId, hubChainId, l1Signer, l2SignerOrProvider, [
-      EvmAddress.from(CONTRACT_ADDRESSES[hubChainId].cctpTokenMessenger.address),
+      EvmAddress.from(getCctpTokenMessenger(l2chainId, hubChainId).address),
     ]);
-=======
     assert(
       getCctpDomainForChainId(l2chainId) !== CCTP_NO_DOMAIN && getCctpDomainForChainId(hubChainId) !== CCTP_NO_DOMAIN,
       "Unknown CCTP domain ID"
     );
-    super(l2chainId, hubChainId, l1Signer, l2SignerOrProvider, [getCctpTokenMessenger(l2chainId, hubChainId).address]);
     this.IS_CCTP_V2 = isCctpV2L2ChainId(l2chainId);
->>>>>>> 96b61320
 
     const { address: l1Address, abi: l1Abi } = getCctpTokenMessenger(l2chainId, hubChainId);
     this.l1Bridge = new Contract(l1Address, l1Abi, l1Signer);
 
     const { address: l2TokenMessengerAddress, abi: l2TokenMessengerAbi } = getCctpTokenMessenger(l2chainId, l2chainId);
     this.l2Bridge = new Contract(l2TokenMessengerAddress, l2TokenMessengerAbi, l2SignerOrProvider);
+
+    this.l1UsdcTokenAddress = EvmAddress.from(TOKEN_SYMBOLS_MAP.USDC.addresses[this.hubChainId]);
   }
 
   private get l2DestinationDomain(): number {
     return getCctpDomainForChainId(this.l2chainId);
-  }
-
-  private get l1UsdcTokenAddress(): string {
-    return TOKEN_SYMBOLS_MAP.USDC.addresses[this.hubChainId];
   }
 
   protected resolveL2TokenAddress(l1Token: EvmAddress): string {
@@ -78,21 +62,17 @@
     return Promise.resolve({
       contract: this.getL1Bridge(),
       method: "depositForBurn",
-<<<<<<< HEAD
-      args: [amount, this.l2DestinationDomain, toAddress.toBytes32(), this.l1UsdcTokenAddress],
-=======
       args: this.IS_CCTP_V2
         ? [
             amount,
             this.l2DestinationDomain,
-            cctpAddressToBytes32(toAddress),
-            this.l1UsdcTokenAddress,
+            toAddress.toBytes32(),
+            this.l1UsdcTokenAddress.toAddress(),
             ethers.constants.HashZero, // Anyone can finalize the message on domain when this is set to bytes32(0)
             0, // maxFee set to 0 so this will be a "standard" speed transfer
             2000, // Hardcoded minFinalityThreshold value for standard transfer
           ]
-        : [amount, this.l2DestinationDomain, cctpAddressToBytes32(toAddress), this.l1UsdcTokenAddress],
->>>>>>> 96b61320
+        : [amount, this.l2DestinationDomain, toAddress.toBytes32(), this.l1UsdcTokenAddress.toAddress()],
     });
   }
 
@@ -102,62 +82,32 @@
     toAddress: Address,
     eventConfig: EventSearchConfig
   ): Promise<BridgeEvents> {
-<<<<<<< HEAD
     assert(compareAddressesSimple(l1Token.toAddress(), TOKEN_SYMBOLS_MAP.USDC.addresses[this.hubChainId]));
-    const events = await retrieveOutstandingCCTPBridgeUSDCTransfers(
-      this.getL1Bridge(),
-      this.getL2Bridge(),
-      eventConfig,
-      this.l1UsdcTokenAddress,
-      this.hubChainId,
-      this.l2chainId,
-      fromAddress.toAddress()
-=======
-    assert(compareAddressesSimple(l1Token, TOKEN_SYMBOLS_MAP.USDC.addresses[this.hubChainId]));
     const eventFilterArgs = this.IS_CCTP_V2
-      ? [this.l1UsdcTokenAddress, undefined, fromAddress]
-      : [undefined, this.l1UsdcTokenAddress, undefined, fromAddress];
+      ? [this.l1UsdcTokenAddress.toAddress(), undefined, fromAddress.toAddress()]
+      : [undefined, this.l1UsdcTokenAddress.toAddress(), undefined, fromAddress.toAddress()];
     const eventFilter = this.getL1Bridge().filters.DepositForBurn(...eventFilterArgs);
     const events = (await paginatedEventQuery(this.getL1Bridge(), eventFilter, eventConfig)).filter((event) =>
-      compareAddressesSimple(cctpBytes32ToAddress(event.args.mintRecipient), toAddress)
->>>>>>> 96b61320
+      compareAddressesSimple(event.args.mintRecipient, toAddress.toBytes32())
     );
     return {
       [this.resolveL2TokenAddress(l1Token)]: events.map((event) => processEvent(event, "amount")),
     };
   }
 
-<<<<<<< HEAD
-  queryL2BridgeFinalizationEvents(
+  async queryL2BridgeFinalizationEvents(
     l1Token: EvmAddress,
     fromAddress: EvmAddress,
     toAddress: Address,
     eventConfig: EventSearchConfig
   ): Promise<BridgeEvents> {
-    // Lint Appeasement
-    l1Token;
-    fromAddress;
-    eventConfig;
     assert(compareAddressesSimple(l1Token.toAddress(), TOKEN_SYMBOLS_MAP.USDC.addresses[this.hubChainId]));
-
-    // The function queryL1BridgeInitiationEvents already comuptes outstanding CCTP Bridge transfers,
-    // so we can return nothing here.
-    return Promise.resolve({});
-=======
-  async queryL2BridgeFinalizationEvents(
-    l1Token: string,
-    fromAddress: string,
-    toAddress: string,
-    eventConfig: EventSearchConfig
-  ): Promise<BridgeEvents> {
-    assert(compareAddressesSimple(l1Token, TOKEN_SYMBOLS_MAP.USDC.addresses[this.hubChainId]));
-    const eventFilterArgs = [toAddress, undefined, this.resolveL2TokenAddress(this.l1UsdcTokenAddress)];
+    const eventFilterArgs = [toAddress.toAddress(), undefined, this.resolveL2TokenAddress(this.l1UsdcTokenAddress)];
     const eventFilter = this.getL2Bridge().filters.MintAndWithdraw(...eventFilterArgs);
     const events = await paginatedEventQuery(this.getL2Bridge(), eventFilter, eventConfig);
     // There is no "from" field in this event, so we set it to the L2 token received.
     return {
       [this.resolveL2TokenAddress(this.l1UsdcTokenAddress)]: events.map((event) => processEvent(event, "amount")),
     };
->>>>>>> 96b61320
   }
 }