--- conflicted
+++ resolved
@@ -41,13 +41,7 @@
       eventConfig
     );
     return {
-<<<<<<< HEAD
-      [this.resolveL2TokenAddress(l1Token)]: events.map((event) =>
-        processEvent(event, "amount", "to", "from", this.l2chainId)
-      ),
-=======
       [this.resolveL2TokenAddress(l1Token)]: events.map((event) => processEvent(event, "amount")),
->>>>>>> 5244375a
     };
   }
 
@@ -64,13 +58,7 @@
       eventConfig
     );
     return {
-<<<<<<< HEAD
-      [this.resolveL2TokenAddress(l1Token)]: events.map((event) =>
-        processEvent(event, "amount", "to", "from", this.l2chainId)
-      ),
-=======
       [this.resolveL2TokenAddress(l1Token)]: events.map((event) => processEvent(event, "amount")),
->>>>>>> 5244375a
     };
   }
 }