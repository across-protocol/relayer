import {
  Contract,
  BigNumber,
  EventSearchConfig,
  Signer,
  Provider,
  EvmAddress,
  getTokenInfo,
  assert,
  isDefined,
  getTimestampForBlock,
  mapAsync,
  getBinanceApiClient,
  floatToBN,
  CHAIN_IDs,
  compareAddressesSimple,
  isContractDeployedToAddress,
} from "../../utils";
import { BaseBridgeAdapter, BridgeTransactionDetails, BridgeEvents } from "./BaseBridgeAdapter";
import ERC20_ABI from "../../common/abi/MinimalERC20.json";

export class BinanceCEXBridge extends BaseBridgeAdapter {
  // Only store the promise in the constructor and evaluate the promise in async blocks.
  protected readonly binanceApiClientPromise;
  protected binanceApiClient;
  protected tokenSymbol: string;
  protected l2Provider: Provider;

  constructor(
    l2chainId: number,
    hubChainId: number,
    l1Signer: Signer,
    l2SignerOrProvider: Signer | Provider,
    l1Token: EvmAddress
  ) {
    if (hubChainId !== CHAIN_IDs.MAINNET) {
      throw new Error("Cannot define a binance CEX bridge on a non-production network");
    }
    // No L1 gateways needed since no L1 bridge transfers tokens from the EOA.
    super(l2chainId, hubChainId, l1Signer, []);
    // Pull the binance API key from environment and throw if we cannot instantiate this bridge.
    this.binanceApiClientPromise = getBinanceApiClient(process.env["BINANCE_API_BASE"]);

    // Pass in the WETH ABI as the ERC20 ABI. This is fine to do since we only call `transfer` on `this.l1Bridge`.
    this.l1Bridge = new Contract(l1Token.toAddress(), ERC20_ABI, l1Signer);

    // Get the required token/network context needed to query the Binance API.
    const _tokenSymbol = getTokenInfo(l1Token.toAddress(), this.hubChainId).symbol;
    // Handle the special case for when we are bridging WBNB to BNB on L2.
    this.tokenSymbol = _tokenSymbol === "WBNB" ? "BNB" : _tokenSymbol;

    // Cast the input Signer | Provider to a Provider.
    this.l2Provider = l2SignerOrProvider instanceof Signer ? l2SignerOrProvider.provider : l2SignerOrProvider;
  }

  async constructL1ToL2Txn(
    _toAddress: EvmAddress,
    l1Token: EvmAddress,
    _l2Token: EvmAddress,
    amount: BigNumber
  ): Promise<BridgeTransactionDetails> {
    assert(l1Token.toAddress() === this.getL1Bridge().address);
    // Fetch the deposit address from the binance API.

    const binanceApiClient = await this.getBinanceClient();
    const depositAddress = await binanceApiClient.depositAddress({
      coin: this.tokenSymbol,
      network: "ETH",
    });
    // Once we have the address, create a `transfer` of the token to that address.
    return {
      method: "transfer",
      args: [depositAddress.address, amount],
      contract: this.getL1Bridge(),
    };
  }

  async queryL1BridgeInitiationEvents(
    l1Token: EvmAddress,
    fromAddress: EvmAddress,
    _toAddress: EvmAddress,
    eventConfig: EventSearchConfig
  ): Promise<BridgeEvents> {
    // Since this is a CEX rebalancing adapter, it will never be used to rebalance contract funds. This means we can _always_ return an empty set
    // of bridge events if the monitored address is a contract on L1 or L2 and avoid querying the API needlessly.
    const isL1OrL2Contract = await this.isL1OrL2Contract(fromAddress);
    if (isL1OrL2Contract) {
      return {};
    }
    assert(l1Token.toAddress() === this.getL1Bridge().address);
    const fromTimestamp = (await getTimestampForBlock(this.getL1Bridge().provider, eventConfig.from)) * 1_000; // Convert timestamp to ms.

    const binanceApiClient = await this.getBinanceClient();
    // Fetch the deposit address from the binance API.
    const _depositHistory = await binanceApiClient.depositHistory({
      coin: this.tokenSymbol,
      startTime: fromTimestamp,
    });
    // Only consider deposits which happened on L1.
    const depositHistory = _depositHistory.filter((deposit) => deposit.network === "ETH");
    const depositTxReceipts = await mapAsync(
      depositHistory.map((deposit) => deposit.txId),
      async (transactionHash) => this.getL1Bridge().provider.getTransactionReceipt(transactionHash as string)
    );
    // FilterMap to remove all deposits which originated from another EOA.
    const { decimals: l1Decimals } = getTokenInfo(l1Token.toAddress(), this.hubChainId);
    const processedDeposits = depositHistory
      .map((deposit, idx) => {
        if (!compareAddressesSimple(depositTxReceipts[idx].from, fromAddress.toAddress())) {
          return undefined;
        }
        return {
          amount: floatToBN(deposit.amount, l1Decimals),
          txnRef: depositTxReceipts[idx].transactionHash,
          txnIndex: depositTxReceipts[idx].transactionIndex,
          // Only query the first log in the deposit event since a deposit corresponds to a single ERC20 `Transfer` event.
          // Alternatively, if this was a native token transfer, then there were no logs, so just assign 0. This should not
          // affect `sortEvents*` since the transaction index should be able to discriminate any two rebalances.
          logIndex: depositTxReceipts[idx].logs[0]?.logIndex ?? 0,
          blockNumber: depositTxReceipts[idx].blockNumber,
        };
      })
      .filter(isDefined);

    return {
      [this.resolveL2TokenAddress(l1Token)]: processedDeposits,
    };
  }

  async queryL2BridgeFinalizationEvents(
    l1Token: EvmAddress,
    _fromAddress: EvmAddress,
    toAddress: EvmAddress,
    eventConfig: EventSearchConfig
  ): Promise<BridgeEvents> {
    // Since this is a CEX rebalancing adapter, it will never be used to rebalance contract funds. This means we can _always_ return an empty set
    // of bridge events if the monitored address is a contract on L1 or L2 and avoid querying the API needlessly.
    const isL1OrL2Contract = await this.isL1OrL2Contract(toAddress);
    if (isL1OrL2Contract) {
      return {};
    }
    // We must typecast the l2 signer or provider into specifically an ethers Provider type so we can call `getTransactionReceipt` and `getBlockByNumber` on it.
    assert(l1Token.toAddress() === this.getL1Bridge().address);
<<<<<<< HEAD
    const fromTimestamp = (await getTimestampForBlock(l2Provider, eventConfig.from)) * 1_000; // Convert timestamp to ms.
=======
    const fromTimestamp = (await getTimestampForBlock(this.l2Provider, eventConfig.fromBlock)) * 1_000; // Convert timestamp to ms.
>>>>>>> d30d8395

    const binanceApiClient = await this.getBinanceClient();
    // Fetch the deposit address from the binance API.
    const _withdrawalHistory = await binanceApiClient.withdrawHistory({
      coin: this.tokenSymbol,
      startTime: fromTimestamp,
    });
    // Filter withdrawals based on whether their destination network was BSC.
    const withdrawalHistory = _withdrawalHistory.filter(
      (withdrawal) => withdrawal.network === "BSC" && compareAddressesSimple(withdrawal.address, toAddress.toAddress())
    );
    const withdrawalTxReceipts = await mapAsync(
      withdrawalHistory.map((withdrawal) => withdrawal.txId as string),
      async (transactionHash) => this.l2Provider.getTransactionReceipt(transactionHash as string)
    );
    const { decimals: l1Decimals } = getTokenInfo(l1Token.toAddress(), this.hubChainId);

    return {
      [this.resolveL2TokenAddress(l1Token)]: withdrawalHistory.map((withdrawal, idx) => {
        return {
          amount: floatToBN(withdrawal.amount, l1Decimals),
          txnRef: withdrawalTxReceipts[idx].transactionHash,
          txnIndex: withdrawalTxReceipts[idx].transactionIndex,
          // Same as resolving initiation events. Only query the first log since it is just an ERC20 `Transfer` call.
          // Alternatively, if this was a native token transfer, then there were no logs, so just assign 0. This should not
          // affect `sortEvents*` since the transaction index should be able to discriminate any two rebalances.
          logIndex: withdrawalTxReceipts[idx].logs[0]?.logIndex ?? 0,
          blockNumber: withdrawalTxReceipts[idx].blockNumber,
        };
      }),
    };
  }

  private async isL1OrL2Contract(address: EvmAddress): Promise<boolean> {
    const [isL1Contract, isL2Contract] = await Promise.all([
      isContractDeployedToAddress(address.toAddress(), this.l1Signer.provider),
      isContractDeployedToAddress(address.toAddress(), this.l2Provider),
    ]);
    return isL1Contract || isL2Contract;
  }

  protected async getBinanceClient() {
    return (this.binanceApiClient ??= await this.binanceApiClientPromise);
  }
}<|MERGE_RESOLUTION|>--- conflicted
+++ resolved
@@ -141,11 +141,7 @@
     }
     // We must typecast the l2 signer or provider into specifically an ethers Provider type so we can call `getTransactionReceipt` and `getBlockByNumber` on it.
     assert(l1Token.toAddress() === this.getL1Bridge().address);
-<<<<<<< HEAD
-    const fromTimestamp = (await getTimestampForBlock(l2Provider, eventConfig.from)) * 1_000; // Convert timestamp to ms.
-=======
-    const fromTimestamp = (await getTimestampForBlock(this.l2Provider, eventConfig.fromBlock)) * 1_000; // Convert timestamp to ms.
->>>>>>> d30d8395
+    const fromTimestamp = (await getTimestampForBlock(this.l2Provider, eventConfig.from)) * 1_000; // Convert timestamp to ms.
 
     const binanceApiClient = await this.getBinanceClient();
     // Fetch the deposit address from the binance API.
