--- conflicted
+++ resolved
@@ -20,11 +20,6 @@
 }
 
 export type BridgeEvent = SortableEvent & {
-<<<<<<< HEAD
-  to: Address;
-  from: Address;
-=======
->>>>>>> 5244375a
   amount: BigNumber;
 };
 
