--- conflicted
+++ resolved
@@ -38,13 +38,7 @@
       eventConfig
     );
     return {
-<<<<<<< HEAD
-      [this.resolveL2TokenAddress(l1Token)]: events.map((event) =>
-        processEvent(event, "amount", "recipient", "sender", this.l2chainId)
-      ),
-=======
       [this.resolveL2TokenAddress(l1Token)]: events.map((event) => processEvent(event, "amount")),
->>>>>>> 5244375a
     };
   }
 
@@ -61,13 +55,7 @@
     );
     // There is no "from" field in this event, so we set it to the L2 token received.
     return {
-<<<<<<< HEAD
-      [this.resolveL2TokenAddress(l1Token)]: events.map((event) =>
-        processEvent(event, "amount", "recipient", "bridgedToken", this.l2chainId)
-      ),
-=======
       [this.resolveL2TokenAddress(l1Token)]: events.map((event) => processEvent(event, "amount")),
->>>>>>> 5244375a
     };
   }
 }