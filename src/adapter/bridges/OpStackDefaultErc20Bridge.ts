--- conflicted
+++ resolved
@@ -43,13 +43,7 @@
       eventConfig
     );
     return {
-<<<<<<< HEAD
-      [this.resolveL2TokenAddress(l1Token)]: events.map((event) =>
-        processEvent(event, "_amount", "_to", "_from", this.l2chainId)
-      ),
-=======
       [this.resolveL2TokenAddress(l1Token)]: events.map((event) => processEvent(event, "_amount")),
->>>>>>> 5244375a
     };
   }
 
@@ -65,13 +59,7 @@
       eventConfig
     );
     return {
-<<<<<<< HEAD
-      [this.resolveL2TokenAddress(l1Token)]: events.map((event) =>
-        processEvent(event, "_amount", "_to", "_from", this.l2chainId)
-      ),
-=======
       [this.resolveL2TokenAddress(l1Token)]: events.map((event) => processEvent(event, "_amount")),
->>>>>>> 5244375a
     };
   }
 }