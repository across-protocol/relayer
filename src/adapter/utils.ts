import { TOKEN_APPROVALS_TO_FIRST_ZERO } from "../common";
import {
  BigNumber,
  spreadEventWithBlockNumber,
  toBN,
  MAX_SAFE_ALLOWANCE,
  runTransaction,
  bnZero,
  getNetworkName,
  blockExplorerLink,
  mapAsync,
  winston,
  toAddressType,
  Address,
} from "../utils";
import { BridgeEvent } from "./bridges/BaseBridgeAdapter";
import { Log, SortableEvent } from "../interfaces";
import { ExpandedERC20 } from "@across-protocol/contracts";

export {
  matchL2EthDepositAndWrapEvents,
  getAllowanceCacheKey,
  getTokenAllowanceFromCache,
  setTokenAllowanceInCache,
} from "../clients/bridges/utils";

export function aboveAllowanceThreshold(allowance: BigNumber): boolean {
  return allowance.gte(toBN(MAX_SAFE_ALLOWANCE).div(2));
}

export async function approveTokens(
  tokens: { token: ExpandedERC20; bridges: Address[] }[],
  chainId: number,
  hubChainId: number,
  logger: winston.Logger
): Promise<string> {
  const bridges = tokens.flatMap(({ token, bridges }) => bridges.map((bridge) => ({ token, bridge })));
  const approvalMarkdwn = await mapAsync(bridges, async ({ token: l1Token, bridge }) => {
    const txs = [];
    if (TOKEN_APPROVALS_TO_FIRST_ZERO[hubChainId]?.includes(l1Token.address)) {
      txs.push(await runTransaction(logger, l1Token, "approve", [bridge, bnZero]));
    }
    txs.push(await runTransaction(logger, l1Token, "approve", [bridge, MAX_SAFE_ALLOWANCE]));
    const receipts = await Promise.all(txs.map((tx) => tx.wait()));
    const hubNetwork = getNetworkName(hubChainId);
    const spokeNetwork = getNetworkName(chainId);
    let internalMrkdwn =
      ` - Approved canonical ${spokeNetwork} token bridge ${blockExplorerLink(bridge.toAddress(), hubChainId)} ` +
      `to spend ${await l1Token.symbol()} ${blockExplorerLink(l1Token.address, hubChainId)} on ${hubNetwork}.` +
      `tx: ${blockExplorerLink(receipts[receipts.length - 1].transactionHash, hubChainId)}`;
    if (receipts.length > 1) {
      internalMrkdwn += ` tx (to zero approval first): ${blockExplorerLink(receipts[0].transactionHash, hubChainId)}`;
    }
    return internalMrkdwn;
  });
  return ["*Approval transactions:*", ...approvalMarkdwn].join("\n");
}

<<<<<<< HEAD
export function processEvent(
  event: Log,
  amountField: string,
  toField: string,
  fromField: string,
  chainId: number
): BridgeEvent {
  const eventSpread = spreadEventWithBlockNumber(event) as SortableEvent & {
    amount: BigNumber;
    to: Address;
    from: Address;
  };
  return {
=======
export function processEvent(event: Log, amountField: string): BridgeEvent {
  const eventSpread = spreadEventWithBlockNumber(event) as SortableEvent;
  return {
    amount: eventSpread[amountField],
>>>>>>> 5244375a
    ...eventSpread,
    amount: eventSpread[amountField],
    to: toAddressType(eventSpread[toField], chainId),
    from: toAddressType(eventSpread[fromField], chainId),
  };
}<|MERGE_RESOLUTION|>--- conflicted
+++ resolved
@@ -10,7 +10,6 @@
   blockExplorerLink,
   mapAsync,
   winston,
-  toAddressType,
   Address,
 } from "../utils";
 import { BridgeEvent } from "./bridges/BaseBridgeAdapter";
@@ -56,29 +55,10 @@
   return ["*Approval transactions:*", ...approvalMarkdwn].join("\n");
 }
 
-<<<<<<< HEAD
-export function processEvent(
-  event: Log,
-  amountField: string,
-  toField: string,
-  fromField: string,
-  chainId: number
-): BridgeEvent {
-  const eventSpread = spreadEventWithBlockNumber(event) as SortableEvent & {
-    amount: BigNumber;
-    to: Address;
-    from: Address;
-  };
-  return {
-=======
 export function processEvent(event: Log, amountField: string): BridgeEvent {
   const eventSpread = spreadEventWithBlockNumber(event) as SortableEvent;
   return {
-    amount: eventSpread[amountField],
->>>>>>> 5244375a
     ...eventSpread,
     amount: eventSpread[amountField],
-    to: toAddressType(eventSpread[toField], chainId),
-    from: toAddressType(eventSpread[fromField], chainId),
   };
 }