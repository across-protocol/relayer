import { TransactionRequest } from "@ethersproject/abstract-provider";
import { MessageTransmitterIdl, TokenMessengerMinterIdl } from "@across-protocol/contracts";
import { web3, BN } from "@coral-xyz/anchor";
import { TOKEN_PROGRAM_ADDRESS } from "@solana-program/token";
import { HubPoolClient, SpokePoolClient } from "../../../clients";
import {
  Contract,
  EventSearchConfig,
  Signer,
  TOKEN_SYMBOLS_MAP,
  assert,
  groupObjectCountsByProp,
  isDefined,
  Multicall2Call,
  winston,
  convertFromWei,
  isEVMSpokePoolClient,
  getAnchorProgram,
  Wallet,
  mapAsync,
  getSvmSignerFromEvmSigner,
  toPublicKey,
  CHAIN_IDs,
  getAssociatedTokenAddress,
  SvmAddress,
  EvmAddress,
  ethers,
  chainIsProd,
} from "../../../utils";
import {
  AttestedCCTPMessage,
  CCTPMessageStatus,
  getAttestedCCTPMessages,
  getCctpMessageTransmitter,
  isDepositForBurnEvent,
} from "../../../utils/CCTPUtils";
import { FinalizerPromise, CrossChainMessage } from "../../types";

export async function cctpL1toL2Finalizer(
  logger: winston.Logger,
  _signer: Signer,
  hubPoolClient: HubPoolClient,
  l2SpokePoolClient: SpokePoolClient,
  l1SpokePoolClient: SpokePoolClient,
  senderAddresses: string[]
): Promise<FinalizerPromise> {
  assert(isEVMSpokePoolClient(l1SpokePoolClient));
  const searchConfig: EventSearchConfig = {
    from: l1SpokePoolClient.eventSearchConfig.from,
    to: l1SpokePoolClient.latestHeightSearched,
    maxLookBack: l1SpokePoolClient.eventSearchConfig.maxLookBack,
  };
  const outstandingDeposits = await getAttestedCCTPMessages(
    senderAddresses,
    hubPoolClient.chainId,
    l2SpokePoolClient.chainId,
    l2SpokePoolClient.chainId,
    searchConfig
  );
  const unprocessedMessages = outstandingDeposits.filter(
    (message) => message.status === "ready" && message.attestation !== "PENDING"
  );
  const statusesGrouped = groupObjectCountsByProp(
    outstandingDeposits,
    (message: { status: CCTPMessageStatus }) => message.status
  );
  logger.debug({
    at: `Finalizer#CCTPL1ToL2Finalizer:${l2SpokePoolClient.chainId}`,
    message: `Detected ${unprocessedMessages.length} ready to finalize messages for CCTP L1 to ${l2SpokePoolClient.chainId}`,
    statusesGrouped,
  });

  const { address, abi } = getCctpMessageTransmitter(l2SpokePoolClient.chainId, l2SpokePoolClient.chainId);
  if (isEVMSpokePoolClient(l2SpokePoolClient)) {
    const l2Messenger = new ethers.Contract(address, abi, l2SpokePoolClient.spokePool.provider);
    return {
      crossChainMessages: await generateDepositData(
        unprocessedMessages,
        hubPoolClient.chainId,
        l2SpokePoolClient.chainId
      ),
      callData: await generateMultiCallData(l2Messenger, unprocessedMessages),
    };
  } else {
    const simulate = process.env["SEND_TRANSACTIONS"] !== "true";
    // If the l2SpokePoolClient is not an EVM client, then we must have send the finalization here, since we cannot return SVM calldata.
    const signatures = await finalizeSvmWithdrawals(
      unprocessedMessages,
      hubPoolClient.hubPool.signer,
      simulate,
      hubPoolClient.chainId
    );
    const amountFinalized = unprocessedMessages.reduce((acc, event) => acc + Number(event.amount), 0);
    logger[simulate || amountFinalized === 0 ? "debug" : "info"]({
      at: `Finalizer#CCTPL1ToL2Finalizer:${l2SpokePoolClient.chainId}`,
      message: `Finalized ${unprocessedMessages.length} deposits on Solana for ${convertFromWei(
        String(amountFinalized),
        TOKEN_SYMBOLS_MAP.USDC.decimals
      )} USDC.`,
      signatures,
    });
    return {
      crossChainMessages: [],
      callData: [],
    };
  }
}

/**
 * Generates a series of populated transactions that can be consumed by the Multicall2 contract.
 * @param messageTransmitter The CCTPMessageTransmitter contract that will be used to populate the transactions.
 * @param messages The messages to generate transactions for.
 * @returns A list of populated transactions that can be consumed by the Multicall2 contract.
 */
async function generateMultiCallData(
  messageTransmitter: Contract,
  messages: Pick<AttestedCCTPMessage, "attestation" | "messageBytes">[]
): Promise<Multicall2Call[]> {
  assert(messages.every(({ attestation }) => isDefined(attestation) && attestation !== "PENDING"));
  return Promise.all(
    messages.map(async (message) => {
      const txn = (await messageTransmitter.populateTransaction.receiveMessage(
        message.messageBytes,
        message.attestation
      )) as TransactionRequest;
      return {
        target: txn.to,
        callData: txn.data,
      };
    })
  );
}

/**
 * Generates a list of valid withdrawals for a given list of CCTP messages.
 * @param messages The CCTP messages to generate withdrawals for.
 * @param originationChainId The chain that these messages originated from
 * @param destinationChainId The chain that these messages will be executed on
 * @returns A list of valid withdrawals for a given list of CCTP messages.
 */
async function generateDepositData(
  messages: AttestedCCTPMessage[],
  originationChainId: number,
  destinationChainId: number
): Promise<CrossChainMessage[]> {
<<<<<<< HEAD
  return messages.map((message) => {
    if (isDepositForBurnEvent(message)) {
      return {
        l1TokenSymbol: "USDC", // Always USDC b/c that's the only token we support on CCTP
        amount: convertFromWei(message.amount, TOKEN_SYMBOLS_MAP.USDC.decimals), // Format out to 6 decimal places for USDC
        type: "deposit",
        originationChainId,
        destinationChainId,
      };
    } else {
      return {
        type: "misc",
        miscReason: `Finalization of CCTP crosschain message ${message.log.transactionHash} ; log index ${message.log.logIndex}`,
        originationChainId,
        destinationChainId,
      };
    }
=======
  return messages.map((message) => ({
    l1TokenSymbol: "USDC", // Always USDC b/c that's the only token we support on CCTP
    amount: convertFromWei(message.amount, TOKEN_SYMBOLS_MAP.USDC.decimals), // Format out to 6 decimal places for USDC
    type: "deposit",
    originationChainId,
    destinationChainId,
  }));
}

/**
 * Finalizes CCTP deposits on Solana.
 * @param deposits The CCTP deposits to withdraw on Solana.
 * @param signer A base signer to be converted into a Solana signer.
 * @returns A list of executed transaction signatures.
 */
async function finalizeSvmWithdrawals(
  deposits: AttestedCCTPDepositEvent[],
  signer: Signer,
  simulate = false,
  hubChainId = 1
): Promise<string[]> {
  const l1Usdc = EvmAddress.from(TOKEN_SYMBOLS_MAP.USDC.addresses[hubChainId]);
  const l2Usdc = SvmAddress.from(
    TOKEN_SYMBOLS_MAP.USDC.addresses[chainIsProd(hubChainId) ? CHAIN_IDs.SOLANA : CHAIN_IDs.SOLANA_DEVNET]
  );
  const [svmSigner, messageTransmitterProgram] = await Promise.all([
    getSvmSignerFromEvmSigner(signer as Wallet),
    getAnchorProgram(MessageTransmitterIdl, signer as Wallet),
  ]);
  const messageTransmitter = toPublicKey(MessageTransmitterIdl.address);
  const tokenMessengerMinter = toPublicKey(TokenMessengerMinterIdl.address);

  // Define global accounts to access.
  const [messageTransmitterPda] = web3.PublicKey.findProgramAddressSync(
    [Buffer.from("message_transmitter")],
    messageTransmitter
  );
  const [tokenMessengerPda] = web3.PublicKey.findProgramAddressSync(
    [Buffer.from("token_messenger")],
    tokenMessengerMinter
  );
  const [tokenMinterPda] = web3.PublicKey.findProgramAddressSync([Buffer.from("token_minter")], tokenMessengerMinter);
  const [localTokenPda] = web3.PublicKey.findProgramAddressSync(
    [Buffer.from("local_token"), l2Usdc.toBuffer()],
    tokenMessengerMinter
  );
  const [tokenMessengerEventAuthorityPda] = web3.PublicKey.findProgramAddressSync(
    [Buffer.from("__event_authority")],
    tokenMessengerMinter
  );
  const [custodyTokenAccountPda] = web3.PublicKey.findProgramAddressSync(
    [Buffer.from("custody"), l2Usdc.toBuffer()],
    tokenMessengerMinter
  );
  const [authorityPda] = web3.PublicKey.findProgramAddressSync(
    [Buffer.from("message_transmitter_authority"), tokenMessengerMinter.toBuffer()],
    messageTransmitter
  );
  const tokenAccount = await getAssociatedTokenAddress(SvmAddress.from(svmSigner.publicKey.toBase58()), l2Usdc);
  return mapAsync(deposits, async (deposit) => {
    // Define accounts dependent on deposit information.
    const [tokenPairPda] = web3.PublicKey.findProgramAddressSync(
      [
        Buffer.from("token_pair"),
        Buffer.from(String(deposit.sourceDomain)),
        Buffer.from(l1Usdc.toBytes32().slice(2), "hex"),
      ],
      tokenMessengerMinter
    );
    const [remoteTokenMessengerPda] = web3.PublicKey.findProgramAddressSync(
      [Buffer.from("remote_token_messenger"), Buffer.from(String(deposit.sourceDomain))],
      tokenMessengerMinter
    );
    const noncePda = await messageTransmitterProgram.methods
      .getNoncePda({ nonce: new BN(deposit.log.args.nonce.toNumber()), sourceDomain: deposit.log.args.remoteDomain })
      .accounts({ messageTransmitter: messageTransmitterPda })
      .view();

    // Append extra accounts.
    const accountMetas = [
      {
        isSigner: false,
        isWritable: false,
        pubkey: tokenMessengerPda,
      },
      {
        isSigner: false,
        isWritable: false,
        pubkey: remoteTokenMessengerPda,
      },
      {
        isSigner: false,
        isWritable: true,
        pubkey: tokenMinterPda,
      },
      {
        isSigner: false,
        isWritable: true,
        pubkey: localTokenPda,
      },
      {
        isSigner: false,
        isWritable: false,
        pubkey: tokenPairPda,
      },
      {
        isSigner: false,
        isWritable: true,
        pubkey: toPublicKey(tokenAccount),
      },
      {
        isSigner: false,
        isWritable: true,
        pubkey: custodyTokenAccountPda,
      },
      {
        isSigner: false,
        isWritable: false,
        pubkey: toPublicKey(TOKEN_PROGRAM_ADDRESS),
      },
      {
        isSigner: false,
        isWritable: false,
        pubkey: tokenMessengerEventAuthorityPda,
      },
      {
        isSigner: false,
        isWritable: false,
        pubkey: tokenMessengerMinter,
      },
    ];

    const pendingTx = messageTransmitterProgram.methods
      .receiveMessage({
        message: Buffer.from(deposit.messageBytes.slice(2), "hex"),
        attestation: Buffer.from(deposit.attestation.slice(2), "hex"),
      })
      .accounts({
        payer: svmSigner.publicKey,
        caller: svmSigner.publicKey,
        authorityPda,
        messageTransmitter: messageTransmitterPda,
        usedNonces: noncePda,
        receiver: tokenMessengerMinter,
        systemProgram: web3.SystemProgram.programId,
      })
      .remainingAccounts(accountMetas);
    if (simulate) {
      await pendingTx.simulate();
      return "";
    }
    return pendingTx.rpc();
>>>>>>> c61832f4
  });
}<|MERGE_RESOLUTION|>--- conflicted
+++ resolved
@@ -28,6 +28,7 @@
   chainIsProd,
 } from "../../../utils";
 import {
+  AttestedCCTPDeposit,
   AttestedCCTPMessage,
   CCTPMessageStatus,
   getAttestedCCTPMessages,
@@ -50,18 +51,18 @@
     to: l1SpokePoolClient.latestHeightSearched,
     maxLookBack: l1SpokePoolClient.eventSearchConfig.maxLookBack,
   };
-  const outstandingDeposits = await getAttestedCCTPMessages(
+  const outstandingMessages = await getAttestedCCTPMessages(
     senderAddresses,
     hubPoolClient.chainId,
     l2SpokePoolClient.chainId,
     l2SpokePoolClient.chainId,
     searchConfig
   );
-  const unprocessedMessages = outstandingDeposits.filter(
+  const unprocessedMessages = outstandingMessages.filter(
     (message) => message.status === "ready" && message.attestation !== "PENDING"
   );
   const statusesGrouped = groupObjectCountsByProp(
-    outstandingDeposits,
+    outstandingMessages,
     (message: { status: CCTPMessageStatus }) => message.status
   );
   logger.debug({
@@ -74,7 +75,7 @@
   if (isEVMSpokePoolClient(l2SpokePoolClient)) {
     const l2Messenger = new ethers.Contract(address, abi, l2SpokePoolClient.spokePool.provider);
     return {
-      crossChainMessages: await generateDepositData(
+      crossChainMessages: await generateCrosschainMessages(
         unprocessedMessages,
         hubPoolClient.chainId,
         l2SpokePoolClient.chainId
@@ -90,7 +91,13 @@
       simulate,
       hubPoolClient.chainId
     );
-    const amountFinalized = unprocessedMessages.reduce((acc, event) => acc + Number(event.amount), 0);
+    const amountFinalized = unprocessedMessages.reduce((acc, event) => {
+      if (isDepositForBurnEvent(event)) {
+        return acc + Number(event.amount);
+      } else {
+        return acc;
+      }
+    }, 0);
     logger[simulate || amountFinalized === 0 ? "debug" : "info"]({
       at: `Finalizer#CCTPL1ToL2Finalizer:${l2SpokePoolClient.chainId}`,
       message: `Finalized ${unprocessedMessages.length} deposits on Solana for ${convertFromWei(
@@ -138,12 +145,11 @@
  * @param destinationChainId The chain that these messages will be executed on
  * @returns A list of valid withdrawals for a given list of CCTP messages.
  */
-async function generateDepositData(
+async function generateCrosschainMessages(
   messages: AttestedCCTPMessage[],
   originationChainId: number,
   destinationChainId: number
 ): Promise<CrossChainMessage[]> {
-<<<<<<< HEAD
   return messages.map((message) => {
     if (isDepositForBurnEvent(message)) {
       return {
@@ -161,24 +167,17 @@
         destinationChainId,
       };
     }
-=======
-  return messages.map((message) => ({
-    l1TokenSymbol: "USDC", // Always USDC b/c that's the only token we support on CCTP
-    amount: convertFromWei(message.amount, TOKEN_SYMBOLS_MAP.USDC.decimals), // Format out to 6 decimal places for USDC
-    type: "deposit",
-    originationChainId,
-    destinationChainId,
-  }));
+  });
 }
 
 /**
  * Finalizes CCTP deposits on Solana.
- * @param deposits The CCTP deposits to withdraw on Solana.
+ * @param attestedMessages The CCTP messages to Solana.
  * @param signer A base signer to be converted into a Solana signer.
  * @returns A list of executed transaction signatures.
  */
 async function finalizeSvmWithdrawals(
-  deposits: AttestedCCTPDepositEvent[],
+  attestedMessages: AttestedCCTPMessage[],
   signer: Signer,
   simulate = false,
   hubChainId = 1
@@ -221,22 +220,22 @@
     messageTransmitter
   );
   const tokenAccount = await getAssociatedTokenAddress(SvmAddress.from(svmSigner.publicKey.toBase58()), l2Usdc);
-  return mapAsync(deposits, async (deposit) => {
+  return mapAsync(attestedMessages, async (message) => {
     // Define accounts dependent on deposit information.
     const [tokenPairPda] = web3.PublicKey.findProgramAddressSync(
       [
         Buffer.from("token_pair"),
-        Buffer.from(String(deposit.sourceDomain)),
+        Buffer.from(String(message.sourceDomain)),
         Buffer.from(l1Usdc.toBytes32().slice(2), "hex"),
       ],
       tokenMessengerMinter
     );
     const [remoteTokenMessengerPda] = web3.PublicKey.findProgramAddressSync(
-      [Buffer.from("remote_token_messenger"), Buffer.from(String(deposit.sourceDomain))],
+      [Buffer.from("remote_token_messenger"), Buffer.from(String(message.sourceDomain))],
       tokenMessengerMinter
     );
     const noncePda = await messageTransmitterProgram.methods
-      .getNoncePda({ nonce: new BN(deposit.log.args.nonce.toNumber()), sourceDomain: deposit.log.args.remoteDomain })
+      .getNoncePda({ nonce: new BN(message.log.args.nonce.toNumber()), sourceDomain: message.log.args.remoteDomain })
       .accounts({ messageTransmitter: messageTransmitterPda })
       .view();
 
@@ -296,8 +295,8 @@
 
     const pendingTx = messageTransmitterProgram.methods
       .receiveMessage({
-        message: Buffer.from(deposit.messageBytes.slice(2), "hex"),
-        attestation: Buffer.from(deposit.attestation.slice(2), "hex"),
+        message: Buffer.from(message.messageBytes.slice(2), "hex"),
+        attestation: Buffer.from(message.attestation.slice(2), "hex"),
       })
       .accounts({
         payer: svmSigner.publicKey,
@@ -305,7 +304,7 @@
         authorityPda,
         messageTransmitter: messageTransmitterPda,
         usedNonces: noncePda,
-        receiver: tokenMessengerMinter,
+        receiver: tokenMessengerMinter, // TODO: for *tokenless* messages this probably doesn't work. How to?
         systemProgram: web3.SystemProgram.programId,
       })
       .remainingAccounts(accountMetas);
@@ -314,6 +313,5 @@
       return "";
     }
     return pendingTx.rpc();
->>>>>>> c61832f4
   });
 }