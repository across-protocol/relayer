--- conflicted
+++ resolved
@@ -210,24 +210,14 @@
   hubChainId = 1,
   svmSpokePoolClient: SVMSpokePoolClient
 ): Promise<string[]> {
-<<<<<<< HEAD
   const [svmSigner, messageTransmitterProgram, svmSpokeProgram] = await Promise.all([
-    getSvmSignerFromEvmSigner(signer as Wallet),
-    getAnchorProgram(MessageTransmitterIdl, signer as Wallet),
+    getSvmSignerFromEvmSigner(signer),
+    getAnchorProgram(MessageTransmitterIdl, signer),
     getTypedAnchorProgram(
       SvmSpokeIdl as SvmSpokeAnchor,
-      signer as Wallet,
+      signer,
       svmSpokePoolClient.spokePoolAddress.toBase58()
     ),
-=======
-  const l1Usdc = EvmAddress.from(TOKEN_SYMBOLS_MAP.USDC.addresses[hubChainId]);
-  const l2Usdc = SvmAddress.from(
-    TOKEN_SYMBOLS_MAP.USDC.addresses[chainIsProd(hubChainId) ? CHAIN_IDs.SOLANA : CHAIN_IDs.SOLANA_DEVNET]
-  );
-  const [svmSigner, messageTransmitterProgram] = await Promise.all([
-    getSvmSignerFromEvmSigner(signer),
-    getAnchorProgram(MessageTransmitterIdl, signer),
->>>>>>> 340c1885
   ]);
 
   const messageTransmitter = toPublicKey(MessageTransmitterIdl.address);
