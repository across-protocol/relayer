--- conflicted
+++ resolved
@@ -76,11 +76,7 @@
     .filter(
       (bridgeEvent) =>
         bridgeEvent.blockNumber >= latestBlockToFinalize &&
-<<<<<<< HEAD
         bridgeEvent.l2TokenAddress === TOKEN_SYMBOLS_MAP._USDC.addresses[sourceChainId]
-=======
-        compareAddressesSimple(bridgeEvent.l2TokenAddress, TOKEN_SYMBOLS_MAP._USDC.addresses[sourceChainId])
->>>>>>> 13ec5362
     )
     .forEach((bridgeEvent) => uniqueTxnHashes.add(bridgeEvent.transactionHash));
 
