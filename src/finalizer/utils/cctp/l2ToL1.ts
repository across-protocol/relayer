--- conflicted
+++ resolved
@@ -28,12 +28,8 @@
   getAttestedCCTPDeposits,
   getCctpMessageTransmitter,
 } from "../../../utils/CCTPUtils";
-<<<<<<< HEAD
-import { FinalizerPromise, CrossChainMessage } from "../../types";
 import { bridgeTokensToHubPool } from "./svm";
-=======
 import { FinalizerPromise, CrossChainMessage, AddressesToFinalize } from "../../types";
->>>>>>> 146fbda9
 
 export async function cctpL2toL1Finalizer(
   logger: winston.Logger,
