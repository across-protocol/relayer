import assert from "assert";
import { groupBy, countBy } from "lodash";
import * as optimismSDK from "@eth-optimism/sdk";
import * as viem from "viem";
import * as viemChains from "viem/chains";
import { publicActionsL1, publicActionsL2, getWithdrawals, GetWithdrawalStatusReturnType } from "viem/op-stack";
import { HubPoolClient, SpokePoolClient } from "../../clients";
import { TokensBridged } from "../../interfaces";
import {
  CHAIN_IDs,
  chainIsOPStack,
  compareAddressesSimple,
  convertFromWei,
  getBlockForTimestamp,
  getCachedProvider,
  getCurrentTime,
  getL1TokenInfo,
  getNetworkName,
  getRedisCache,
  getUniqueLogIndex,
  groupObjectCountsByProp,
  Signer,
  TOKEN_SYMBOLS_MAP,
  winston,
  chainIsProd,
  Contract,
  ethers,
<<<<<<< HEAD
  mapAsync,
=======
  paginatedEventQuery,
>>>>>>> a55a99f2
} from "../../utils";
import { CONTRACT_ADDRESSES, Multicall2Call, OPSTACK_CONTRACT_OVERRIDES } from "../../common";
import OPStackPortalL1 from "../../common/abi/OpStackPortalL1.json";
import { FinalizerPromise, CrossChainMessage } from "../types";
const { utils } = ethers;

interface CrossChainMessageWithEvent {
  event: TokensBridged;
  message: optimismSDK.MessageLike;
}

interface CrossChainMessageWithStatus extends CrossChainMessageWithEvent {
  status: string;
  logIndex: number;
}

const OP_STACK_CHAINS = Object.values(CHAIN_IDs).filter((chainId) => chainIsOPStack(chainId));
/* OP_STACK_CHAINS should contain all chains which satisfy chainIsOPStack().
 * (typeof OP_STACK_CHAINS)[number] then takes all elements in this array and "unions" their type (i.e. 10 | 8453 | 3443 | ... ).
 * https://www.typescriptlang.org/docs/handbook/release-notes/typescript-2-1.html#keyof-and-lookup-types
 */

// We might want to export this mapping of chain ID to viem chain object out of a constant
// file once we start using Viem elsewhere in the repo:
const VIEM_OP_STACK_CHAINS = {
  [CHAIN_IDs.OPTIMISM]: viemChains.optimism,
  // [CHAIN_IDs.BASE]: viemChains.base,
  // [CHAIN_IDs.BLAST]: viemChains.blast,
  // [CHAIN_IDs.REDSTONE]: viemChains.redstone,
  // [CHAIN_IDs.LISK]: viemChains.lisk,
  [CHAIN_IDs.OPTIMISM_SEPOLIA]: viemChains.optimismSepolia,
};

type OVM_CHAIN_ID = (typeof OP_STACK_CHAINS)[number];
type OVM_CROSS_CHAIN_MESSENGER = optimismSDK.CrossChainMessenger;

const BLAST_CLAIM_NOT_READY = 0;
// Start ID used to query hint ID's on Blast L1 yield manager, this should never change.
const BLAST_YIELD_MANAGER_STARTING_REQUEST_ID = 1;
export const chainIsBlast = (chainId: OVM_CHAIN_ID): boolean =>
  [CHAIN_IDs.BLAST, CHAIN_IDs.BLAST_SEPOLIA].includes(chainId);

export async function opStackFinalizer(
  logger: winston.Logger,
  signer: Signer,
  hubPoolClient: HubPoolClient,
  spokePoolClient: SpokePoolClient
): Promise<FinalizerPromise> {
  const { chainId } = spokePoolClient;
  assert(chainIsOPStack(chainId), `Unsupported OP Stack chain ID: ${chainId}`);
  const networkName = getNetworkName(chainId);

  const crossChainMessenger = getOptimismClient(chainId, signer);

  // Optimism withdrawals take 7 days to finalize, while proofs are ready as soon as an L1 txn containing the L2
  // withdrawal is posted to Mainnet, so ~30 mins.
  // Sort tokensBridged events by their age. Submit proofs for recent events, and withdrawals for older events.
  // - Don't submit proofs for finalizations older than 1 day
  // - Don't try to withdraw tokens that are not past the 7 day challenge period
  const redis = await getRedisCache(logger);
  const minimumFinalizationTime = getCurrentTime() - 32 * 3600 * 24;
  const latestBlockToProve = await getBlockForTimestamp(chainId, minimumFinalizationTime, undefined, redis);
  const { recentTokensBridgedEvents = [], olderTokensBridgedEvents = [] } = groupBy(
    spokePoolClient.getTokensBridged().filter(
      (e) =>
        // USDC withdrawals for Base and Optimism should be finalized via the CCTP Finalizer.
        !compareAddressesSimple(e.l2TokenAddress, TOKEN_SYMBOLS_MAP["USDC"].addresses[chainId]) ||
        !(chainId === CHAIN_IDs.BASE || chainId === CHAIN_IDs.OPTIMISM)
    ),
    (e) => {
      if (e.blockNumber >= latestBlockToProve) {
        return "recentTokensBridgedEvents";
      } else {
        return "olderTokensBridgedEvents";
      }
    }
  );
  // First submit proofs for any newly withdrawn tokens. You can submit proofs for any withdrawals that have been
  // snapshotted on L1, so it takes roughly 1 hour from the withdrawal time
  logger.debug({
    at: `Finalizer#${networkName}Finalizer`,
    message: `Latest TokensBridged block to attempt to submit proofs for ${networkName}`,
    latestBlockToProve,
  });

<<<<<<< HEAD
  let callData: Multicall2Call[];
  let crossChainTransfers: CrossChainMessage[];

  // @dev Experimental: try using Viem if its available for this chain. Eventually we should
  // fully migrate from SDK to Viem. Note, the Viem "provider" is not easily translateable from the ethers.js provider,
  // so any RPC requests sent from the Viem client will likely not inherit benefits of our custom RetryProvider such
  // as quorum, caching, fallbacks, etc. This is workable for now if we isolate viem usage.
  const viemTxns: {
    callData: Multicall2Call[];
    withdrawals: CrossChainMessage[];
  } = {
    callData: [],
    withdrawals: [],
  };
  if (VIEM_OP_STACK_CHAINS[chainId]) {
    const hubChainId = chainIsProd(chainId) ? CHAIN_IDs.MAINNET : CHAIN_IDs.SEPOLIA;
    const publicClientL1 = viem
      .createPublicClient({
        chain: chainIsProd(chainId) ? viemChains.mainnet : viemChains.sepolia,
        transport: viem.http(getCachedProvider(hubChainId, true).providers[0].connection.url),
      })
      .extend(publicActionsL1() as any) as any;
    const publicClientL2 = viem
      .createPublicClient({
        chain: VIEM_OP_STACK_CHAINS[chainId],
        transport: viem.http(getCachedProvider(chainId, true).providers[0].connection.url),
      })
      .extend(publicActionsL2() as any) as any;
    const uniqueTokenhashes = {};
    const logIndexesForMessage = [];
    const events = recentTokensBridgedEvents
      .concat(olderTokensBridgedEvents)
      .filter((e) => e.blockNumber <= latestBlockToProve);
    for (const event of events) {
      uniqueTokenhashes[event.transactionHash] = uniqueTokenhashes[event.transactionHash] ?? 0;
      const logIndex = uniqueTokenhashes[event.transactionHash];
      logIndexesForMessage.push(logIndex);
      uniqueTokenhashes[event.transactionHash] += 1;
    }
=======
  // Experimental feature: Add in all ETH withdrawals from OPStack chain to the finalizer. This will help us
  // in the short term to automate ETH withdrawals from Lite chains, which can build up ETH balances over time
  // and because they are lite chains, our only way to withdraw them is to initiate a slow bridge of ETH from the
  // the lite chain to Ethereum.
  const withdrawalToAddresses: string[] = process.env.FINALIZER_WITHDRAWAL_TO_ADDRESSES
    ? JSON.parse(process.env.FINALIZER_WITHDRAWAL_TO_ADDRESSES).map((address) => ethers.utils.getAddress(address))
    : [];
  if (!CONTRACT_ADDRESSES[chainId].ovmStandardBridge) {
    logger.warn({
      at: "opStackFinalizer",
      message: `No OVM standard bridge contract found for chain ${networkName} in CONTRACT_ADDRESSES`,
    });
  } else if (withdrawalToAddresses.length > 0) {
    const ovmStandardBridge = new Contract(
      CONTRACT_ADDRESSES[chainId].ovmStandardBridge.address,
      CONTRACT_ADDRESSES[chainId].ovmStandardBridge.abi,
      spokePoolClient.spokePool.provider
    );
    const withdrawalEvents = await paginatedEventQuery(
      ovmStandardBridge,
      ovmStandardBridge.filters.ETHBridgeInitiated(
        null, // from
        withdrawalToAddresses // to
      ),
      {
        ...spokePoolClient.eventSearchConfig,
        toBlock: spokePoolClient.latestBlockSearched,
      }
    );
    // If there are any found withdrawal initiated events, then add them to the list of TokenBridged events we'll
    // submit proofs and finalizations for.
    withdrawalEvents.forEach((event) => {
      const tokenBridgedEvent: TokensBridged = {
        ...event,
        amountToReturn: event.args.amount,
        chainId,
        leafId: 0,
        l2TokenAddress: TOKEN_SYMBOLS_MAP.WETH.addresses[chainId],
      };
      if (event.blockNumber >= latestBlockToProve) {
        recentTokensBridgedEvents.push(tokenBridgedEvent);
      } else {
        olderTokensBridgedEvents.push(tokenBridgedEvent);
      }
    });
  }

  const proofs = await multicallOptimismL1Proofs(
    chainId,
    recentTokensBridgedEvents,
    crossChainMessenger,
    hubPoolClient,
    logger
  );
>>>>>>> a55a99f2

    const crossChainMessenger = new Contract(
      VIEM_OP_STACK_CHAINS[chainId].contracts.portal[hubChainId].address,
      OPStackPortalL1,
      signer
    );

    const withdrawalStatuses: string[] = [];
    await mapAsync(events, async (event, i) => {
      // Useful information for event:
      const l1TokenInfo = getL1TokenInfo(event.l2TokenAddress, chainId);
      const amountFromWei = convertFromWei(event.amountToReturn.toString(), l1TokenInfo.decimals);

      const receipt = await (publicClientL2 as viem.PublicClient).getTransactionReceipt({
        hash: event.transactionHash as `0x${string}`,
      });
      const withdrawal = getWithdrawals(receipt)[logIndexesForMessage[i]];
      const withdrawalStatus: GetWithdrawalStatusReturnType = await publicClientL1.getWithdrawalStatus({
        receipt,
        targetChain: VIEM_OP_STACK_CHAINS[chainId],
        logIndex: logIndexesForMessage[i],
      });
      withdrawalStatuses.push(withdrawalStatus);
      if (withdrawalStatus === "ready-to-prove") {
        const l2Output = await publicClientL1.getL2Output({
          l2BlockNumber: event.blockNumber,
          targetChain: VIEM_OP_STACK_CHAINS[chainId],
        });
        const { l2OutputIndex, outputRootProof, withdrawalProof } = await (publicClientL2 as any).buildProveWithdrawal({
          withdrawal,
          output: l2Output,
        });
        const proofArgs = [withdrawal, l2OutputIndex, outputRootProof, withdrawalProof];
        const callData = await crossChainMessenger.populateTransaction.proveWithdrawalTransaction(...proofArgs);
        viemTxns.callData.push({
          callData: (callData as any).data,
          target: crossChainMessenger.address,
        });
        viemTxns.withdrawals.push({
          originationChainId: chainId,
          l1TokenSymbol: l1TokenInfo.symbol,
          amount: amountFromWei,
          type: "misc",
          miscReason: "proof",
          destinationChainId: hubPoolClient.chainId,
        });
      } else if (withdrawalStatus === "waiting-to-finalize") {
        const { seconds } = await publicClientL1.getTimeToFinalize({
          withdrawalHash: withdrawal.withdrawalHash,
          targetChain: VIEM_OP_STACK_CHAINS[chainId],
        });
        logger.debug({
          at: `${getNetworkName(chainId)}Finalizer`,
          message: `Withdrawal ${event.transactionHash} for ${amountFromWei} of ${
            l1TokenInfo.symbol
          } is in challenge period for ${seconds / 60 / 60} hours`,
        });
      } else if (withdrawalStatus === "ready-to-finalize") {
        // @dev Note this assumes the signer submitted the proof.
        const callData = await crossChainMessenger.populateTransaction.finalizeWithdrawalTransactionExternalProof(
          withdrawal,
          await signer.getAddress()
        );
        viemTxns.callData.push({
          callData: (callData as any).data,
          target: crossChainMessenger.address,
        });
        viemTxns.withdrawals.push({
          originationChainId: chainId,
          l1TokenSymbol: l1TokenInfo.symbol,
          amount: amountFromWei,
          type: "withdrawal",
          destinationChainId: hubPoolClient.chainId,
        });
      }
    });
    logger.debug({
      at: `${getNetworkName(chainId)}Finalizer`,
      message: `${getNetworkName(chainId)} message statuses`,
      statusesGrouped: countBy(withdrawalStatuses),
    });
    callData = viemTxns.callData;
    crossChainTransfers = viemTxns.withdrawals;
  } else {
    const proofs = await multicallOptimismL1Proofs(
      chainId,
      recentTokensBridgedEvents,
      crossChainMessenger,
      hubPoolClient,
      logger
    );

    // Next finalize withdrawals that have passed challenge period.
    // Skip events that are likely not past the seven day challenge period.
    logger.debug({
      at: "Finalizer",
      message: `Earliest TokensBridged block to attempt to finalize for ${networkName}`,
      earliestBlockToFinalize: latestBlockToProve,
    });

    const finalizations = await multicallOptimismFinalizations(
      chainId,
      olderTokensBridgedEvents,
      crossChainMessenger,
      hubPoolClient,
      logger
    );
    callData = [...proofs.callData, ...finalizations.callData];
    crossChainTransfers = [...proofs.withdrawals, ...finalizations.withdrawals];
  }

  return { callData, crossChainMessages: crossChainTransfers };
}

function getOptimismClient(chainId: OVM_CHAIN_ID, hubSigner: Signer): OVM_CROSS_CHAIN_MESSENGER {
  const hubChainId = chainIsProd(chainId) ? CHAIN_IDs.MAINNET : CHAIN_IDs.SEPOLIA;
  const contractOverrides = OPSTACK_CONTRACT_OVERRIDES[chainId];
  return new optimismSDK.CrossChainMessenger({
    bedrock: true,
    l1ChainId: hubChainId,
    l2ChainId: chainId,
    l1SignerOrProvider: hubSigner.connect(getCachedProvider(hubChainId, true)),
    l2SignerOrProvider: hubSigner.connect(getCachedProvider(chainId, true)),
    contracts: contractOverrides,
  });
}

async function getCrossChainMessages(
  _chainId: OVM_CHAIN_ID,
  tokensBridged: TokensBridged[],
  crossChainMessenger: OVM_CROSS_CHAIN_MESSENGER
): Promise<CrossChainMessageWithEvent[]> {
  // For each token bridge event, store a unique log index for the event within the optimism transaction hash.
  // This is important for bridge transactions containing multiple events.
  const logIndexesForMessage = getUniqueLogIndex(tokensBridged);

  return (
    await Promise.all(
      tokensBridged.map(async (l2Event, i) => {
        const withdrawals = await crossChainMessenger.getMessagesByTransaction(l2Event.transactionHash, {
          direction: optimismSDK.MessageDirection.L2_TO_L1,
        });
        const logIndexOfEvent = logIndexesForMessage[i];
        assert(logIndexOfEvent < withdrawals.length);
        return withdrawals[logIndexOfEvent];
      })
    )
  ).map((message, i) => {
    return {
      message,
      event: tokensBridged[i],
    };
  });
}

async function getMessageStatuses(
  _chainId: OVM_CHAIN_ID,
  crossChainMessages: CrossChainMessageWithEvent[],
  crossChainMessenger: OVM_CROSS_CHAIN_MESSENGER
): Promise<CrossChainMessageWithStatus[]> {
  // For each token bridge event, store a unique log index for the event within the arbitrum transaction hash.
  // This is important for bridge transactions containing multiple events.
  const uniqueTokenhashes = {};
  const logIndexesForMessage = [];
  for (const event of crossChainMessages.map((m) => m.event)) {
    uniqueTokenhashes[event.transactionHash] = uniqueTokenhashes[event.transactionHash] ?? 0;
    const logIndex = uniqueTokenhashes[event.transactionHash];
    logIndexesForMessage.push(logIndex);
    uniqueTokenhashes[event.transactionHash] += 1;
  }

  const statuses = await Promise.all(
    crossChainMessages.map((message, i) => {
      return (crossChainMessenger as optimismSDK.CrossChainMessenger).getMessageStatus(
        message.message as optimismSDK.MessageLike,
        logIndexesForMessage[i]
      );
    })
  );
  return statuses.map((status, i) => {
    return {
      status: optimismSDK.MessageStatus[status],
      message: crossChainMessages[i].message,
      event: crossChainMessages[i].event,
      logIndex: logIndexesForMessage[i],
    };
  });
}

async function getOptimismFinalizableMessages(
  chainId: OVM_CHAIN_ID,
  logger: winston.Logger,
  tokensBridged: TokensBridged[],
  crossChainMessenger: OVM_CROSS_CHAIN_MESSENGER
): Promise<CrossChainMessageWithStatus[]> {
  const crossChainMessages = await getCrossChainMessages(chainId, tokensBridged, crossChainMessenger);
  const messageStatuses = await getMessageStatuses(chainId, crossChainMessages, crossChainMessenger);
  logger.debug({
    at: `${getNetworkName(chainId)}Finalizer`,
    message: `${getNetworkName(chainId)} message statuses`,
    statusesGrouped: groupObjectCountsByProp(messageStatuses, (message: CrossChainMessageWithStatus) => message.status),
  });
  return messageStatuses.filter(
    (message) =>
      message.status === optimismSDK.MessageStatus[optimismSDK.MessageStatus.READY_FOR_RELAY] ||
      message.status === optimismSDK.MessageStatus[optimismSDK.MessageStatus.RELAYED] ||
      message.status === optimismSDK.MessageStatus[optimismSDK.MessageStatus.READY_TO_PROVE]
  );
}

async function finalizeOptimismMessage(
  _chainId: OVM_CHAIN_ID,
  crossChainMessenger: OVM_CROSS_CHAIN_MESSENGER,
  message: CrossChainMessageWithStatus,
  logIndex = 0
): Promise<Multicall2Call> {
  if (!chainIsBlast(_chainId)) {
    const callData = await (crossChainMessenger as optimismSDK.CrossChainMessenger).populateTransaction.finalizeMessage(
      message.message as optimismSDK.MessageLike,
      undefined,
      logIndex
    );
    return {
      callData: callData.data,
      target: callData.to,
    };
  }

  // Blast OptimismPortal has a custom interface so we can't use the SDK to construct the calldata.
  // Instead, we need to locate the L1 Proof log that was emitted when we proved the L2 transaction
  // to finalize, inside of which contains a `requestId` we need to use to find the `hintId` parameter
  // we need to submit when finalizing the withdrawal. Note that the `hintId` can be hard-coded to 0
  // for non-ETH withdrawals.
  const { blastOptimismPortal, blastEthYieldManager } = CONTRACT_ADDRESSES[CHAIN_IDs.MAINNET];
  const blastPortal = new Contract(
    blastOptimismPortal.address,
    blastOptimismPortal.abi,
    crossChainMessenger.l1Provider
  );

  const resolvedMessage = await crossChainMessenger.toCrossChainMessage(
    message.message as optimismSDK.MessageLike,
    logIndex
  );
  const withdrawalStruct = await crossChainMessenger.toLowLevelMessage(resolvedMessage, logIndex);
  const l2WithdrawalParams = [
    withdrawalStruct.messageNonce,
    withdrawalStruct.sender,
    withdrawalStruct.target,
    withdrawalStruct.value,
    withdrawalStruct.minGasLimit,
    withdrawalStruct.message,
  ];

  let hintId = 0;
  if (withdrawalStruct.value.gt(0)) {
    const withdrawalHash = utils.keccak256(
      utils.defaultAbiCoder.encode(["uint256", "address", "address", "uint256", "uint256", "bytes"], l2WithdrawalParams)
    );
    const blastEthYield = new Contract(
      blastEthYieldManager.address,
      blastEthYieldManager.abi,
      crossChainMessenger.l1Provider
    );

    // @dev The withdrawal hash should be unique for the L2 withdrawal so there should be exactly 1 event for this query.
    // If the withdrawal hasn't been proven yet then this will error.
    const [proofReceipt, latestCheckpointId] = await Promise.all([
      blastPortal.queryFilter(blastPortal.filters.WithdrawalProven(withdrawalHash)),
      blastEthYield.getLastCheckpointId(),
    ]);
    if (proofReceipt.length !== 1) {
      throw new Error(`Failed to find Proof receipt matching Blast withdrawal ${message.event.transactionHash}`);
    }
    const requestId = proofReceipt[0].args?.requestId;
    if (requestId === undefined || requestId === 0) {
      throw new Error(`Found invalid requestId ${requestId} for Blast withdrawal ${message.event.transactionHash}`);
    }
    // @dev The hintId parameter plays a role in our insurance mechanism that kicks in in the rare event that
    // ETH yield goes negative. The `findCheckpointHint` function runs a binary search in solidity to find the
    // correct hint so we naively set the starting point to 1, the first index, and set the latest to the last
    // queried value. The request ID for an already proven withdrawal should always be found by the following function.
    hintId = await blastEthYield.findCheckpointHint(
      requestId,
      BLAST_YIELD_MANAGER_STARTING_REQUEST_ID,
      latestCheckpointId
    );
  }
  const callData = await blastPortal.populateTransaction.finalizeWithdrawalTransaction(hintId, l2WithdrawalParams);
  return {
    callData: callData.data,
    target: callData.to,
  };
}

async function proveOptimismMessage(
  _chainId: OVM_CHAIN_ID,
  crossChainMessenger: OVM_CROSS_CHAIN_MESSENGER,
  message: CrossChainMessageWithStatus,
  logIndex = 0
): Promise<Multicall2Call> {
  const callData = await (crossChainMessenger as optimismSDK.CrossChainMessenger).populateTransaction.proveMessage(
    message.message as optimismSDK.MessageLike,
    undefined,
    logIndex
  );
  return {
    callData: callData.data,
    target: callData.to,
  };
}

async function multicallOptimismFinalizations(
  chainId: OVM_CHAIN_ID,
  tokensBridgedEvents: TokensBridged[],
  crossChainMessenger: OVM_CROSS_CHAIN_MESSENGER,
  hubPoolClient: HubPoolClient,
  logger: winston.Logger
): Promise<{ callData: Multicall2Call[]; withdrawals: CrossChainMessage[] }> {
  const allMessages = await getOptimismFinalizableMessages(chainId, logger, tokensBridgedEvents, crossChainMessenger);
  const finalizableMessages = allMessages.filter(
    (message) => message.status === optimismSDK.MessageStatus[optimismSDK.MessageStatus.READY_FOR_RELAY]
  );
  const callData = await Promise.all(
    finalizableMessages.map((message) =>
      finalizeOptimismMessage(chainId, crossChainMessenger, message, message.logIndex)
    )
  );
  const withdrawals = finalizableMessages.map((message) => {
    const l1TokenInfo = getL1TokenInfo(message.event.l2TokenAddress, chainId);
    const amountFromWei = convertFromWei(message.event.amountToReturn.toString(), l1TokenInfo.decimals);
    const withdrawal: CrossChainMessage = {
      originationChainId: chainId,
      l1TokenSymbol: l1TokenInfo.symbol,
      amount: amountFromWei,
      type: "withdrawal",
      destinationChainId: hubPoolClient.chainId,
    };
    return withdrawal;
  });

  // Blast USDB withdrawals have a two step withdrawal process involving a separate claim that can be made
  // after the withdrawal request is finalized by a Blast admin. This roughly takes ~24 hours after the OpMessager
  // has been "Finalized" on L1.
  if (!chainIsBlast(chainId)) {
    return {
      callData,
      withdrawals,
    };
  }

  // For each RELAYED (e.g. Finalized in the normal OPStack context) USDB message there should be
  // one WithdrawRequest with a unique requestId.
  const claimableMessages = allMessages.filter(
    (message) =>
      message.event.l2TokenAddress === TOKEN_SYMBOLS_MAP.USDB.addresses[chainId] &&
      message.status === optimismSDK.MessageStatus[optimismSDK.MessageStatus.RELAYED]
  );
  if (claimableMessages.length === 0) {
    return {
      callData,
      withdrawals,
    };
  }

  const { blastUsdYieldManager, blastDaiRetriever } = CONTRACT_ADDRESSES[hubPoolClient.chainId];
  const usdYieldManager = new Contract(
    blastUsdYieldManager.address,
    blastUsdYieldManager.abi,
    crossChainMessenger.l1Provider
  );
  // Reduce the query by only querying events that were emitted after the earliest TokenBridged event we saw. This
  // is an easy optimization as we know that WithdrawalRequested events are only emitted after the TokenBridged event.
  const fromBlock = tokensBridgedEvents[0].blockNumber;
  const [_withdrawalRequests, lastCheckpointId, lastFinalizedRequestId] = await Promise.all([
    usdYieldManager.queryFilter(
      usdYieldManager.filters.WithdrawalRequested(
        null,
        null,
        // All withdrawal requests we are interested in finalizing either have the HubPool or the
        // Blast_Retriever address as the recipient. HubPool as recipient is actually a leftover artifact from a
        // deprecated SpokePool code and all recipients going
        // forward should be the Blast_Retriever address. We include it here so that this finalizer can catch any
        // leftover finalizations with HubPool as the recipient that we can manually retrieve.
        // @dev We should replace this filter with a single blastDaiRetriever address once the finalizer lookback
        // stops querying TokensBridged/L2 Withdrawal events that have the HubPool as the recipient.
        [hubPoolClient.hubPool.address, blastDaiRetriever.address]
      ),
      fromBlock
    ),
    usdYieldManager.getLastCheckpointId(),
    // We fetch the lastFinalizedRequestId to filter out any withdrawal requests to give more
    // logging information as to why a withdrawal request is not ready to be claimed.
    usdYieldManager.getLastFinalizedRequestId(),
  ]);

  // The claimableMessages (i.e. the TokensBridged events) should fall out of the lookback window sooner than
  // the WithdrawalRequested events will, but we want a 1:1 mapping between them. Therefore, if we have N
  // WithdrawalRequested events, we should keep the last N claimableMessages.
  const withdrawalRequests = [..._withdrawalRequests].slice(-claimableMessages.length);
  const withdrawalRequestIds = withdrawalRequests.map((request) => request.args.requestId);
  assert(withdrawalRequestIds.length === claimableMessages.length);

  // @dev If a hint for requestId is zero, then the claim is not ready yet (i.e. the Blast admin has not moved to
  // finalize the withdrawal yet) so we should not try to claim it from the Blast Yield Manager.
  // @dev Alternatively, another way to throw out requestIds that aren't ready yet is to query the
  // `getLastFinalizedRequestId` and ignore any requestIds > this value.
  const [hintIds, withdrawalClaims] = await Promise.all([
    Promise.all(
      withdrawalRequestIds.map((requestId) =>
        usdYieldManager.findCheckpointHint(requestId, BLAST_YIELD_MANAGER_STARTING_REQUEST_ID, lastCheckpointId)
      )
    ),
    Promise.all(
      withdrawalRequestIds.map((requestId) =>
        usdYieldManager.queryFilter(usdYieldManager.filters.WithdrawalClaimed(requestId), fromBlock)
      )
    ),
  ]);
  const withdrawalRequestIsClaimed = withdrawalClaims.map((_id, i) => withdrawalClaims[i].length > 0);
  assert(withdrawalRequestIds.length === hintIds.length);
  assert(withdrawalClaims.length === claimableMessages.length);

  logger.debug({
    at: "Finalizer#multicallOptimismFinalizations",
    message: "Blast USDB claimable message statuses",
    claims: claimableMessages.map((message, i) => {
      return {
        withdrawalHash: message.event.transactionHash,
        withdrawRequestId: withdrawalRequestIds[i],
        usdYieldManagerHintId: hintIds[i],
        isClaimed: withdrawalRequestIsClaimed[i],
      };
    }),
  });

  const tokenRetriever = new Contract(blastDaiRetriever.address, blastDaiRetriever.abi, crossChainMessenger.l1Provider);
  const claimMessages: CrossChainMessage[] = [];
  const claimCallData = (
    await Promise.all(
      claimableMessages.map(async (message, i) => {
        if (withdrawalRequestIsClaimed[i]) {
          logger.debug({
            at: "Finalizer#multicallOptimismFinalizations",
            message: `Withdrawal request ${withdrawalRequestIds[i]} for message ${message.event.transactionHash} already claimed`,
          });
          return undefined;
        }
        const hintId = hintIds[i];
        if (hintId.eq(BLAST_CLAIM_NOT_READY)) {
          logger.debug({
            at: "Finalizer#multicallOptimismFinalizations",
            message: `Blast claim not ready for message ${message.event.transactionHash} with request Id ${withdrawalRequestIds[i]}`,
            lastFinalizedRequestId,
          });
          return undefined;
        }
        const recipient = withdrawalRequests[i].args.recipient;
        if (recipient !== tokenRetriever.address) {
          // This should never happen since we filter our WithdrawalRequested query on the `recipient`
          // but in case it happens, this log should help us debug.
          logger.warn({
            at: "Finalizer#multicallOptimismFinalizations",
            message: `Withdrawal request ${withdrawalRequestIds[i]} for message ${message.event.transactionHash} has set its recipient to ${recipient} and can't be finalized by the Blast_DaiRetriever`,
            hintId: hintIds[i],
            recipient,
          });
          return undefined;
        }
        const amountFromWei = convertFromWei(message.event.amountToReturn.toString(), TOKEN_SYMBOLS_MAP.USDB.decimals);
        claimMessages.push({
          originationChainId: chainId,
          l1TokenSymbol: TOKEN_SYMBOLS_MAP.USDB.symbol,
          amount: amountFromWei,
          type: "misc",
          miscReason: "claimUSDB",
          destinationChainId: hubPoolClient.chainId,
        });
        const claimCallData = await tokenRetriever.populateTransaction.retrieve(withdrawalRequestIds[i], hintIds[i]);
        return {
          callData: claimCallData.data,
          target: claimCallData.to,
        };
      })
    )
  ).filter((call) => call !== undefined);

  return {
    callData: [...callData, ...claimCallData],
    withdrawals: [...withdrawals, ...claimMessages],
  };
}

async function multicallOptimismL1Proofs(
  chainId: OVM_CHAIN_ID,
  tokensBridgedEvents: TokensBridged[],
  crossChainMessenger: OVM_CROSS_CHAIN_MESSENGER,
  hubPoolClient: HubPoolClient,
  logger: winston.Logger
): Promise<{ callData: Multicall2Call[]; withdrawals: CrossChainMessage[] }> {
  const provableMessages = (
    await getOptimismFinalizableMessages(chainId, logger, tokensBridgedEvents, crossChainMessenger)
  ).filter((message) => message.status === optimismSDK.MessageStatus[optimismSDK.MessageStatus.READY_TO_PROVE]);
  const callData = await Promise.all(
    provableMessages.map((message) => proveOptimismMessage(chainId, crossChainMessenger, message, message.logIndex))
  );
  const withdrawals = provableMessages.map((message) => {
    const l1TokenInfo = getL1TokenInfo(message.event.l2TokenAddress, chainId);
    const amountFromWei = convertFromWei(message.event.amountToReturn.toString(), l1TokenInfo.decimals);
    const proof: CrossChainMessage = {
      originationChainId: chainId,
      l1TokenSymbol: l1TokenInfo.symbol,
      amount: amountFromWei,
      type: "misc",
      miscReason: "proof",
      destinationChainId: hubPoolClient.chainId,
    };
    return proof;
  });

  return {
    callData,
    withdrawals,
  };
}<|MERGE_RESOLUTION|>--- conflicted
+++ resolved
@@ -25,11 +25,8 @@
   chainIsProd,
   Contract,
   ethers,
-<<<<<<< HEAD
   mapAsync,
-=======
   paginatedEventQuery,
->>>>>>> a55a99f2
 } from "../../utils";
 import { CONTRACT_ADDRESSES, Multicall2Call, OPSTACK_CONTRACT_OVERRIDES } from "../../common";
 import OPStackPortalL1 from "../../common/abi/OpStackPortalL1.json";
@@ -114,8 +111,54 @@
     message: `Latest TokensBridged block to attempt to submit proofs for ${networkName}`,
     latestBlockToProve,
   });
-
-<<<<<<< HEAD
+  
+  // Experimental feature: Add in all ETH withdrawals from OPStack chain to the finalizer. This will help us
+  // in the short term to automate ETH withdrawals from Lite chains, which can build up ETH balances over time
+  // and because they are lite chains, our only way to withdraw them is to initiate a slow bridge of ETH from the
+  // the lite chain to Ethereum.
+  const withdrawalToAddresses: string[] = process.env.FINALIZER_WITHDRAWAL_TO_ADDRESSES
+    ? JSON.parse(process.env.FINALIZER_WITHDRAWAL_TO_ADDRESSES).map((address) => ethers.utils.getAddress(address))
+    : [];
+  if (!CONTRACT_ADDRESSES[chainId].ovmStandardBridge) {
+    logger.warn({
+      at: "opStackFinalizer",
+      message: `No OVM standard bridge contract found for chain ${networkName} in CONTRACT_ADDRESSES`,
+    });
+  } else if (withdrawalToAddresses.length > 0) {
+    const ovmStandardBridge = new Contract(
+      CONTRACT_ADDRESSES[chainId].ovmStandardBridge.address,
+      CONTRACT_ADDRESSES[chainId].ovmStandardBridge.abi,
+      spokePoolClient.spokePool.provider
+    );
+    const withdrawalEvents = await paginatedEventQuery(
+      ovmStandardBridge,
+      ovmStandardBridge.filters.ETHBridgeInitiated(
+        null, // from
+        withdrawalToAddresses // to
+      ),
+      {
+        ...spokePoolClient.eventSearchConfig,
+        toBlock: spokePoolClient.latestBlockSearched,
+      }
+    );
+    // If there are any found withdrawal initiated events, then add them to the list of TokenBridged events we'll
+    // submit proofs and finalizations for.
+    withdrawalEvents.forEach((event) => {
+      const tokenBridgedEvent: TokensBridged = {
+        ...event,
+        amountToReturn: event.args.amount,
+        chainId,
+        leafId: 0,
+        l2TokenAddress: TOKEN_SYMBOLS_MAP.WETH.addresses[chainId],
+      };
+      if (event.blockNumber >= latestBlockToProve) {
+        recentTokensBridgedEvents.push(tokenBridgedEvent);
+      } else {
+        olderTokensBridgedEvents.push(tokenBridgedEvent);
+      }
+    });
+  }
+
   let callData: Multicall2Call[];
   let crossChainTransfers: CrossChainMessage[];
 
@@ -155,63 +198,7 @@
       logIndexesForMessage.push(logIndex);
       uniqueTokenhashes[event.transactionHash] += 1;
     }
-=======
-  // Experimental feature: Add in all ETH withdrawals from OPStack chain to the finalizer. This will help us
-  // in the short term to automate ETH withdrawals from Lite chains, which can build up ETH balances over time
-  // and because they are lite chains, our only way to withdraw them is to initiate a slow bridge of ETH from the
-  // the lite chain to Ethereum.
-  const withdrawalToAddresses: string[] = process.env.FINALIZER_WITHDRAWAL_TO_ADDRESSES
-    ? JSON.parse(process.env.FINALIZER_WITHDRAWAL_TO_ADDRESSES).map((address) => ethers.utils.getAddress(address))
-    : [];
-  if (!CONTRACT_ADDRESSES[chainId].ovmStandardBridge) {
-    logger.warn({
-      at: "opStackFinalizer",
-      message: `No OVM standard bridge contract found for chain ${networkName} in CONTRACT_ADDRESSES`,
-    });
-  } else if (withdrawalToAddresses.length > 0) {
-    const ovmStandardBridge = new Contract(
-      CONTRACT_ADDRESSES[chainId].ovmStandardBridge.address,
-      CONTRACT_ADDRESSES[chainId].ovmStandardBridge.abi,
-      spokePoolClient.spokePool.provider
-    );
-    const withdrawalEvents = await paginatedEventQuery(
-      ovmStandardBridge,
-      ovmStandardBridge.filters.ETHBridgeInitiated(
-        null, // from
-        withdrawalToAddresses // to
-      ),
-      {
-        ...spokePoolClient.eventSearchConfig,
-        toBlock: spokePoolClient.latestBlockSearched,
-      }
-    );
-    // If there are any found withdrawal initiated events, then add them to the list of TokenBridged events we'll
-    // submit proofs and finalizations for.
-    withdrawalEvents.forEach((event) => {
-      const tokenBridgedEvent: TokensBridged = {
-        ...event,
-        amountToReturn: event.args.amount,
-        chainId,
-        leafId: 0,
-        l2TokenAddress: TOKEN_SYMBOLS_MAP.WETH.addresses[chainId],
-      };
-      if (event.blockNumber >= latestBlockToProve) {
-        recentTokensBridgedEvents.push(tokenBridgedEvent);
-      } else {
-        olderTokensBridgedEvents.push(tokenBridgedEvent);
-      }
-    });
-  }
-
-  const proofs = await multicallOptimismL1Proofs(
-    chainId,
-    recentTokensBridgedEvents,
-    crossChainMessenger,
-    hubPoolClient,
-    logger
-  );
->>>>>>> a55a99f2
-
+    
     const crossChainMessenger = new Contract(
       VIEM_OP_STACK_CHAINS[chainId].contracts.portal[hubChainId].address,
       OPStackPortalL1,
