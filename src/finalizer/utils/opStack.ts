import assert from "assert";
import { groupBy, countBy } from "lodash";
import * as optimismSDK from "@eth-optimism/sdk";
import * as viem from "viem";
import * as viemChains from "viem/chains";
import {
  publicActionsL1,
  publicActionsL2,
  getWithdrawals,
  GetWithdrawalStatusReturnType,
  PublicActionsL1,
  PublicActionsL2,
} from "viem/op-stack";
import { HubPoolClient, SpokePoolClient } from "../../clients";
import { TokensBridged } from "../../interfaces";
import {
  CHAIN_IDs,
  chainIsOPStack,
  compareAddressesSimple,
  convertFromWei,
  getBlockForTimestamp,
  getCachedProvider,
  getCurrentTime,
  getL1TokenInfo,
  getNetworkName,
  getRedisCache,
  getUniqueLogIndex,
  groupObjectCountsByProp,
  Signer,
  TOKEN_SYMBOLS_MAP,
  winston,
  chainIsProd,
  Contract,
  ethers,
<<<<<<< HEAD
  mapAsync,
  paginatedEventQuery,
} from "../../utils";
import { CONTRACT_ADDRESSES, Multicall2Call, OPSTACK_CONTRACT_OVERRIDES } from "../../common";
import OPStackPortalL1 from "../../common/abi/OpStackPortalL1.json";
=======
  Multicall2Call,
  paginatedEventQuery,
} from "../../utils";
import { CONTRACT_ADDRESSES, OPSTACK_CONTRACT_OVERRIDES } from "../../common";
>>>>>>> 92775a0a
import { FinalizerPromise, CrossChainMessage } from "../types";
const { utils } = ethers;

interface CrossChainMessageWithEvent {
  event: TokensBridged;
  message: optimismSDK.MessageLike;
}

interface CrossChainMessageWithStatus extends CrossChainMessageWithEvent {
  status: string;
  logIndex: number;
}

const OP_STACK_CHAINS = Object.values(CHAIN_IDs).filter((chainId) => chainIsOPStack(chainId));
/* OP_STACK_CHAINS should contain all chains which satisfy chainIsOPStack().
 * (typeof OP_STACK_CHAINS)[number] then takes all elements in this array and "unions" their type (i.e. 10 | 8453 | 3443 | ... ).
 * https://www.typescriptlang.org/docs/handbook/release-notes/typescript-2-1.html#keyof-and-lookup-types
 */

// We might want to export this mapping of chain ID to viem chain object out of a constant
// file once we start using Viem elsewhere in the repo:
const VIEM_OP_STACK_CHAINS = {
  [CHAIN_IDs.OPTIMISM_SEPOLIA]: viemChains.optimismSepolia,
  [CHAIN_IDs.OPTIMISM]: viemChains.optimism,
  [CHAIN_IDs.BASE]: viemChains.base,
  [CHAIN_IDs.REDSTONE]: viemChains.redstone,
  [CHAIN_IDs.LISK]: viemChains.lisk,
  [CHAIN_IDs.ZORA]: viemChains.zora,
  [CHAIN_IDs.MODE]: viemChains.mode,
  // @dev The following chains do not have "portal" contracts listed in the Viem chain definitions.
  // They have non-standard interfaces for withdrawing from L2 to L1
  // [CHAIN_IDs.WORLD_CHAIN]: viemChains.worldchain,
  // [CHAIN_IDs.BLAST]: viemChains.blast,
};

type OVM_CHAIN_ID = (typeof OP_STACK_CHAINS)[number];
type OVM_CROSS_CHAIN_MESSENGER = optimismSDK.CrossChainMessenger;

const BLAST_CLAIM_NOT_READY = 0;
// Start ID used to query hint ID's on Blast L1 yield manager, this should never change.
const BLAST_YIELD_MANAGER_STARTING_REQUEST_ID = 1;
export const chainIsBlast = (chainId: OVM_CHAIN_ID): boolean =>
  [CHAIN_IDs.BLAST, CHAIN_IDs.BLAST_SEPOLIA].includes(chainId);

export async function opStackFinalizer(
  logger: winston.Logger,
  signer: Signer,
  hubPoolClient: HubPoolClient,
  spokePoolClient: SpokePoolClient
): Promise<FinalizerPromise> {
  const { chainId } = spokePoolClient;
  assert(chainIsOPStack(chainId), `Unsupported OP Stack chain ID: ${chainId}`);
  const networkName = getNetworkName(chainId);

  const crossChainMessenger = getOptimismClient(chainId, signer);

  // Optimism withdrawals take 7 days to finalize, while proofs are ready as soon as an L1 txn containing the L2
  // withdrawal is posted to Mainnet, so ~30 mins.
  // Sort tokensBridged events by their age. Submit proofs for recent events, and withdrawals for older events.
  // - Don't submit proofs for finalizations older than 1 day
  // - Don't try to withdraw tokens that are not past the 7 day challenge period
  const redis = await getRedisCache(logger);
  const minimumFinalizationTime = getCurrentTime() - 7 * 3600 * 24;
  const latestBlockToProve = await getBlockForTimestamp(chainId, minimumFinalizationTime, undefined, redis);
  const { recentTokensBridgedEvents = [], olderTokensBridgedEvents = [] } = groupBy(
    spokePoolClient.getTokensBridged().filter(
      (e) =>
        // USDC withdrawals for Base and Optimism should be finalized via the CCTP Finalizer.
        !compareAddressesSimple(e.l2TokenAddress, TOKEN_SYMBOLS_MAP["USDC"].addresses[chainId]) ||
        !(chainId === CHAIN_IDs.BASE || chainId === CHAIN_IDs.OPTIMISM)
    ),
    (e) => {
      if (e.blockNumber >= latestBlockToProve) {
        return "recentTokensBridgedEvents";
      } else {
        return "olderTokensBridgedEvents";
      }
    }
  );
  // First submit proofs for any newly withdrawn tokens. You can submit proofs for any withdrawals that have been
  // snapshotted on L1, so it takes roughly 1 hour from the withdrawal time
  logger.debug({
    at: `Finalizer#${networkName}Finalizer`,
    message: `Latest TokensBridged block to attempt to submit proofs for ${networkName}`,
    latestBlockToProve,
  });

  // Add in all manual withdrawals from other EOA's from OPStack chain to the finalizer. This will help us
  // automate token withdrawals from Lite chains, which can build up ETH and ERC20 balances over time
  // and because they are lite chains, our only way to withdraw them is to initiate a manual bridge from the
  // the lite chain to Ethereum via the canonical OVM standard bridge.
  const withdrawalToAddresses: string[] = process.env.FINALIZER_WITHDRAWAL_TO_ADDRESSES
    ? JSON.parse(process.env.FINALIZER_WITHDRAWAL_TO_ADDRESSES).map((address) => ethers.utils.getAddress(address))
    : [];
  if (!CONTRACT_ADDRESSES[chainId].ovmStandardBridge) {
    logger.warn({
      at: "opStackFinalizer",
      message: `No OVM standard bridge contract found for chain ${networkName} in CONTRACT_ADDRESSES`,
    });
  } else if (withdrawalToAddresses.length > 0) {
    const ovmStandardBridge = new Contract(
      CONTRACT_ADDRESSES[chainId].ovmStandardBridge.address,
      CONTRACT_ADDRESSES[chainId].ovmStandardBridge.abi,
      spokePoolClient.spokePool.provider
    );
    const withdrawalEthEvents = (
      await paginatedEventQuery(
        ovmStandardBridge,
        ovmStandardBridge.filters.ETHBridgeInitiated(
          null, // from
          withdrawalToAddresses // to
        ),
        {
          ...spokePoolClient.eventSearchConfig,
          toBlock: spokePoolClient.latestBlockSearched,
        }
      )
    ).map((event) => {
      return {
        ...event,
        l2TokenAddress: TOKEN_SYMBOLS_MAP.WETH.addresses[chainId],
      };
    });
    const withdrawalErc20Events = (
      await paginatedEventQuery(
        ovmStandardBridge,
        ovmStandardBridge.filters.ERC20BridgeInitiated(
          null, // localToken
          null, // remoteToken
          withdrawalToAddresses // from
        ),
        {
          ...spokePoolClient.eventSearchConfig,
          toBlock: spokePoolClient.latestBlockSearched,
        }
      )
    ).map((event) => {
      // If we're aware of this token, then save the event as one we can finalize.
      try {
        getL1TokenInfo(event.args.localToken, chainId);
        return {
          ...event,
          l2TokenAddress: event.args.localToken,
        };
      } catch (err) {
        logger.debug({
          at: "opStackFinalizer",
          message: `Skipping ERC20 withdrawal event for unknown token ${event.args.localToken} on chain ${networkName}`,
          event: event,
        });
        return undefined;
      }
    });
    const withdrawalEvents = [...withdrawalEthEvents, ...withdrawalErc20Events].filter((event) => event !== undefined);
    // If there are any found withdrawal initiated events, then add them to the list of TokenBridged events we'll
    // submit proofs and finalizations for.
    withdrawalEvents.forEach((event) => {
      const tokenBridgedEvent: TokensBridged = {
        ...event,
        amountToReturn: event.args.amount,
        chainId,
        leafId: 0,
        l2TokenAddress: event.l2TokenAddress,
      };
      if (event.blockNumber >= latestBlockToProve) {
        recentTokensBridgedEvents.push(tokenBridgedEvent);
      } else {
        olderTokensBridgedEvents.push(tokenBridgedEvent);
      }
    });
  }

  let callData: Multicall2Call[];
  let crossChainTransfers: CrossChainMessage[];

  // @dev Experimental: try using Viem if its available for this chain. Eventually we should
  // fully migrate from SDK to Viem. Note, the Viem "provider" is not easily translateable from the ethers.js provider,
  // so any RPC requests sent from the Viem client will likely not inherit benefits of our custom RetryProvider such
  // as quorum, caching, fallbacks, etc. This is workable for now if we isolate viem usage.
  const viemTxns: {
    callData: Multicall2Call[];
    withdrawals: CrossChainMessage[];
  } = {
    callData: [],
    withdrawals: [],
  };
  if (VIEM_OP_STACK_CHAINS[chainId]) {
    const hubChainId = chainIsProd(chainId) ? CHAIN_IDs.MAINNET : CHAIN_IDs.SEPOLIA;
    // TODO: can't figure out how to get these typecasts to work, despite this code being in the viem.opStack tutorials
    const publicClientL1 = viem
      .createPublicClient({
        chain: chainIsProd(chainId) ? viemChains.mainnet : viemChains.sepolia,
        transport: viem.http(getCachedProvider(hubChainId, true).providers[0].connection.url),
      })
      .extend(publicActionsL1() as any) as unknown as viem.PublicClient & PublicActionsL1;
    const publicClientL2 = viem
      .createPublicClient({
        chain: VIEM_OP_STACK_CHAINS[chainId],
        transport: viem.http(getCachedProvider(chainId, true).providers[0].connection.url),
      })
      .extend(publicActionsL2() as any) as unknown as viem.PublicClient & PublicActionsL2;
    const uniqueTokenhashes = {};
    const logIndexesForMessage = [];
    const events = recentTokensBridgedEvents.concat(olderTokensBridgedEvents);
    for (const event of events) {
      uniqueTokenhashes[event.transactionHash] = uniqueTokenhashes[event.transactionHash] ?? 0;
      const logIndex = uniqueTokenhashes[event.transactionHash];
      logIndexesForMessage.push(logIndex);
      uniqueTokenhashes[event.transactionHash] += 1;
    }

    const crossChainMessenger = new Contract(
      VIEM_OP_STACK_CHAINS[chainId].contracts.portal[hubChainId].address,
      OPStackPortalL1,
      signer
    );

    const withdrawalStatuses: string[] = [];
    await mapAsync(events, async (event, i) => {
      // Useful information for event:
      const l1TokenInfo = getL1TokenInfo(event.l2TokenAddress, chainId);
      const amountFromWei = convertFromWei(event.amountToReturn.toString(), l1TokenInfo.decimals);

      const receipt = await publicClientL2.getTransactionReceipt({
        hash: event.transactionHash as `0x${string}`,
      });
      const withdrawal = getWithdrawals(receipt)[logIndexesForMessage[i]];
      const withdrawalStatus: GetWithdrawalStatusReturnType = await publicClientL1.getWithdrawalStatus({
        receipt,
        chain: undefined,
        targetChain: VIEM_OP_STACK_CHAINS[chainId],
        logIndex: logIndexesForMessage[i],
      });
      withdrawalStatuses.push(withdrawalStatus);
      if (withdrawalStatus === "ready-to-prove") {
        const l2Output = await publicClientL1.getL2Output({
          chain: undefined,
          l2BlockNumber: BigInt(event.blockNumber),
          targetChain: VIEM_OP_STACK_CHAINS[chainId],
        });
        const { l2OutputIndex, outputRootProof, withdrawalProof } = await publicClientL2.buildProveWithdrawal({
          chain: undefined,
          withdrawal,
          output: l2Output,
        });
        const proofArgs = [withdrawal, l2OutputIndex, outputRootProof, withdrawalProof];
        const callData = await crossChainMessenger.populateTransaction.proveWithdrawalTransaction(...proofArgs);
        viemTxns.callData.push({
          callData: callData.data,
          target: crossChainMessenger.address,
        });
        viemTxns.withdrawals.push({
          originationChainId: chainId,
          l1TokenSymbol: l1TokenInfo.symbol,
          amount: amountFromWei,
          type: "misc",
          miscReason: "proof",
          destinationChainId: hubPoolClient.chainId,
        });
      } else if (withdrawalStatus === "waiting-to-finalize") {
        const { seconds } = await publicClientL1.getTimeToFinalize({
          chain: undefined,
          withdrawalHash: withdrawal.withdrawalHash,
          targetChain: VIEM_OP_STACK_CHAINS[chainId],
        });
        logger.debug({
          at: `${getNetworkName(chainId)}Finalizer`,
          message: `Withdrawal ${event.transactionHash} for ${amountFromWei} of ${
            l1TokenInfo.symbol
          } is in challenge period for ${seconds / 60 / 60} hours`,
        });
      } else if (withdrawalStatus === "ready-to-finalize") {
        // @dev Some OpStack chains use OptimismPortal instead of the newer OptimismPortal2, the latter of which
        // requires that the msg.sender of the  finalizeWithdrawalTransaction is equal to the address that
        // submitted the proof. We try-catch both calls to handle this.
        // See this comment in OptimismPortal2 for more context on why the new portal requires checking the
        // proof submitter address: https://github.com/ethereum-optimism/optimism/blob/d6bda0339005d98c992c749c137938d515755029/packages/contracts-bedrock/src/L1/OptimismPortal2.sol#L132
        let callData: ethers.PopulatedTransaction;
        try {
          // Calling OptimismPortal2: https://github.com/ethereum-optimism/optimism/blob/d6bda0339005d98c992c749c137938d515755029/packages/contracts-bedrock/src/L1/OptimismPortal2.sol
          const numProofSubmitters = await crossChainMessenger.numProofSubmitters(withdrawal.withdrawalHash);
          const proofSubmitter = await crossChainMessenger.proofSubmitters(
            withdrawal.withdrawalHash,
            numProofSubmitters - 1
          );
          callData = await crossChainMessenger.populateTransaction.finalizeWithdrawalTransactionExternalProof(
            withdrawal,
            proofSubmitter
          );
        } catch (e) {
          // Calling OptimismPortal: https://github.com/ethereum-optimism/optimism/blob/d6bda0339005d98c992c749c137938d515755029/packages/contracts-bedrock/src/L1/OptimismPortal.sol
          callData = await crossChainMessenger.populateTransaction.finalizeWithdrawalTransaction(withdrawal);
        }
        viemTxns.callData.push({
          callData: callData.data,
          target: crossChainMessenger.address,
        });
        viemTxns.withdrawals.push({
          originationChainId: chainId,
          l1TokenSymbol: l1TokenInfo.symbol,
          amount: amountFromWei,
          type: "withdrawal",
          destinationChainId: hubPoolClient.chainId,
        });
      }
    });
    logger.debug({
      at: `${getNetworkName(chainId)}Finalizer`,
      message: `${getNetworkName(chainId)} message statuses`,
      statusesGrouped: countBy(withdrawalStatuses),
    });
    callData = viemTxns.callData;
    crossChainTransfers = viemTxns.withdrawals;
  } else {
    const proofs = await multicallOptimismL1Proofs(
      chainId,
      recentTokensBridgedEvents,
      crossChainMessenger,
      hubPoolClient,
      logger
    );

    // Next finalize withdrawals that have passed challenge period.
    // Skip events that are likely not past the seven day challenge period.
    logger.debug({
      at: "Finalizer",
      message: `Earliest TokensBridged block to attempt to finalize for ${networkName}`,
      earliestBlockToFinalize: latestBlockToProve,
    });

    const finalizations = await multicallOptimismFinalizations(
      chainId,
      olderTokensBridgedEvents,
      crossChainMessenger,
      hubPoolClient,
      logger
    );
    callData = [...proofs.callData, ...finalizations.callData];
    crossChainTransfers = [...proofs.withdrawals, ...finalizations.withdrawals];
  }

  return { callData, crossChainMessages: crossChainTransfers };
}

function getOptimismClient(chainId: OVM_CHAIN_ID, hubSigner: Signer): OVM_CROSS_CHAIN_MESSENGER {
  const hubChainId = chainIsProd(chainId) ? CHAIN_IDs.MAINNET : CHAIN_IDs.SEPOLIA;
  const contractOverrides = OPSTACK_CONTRACT_OVERRIDES[chainId];
  return new optimismSDK.CrossChainMessenger({
    bedrock: true,
    l1ChainId: hubChainId,
    l2ChainId: chainId,
    l1SignerOrProvider: hubSigner.connect(getCachedProvider(hubChainId, true)),
    l2SignerOrProvider: hubSigner.connect(getCachedProvider(chainId, true)),
    contracts: contractOverrides,
  });
}

async function getCrossChainMessages(
  _chainId: OVM_CHAIN_ID,
  tokensBridged: TokensBridged[],
  crossChainMessenger: OVM_CROSS_CHAIN_MESSENGER
): Promise<CrossChainMessageWithEvent[]> {
  // For each token bridge event, store a unique log index for the event within the optimism transaction hash.
  // This is important for bridge transactions containing multiple events.
  const logIndexesForMessage = getUniqueLogIndex(tokensBridged);

  return (
    await Promise.all(
      tokensBridged.map(async (l2Event, i) => {
        const withdrawals = await crossChainMessenger.getMessagesByTransaction(l2Event.transactionHash, {
          direction: optimismSDK.MessageDirection.L2_TO_L1,
        });
        const logIndexOfEvent = logIndexesForMessage[i];
        assert(logIndexOfEvent < withdrawals.length);
        return withdrawals[logIndexOfEvent];
      })
    )
  ).map((message, i) => {
    return {
      message,
      event: tokensBridged[i],
    };
  });
}

async function getMessageStatuses(
  _chainId: OVM_CHAIN_ID,
  crossChainMessages: CrossChainMessageWithEvent[],
  crossChainMessenger: OVM_CROSS_CHAIN_MESSENGER
): Promise<CrossChainMessageWithStatus[]> {
  // For each token bridge event, store a unique log index for the event within the arbitrum transaction hash.
  // This is important for bridge transactions containing multiple events.
  const uniqueTokenhashes = {};
  const logIndexesForMessage = [];
  for (const event of crossChainMessages.map((m) => m.event)) {
    uniqueTokenhashes[event.transactionHash] = uniqueTokenhashes[event.transactionHash] ?? 0;
    const logIndex = uniqueTokenhashes[event.transactionHash];
    logIndexesForMessage.push(logIndex);
    uniqueTokenhashes[event.transactionHash] += 1;
  }

  const statuses = await Promise.all(
    crossChainMessages.map((message, i) => {
      return (crossChainMessenger as optimismSDK.CrossChainMessenger).getMessageStatus(
        message.message as optimismSDK.MessageLike,
        logIndexesForMessage[i]
      );
    })
  );
  return statuses.map((status, i) => {
    return {
      status: optimismSDK.MessageStatus[status],
      message: crossChainMessages[i].message,
      event: crossChainMessages[i].event,
      logIndex: logIndexesForMessage[i],
    };
  });
}

async function getOptimismFinalizableMessages(
  chainId: OVM_CHAIN_ID,
  logger: winston.Logger,
  tokensBridged: TokensBridged[],
  crossChainMessenger: OVM_CROSS_CHAIN_MESSENGER
): Promise<CrossChainMessageWithStatus[]> {
  const crossChainMessages = await getCrossChainMessages(chainId, tokensBridged, crossChainMessenger);
  const messageStatuses = await getMessageStatuses(chainId, crossChainMessages, crossChainMessenger);
  logger.debug({
    at: `${getNetworkName(chainId)}Finalizer`,
    message: `${getNetworkName(chainId)} message statuses`,
    statusesGrouped: groupObjectCountsByProp(messageStatuses, (message: CrossChainMessageWithStatus) => message.status),
  });
  return messageStatuses.filter(
    (message) =>
      message.status === optimismSDK.MessageStatus[optimismSDK.MessageStatus.READY_FOR_RELAY] ||
      message.status === optimismSDK.MessageStatus[optimismSDK.MessageStatus.RELAYED] ||
      message.status === optimismSDK.MessageStatus[optimismSDK.MessageStatus.READY_TO_PROVE]
  );
}

async function finalizeOptimismMessage(
  _chainId: OVM_CHAIN_ID,
  crossChainMessenger: OVM_CROSS_CHAIN_MESSENGER,
  message: CrossChainMessageWithStatus,
  logIndex = 0
): Promise<Multicall2Call> {
  if (!chainIsBlast(_chainId)) {
    const callData = await (crossChainMessenger as optimismSDK.CrossChainMessenger).populateTransaction.finalizeMessage(
      message.message as optimismSDK.MessageLike,
      undefined,
      logIndex
    );
    return {
      callData: callData.data,
      target: callData.to,
    };
  }

  // Blast OptimismPortal has a custom interface so we can't use the SDK to construct the calldata.
  // Instead, we need to locate the L1 Proof log that was emitted when we proved the L2 transaction
  // to finalize, inside of which contains a `requestId` we need to use to find the `hintId` parameter
  // we need to submit when finalizing the withdrawal. Note that the `hintId` can be hard-coded to 0
  // for non-ETH withdrawals.
  const { blastOptimismPortal, blastEthYieldManager } = CONTRACT_ADDRESSES[CHAIN_IDs.MAINNET];
  const blastPortal = new Contract(
    blastOptimismPortal.address,
    blastOptimismPortal.abi,
    crossChainMessenger.l1Provider
  );

  const resolvedMessage = await crossChainMessenger.toCrossChainMessage(
    message.message as optimismSDK.MessageLike,
    logIndex
  );
  const withdrawalStruct = await crossChainMessenger.toLowLevelMessage(resolvedMessage, logIndex);
  const l2WithdrawalParams = [
    withdrawalStruct.messageNonce,
    withdrawalStruct.sender,
    withdrawalStruct.target,
    withdrawalStruct.value,
    withdrawalStruct.minGasLimit,
    withdrawalStruct.message,
  ];

  let hintId = 0;
  if (withdrawalStruct.value.gt(0)) {
    const withdrawalHash = utils.keccak256(
      utils.defaultAbiCoder.encode(["uint256", "address", "address", "uint256", "uint256", "bytes"], l2WithdrawalParams)
    );
    const blastEthYield = new Contract(
      blastEthYieldManager.address,
      blastEthYieldManager.abi,
      crossChainMessenger.l1Provider
    );

    // @dev The withdrawal hash should be unique for the L2 withdrawal so there should be exactly 1 event for this query.
    // If the withdrawal hasn't been proven yet then this will error.
    const [proofReceipt, latestCheckpointId] = await Promise.all([
      blastPortal.queryFilter(blastPortal.filters.WithdrawalProven(withdrawalHash)),
      blastEthYield.getLastCheckpointId(),
    ]);
    if (proofReceipt.length !== 1) {
      throw new Error(`Failed to find Proof receipt matching Blast withdrawal ${message.event.transactionHash}`);
    }
    const requestId = proofReceipt[0].args?.requestId;
    if (requestId === undefined || requestId === 0) {
      throw new Error(`Found invalid requestId ${requestId} for Blast withdrawal ${message.event.transactionHash}`);
    }
    // @dev The hintId parameter plays a role in our insurance mechanism that kicks in in the rare event that
    // ETH yield goes negative. The `findCheckpointHint` function runs a binary search in solidity to find the
    // correct hint so we naively set the starting point to 1, the first index, and set the latest to the last
    // queried value. The request ID for an already proven withdrawal should always be found by the following function.
    hintId = await blastEthYield.findCheckpointHint(
      requestId,
      BLAST_YIELD_MANAGER_STARTING_REQUEST_ID,
      latestCheckpointId
    );
  }
  const callData = await blastPortal.populateTransaction.finalizeWithdrawalTransaction(hintId, l2WithdrawalParams);
  return {
    callData: callData.data,
    target: callData.to,
  };
}

async function proveOptimismMessage(
  _chainId: OVM_CHAIN_ID,
  crossChainMessenger: OVM_CROSS_CHAIN_MESSENGER,
  message: CrossChainMessageWithStatus,
  logIndex = 0
): Promise<Multicall2Call> {
  const callData = await (crossChainMessenger as optimismSDK.CrossChainMessenger).populateTransaction.proveMessage(
    message.message as optimismSDK.MessageLike,
    undefined,
    logIndex
  );
  return {
    callData: callData.data,
    target: callData.to,
  };
}

async function multicallOptimismFinalizations(
  chainId: OVM_CHAIN_ID,
  tokensBridgedEvents: TokensBridged[],
  crossChainMessenger: OVM_CROSS_CHAIN_MESSENGER,
  hubPoolClient: HubPoolClient,
  logger: winston.Logger
): Promise<{ callData: Multicall2Call[]; withdrawals: CrossChainMessage[] }> {
  const allMessages = await getOptimismFinalizableMessages(chainId, logger, tokensBridgedEvents, crossChainMessenger);
  const finalizableMessages = allMessages.filter(
    (message) => message.status === optimismSDK.MessageStatus[optimismSDK.MessageStatus.READY_FOR_RELAY]
  );
  const callData = await Promise.all(
    finalizableMessages.map((message) =>
      finalizeOptimismMessage(chainId, crossChainMessenger, message, message.logIndex)
    )
  );
  const withdrawals = finalizableMessages.map((message) => {
    const l1TokenInfo = getL1TokenInfo(message.event.l2TokenAddress, chainId);
    const amountFromWei = convertFromWei(message.event.amountToReturn.toString(), l1TokenInfo.decimals);
    const withdrawal: CrossChainMessage = {
      originationChainId: chainId,
      l1TokenSymbol: l1TokenInfo.symbol,
      amount: amountFromWei,
      type: "withdrawal",
      destinationChainId: hubPoolClient.chainId,
    };
    return withdrawal;
  });

  // Blast USDB withdrawals have a two step withdrawal process involving a separate claim that can be made
  // after the withdrawal request is finalized by a Blast admin. This roughly takes ~24 hours after the OpMessager
  // has been "Finalized" on L1.
  if (!chainIsBlast(chainId)) {
    return {
      callData,
      withdrawals,
    };
  }

  // For each RELAYED (e.g. Finalized in the normal OPStack context) USDB message there should be
  // one WithdrawRequest with a unique requestId.
  const claimableMessages = allMessages.filter(
    (message) =>
      message.event.l2TokenAddress === TOKEN_SYMBOLS_MAP.USDB.addresses[chainId] &&
      message.status === optimismSDK.MessageStatus[optimismSDK.MessageStatus.RELAYED]
  );
  if (claimableMessages.length === 0) {
    return {
      callData,
      withdrawals,
    };
  }

  const { blastUsdYieldManager, blastDaiRetriever } = CONTRACT_ADDRESSES[hubPoolClient.chainId];
  const usdYieldManager = new Contract(
    blastUsdYieldManager.address,
    blastUsdYieldManager.abi,
    crossChainMessenger.l1Provider
  );
  // Reduce the query by only querying events that were emitted after the earliest TokenBridged event we saw. This
  // is an easy optimization as we know that WithdrawalRequested events are only emitted after the TokenBridged event.
  const fromBlock = tokensBridgedEvents[0].blockNumber;
  const [_withdrawalRequests, lastCheckpointId, lastFinalizedRequestId] = await Promise.all([
    usdYieldManager.queryFilter(
      usdYieldManager.filters.WithdrawalRequested(
        null,
        null,
        // All withdrawal requests we are interested in finalizing either have the HubPool or the
        // Blast_Retriever address as the recipient. HubPool as recipient is actually a leftover artifact from a
        // deprecated SpokePool code and all recipients going
        // forward should be the Blast_Retriever address. We include it here so that this finalizer can catch any
        // leftover finalizations with HubPool as the recipient that we can manually retrieve.
        // @dev We should replace this filter with a single blastDaiRetriever address once the finalizer lookback
        // stops querying TokensBridged/L2 Withdrawal events that have the HubPool as the recipient.
        [hubPoolClient.hubPool.address, blastDaiRetriever.address]
      ),
      fromBlock
    ),
    usdYieldManager.getLastCheckpointId(),
    // We fetch the lastFinalizedRequestId to filter out any withdrawal requests to give more
    // logging information as to why a withdrawal request is not ready to be claimed.
    usdYieldManager.getLastFinalizedRequestId(),
  ]);

  // The claimableMessages (i.e. the TokensBridged events) should fall out of the lookback window sooner than
  // the WithdrawalRequested events will, but we want a 1:1 mapping between them. Therefore, if we have N
  // WithdrawalRequested events, we should keep the last N claimableMessages.
  const withdrawalRequests = [..._withdrawalRequests].slice(-claimableMessages.length);
  const withdrawalRequestIds = withdrawalRequests.map((request) => request.args.requestId);
  assert(withdrawalRequestIds.length === claimableMessages.length);

  // @dev If a hint for requestId is zero, then the claim is not ready yet (i.e. the Blast admin has not moved to
  // finalize the withdrawal yet) so we should not try to claim it from the Blast Yield Manager.
  // @dev Alternatively, another way to throw out requestIds that aren't ready yet is to query the
  // `getLastFinalizedRequestId` and ignore any requestIds > this value.
  const [hintIds, withdrawalClaims] = await Promise.all([
    Promise.all(
      withdrawalRequestIds.map((requestId) =>
        usdYieldManager.findCheckpointHint(requestId, BLAST_YIELD_MANAGER_STARTING_REQUEST_ID, lastCheckpointId)
      )
    ),
    Promise.all(
      withdrawalRequestIds.map((requestId) =>
        usdYieldManager.queryFilter(usdYieldManager.filters.WithdrawalClaimed(requestId), fromBlock)
      )
    ),
  ]);
  const withdrawalRequestIsClaimed = withdrawalClaims.map((_id, i) => withdrawalClaims[i].length > 0);
  assert(withdrawalRequestIds.length === hintIds.length);
  assert(withdrawalClaims.length === claimableMessages.length);

  logger.debug({
    at: "Finalizer#multicallOptimismFinalizations",
    message: "Blast USDB claimable message statuses",
    claims: claimableMessages.map((message, i) => {
      return {
        withdrawalHash: message.event.transactionHash,
        withdrawRequestId: withdrawalRequestIds[i],
        usdYieldManagerHintId: hintIds[i],
        isClaimed: withdrawalRequestIsClaimed[i],
      };
    }),
  });

  const tokenRetriever = new Contract(blastDaiRetriever.address, blastDaiRetriever.abi, crossChainMessenger.l1Provider);
  const claimMessages: CrossChainMessage[] = [];
  const claimCallData = (
    await Promise.all(
      claimableMessages.map(async (message, i) => {
        if (withdrawalRequestIsClaimed[i]) {
          logger.debug({
            at: "Finalizer#multicallOptimismFinalizations",
            message: `Withdrawal request ${withdrawalRequestIds[i]} for message ${message.event.transactionHash} already claimed`,
          });
          return undefined;
        }
        const hintId = hintIds[i];
        if (hintId.eq(BLAST_CLAIM_NOT_READY)) {
          logger.debug({
            at: "Finalizer#multicallOptimismFinalizations",
            message: `Blast claim not ready for message ${message.event.transactionHash} with request Id ${withdrawalRequestIds[i]}`,
            lastFinalizedRequestId,
          });
          return undefined;
        }
        const recipient = withdrawalRequests[i].args.recipient;
        if (recipient !== tokenRetriever.address) {
          // This should never happen since we filter our WithdrawalRequested query on the `recipient`
          // but in case it happens, this log should help us debug.
          logger.warn({
            at: "Finalizer#multicallOptimismFinalizations",
            message: `Withdrawal request ${withdrawalRequestIds[i]} for message ${message.event.transactionHash} has set its recipient to ${recipient} and can't be finalized by the Blast_DaiRetriever`,
            hintId: hintIds[i],
            recipient,
          });
          return undefined;
        }
        const amountFromWei = convertFromWei(message.event.amountToReturn.toString(), TOKEN_SYMBOLS_MAP.USDB.decimals);
        claimMessages.push({
          originationChainId: chainId,
          l1TokenSymbol: TOKEN_SYMBOLS_MAP.USDB.symbol,
          amount: amountFromWei,
          type: "misc",
          miscReason: "claimUSDB",
          destinationChainId: hubPoolClient.chainId,
        });
        const claimCallData = await tokenRetriever.populateTransaction.retrieve(withdrawalRequestIds[i], hintIds[i]);
        return {
          callData: claimCallData.data,
          target: claimCallData.to,
        };
      })
    )
  ).filter((call) => call !== undefined);

  return {
    callData: [...callData, ...claimCallData],
    withdrawals: [...withdrawals, ...claimMessages],
  };
}

async function multicallOptimismL1Proofs(
  chainId: OVM_CHAIN_ID,
  tokensBridgedEvents: TokensBridged[],
  crossChainMessenger: OVM_CROSS_CHAIN_MESSENGER,
  hubPoolClient: HubPoolClient,
  logger: winston.Logger
): Promise<{ callData: Multicall2Call[]; withdrawals: CrossChainMessage[] }> {
  const provableMessages = (
    await getOptimismFinalizableMessages(chainId, logger, tokensBridgedEvents, crossChainMessenger)
  ).filter((message) => message.status === optimismSDK.MessageStatus[optimismSDK.MessageStatus.READY_TO_PROVE]);
  const callData = await Promise.all(
    provableMessages.map((message) => proveOptimismMessage(chainId, crossChainMessenger, message, message.logIndex))
  );
  const withdrawals = provableMessages.map((message) => {
    const l1TokenInfo = getL1TokenInfo(message.event.l2TokenAddress, chainId);
    const amountFromWei = convertFromWei(message.event.amountToReturn.toString(), l1TokenInfo.decimals);
    const proof: CrossChainMessage = {
      originationChainId: chainId,
      l1TokenSymbol: l1TokenInfo.symbol,
      amount: amountFromWei,
      type: "misc",
      miscReason: "proof",
      destinationChainId: hubPoolClient.chainId,
    };
    return proof;
  });

  return {
    callData,
    withdrawals,
  };
}<|MERGE_RESOLUTION|>--- conflicted
+++ resolved
@@ -32,18 +32,12 @@
   chainIsProd,
   Contract,
   ethers,
-<<<<<<< HEAD
+  Multicall2Call,
   mapAsync,
   paginatedEventQuery,
 } from "../../utils";
 import { CONTRACT_ADDRESSES, Multicall2Call, OPSTACK_CONTRACT_OVERRIDES } from "../../common";
 import OPStackPortalL1 from "../../common/abi/OpStackPortalL1.json";
-=======
-  Multicall2Call,
-  paginatedEventQuery,
-} from "../../utils";
-import { CONTRACT_ADDRESSES, OPSTACK_CONTRACT_OVERRIDES } from "../../common";
->>>>>>> 92775a0a
 import { FinalizerPromise, CrossChainMessage } from "../types";
 const { utils } = ethers;
 
