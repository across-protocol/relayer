import assert from "assert";
import { countBy } from "lodash";
import * as optimismSDK from "@eth-optimism/sdk";
import * as viem from "viem";
import * as viemChains from "viem/chains";
import {
  getWithdrawals,
  GetWithdrawalStatusReturnType,
  buildProveWithdrawal,
  getWithdrawalStatus,
  getL2Output,
  getTimeToFinalize,
} from "viem/op-stack";
import { HubPoolClient, SpokePoolClient } from "../../clients";
import { TokensBridged } from "../../interfaces";
import {
  CHAIN_IDs,
  chainIsOPStack,
  convertFromWei,
  getBlockForTimestamp,
  getCachedProvider,
  getCurrentTime,
  getL1TokenInfo,
  getNetworkName,
  getRedisCache,
  getUniqueLogIndex,
  groupObjectCountsByProp,
  Signer,
  TOKEN_SYMBOLS_MAP,
  winston,
  chainIsProd,
  Contract,
  ethers,
  Multicall2Call,
  mapAsync,
  paginatedEventQuery,
  createViemCustomTransportFromEthersProvider,
} from "../../utils";
import { CONTRACT_ADDRESSES, OPSTACK_CONTRACT_OVERRIDES } from "../../common";
import OPStackPortalL1 from "../../common/abi/OpStackPortalL1.json";
import { FinalizerPromise, CrossChainMessage } from "../types";
const { utils } = ethers;

interface CrossChainMessageWithEvent {
  event: TokensBridged;
  message: optimismSDK.MessageLike;
}

interface CrossChainMessageWithStatus extends CrossChainMessageWithEvent {
  status: string;
  logIndex: number;
}

const OP_STACK_CHAINS = Object.values(CHAIN_IDs).filter((chainId) => chainIsOPStack(chainId));
/* OP_STACK_CHAINS should contain all chains which satisfy chainIsOPStack().
 * (typeof OP_STACK_CHAINS)[number] then takes all elements in this array and "unions" their type (i.e. 10 | 8453 | 3443 | ... ).
 * https://www.typescriptlang.org/docs/handbook/release-notes/typescript-2-1.html#keyof-and-lookup-types
 */

// @dev The call to `getWithdrawalStatus` may incorrectly label a withdrawal which is not ready to prove as ready to prove.
// If we attempt to call `getL2Output` on this withdrawal, this root will be outputted. We can compare the output root with
// this constant and skip the proof submission if they match.
const PENDING_PROOF_OUTPUT_ROOT = "0xdeadbeefdeadbeefdeadbeefdeadbeefdeadbeefdeadbeefdeadbeefdeadbeef";

// We might want to export this mapping of chain ID to viem chain object out of a constant
// file once we start using Viem elsewhere in the repo:
const VIEM_OP_STACK_CHAINS: Record<number, viem.Chain> = {
  [CHAIN_IDs.OPTIMISM]: viemChains.optimism,
  [CHAIN_IDs.BASE]: viemChains.base,
  [CHAIN_IDs.REDSTONE]: viemChains.redstone,
  [CHAIN_IDs.LISK]: viemChains.lisk,
  [CHAIN_IDs.ZORA]: viemChains.zora,
  [CHAIN_IDs.MODE]: viemChains.mode,
  [CHAIN_IDs.WORLD_CHAIN]: viemChains.worldchain,
  [CHAIN_IDs.SONEIUM]: viemChains.soneium,
  [CHAIN_IDs.UNICHAIN]: viemChains.unichain,
  [CHAIN_IDs.INK]: viemChains.ink,
  // // @dev The following chains have non-standard interfaces or processes for withdrawing from L2 to L1
  // [CHAIN_IDs.BLAST]: viemChains.blast,
};

type OVM_CHAIN_ID = (typeof OP_STACK_CHAINS)[number];
type OVM_CROSS_CHAIN_MESSENGER = optimismSDK.CrossChainMessenger;

const BLAST_CLAIM_NOT_READY = 0;
// Start ID used to query hint ID's on Blast L1 yield manager, this should never change.
const BLAST_YIELD_MANAGER_STARTING_REQUEST_ID = 1;
export const chainIsBlast = (chainId: OVM_CHAIN_ID): boolean =>
  [CHAIN_IDs.BLAST, CHAIN_IDs.BLAST_SEPOLIA].includes(chainId);

export async function opStackFinalizer(
  logger: winston.Logger,
  signer: Signer,
  hubPoolClient: HubPoolClient,
  spokePoolClient: SpokePoolClient,
  _l1SpokePoolClient: SpokePoolClient,
  senderAddresses: string[]
): Promise<FinalizerPromise> {
  const { chainId } = spokePoolClient;
  assert(chainIsOPStack(chainId), `Unsupported OP Stack chain ID: ${chainId}`);
  const networkName = getNetworkName(chainId);

  // Optimism withdrawals take 7 days to finalize, while proofs are ready as soon as an L1 txn containing the L2
  // withdrawal is posted to Mainnet, so ~30 mins.
  // Sort tokensBridged events by their age. Submit proofs for recent events, and withdrawals for older events.
  // - Don't submit proofs for finalizations older than 1 day
  // - Don't try to withdraw tokens that are not past the 7 day challenge period
  const redis = await getRedisCache(logger);
  const minimumFinalizationTime = getCurrentTime() - 7 * 3600 * 24;
  const latestBlockToProve = await getBlockForTimestamp(chainId, minimumFinalizationTime, undefined, redis);
  const recentTokensBridgedEvents: TokensBridged[] = [];
  const olderTokensBridgedEvents: TokensBridged[] = [];

  // First submit proofs for any newly withdrawn tokens. You can submit proofs for any withdrawals that have been
  // snapshotted on L1, so it takes roughly 1 hour from the withdrawal time
  logger.debug({
    at: `${networkName}Finalizer`,
    message: `Latest TokensBridged block to attempt to submit proofs for ${networkName}`,
    latestBlockToProve,
  });

  // Add in all manual withdrawals from other EOA's from OPStack chain to the finalizer. This will help us
  // automate token withdrawals from Lite chains, which can build up ETH and ERC20 balances over time
  // and because they are lite chains, our only way to withdraw them is to initiate a manual bridge from the
  // the lite chain to Ethereum via the canonical OVM standard bridge.
  if (!CONTRACT_ADDRESSES[chainId].ovmStandardBridge) {
    logger.warn({
      at: `${networkName}Finalizer`,
      message: `No OVM standard bridge contract found for chain ${networkName} in CONTRACT_ADDRESSES`,
    });
  }
  const ovmStandardBridge = new Contract(
    CONTRACT_ADDRESSES[chainId].ovmStandardBridge.address,
    CONTRACT_ADDRESSES[chainId].ovmStandardBridge.abi,
    spokePoolClient.spokePool.provider
  );
  const withdrawalEthEvents = (
    await paginatedEventQuery(
      ovmStandardBridge,
      ovmStandardBridge.filters.ETHBridgeInitiated(
        senderAddresses // from
      ),
      {
        ...spokePoolClient.eventSearchConfig,
        toBlock: spokePoolClient.latestBlockSearched,
      }
<<<<<<< HEAD
    });
    const withdrawalEvents = [...withdrawalEthEvents, ...withdrawalErc20Events].filter((event) => event !== undefined);
    // If there are any found withdrawal initiated events, then add them to the list of TokenBridged events we'll
    // submit proofs and finalizations for.
    withdrawalEvents.forEach(({ transactionHash, transactionIndex, ...event }) => {
      const tokenBridgedEvent: TokensBridged = {
        ...event,
        amountToReturn: event.args.amount,
        chainId,
        leafId: 0,
        l2TokenAddress: event.l2TokenAddress,
        txnRef: transactionHash,
        txnIndex: transactionIndex,
=======
    )
  ).map((event) => {
    return {
      ...event,
      l2TokenAddress: TOKEN_SYMBOLS_MAP.WETH.addresses[chainId],
    };
  });
  const withdrawalErc20Events = (
    await paginatedEventQuery(
      ovmStandardBridge,
      ovmStandardBridge.filters.ERC20BridgeInitiated(
        null, // localToken
        null, // remoteToken
        senderAddresses // from
      ),
      {
        ...spokePoolClient.eventSearchConfig,
        toBlock: spokePoolClient.latestBlockSearched,
      }
    )
  ).map((event) => {
    // If we're aware of this token, then save the event as one we can finalize.
    try {
      getL1TokenInfo(event.args.localToken, chainId);
      return {
        ...event,
        l2TokenAddress: event.args.localToken,
>>>>>>> eb6024a8
      };
    } catch (err) {
      logger.debug({
        at: `${networkName}Finalizer`,
        message: `Skipping ERC20 withdrawal event for unknown token ${event.args.localToken} on chain ${networkName}`,
        event: event,
      });
      return undefined;
    }
  });
  const withdrawalEvents = [...withdrawalEthEvents, ...withdrawalErc20Events].filter((event) => event !== undefined);
  // If there are any found withdrawal initiated events, then add them to the list of TokenBridged events we'll
  // submit proofs and finalizations for.
  withdrawalEvents.forEach((event) => {
    const tokenBridgedEvent: TokensBridged = {
      ...event,
      amountToReturn: event.args.amount,
      chainId,
      leafId: 0,
      l2TokenAddress: event.l2TokenAddress,
    };
    if (event.blockNumber >= latestBlockToProve) {
      recentTokensBridgedEvents.push(tokenBridgedEvent);
    } else {
      olderTokensBridgedEvents.push(tokenBridgedEvent);
    }
  });

  let callData: Multicall2Call[];
  let crossChainTransfers: CrossChainMessage[];

  if (VIEM_OP_STACK_CHAINS[chainId]) {
    const viemTxns = await viem_multicallOptimismFinalizations(
      chainId,
      logger,
      signer,
      hubPoolClient,
      olderTokensBridgedEvents,
      recentTokensBridgedEvents
    );
    callData = viemTxns.callData;
    crossChainTransfers = viemTxns.withdrawals;
  } else {
    const crossChainMessenger = getOptimismClient(chainId, signer);
    const proofs = await multicallOptimismL1Proofs(
      chainId,
      recentTokensBridgedEvents,
      crossChainMessenger,
      hubPoolClient,
      logger
    );

    // Next finalize withdrawals that have passed challenge period.
    // Skip events that are likely not past the seven day challenge period.
    logger.debug({
      at: `${networkName}Finalizer`,
      message: "Earliest TokensBridged block to attempt to finalize",
      earliestBlockToFinalize: latestBlockToProve,
    });

    const finalizations = await multicallOptimismFinalizations(
      chainId,
      olderTokensBridgedEvents,
      crossChainMessenger,
      hubPoolClient,
      logger
    );
    callData = [...proofs.callData, ...finalizations.callData];
    crossChainTransfers = [...proofs.withdrawals, ...finalizations.withdrawals];
  }

  return { callData, crossChainMessages: crossChainTransfers };
}

async function viem_multicallOptimismFinalizations(
  chainId: number,
  logger: winston.Logger,
  signer: Signer,
  hubPoolClient: HubPoolClient,
  olderTokensBridgedEvents: TokensBridged[],
  recentTokensBridgedEvents: TokensBridged[]
): Promise<{
  callData: Multicall2Call[];
  withdrawals: CrossChainMessage[];
}> {
  const viemTxns: {
    callData: Multicall2Call[];
    withdrawals: CrossChainMessage[];
  } = {
    callData: [],
    withdrawals: [],
  };
  const hubChainId = hubPoolClient.chainId;
  const publicClientL1 = viem.createPublicClient({
    batch: {
      multicall: true,
    },
    chain: chainIsProd(chainId) ? viemChains.mainnet : viemChains.sepolia,
    transport: createViemCustomTransportFromEthersProvider(hubChainId),
  });
  const publicClientL2 = viem.createPublicClient({
    batch: {
      multicall: true,
    },
    chain: VIEM_OP_STACK_CHAINS[chainId],
    transport: createViemCustomTransportFromEthersProvider(chainId),
  });
  const uniqueTokenhashes = {};
  const logIndexesForMessage = [];
  const events = [...olderTokensBridgedEvents, ...recentTokensBridgedEvents];
  for (const event of events) {
    uniqueTokenhashes[event.txnRef] ??= 0;
    const logIndex = uniqueTokenhashes[event.txnRef];
    logIndexesForMessage.push(logIndex);
    uniqueTokenhashes[event.txnRef] += 1;
  }

  const crossChainMessenger = new Contract(
    VIEM_OP_STACK_CHAINS[chainId].contracts.portal[hubChainId].address,
    OPStackPortalL1,
    signer
  );
  const sourceId = VIEM_OP_STACK_CHAINS[chainId].sourceId;

  // The following viem SDK functions all require the Viem Chain object to either have a portal + disputeGameFactory
  // address defined, or for legacy OpStack chains, the l2OutputOracle address defined.
  const { contracts } = VIEM_OP_STACK_CHAINS[chainId];
  const viemOpStackTargetChainParam: {
    contracts: {
      portal: { [sourceId: number]: { address: `0x${string}` } };
      l2OutputOracle: { [sourceId: number]: { address: `0x${string}` } };
      disputeGameFactory: { [sourceId: number]: { address: `0x${string}` } };
    };
  } = {
    contracts: {
      portal: {
        [sourceId]: {
          address: contracts.portal[sourceId].address,
        },
      },
      l2OutputOracle: {
        [sourceId]: {
          address:
            contracts.l2OutputOracle?.[sourceId]?.address ??
            OPSTACK_CONTRACT_OVERRIDES[chainId]?.l1?.L2OutputOracle ??
            viem.zeroAddress,
        },
      },
      disputeGameFactory: {
        [sourceId]: {
          address:
            contracts.disputeGameFactory?.[sourceId]?.address ??
            OPSTACK_CONTRACT_OVERRIDES[chainId]?.l1?.DisputeGameFactory ??
            viem.zeroAddress,
        },
      },
    },
  };

  const withdrawalStatuses: string[] = [];
  await mapAsync(events, async (event, i) => {
    // Useful information for event:
    const l1TokenInfo = getL1TokenInfo(event.l2TokenAddress, chainId);
    const amountFromWei = convertFromWei(event.amountToReturn.toString(), l1TokenInfo.decimals);

    const receipt = await publicClientL2.getTransactionReceipt({
      hash: event.txnRef as `0x${string}`,
    });
    const withdrawal = getWithdrawals(receipt)[logIndexesForMessage[i]];
    const withdrawalStatus: GetWithdrawalStatusReturnType = await getWithdrawalStatus(publicClientL1 as viem.Client, {
      receipt,
      chain: publicClientL1.chain as viem.Chain,
      targetChain: viemOpStackTargetChainParam,
      logIndex: logIndexesForMessage[i],
    });
    withdrawalStatuses.push(withdrawalStatus);
    if (withdrawalStatus === "ready-to-prove") {
      const l2Output = await getL2Output(publicClientL1 as viem.Client, {
        chain: publicClientL1.chain as viem.Chain,
        l2BlockNumber: BigInt(event.blockNumber),
        targetChain: viemOpStackTargetChainParam,
      });
      if (l2Output.outputRoot !== PENDING_PROOF_OUTPUT_ROOT) {
        const { l2OutputIndex, outputRootProof, withdrawalProof } = await buildProveWithdrawal(
          publicClientL2 as viem.Client,
          {
            chain: VIEM_OP_STACK_CHAINS[chainId],
            withdrawal,
            output: l2Output,
          }
        );
        const proofArgs = [withdrawal, l2OutputIndex, outputRootProof, withdrawalProof];
        const callData = await crossChainMessenger.populateTransaction.proveWithdrawalTransaction(...proofArgs);
        viemTxns.callData.push({
          callData: callData.data,
          target: crossChainMessenger.address,
        });
        viemTxns.withdrawals.push({
          originationChainId: chainId,
          l1TokenSymbol: l1TokenInfo.symbol,
          amount: amountFromWei,
          type: "misc",
          miscReason: "proof",
          destinationChainId: hubPoolClient.chainId,
        });
      }
    } else if (withdrawalStatus === "waiting-to-finalize") {
      const { seconds } = await getTimeToFinalize(publicClientL1 as viem.Client, {
        chain: VIEM_OP_STACK_CHAINS[hubChainId],
        withdrawalHash: withdrawal.withdrawalHash,
        targetChain: viemOpStackTargetChainParam,
      });
      logger.debug({
        at: `${getNetworkName(chainId)}Finalizer`,
        message: `Withdrawal ${event.txnRef} for ${amountFromWei} of ${
          l1TokenInfo.symbol
        } is in challenge period for ${(seconds / 3600).toFixed(2)} hours`,
      });
    } else if (withdrawalStatus === "ready-to-finalize") {
      // @dev Some OpStack chains use OptimismPortal instead of the newer OptimismPortal2, the latter of which
      // requires that the msg.sender of the  finalizeWithdrawalTransaction is equal to the address that
      // submitted the proof.
      // See this comment in OptimismPortal2 for more context on why the new portal requires checking the
      // proof submitter address: https://github.com/ethereum-optimism/optimism/blob/d6bda0339005d98c992c749c137938d515755029/packages/contracts-bedrock/src/L1/OptimismPortal2.sol#L132
      let callData: ethers.PopulatedTransaction;
      const portalVersion: string = await crossChainMessenger.version();
      const majorVersion = Number(portalVersion.split(".")[0]);
      if (majorVersion > 3) {
        // Calling OptimismPortal2: https://github.com/ethereum-optimism/optimism/blob/d6bda0339005d98c992c749c137938d515755029/packages/contracts-bedrock/src/L1/OptimismPortal2.sol
        const numProofSubmitters = await crossChainMessenger.numProofSubmitters(withdrawal.withdrawalHash);
        const proofSubmitter = await crossChainMessenger.proofSubmitters(
          withdrawal.withdrawalHash,
          numProofSubmitters - 1
        );
        callData = await crossChainMessenger.populateTransaction.finalizeWithdrawalTransactionExternalProof(
          withdrawal,
          proofSubmitter
        );
      } else {
        // Calling OptimismPortal: https://github.com/ethereum-optimism/optimism/blob/d6bda0339005d98c992c749c137938d515755029/packages/contracts-bedrock/src/L1/OptimismPortal.sol
        callData = await crossChainMessenger.populateTransaction.finalizeWithdrawalTransaction(withdrawal);
      }
      viemTxns.callData.push({
        callData: callData.data,
        target: crossChainMessenger.address,
      });
      viemTxns.withdrawals.push({
        originationChainId: chainId,
        l1TokenSymbol: l1TokenInfo.symbol,
        amount: amountFromWei,
        type: "withdrawal",
        destinationChainId: hubPoolClient.chainId,
      });
    }
  });
  logger.debug({
    at: `${getNetworkName(chainId)}Finalizer`,
    message: "Message statuses",
    statusesGrouped: countBy(withdrawalStatuses),
  });
  return viemTxns;
}

function getOptimismClient(chainId: OVM_CHAIN_ID, hubSigner: Signer): OVM_CROSS_CHAIN_MESSENGER {
  const hubChainId = chainIsProd(chainId) ? CHAIN_IDs.MAINNET : CHAIN_IDs.SEPOLIA;
  const contractOverrides = OPSTACK_CONTRACT_OVERRIDES[chainId];
  return new optimismSDK.CrossChainMessenger({
    bedrock: true,
    l1ChainId: hubChainId,
    l2ChainId: chainId,
    l1SignerOrProvider: hubSigner.connect(getCachedProvider(hubChainId, true)),
    l2SignerOrProvider: hubSigner.connect(getCachedProvider(chainId, true)),
    contracts: contractOverrides,
  });
}

async function getCrossChainMessages(
  _chainId: OVM_CHAIN_ID,
  tokensBridged: TokensBridged[],
  crossChainMessenger: OVM_CROSS_CHAIN_MESSENGER
): Promise<CrossChainMessageWithEvent[]> {
  // For each token bridge event, store a unique log index for the event within the optimism transaction hash.
  // This is important for bridge transactions containing multiple events.
  const logIndexesForMessage = getUniqueLogIndex(tokensBridged);

  return (
    await Promise.all(
      tokensBridged.map(async (l2Event, i) => {
        const withdrawals = await crossChainMessenger.getMessagesByTransaction(l2Event.txnRef, {
          direction: optimismSDK.MessageDirection.L2_TO_L1,
        });
        const logIndexOfEvent = logIndexesForMessage[i];
        assert(logIndexOfEvent < withdrawals.length);
        return withdrawals[logIndexOfEvent];
      })
    )
  ).map((message, i) => {
    return {
      message,
      event: tokensBridged[i],
    };
  });
}

async function getMessageStatuses(
  _chainId: OVM_CHAIN_ID,
  crossChainMessages: CrossChainMessageWithEvent[],
  crossChainMessenger: OVM_CROSS_CHAIN_MESSENGER
): Promise<CrossChainMessageWithStatus[]> {
  // For each token bridge event, store a unique log index for the event within the arbitrum transaction hash.
  // This is important for bridge transactions containing multiple events.
  const uniqueTokenhashes = {};
  const logIndexesForMessage = [];
  for (const event of crossChainMessages.map((m) => m.event)) {
    uniqueTokenhashes[event.txnRef] = uniqueTokenhashes[event.txnRef] ?? 0;
    const logIndex = uniqueTokenhashes[event.txnRef];
    logIndexesForMessage.push(logIndex);
    uniqueTokenhashes[event.txnRef] += 1;
  }

  const statuses = await Promise.all(
    crossChainMessages.map((message, i) => {
      return (crossChainMessenger as optimismSDK.CrossChainMessenger).getMessageStatus(
        message.message as optimismSDK.MessageLike,
        logIndexesForMessage[i]
      );
    })
  );
  return statuses.map((status, i) => {
    return {
      status: optimismSDK.MessageStatus[status],
      message: crossChainMessages[i].message,
      event: crossChainMessages[i].event,
      logIndex: logIndexesForMessage[i],
    };
  });
}

async function getOptimismFinalizableMessages(
  chainId: OVM_CHAIN_ID,
  logger: winston.Logger,
  tokensBridged: TokensBridged[],
  crossChainMessenger: OVM_CROSS_CHAIN_MESSENGER
): Promise<CrossChainMessageWithStatus[]> {
  const crossChainMessages = await getCrossChainMessages(chainId, tokensBridged, crossChainMessenger);
  const messageStatuses = await getMessageStatuses(chainId, crossChainMessages, crossChainMessenger);
  logger.debug({
    at: `${getNetworkName(chainId)}Finalizer`,
    message: "Ethers OpStack SDK Message statuses",
    statusesGrouped: groupObjectCountsByProp(messageStatuses, (message: CrossChainMessageWithStatus) => message.status),
  });
  return messageStatuses.filter(
    (message) =>
      message.status === optimismSDK.MessageStatus[optimismSDK.MessageStatus.READY_FOR_RELAY] ||
      message.status === optimismSDK.MessageStatus[optimismSDK.MessageStatus.RELAYED] ||
      message.status === optimismSDK.MessageStatus[optimismSDK.MessageStatus.READY_TO_PROVE]
  );
}

async function finalizeOptimismMessage(
  _chainId: OVM_CHAIN_ID,
  crossChainMessenger: OVM_CROSS_CHAIN_MESSENGER,
  message: CrossChainMessageWithStatus,
  logIndex = 0
): Promise<Multicall2Call> {
  if (!chainIsBlast(_chainId)) {
    const callData = await (crossChainMessenger as optimismSDK.CrossChainMessenger).populateTransaction.finalizeMessage(
      message.message as optimismSDK.MessageLike,
      undefined,
      logIndex
    );
    return {
      callData: callData.data,
      target: callData.to,
    };
  }

  // Blast OptimismPortal has a custom interface so we can't use the SDK to construct the calldata.
  // Instead, we need to locate the L1 Proof log that was emitted when we proved the L2 transaction
  // to finalize, inside of which contains a `requestId` we need to use to find the `hintId` parameter
  // we need to submit when finalizing the withdrawal. Note that the `hintId` can be hard-coded to 0
  // for non-ETH withdrawals.
  const { blastOptimismPortal, blastEthYieldManager } = CONTRACT_ADDRESSES[CHAIN_IDs.MAINNET];
  const blastPortal = new Contract(
    blastOptimismPortal.address,
    blastOptimismPortal.abi,
    crossChainMessenger.l1Provider
  );

  const resolvedMessage = await crossChainMessenger.toCrossChainMessage(
    message.message as optimismSDK.MessageLike,
    logIndex
  );
  const withdrawalStruct = await crossChainMessenger.toLowLevelMessage(resolvedMessage, logIndex);
  const l2WithdrawalParams = [
    withdrawalStruct.messageNonce,
    withdrawalStruct.sender,
    withdrawalStruct.target,
    withdrawalStruct.value,
    withdrawalStruct.minGasLimit,
    withdrawalStruct.message,
  ];

  let hintId = 0;
  if (withdrawalStruct.value.gt(0)) {
    const withdrawalHash = utils.keccak256(
      utils.defaultAbiCoder.encode(["uint256", "address", "address", "uint256", "uint256", "bytes"], l2WithdrawalParams)
    );
    const blastEthYield = new Contract(
      blastEthYieldManager.address,
      blastEthYieldManager.abi,
      crossChainMessenger.l1Provider
    );

    // @dev The withdrawal hash should be unique for the L2 withdrawal so there should be exactly 1 event for this query.
    // If the withdrawal hasn't been proven yet then this will error.
    const [proofReceipt, latestCheckpointId] = await Promise.all([
      blastPortal.queryFilter(blastPortal.filters.WithdrawalProven(withdrawalHash)),
      blastEthYield.getLastCheckpointId(),
    ]);
    if (proofReceipt.length !== 1) {
      throw new Error(`Failed to find Proof receipt matching Blast withdrawal ${message.event.txnRef}`);
    }
    const requestId = proofReceipt[0].args?.requestId;
    if (requestId === undefined || requestId === 0) {
      throw new Error(`Found invalid requestId ${requestId} for Blast withdrawal ${message.event.txnRef}`);
    }
    // @dev The hintId parameter plays a role in our insurance mechanism that kicks in the rare event that
    // ETH yield goes negative. The `findCheckpointHint` function runs a binary search in solidity to find the
    // correct hint so we naively set the starting point to 1, the first index, and set the latest to the last
    // queried value. The request ID for an already proven withdrawal should always be found by the following function.
    hintId = await blastEthYield.findCheckpointHint(
      requestId,
      BLAST_YIELD_MANAGER_STARTING_REQUEST_ID,
      latestCheckpointId
    );
  }
  const callData = await blastPortal.populateTransaction.finalizeWithdrawalTransaction(hintId, l2WithdrawalParams);
  return {
    callData: callData.data,
    target: callData.to,
  };
}

async function proveOptimismMessage(
  _chainId: OVM_CHAIN_ID,
  crossChainMessenger: OVM_CROSS_CHAIN_MESSENGER,
  message: CrossChainMessageWithStatus,
  logIndex = 0
): Promise<Multicall2Call> {
  const callData = await (crossChainMessenger as optimismSDK.CrossChainMessenger).populateTransaction.proveMessage(
    message.message as optimismSDK.MessageLike,
    undefined,
    logIndex
  );
  return {
    callData: callData.data,
    target: callData.to,
  };
}

async function multicallOptimismFinalizations(
  chainId: OVM_CHAIN_ID,
  tokensBridgedEvents: TokensBridged[],
  crossChainMessenger: OVM_CROSS_CHAIN_MESSENGER,
  hubPoolClient: HubPoolClient,
  logger: winston.Logger
): Promise<{ callData: Multicall2Call[]; withdrawals: CrossChainMessage[] }> {
  const allMessages = await getOptimismFinalizableMessages(chainId, logger, tokensBridgedEvents, crossChainMessenger);
  const finalizableMessages = allMessages.filter(
    (message) => message.status === optimismSDK.MessageStatus[optimismSDK.MessageStatus.READY_FOR_RELAY]
  );
  const callData = await Promise.all(
    finalizableMessages.map((message) =>
      finalizeOptimismMessage(chainId, crossChainMessenger, message, message.logIndex)
    )
  );
  const withdrawals = finalizableMessages.map((message) => {
    const l1TokenInfo = getL1TokenInfo(message.event.l2TokenAddress, chainId);
    const amountFromWei = convertFromWei(message.event.amountToReturn.toString(), l1TokenInfo.decimals);
    const withdrawal: CrossChainMessage = {
      originationChainId: chainId,
      l1TokenSymbol: l1TokenInfo.symbol,
      amount: amountFromWei,
      type: "withdrawal",
      destinationChainId: hubPoolClient.chainId,
    };
    return withdrawal;
  });

  // Blast USDB withdrawals have a two step withdrawal process involving a separate claim that can be made
  // after the withdrawal request is finalized by a Blast admin. This roughly takes ~24 hours after the OpMessager
  // has been "Finalized" on L1.
  if (!chainIsBlast(chainId)) {
    return {
      callData,
      withdrawals,
    };
  }

  // For each RELAYED (e.g. Finalized in the normal OPStack context) USDB message there should be
  // one WithdrawRequest with a unique requestId.
  const claimableMessages = allMessages.filter(
    (message) =>
      message.event.l2TokenAddress === TOKEN_SYMBOLS_MAP.USDB.addresses[chainId] &&
      message.status === optimismSDK.MessageStatus[optimismSDK.MessageStatus.RELAYED]
  );
  if (claimableMessages.length === 0) {
    return {
      callData,
      withdrawals,
    };
  }

  const { blastUsdYieldManager, blastDaiRetriever } = CONTRACT_ADDRESSES[hubPoolClient.chainId];
  const usdYieldManager = new Contract(
    blastUsdYieldManager.address,
    blastUsdYieldManager.abi,
    crossChainMessenger.l1Provider
  );
  // Reduce the query by only querying events that were emitted after the earliest TokenBridged event we saw. This
  // is an easy optimization as we know that WithdrawalRequested events are only emitted after the TokenBridged event.
  const fromBlock = tokensBridgedEvents[0].blockNumber;
  const [_withdrawalRequests, lastCheckpointId, lastFinalizedRequestId] = await Promise.all([
    usdYieldManager.queryFilter(
      usdYieldManager.filters.WithdrawalRequested(
        null,
        null,
        // All withdrawal requests we are interested in finalizing either have the HubPool or the
        // Blast_Retriever address as the recipient. HubPool as recipient is actually a leftover artifact from a
        // deprecated SpokePool code and all recipients going
        // forward should be the Blast_Retriever address. We include it here so that this finalizer can catch any
        // leftover finalizations with HubPool as the recipient that we can manually retrieve.
        // @dev We should replace this filter with a single blastDaiRetriever address once the finalizer lookback
        // stops querying TokensBridged/L2 Withdrawal events that have the HubPool as the recipient.
        [hubPoolClient.hubPool.address, blastDaiRetriever.address]
      ),
      fromBlock
    ),
    usdYieldManager.getLastCheckpointId(),
    // We fetch the lastFinalizedRequestId to filter out any withdrawal requests to give more
    // logging information as to why a withdrawal request is not ready to be claimed.
    usdYieldManager.getLastFinalizedRequestId(),
  ]);

  // The claimableMessages (i.e. the TokensBridged events) should fall out of the lookback window sooner than
  // the WithdrawalRequested events will, but we want a 1:1 mapping between them. Therefore, if we have N
  // WithdrawalRequested events, we should keep the last N claimableMessages.
  const withdrawalRequests = [..._withdrawalRequests].slice(-claimableMessages.length);
  const withdrawalRequestIds = withdrawalRequests.map((request) => request.args.requestId);
  assert(withdrawalRequestIds.length === claimableMessages.length);

  // @dev If a hint for requestId is zero, then the claim is not ready yet (i.e. the Blast admin has not moved to
  // finalize the withdrawal yet) so we should not try to claim it from the Blast Yield Manager.
  // @dev Alternatively, another way to throw out requestIds that aren't ready yet is to query the
  // `getLastFinalizedRequestId` and ignore any requestIds > this value.
  const [hintIds, withdrawalClaims] = await Promise.all([
    Promise.all(
      withdrawalRequestIds.map((requestId) =>
        usdYieldManager.findCheckpointHint(requestId, BLAST_YIELD_MANAGER_STARTING_REQUEST_ID, lastCheckpointId)
      )
    ),
    Promise.all(
      withdrawalRequestIds.map((requestId) =>
        usdYieldManager.queryFilter(usdYieldManager.filters.WithdrawalClaimed(requestId), fromBlock)
      )
    ),
  ]);
  const withdrawalRequestIsClaimed = withdrawalClaims.map((_id, i) => withdrawalClaims[i].length > 0);
  assert(withdrawalRequestIds.length === hintIds.length);
  assert(withdrawalClaims.length === claimableMessages.length);

  logger.debug({
    at: "BlastFinalizer",
    message: "Blast USDB claimable message statuses",
    claims: claimableMessages.map((message, i) => {
      return {
        withdrawalHash: message.event.txnRef,
        withdrawRequestId: withdrawalRequestIds[i],
        usdYieldManagerHintId: hintIds[i],
        isClaimed: withdrawalRequestIsClaimed[i],
      };
    }),
  });

  const tokenRetriever = new Contract(blastDaiRetriever.address, blastDaiRetriever.abi, crossChainMessenger.l1Provider);
  const claimMessages: CrossChainMessage[] = [];
  const claimCallData = (
    await Promise.all(
      claimableMessages.map(async ({ event }, i) => {
        if (withdrawalRequestIsClaimed[i]) {
          logger.debug({
            at: "BlastFinalizer",
            message: `Withdrawal request ${withdrawalRequestIds[i]} for message ${event.txnRef} already claimed`,
          });
          return undefined;
        }
        const hintId = hintIds[i];
        if (hintId.eq(BLAST_CLAIM_NOT_READY)) {
          logger.debug({
            at: "BlastFinalizer",
            message: `Blast claim not ready for message ${event.txnRef} with request Id ${withdrawalRequestIds[i]}`,
            lastFinalizedRequestId,
          });
          return undefined;
        }
        const recipient = withdrawalRequests[i].args.recipient;
        if (recipient !== tokenRetriever.address) {
          // This should never happen since we filter our WithdrawalRequested query on the `recipient`
          // but in case it happens, this log should help us debug.
          const message =
            `Withdrawal request ${withdrawalRequestIds[i]} for message ${event.txnRef}` +
            ` has set its recipient to ${recipient} and can't be finalized by the Blast_DaiRetriever`;
          logger.warn({ at: "BlastFinalizer", message, hintId: hintIds[i], recipient });
          return undefined;
        }
        const amountFromWei = convertFromWei(event.amountToReturn.toString(), TOKEN_SYMBOLS_MAP.USDB.decimals);
        claimMessages.push({
          originationChainId: chainId,
          l1TokenSymbol: TOKEN_SYMBOLS_MAP.USDB.symbol,
          amount: amountFromWei,
          type: "misc",
          miscReason: "claimUSDB",
          destinationChainId: hubPoolClient.chainId,
        });
        const claimCallData = await tokenRetriever.populateTransaction.retrieve(withdrawalRequestIds[i], hintIds[i]);
        return {
          callData: claimCallData.data,
          target: claimCallData.to,
        };
      })
    )
  ).filter((call) => call !== undefined);

  return {
    callData: [...callData, ...claimCallData],
    withdrawals: [...withdrawals, ...claimMessages],
  };
}

async function multicallOptimismL1Proofs(
  chainId: OVM_CHAIN_ID,
  tokensBridgedEvents: TokensBridged[],
  crossChainMessenger: OVM_CROSS_CHAIN_MESSENGER,
  hubPoolClient: HubPoolClient,
  logger: winston.Logger
): Promise<{ callData: Multicall2Call[]; withdrawals: CrossChainMessage[] }> {
  const provableMessages = (
    await getOptimismFinalizableMessages(chainId, logger, tokensBridgedEvents, crossChainMessenger)
  ).filter((message) => message.status === optimismSDK.MessageStatus[optimismSDK.MessageStatus.READY_TO_PROVE]);
  const callData = await Promise.all(
    provableMessages.map((message) => proveOptimismMessage(chainId, crossChainMessenger, message, message.logIndex))
  );
  const withdrawals = provableMessages.map((message) => {
    const l1TokenInfo = getL1TokenInfo(message.event.l2TokenAddress, chainId);
    const amountFromWei = convertFromWei(message.event.amountToReturn.toString(), l1TokenInfo.decimals);
    const proof: CrossChainMessage = {
      originationChainId: chainId,
      l1TokenSymbol: l1TokenInfo.symbol,
      amount: amountFromWei,
      type: "misc",
      miscReason: "proof",
      destinationChainId: hubPoolClient.chainId,
    };
    return proof;
  });

  return {
    callData,
    withdrawals,
  };
}<|MERGE_RESOLUTION|>--- conflicted
+++ resolved
@@ -25,6 +25,7 @@
   getRedisCache,
   getUniqueLogIndex,
   groupObjectCountsByProp,
+  isDefined,
   Signer,
   TOKEN_SYMBOLS_MAP,
   winston,
@@ -144,21 +145,6 @@
         ...spokePoolClient.eventSearchConfig,
         toBlock: spokePoolClient.latestBlockSearched,
       }
-<<<<<<< HEAD
-    });
-    const withdrawalEvents = [...withdrawalEthEvents, ...withdrawalErc20Events].filter((event) => event !== undefined);
-    // If there are any found withdrawal initiated events, then add them to the list of TokenBridged events we'll
-    // submit proofs and finalizations for.
-    withdrawalEvents.forEach(({ transactionHash, transactionIndex, ...event }) => {
-      const tokenBridgedEvent: TokensBridged = {
-        ...event,
-        amountToReturn: event.args.amount,
-        chainId,
-        leafId: 0,
-        l2TokenAddress: event.l2TokenAddress,
-        txnRef: transactionHash,
-        txnIndex: transactionIndex,
-=======
     )
   ).map((event) => {
     return {
@@ -186,7 +172,6 @@
       return {
         ...event,
         l2TokenAddress: event.args.localToken,
->>>>>>> eb6024a8
       };
     } catch (err) {
       logger.debug({
@@ -197,16 +182,18 @@
       return undefined;
     }
   });
-  const withdrawalEvents = [...withdrawalEthEvents, ...withdrawalErc20Events].filter((event) => event !== undefined);
+  const withdrawalEvents = [...withdrawalEthEvents, ...withdrawalErc20Events].filter(isDefined);
   // If there are any found withdrawal initiated events, then add them to the list of TokenBridged events we'll
   // submit proofs and finalizations for.
-  withdrawalEvents.forEach((event) => {
+  withdrawalEvents.forEach(({ transactionHash, transactionIndex, ...event }) => {
     const tokenBridgedEvent: TokensBridged = {
       ...event,
       amountToReturn: event.args.amount,
       chainId,
       leafId: 0,
       l2TokenAddress: event.l2TokenAddress,
+      txnRef: transactionHash,
+      txnIndex: transactionIndex,
     };
     if (event.blockNumber >= latestBlockToProve) {
       recentTokensBridgedEvents.push(tokenBridgedEvent);
