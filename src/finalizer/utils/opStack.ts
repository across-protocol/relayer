--- conflicted
+++ resolved
@@ -60,7 +60,7 @@
     spokePoolClient.getTokensBridged().filter(
       (e) =>
         // USDC withdrawals for Base and Optimism should be finalized via the CCTP Finalizer.
-        !compareAddressesSimple(e.l2TokenAddress, TOKEN_SYMBOLS_MAP["_USDC"].addresses[chainId]) ||
+        !compareAddressesSimple(e.l2TokenAddress, TOKEN_SYMBOLS_MAP["USDC"].addresses[chainId]) ||
         !(chainId === CHAIN_IDs.BASE || chainId === CHAIN_IDs.OPTIMISM)
     ),
     (e) => {
@@ -142,15 +142,6 @@
         assert(logIndexOfEvent < withdrawals.length);
         return withdrawals[logIndexOfEvent];
       })
-<<<<<<< HEAD
-      // USDC withdrawals for Base and Optimism should be finalized via the CCTP Finalizer.
-      .filter(
-        (e) =>
-          !compareAddressesSimple(e.event.l2TokenAddress, TOKEN_SYMBOLS_MAP["USDC"].addresses[_chainId]) ||
-          !(_chainId === CHAIN_IDs.BASE || _chainId === CHAIN_IDs.OPTIMISM)
-      )
-  );
-=======
     )
   ).map((message, i) => {
     return {
@@ -158,7 +149,6 @@
       event: tokensBridged[i],
     };
   });
->>>>>>> fe14631b
 }
 
 async function getMessageStatuses(
