--- conflicted
+++ resolved
@@ -54,21 +54,8 @@
 let logger: winston.Logger;
 
 /**
-<<<<<<< HEAD
- * The finalization type is used to determine the direction of the finalization.
- */
-type FinalizationType = "l1->l2" | "l2->l1" | "l1<->l2" | "any<->any";
-
-/**
  * A list of finalizers that can be used to finalize messages on a chain.
  * The pre-populated entries are exceptions to what is autogeneated by generateChainConfig() below.
-=======
- * A list of finalizers that can be used to finalize messages on a chain. These are
- * broken down into two categories: finalizers that finalize messages on L1 and finalizers
- * that finalize messages on L2.
- * @note: finalizeOnL1 is used to finalize L2 -> L1 messages (from the spoke chain to mainnet)
- * @note: finalizeOnL2 is used to finalize L1 -> L2 messages (from mainnet to the spoke chain)
->>>>>>> 1aab261e
  */
 const chainFinalizers: {
   [chainId: number]: { finalizeOnL2?: ChainFinalizer[]; finalizeOnL1?: ChainFinalizer[]; finalizeOnAny?: Finalizer[] };
