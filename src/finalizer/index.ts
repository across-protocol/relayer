--- conflicted
+++ resolved
@@ -20,6 +20,7 @@
   multicallPolygonFinalizations,
   multicallArbitrumFinalizations,
   multicallOptimismL1Proofs,
+  isOVMChainId,
 } from "./utils";
 import { SpokePoolClientsByChain } from "../interfaces";
 import { HubPoolClient, SpokePoolClient } from "../clients";
@@ -49,9 +50,9 @@
   latestBlockToFinalize: number
 ): Promise<FinalizerPromise> {
   const { chainId } = spokePoolClient;
-  assert(chainId === 10, `Chain ID mismatch: ${chainId} != 10`);
-
-  const crossChainMessenger = getOptimismClient(10, signer);
+  assert(isOVMChainId(chainId), `Unsupported OP Stack chain ID: ${chainId}`);
+
+  const crossChainMessenger = getOptimismClient(chainId, signer);
 
   // Sort tokensBridged events by their age. Submit proofs for recent events, and withdrawals for older events.
   const earliestBlockToProve = latestBlockToFinalize + 1;
@@ -194,7 +195,6 @@
       });
       continue;
     }
-<<<<<<< HEAD
 
     const chainFinalizer = chainFinalizers[chainId];
     assert(chainFinalizer !== undefined, `No withdrawal finalizer available for chain ${chainId}`);
@@ -217,96 +217,6 @@
 
     finalizationsToBatch.callData.push(...callData);
     finalizationsToBatch.withdrawals.push(...withdrawals);
-=======
-    const tokensBridged = client.getTokensBridged();
-
-    const currentTime = getCurrentTime();
-    if (chainId === 42161) {
-      const firstBlockToFinalize = await getBlockForTimestamp(
-        chainId,
-        currentTime - optimisticRollupFinalizationWindow
-      );
-      logger.debug({
-        at: "Finalizer",
-        message: `Oldest TokensBridged block to attempt to finalize for ${getNetworkName(chainId)}`,
-        firstBlockToFinalize,
-      });
-      // Skip events that are likely not past the seven day challenge period.
-      const olderTokensBridgedEvents = tokensBridged.filter((e) => e.blockNumber < firstBlockToFinalize);
-      const finalizations = await multicallArbitrumFinalizations(
-        olderTokensBridgedEvents,
-        hubSigner,
-        hubPoolClient,
-        logger
-      );
-      finalizationsToBatch.callData.push(...finalizations.callData);
-      finalizationsToBatch.withdrawals.push(...finalizations.withdrawals);
-    } else if (chainId === 137) {
-      const posClient = await getPosClient(hubSigner);
-      const lastBlockToFinalize = await getBlockForTimestamp(chainId, currentTime - polygonFinalizationWindow);
-      logger.debug({
-        at: "Finalizer",
-        message: `Earliest TokensBridged block to attempt to finalize for ${getNetworkName(chainId)}`,
-        lastBlockToFinalize,
-      });
-      // Unlike the rollups, withdrawals process very quickly on polygon, so we can conservatively remove any events
-      // that are older than 1 day old:
-      const recentTokensBridgedEvents = tokensBridged.filter((e) => e.blockNumber >= lastBlockToFinalize);
-      const finalizations = await multicallPolygonFinalizations(
-        recentTokensBridgedEvents,
-        posClient,
-        hubSigner,
-        hubPoolClient,
-        logger
-      );
-      finalizationsToBatch.callData.push(...finalizations.callData);
-      finalizationsToBatch.withdrawals.push(...finalizations.withdrawals);
-    } else if (chainId === 10 || chainId === 8453) {
-      const crossChainMessenger = getOptimismClient(chainId, hubSigner);
-      const firstBlockToFinalize = await getBlockForTimestamp(
-        chainId,
-        currentTime - optimisticRollupFinalizationWindow
-      );
-
-      // First submit proofs for any newly withdrawn tokens. You can submit proofs for any withdrawals that have been
-      // snapshotted on L1, so it takes roughly 1 hour from the withdrawal time. Skip events older than 7 days old.
-      logger.debug({
-        at: "Finalizer",
-        message: `Earliest TokensBridged block to attempt to submit proofs for ${getNetworkName(chainId)}`,
-        earliestBlockToProve: firstBlockToFinalize,
-      });
-      const recentTokensBridgedEvents = tokensBridged.filter((e) => e.blockNumber >= firstBlockToFinalize);
-      const proofs = await multicallOptimismL1Proofs(
-        chainId,
-        recentTokensBridgedEvents,
-        crossChainMessenger,
-        hubPoolClient,
-        logger
-      );
-      finalizationsToBatch.callData.push(...proofs.callData);
-      finalizationsToBatch.optimismL1Proofs.push(...proofs.withdrawals);
-
-      // Next finalize withdrawals that have passed challenge period.
-      // Skip events that are likely not past the seven day challenge period.
-      logger.debug({
-        at: "Finalizer",
-        message: `Oldest TokensBridged block to attempt to finalize for ${getNetworkName(chainId)}`,
-        firstBlockToFinalize,
-      });
-      const olderTokensBridgedEvents = tokensBridged.filter((e) => e.blockNumber < firstBlockToFinalize);
-      const finalizations = await multicallOptimismFinalizations(
-        chainId,
-        olderTokensBridgedEvents,
-        crossChainMessenger,
-        hubPoolClient,
-        logger
-      );
-      finalizationsToBatch.callData.push(...finalizations.callData);
-      finalizationsToBatch.withdrawals.push(...finalizations.withdrawals);
-    } else if (chainId === 288) {
-      throw new Error(`ChainId ${chainId} is not supported`);
-    }
->>>>>>> 2042432b
   }
 
   if (finalizationsToBatch.callData.length > 0) {
@@ -329,13 +239,7 @@
         const spokeChain = getNetworkName(l2ChainId);
         logger.info({
           at: "Finalizer",
-<<<<<<< HEAD
           message: `Finalized ${spokeChain} withdrawal for ${amount} ${symbol} 🪃`,
-=======
-          message: `Submitted L1 proof for ${getNetworkName(
-            withdrawal.l2ChainId
-          )} and thereby initiating withdrawal for ${withdrawal.amount} of ${withdrawal.l1TokenSymbol} 🔜`,
->>>>>>> 2042432b
           transactionHash: etherscanLink(txn.transactionHash, hubChainId),
         });
       });
