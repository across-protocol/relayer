--- conflicted
+++ resolved
@@ -78,14 +78,9 @@
   hubPoolClient: HubPoolClient,
   spokePoolClients: SpokePoolClientsByChain,
   configuredChainIds: number[],
-<<<<<<< HEAD
-  optimisticRollupFinalizationWindow = 5 * oneDaySeconds,
-  polygonFinalizationWindow = 5 * oneDaySeconds
-=======
   submitFinalizationTransactions: boolean,
-  optimisticRollupFinalizationWindow: number = 5 * oneDaySeconds,
-  polygonFinalizationWindow: number = oneDaySeconds
->>>>>>> eaaa3c92
+  optimisticRollupFinalizationWindow: = 5 * oneDaySeconds,
+  polygonFinalizationWindow: 5 * oneDaySeconds
 ): Promise<void> {
   const finalizationWindows: { [chainId: number]: number } = {
     // Mainnets
