--- conflicted
+++ resolved
@@ -20,11 +20,8 @@
   multicallPolygonFinalizations,
   multicallArbitrumFinalizations,
   multicallOptimismL1Proofs,
-<<<<<<< HEAD
+  isOVMChainId,
   zkSyncFinalizer,
-=======
-  isOVMChainId,
->>>>>>> ae55e0ea
 } from "./utils";
 import { SpokePoolClientsByChain } from "../interfaces";
 import { HubPoolClient, SpokePoolClient } from "../clients";
