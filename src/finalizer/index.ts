--- conflicted
+++ resolved
@@ -236,7 +236,6 @@
     const multicallerClient = new MultiCallerClient(logger);
     let txnHashLookup: Record<number, string[]> = {};
     try {
-<<<<<<< HEAD
       const finalizationsByChain = groupBy(
         finalizations,
         ({ crossChainTransfer }) => crossChainTransfer.destinationChainId
@@ -256,25 +255,7 @@
         };
         multicallerClient.enqueueTransaction(txnToSubmit);
       }
-      txnHashLookup = await multicallerClient.executeTxnQueues();
-=======
-      const finalizerTxns = finalizations.map(({ txn }) => txn);
-      const txnToSubmit: AugmentedTransaction = {
-        contract: multicall2,
-        chainId: hubChainId,
-        method: "aggregate",
-        args: [finalizerTxns],
-        gasLimit: gasEstimation,
-        gasLimitMultiplier: 2,
-        unpermissioned: true,
-        message: `Batch finalized ${finalizerTxns.length} txns`,
-        mrkdwn: `Batch finalized ${finalizerTxns.length} txns`,
-      };
-      multicallerClient.enqueueTransaction(txnToSubmit);
-      // We want to send the opposite of the `submitFinalizationTransactions` flag because
-      // setting to true will simulate the transaction and not actually submit it.
-      [txnHash] = await multicallerClient.executeTransactionQueue(!submitFinalizationTransactions);
->>>>>>> c4a99ab8
+      txnHashLookup = await multicallerClient.executeTxnQueues(!submitFinalizationTransactions);
     } catch (_error) {
       const error = _error as Error;
       logger.warn({
