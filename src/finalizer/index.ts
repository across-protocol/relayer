--- conflicted
+++ resolved
@@ -1,13 +1,8 @@
 import { utils as sdkUtils } from "@across-protocol/sdk";
 import assert from "assert";
 import { Contract } from "ethers";
-<<<<<<< HEAD
 import { groupBy } from "lodash";
-import { AugmentedTransaction, HubPoolClient, MultiCallerClient, TransactionClient } from "../clients";
-=======
-import { groupBy, uniq } from "lodash";
 import { AugmentedTransaction, HubPoolClient, MultiCallerClient } from "../clients";
->>>>>>> c5d42ef1
 import {
   CONTRACT_ADDRESSES,
   Clients,
@@ -356,7 +351,7 @@
   });
   const multicall2Lookup = Object.fromEntries(
     await Promise.all(
-      finalizerResponseTxns
+      finalizations
         .map(({ crossChainMessage }) => crossChainMessage.destinationChainId)
         .filter(chainIsEvm)
         .map(async (chainId) => {
