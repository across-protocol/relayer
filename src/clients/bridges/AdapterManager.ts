--- conflicted
+++ resolved
@@ -1,11 +1,7 @@
 import { BigNumber, isDefined, winston, Signer, getL2TokenAddresses, TransactionResponse, assert } from "../../utils";
 import { SpokePoolClient, HubPoolClient } from "../";
 import { ArbitrumAdapter, PolygonAdapter, ZKSyncAdapter, LineaAdapter, OpStackAdapter, BaseAdapter } from "./";
-<<<<<<< HEAD
-import { DaiOptimismBridge, SnxOptimismBridge } from "./bridges";
-=======
 import { DaiOptimismBridge, SnxOptimismBridge } from "./op-stack/optimism";
->>>>>>> e83f81cf
 import { InventoryConfig, OutstandingTransfers } from "../../interfaces";
 import { utils } from "@across-protocol/sdk";
 import { CHAIN_IDs, TOKEN_SYMBOLS_MAP } from "@across-protocol/constants";
