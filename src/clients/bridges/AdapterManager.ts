--- conflicted
+++ resolved
@@ -39,11 +39,7 @@
       );
     };
 
-<<<<<<< HEAD
-    const { OPTIMISM, ARBITRUM, POLYGON, ZK_SYNC, BASE, MODE, LINEA, LISK, BLAST, SCROLL, ZORA } = CHAIN_IDs;
-=======
-    const { OPTIMISM, ARBITRUM, POLYGON, ZK_SYNC, BASE, MODE, LINEA, LISK, BLAST, REDSTONE, SCROLL } = CHAIN_IDs;
->>>>>>> c50811cc
+    const { OPTIMISM, ARBITRUM, POLYGON, ZK_SYNC, BASE, MODE, LINEA, LISK, BLAST, REDSTONE, SCROLL, ZORA } = CHAIN_IDs;
     if (this.spokePoolClients[OPTIMISM] !== undefined) {
       this.adapters[OPTIMISM] = new OpStackAdapter(
         OPTIMISM,
