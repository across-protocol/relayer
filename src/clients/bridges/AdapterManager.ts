import { utils } from "@across-protocol/sdk";
import {
  spokesThatHoldNativeTokens,
  SUPPORTED_TOKENS,
  CUSTOM_BRIDGE,
  CANONICAL_BRIDGE,
  DEFAULT_GAS_MULTIPLIER,
  CUSTOM_L2_BRIDGE,
  CANONICAL_L2_BRIDGE,
} from "../../common/Constants";
import { InventoryConfig, OutstandingTransfers } from "../../interfaces";
import {
  BigNumber,
  isDefined,
  winston,
  Signer,
  getL2TokenAddresses,
  TransactionResponse,
  assert,
  Profiler,
  EvmAddress,
  toAddressType,
  TOKEN_EQUIVALENCE_REMAPPING,
  getRemoteTokenForL1Token,
  getTokenInfo,
  isEVMSpokePoolClient,
  Address,
  isSVMSpokePoolClient,
} from "../../utils";
import { SpokePoolClient, HubPoolClient } from "../";
import { CHAIN_IDs, TOKEN_SYMBOLS_MAP } from "@across-protocol/constants";
import { BaseChainAdapter } from "../../adapter";

export class AdapterManager {
  private profiler: InstanceType<typeof Profiler>;
  public adapters: { [chainId: number]: BaseChainAdapter } = {};

  // Some L2's canonical bridges send ETH, not WETH, over the canonical bridges, resulting in recipient addresses
  // receiving ETH that needs to be wrapped on the L2. This array contains the chainIds of the chains that this
  // manager will attempt to wrap ETH on into WETH. This list also includes chains like Arbitrum where the relayer is
  // expected to receive ETH as a gas refund from an L1 to L2 deposit that was intended to rebalance inventory.
  private chainsToWrapEtherOn = [...spokesThatHoldNativeTokens, CHAIN_IDs.ARBITRUM, CHAIN_IDs.MAINNET];

  constructor(
    readonly logger: winston.Logger,
    readonly spokePoolClients: { [chainId: number]: SpokePoolClient },
    readonly hubPoolClient: HubPoolClient,
    readonly monitoredAddresses: Address[]
  ) {
    if (!spokePoolClients) {
      return;
    }
    const spokePoolAddresses = Object.values(spokePoolClients).map((client) => client.spokePoolAddress);

    // The adapters are only set up to monitor EOA's and the HubPool and SpokePool address, so remove
    // spoke pool addresses from other chains.
    const filterMonitoredAddresses = (chainId: number) => {
      return monitoredAddresses.filter(
        (address) =>
          toAddressType(this.hubPoolClient.hubPool.address, this.hubPoolClient.chainId).eq(address) ||
          this.spokePoolClients[chainId].spokePoolAddress.eq(address) ||
          !spokePoolAddresses.some((spokePoolAddress) => spokePoolAddress.eq(address))
      );
    };

    const hubChainId = hubPoolClient.chainId;
    const l1Signer = hubPoolClient.hubPool.signer;
    const constructBridges = (chainId: number) => {
      if (chainId === hubChainId) {
        return {};
      } // Special case for the EthereumAdapter

      return Object.fromEntries(
        SUPPORTED_TOKENS[chainId]?.map((symbol) => {
          const spokePoolClient = spokePoolClients[chainId];
          let l2SignerOrProvider;
          if (isEVMSpokePoolClient(spokePoolClient)) {
            l2SignerOrProvider = spokePoolClient.spokePool.signer;
          } else if (isSVMSpokePoolClient(spokePoolClient)) {
            l2SignerOrProvider = spokePoolClient.svmEventsClient.getRpc();
          }
          const l1Token = TOKEN_SYMBOLS_MAP[symbol].addresses[hubChainId];
          const bridgeConstructor = CUSTOM_BRIDGE[chainId]?.[l1Token] ?? CANONICAL_BRIDGE[chainId];
          const bridge = new bridgeConstructor(
            chainId,
            hubChainId,
            l1Signer,
            l2SignerOrProvider,
            toAddressType(l1Token, hubChainId)
          );
          return [l1Token, bridge];
        }) ?? []
      );
    };
    const constructL2Bridges = (chainId: number) => {
      if (chainId === hubChainId) {
        return {};
      }
      const spokePoolClient = spokePoolClients[chainId];
      let l2Signer;
      if (isEVMSpokePoolClient(spokePoolClient)) {
        l2Signer = spokePoolClient.spokePool.signer;
      }
      return Object.fromEntries(
        SUPPORTED_TOKENS[chainId]
          ?.map((symbol) => {
            const l1Token = TOKEN_SYMBOLS_MAP[symbol].addresses[hubChainId];
            const bridgeConstructor = CUSTOM_L2_BRIDGE[chainId]?.[l1Token] ?? CANONICAL_L2_BRIDGE[chainId];
            if (!isDefined(bridgeConstructor)) {
              return undefined;
            }
            const bridge = new bridgeConstructor(
              chainId,
              hubChainId,
              l2Signer,
              l1Signer,
              toAddressType(l1Token, hubChainId)
            );
            return [l1Token, bridge];
          })
          .filter(isDefined) ?? []
      );
    };
    Object.values(this.spokePoolClients).map(({ chainId }) => {
      // Instantiate a generic adapter and supply all network-specific configurations.
      this.adapters[chainId] = new BaseChainAdapter(
        spokePoolClients,
        chainId,
        hubChainId,
        filterMonitoredAddresses(chainId),
        logger,
        SUPPORTED_TOKENS[chainId] ?? [],
        constructBridges(chainId),
        constructL2Bridges(chainId),
        DEFAULT_GAS_MULTIPLIER[chainId] ?? 1
      );
    });
    this.profiler = new Profiler({
      logger: this.logger,
      at: "AdapterManager",
    });
    logger.debug({
      at: "AdapterManager#constructor",
      message: "Initialized AdapterManager",
      adapterChains: Object.keys(this.adapters).map((chainId) => Number(chainId)),
    });
  }

  /**
   * @notice Returns list of chains we have adapters for
   * @returns list of chain IDs we have adapters for
   */
  supportedChains(): number[] {
    return Object.keys(this.adapters).map((chainId) => Number(chainId));
  }

  getOutstandingCrossChainTransfers(chainId: number, l1Tokens: Address[]): Promise<OutstandingTransfers> {
    const adapter = this.adapters[chainId];
    // @dev The adapter should filter out tokens that are not supported by the adapter, but we do it here as well.
    const adapterSupportedL1Tokens = l1Tokens.filter((token) => {
      const tokenSymbol = getTokenInfo(token.toAddress(), this.hubPoolClient.chainId).symbol;
      return (
        adapter.supportedTokens.includes(tokenSymbol) ||
        adapter.supportedTokens.includes(TOKEN_EQUIVALENCE_REMAPPING[tokenSymbol])
      );
    });
    this.logger.debug({
      at: "AdapterManager",
      message: `Getting outstandingCrossChainTransfers for ${chainId}`,
      adapterSupportedL1Tokens,
      searchConfigs: adapter.getUpdatedSearchConfigs(),
    });
    return this.adapters[chainId].getOutstandingCrossChainTransfers(adapterSupportedL1Tokens);
  }

  sendTokenCrossChain(
    address: Address,
    chainId: number,
    l1Token: EvmAddress,
    amount: BigNumber,
    simMode = false,
    l2Token?: Address
  ): Promise<TransactionResponse> {
    this.logger.debug({ at: "AdapterManager", message: "Sending token cross-chain", chainId, l1Token, amount });
    l2Token ??= this.l2TokenForL1Token(l1Token, chainId);
    return this.adapters[chainId].sendTokenToTargetChain(address, l1Token, l2Token, amount, simMode);
  }

  withdrawTokenFromL2(
    address: Address,
    chainId: number | string,
    l2Token: Address,
    amount: BigNumber,
    simMode = false
  ): Promise<string[]> {
    chainId = Number(chainId);
    this.logger.debug({
      at: "AdapterManager",
      message: "Withdrawing token from L2",
      chainId,
      l2Token,
      amount,
    });
    const txnReceipts = this.adapters[chainId].withdrawTokenFromL2(address, l2Token, amount, simMode);
    return txnReceipts;
  }

  async getL2PendingWithdrawalAmount(
    lookbackPeriodSeconds: number,
    chainId: number | string,
    fromAddress: Address,
    l2Token: Address
  ): Promise<BigNumber> {
    chainId = Number(chainId);
    return await this.adapters[chainId].getL2PendingWithdrawalAmount(lookbackPeriodSeconds, fromAddress, l2Token);
  }

  // Check how many native tokens are on the target chain and if the number of tokens is above the wrap threshold, execute a wrap. Note that this only
  // needs to be done on chains where rebalancing the native token from L1 to L2 results in the relayer receiving the unwrapped native token
  // (not the ERC20), or if the relayer expects to be sent the native token perhaps as a gas refund from an original L1 to L2
  // deposit. This currently happens on Arbitrum, where the relayer address is set as the Arbitrum_Adapter's
  // L2 refund recipient, and on ZkSync, because the relayer is set as the refund recipient when rebalancing
  // inventory from L1 to ZkSync via the AtomicDepositor.
  async wrapNativeTokenIfAboveThreshold(inventoryConfig: InventoryConfig, simMode = false): Promise<void> {
    await utils.mapAsync(
      this.chainsToWrapEtherOn.filter((chainId) => isDefined(this.spokePoolClients[chainId])),
      async (chainId) => {
        const wrapThreshold =
          inventoryConfig?.wrapEtherThresholdPerChain?.[chainId] ?? inventoryConfig.wrapEtherThreshold;
        const wrapTarget = inventoryConfig?.wrapEtherTargetPerChain?.[chainId] ?? inventoryConfig.wrapEtherTarget;
        assert(
          wrapThreshold.gte(wrapTarget),
          `wrapEtherThreshold ${wrapThreshold.toString()} must be >= wrapEtherTarget ${wrapTarget.toString()}`
        );
        await this.adapters[chainId].wrapNativeTokenIfAboveThreshold(wrapThreshold, wrapTarget, simMode);
      }
    );
  }

  getSigner(chainId: number): Signer {
    const spokePoolClient = this.spokePoolClients[chainId];
    assert(isEVMSpokePoolClient(spokePoolClient));
    return spokePoolClient.spokePool.signer;
  }

  l2TokenForL1Token(l1Token: EvmAddress, chainId: number): Address {
    // the try catch below is a safety hatch. If you try fetch an L2 token that is not within the hubPoolClient for a
    // given L1Token and chainId combo then you are likely trying to send a token to a chain that does not support it.
    try {
      // That the line below is critical. if the hubpoolClient returns the wrong destination token for the L1 token then
      // the bot can irrecoverably send the wrong token to the chain and loose money. It should crash if this is detected.
      const l2TokenForL1Token = getRemoteTokenForL1Token(l1Token, chainId, this.hubPoolClient.chainId);
      if (!l2TokenForL1Token) {
        throw new Error(`No L2 token found for L1 token ${l1Token} on chain ${chainId}`);
      }
      if (!l2TokenForL1Token.eq(toAddressType(getL2TokenAddresses(l1Token.toEvmAddress())[chainId], chainId))) {
        throw new Error(
          `Token address mismatch (${l2TokenForL1Token} != ${getL2TokenAddresses(l1Token.toEvmAddress())[chainId]})`
        );
      }
      return l2TokenForL1Token;
    } catch (error) {
      this.logger.error({
        at: "AdapterManager",
        message: "Implementor attempted to get a l2 token address for an L1 token that does not exist in the routings!",
        l1Token,
        chainId,
        error,
      });
      throw error;
    }
  }

<<<<<<< HEAD
  async setL1TokenApprovals(l1Tokens: EvmAddress[]): Promise<void> {
=======
  async setTokenApprovals(l1Tokens: string[]): Promise<void> {
>>>>>>> 951575c4
    // Each of these calls must happen sequentially or we'll have collisions within the TransactionUtil. This should
    // be refactored in a follow on PR to separate out by nonce increment by making the transaction util stateful.
    for (const chainId of this.supportedChains()) {
      const adapter = this.adapters[chainId];
      if (isDefined(adapter)) {
        const hubTokens = l1Tokens.filter((token) => this.l2TokenExistForL1Token(token, chainId));
        await adapter.checkTokenApprovals(hubTokens);
      }
    }
  }

<<<<<<< HEAD
  l2TokenExistForL1Token(l1Token: EvmAddress, l2ChainId: number): boolean {
    return isDefined(getRemoteTokenForL1Token(l1Token, l2ChainId, this.hubPoolClient));
=======
  l2TokenExistForL1Token(l1Token: string, l2ChainId: number): boolean {
    return isDefined(getRemoteTokenForL1Token(l1Token, l2ChainId, this.hubPoolClient.chainId));
>>>>>>> 951575c4
  }

  // eslint-disable-next-line @typescript-eslint/no-empty-function
  async update(): Promise<void> {}
}<|MERGE_RESOLUTION|>--- conflicted
+++ resolved
@@ -271,11 +271,7 @@
     }
   }
 
-<<<<<<< HEAD
   async setL1TokenApprovals(l1Tokens: EvmAddress[]): Promise<void> {
-=======
-  async setTokenApprovals(l1Tokens: string[]): Promise<void> {
->>>>>>> 951575c4
     // Each of these calls must happen sequentially or we'll have collisions within the TransactionUtil. This should
     // be refactored in a follow on PR to separate out by nonce increment by making the transaction util stateful.
     for (const chainId of this.supportedChains()) {
@@ -287,13 +283,8 @@
     }
   }
 
-<<<<<<< HEAD
   l2TokenExistForL1Token(l1Token: EvmAddress, l2ChainId: number): boolean {
-    return isDefined(getRemoteTokenForL1Token(l1Token, l2ChainId, this.hubPoolClient));
-=======
-  l2TokenExistForL1Token(l1Token: string, l2ChainId: number): boolean {
     return isDefined(getRemoteTokenForL1Token(l1Token, l2ChainId, this.hubPoolClient.chainId));
->>>>>>> 951575c4
   }
 
   // eslint-disable-next-line @typescript-eslint/no-empty-function
