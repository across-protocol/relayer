--- conflicted
+++ resolved
@@ -4,16 +4,12 @@
 import { InventoryConfig, OutstandingTransfers } from "../../interfaces";
 import { BigNumber, isDefined, winston, Signer, getL2TokenAddresses, TransactionResponse, assert } from "../../utils";
 import { SpokePoolClient, HubPoolClient } from "../";
-<<<<<<< HEAD
 import { ArbitrumAdapter, PolygonAdapter, ZKSyncAdapter, LineaAdapter, OpStackAdapter } from "./";
 import { DaiOptimismBridge, SnxOptimismBridge } from "./op-stack/optimism";
 import { InventoryConfig, OutstandingTransfers } from "../../interfaces";
 import { utils } from "@across-protocol/sdk";
 import { CHAIN_IDs, TOKEN_SYMBOLS_MAP } from "@across-protocol/constants";
 import { spokesThatHoldEthAndWeth, SUPPORTED_TOKENS } from "../../common/Constants";
-=======
-import { ArbitrumAdapter, PolygonAdapter, ZKSyncAdapter, LineaAdapter, OpStackAdapter, BaseAdapter } from "./";
->>>>>>> 746bda6b
 
 import { BaseChainAdapter } from "../../adapter";
 
