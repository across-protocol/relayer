--- conflicted
+++ resolved
@@ -1,14 +1,7 @@
-<<<<<<< HEAD
-import { Event, BigNumber } from "ethers";
-import {
-  MAX_SAFE_ALLOWANCE,
-  MAX_UINT_VAL,
-=======
 import { BigNumber, Contract, Event } from "ethers";
 import { TOKEN_APPROVALS_TO_FIRST_ZERO } from "../../common";
 import {
   MAX_SAFE_ALLOWANCE,
->>>>>>> 485235d4
   blockExplorerLink,
   bnZero,
   getNetworkName,
@@ -18,11 +11,6 @@
   winston,
   mapAsync,
 } from "../../utils";
-<<<<<<< HEAD
-import { TOKEN_APPROVALS_TO_FIRST_ZERO } from "../../common";
-import { ExpandedERC20 } from "@across-protocol/contracts";
-=======
->>>>>>> 485235d4
 
 /**
  * @notice This function is designed to be used in L2 chain adapters when identifying "finalized" cross
@@ -63,13 +51,6 @@
   return `l1CanonicalTokenBridgeAllowance_${l1Token}_${userAddress}_targetContract:${targetContract}`;
 }
 
-<<<<<<< HEAD
-export function isMaxAllowance(allowance: BigNumber): boolean {
-  return allowance.gte(toBN(MAX_SAFE_ALLOWANCE));
-}
-
-=======
->>>>>>> 485235d4
 export async function getTokenAllowanceFromCache(
   l1Token: string,
   userAddress: string,
@@ -96,30 +77,17 @@
 }
 
 export async function approveTokens(
-<<<<<<< HEAD
-  tokens: { token: ExpandedERC20; bridges: string[] }[],
-=======
   tokens: { token: Contract; bridge: string }[],
->>>>>>> 485235d4
   chainId: number,
   hubChainId: number,
   logger: winston.Logger
 ): Promise<string> {
-<<<<<<< HEAD
-  const bridges = tokens.flatMap(({ token, bridges }) => bridges.map((bridge) => ({ token, bridge })));
-  const approvalMarkdwn = await mapAsync(bridges, async ({ token: l1Token, bridge }) => {
-=======
   const approvalMarkdwn = await mapAsync(tokens, async ({ token: l1Token, bridge }) => {
->>>>>>> 485235d4
     const txs = [];
     if (TOKEN_APPROVALS_TO_FIRST_ZERO[hubChainId]?.includes(l1Token.address)) {
       txs.push(await runTransaction(logger, l1Token, "approve", [bridge, bnZero]));
     }
-<<<<<<< HEAD
-    txs.push(await runTransaction(logger, l1Token, "approve", [bridge, MAX_UINT_VAL]));
-=======
     txs.push(await runTransaction(logger, l1Token, "approve", [bridge, MAX_SAFE_ALLOWANCE]));
->>>>>>> 485235d4
     const receipts = await Promise.all(txs.map((tx) => tx.wait()));
     const hubNetwork = getNetworkName(hubChainId);
     const spokeNetwork = getNetworkName(chainId);
