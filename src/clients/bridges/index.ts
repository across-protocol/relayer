--- conflicted
+++ resolved
@@ -1,10 +1,6 @@
 export * from "./BaseAdapter";
 export * from "./AdapterManager";
-<<<<<<< HEAD
-export * from "./OpStackAdapter";
-=======
 export * from "./op-stack/OpStackAdapter";
->>>>>>> e83f81cf
 export * from "./ArbitrumAdapter";
 export * from "./PolygonAdapter";
 export * from "./CrossChainTransferClient";
