--- conflicted
+++ resolved
@@ -138,11 +138,7 @@
     const availableTokens = l1Tokens.filter(this.isSupportedToken.bind(this));
 
     const promises: Promise<Event[]>[] = [];
-<<<<<<< HEAD
-=======
     const cctpOutstandingTransfersPromise: Record<string, Promise<SortableEvent[]>> = {};
-    const validTokens: SupportedL1Token[] = [];
->>>>>>> de3980e7
     // Fetch bridge events for all monitored addresses.
     for (const monitoredAddress of this.monitoredAddresses) {
       for (const l1Token of availableTokens) {
