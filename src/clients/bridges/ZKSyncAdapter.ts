import { BigNumber, BigNumberish, Contract } from "ethers";
import { BaseAdapter } from "./BaseAdapter";
import { OutstandingTransfers, SortableEvent } from "../../interfaces";
import {
  paginatedEventQuery,
  TransactionResponse,
  winston,
  spreadEventWithBlockNumber,
  assign,
  Event,
  ZERO_ADDRESS,
  TOKEN_SYMBOLS_MAP,
  bnZero,
  CHAIN_IDs,
} from "../../utils";
import { SpokePoolClient } from "../.";
import assert from "assert";
import * as zksync from "zksync-web3";
import { CONTRACT_ADDRESSES, SUPPORTED_TOKENS } from "../../common";
import { isDefined } from "../../utils/TypeGuards";
import { gasPriceOracle, utils } from "@across-protocol/sdk";
import { zkSync as zkSyncUtils } from "../../utils/chains";
import { matchL2EthDepositAndWrapEvents } from "./utils";

/**
 * Responsible for providing a common interface for interacting with the ZKSync Era
 * where related to Across' inventory management.
 */
export class ZKSyncAdapter extends BaseAdapter {
  constructor(
    logger: winston.Logger,
    readonly spokePoolClients: { [chainId: number]: SpokePoolClient },
    monitoredAddresses: string[]
  ) {
<<<<<<< HEAD
    super(spokePoolClients, 324, monitoredAddresses, logger, SUPPORTED_TOKENS[CHAIN_IDs.ZK_SYNC]);
=======
    const { ZK_SYNC } = CHAIN_IDs;
    super(spokePoolClients, ZK_SYNC, monitoredAddresses, logger, SUPPORTED_TOKENS[ZK_SYNC]);
>>>>>>> 485235d4
  }

  async getOutstandingCrossChainTransfers(l1Tokens: string[]): Promise<OutstandingTransfers> {
    const { l1SearchConfig, l2SearchConfig } = this.getUpdatedSearchConfigs();

    // Resolve the mailbox and bridge contracts for L1 and L2.
    const l2EthContract = this.getL2Eth();
    const l2WethContract = this.getL2Weth();
    const atomicWethDepositor = this.getAtomicDepositor();
    const hubPool = this.getHubPool();
    const l1ERC20Bridge = this.getL1ERC20BridgeContract();
    const l2ERC20Bridge = this.getL2ERC20BridgeContract();
    const supportedL1Tokens = this.filterSupportedTokens(l1Tokens);

    // Predeclare this function for use below. It is used to process all events that are saved.
    const processEvent = (event: Event) => {
      // All events will have _amount and _to parameters.
      const eventSpread = spreadEventWithBlockNumber(event) as SortableEvent & {
        _amount: BigNumberish;
        _to: string;
        // WETH deposit events `ZkSyncEthDepositInitiated` (emitted by AtomicWethDepositor) don't have an l1Token param.
        l1Token?: string;
      };
      return {
        amount: eventSpread["_amount"],
        to: eventSpread["_to"],
        token: eventSpread?.l1Token ?? ZERO_ADDRESS,
        ...eventSpread,
      };
    };

    await utils.mapAsync(this.monitoredAddresses, async (address) => {
      return await utils.mapAsync(supportedL1Tokens, async (l1TokenAddress) => {
        const isL2Contract = await this.isL2ChainContract(address);
        // This adapter will only work to track EOA's or the SpokePool's transfers, so exclude the hub pool
        // and any L2 contracts that are not the SpokePool.
        if (address === this.getHubPool().address) {
          return;
        }
        const isSpokePoolContract = isL2Contract;

        let initiatedQueryResult: Event[], finalizedQueryResult: Event[], wrapQueryResult: Event[];

        // Resolve whether the token is WETH or not.
        const isWeth = this.isWeth(l1TokenAddress);
        const l2Token = this.resolveL2TokenAddress(l1TokenAddress, false); // CCTP doesn't exist on ZkSync.
        if (isWeth) {
          [initiatedQueryResult, finalizedQueryResult, wrapQueryResult] = await Promise.all([
            // If sending WETH from EOA, we can assume the EOA is unwrapping ETH and sending it through the
            // AtomicDepositor. If sending WETH from a contract, then the only event we can track from a ZkSync contract
            // is the NewPriorityRequest event which doesn't have any parameters about the 'to' or 'amount' sent.
            // Therefore, we must track the HubPool and assume any transfers we are tracking from contracts are
            // being sent by the HubPool.
            paginatedEventQuery(
              isSpokePoolContract ? hubPool : atomicWethDepositor,
              isSpokePoolContract
                ? hubPool.filters.TokensRelayed()
                : atomicWethDepositor.filters.ZkSyncEthDepositInitiated(address, address),
              l1SearchConfig
            ),
            // L2 WETH transfer will come from aliased L1 contract that initiated the deposit.
            paginatedEventQuery(
              l2EthContract,
              l2EthContract.filters.Transfer(
                zksync.utils.applyL1ToL2Alias(isSpokePoolContract ? hubPool.address : atomicWethDepositor.address),
                address
              ),
              l2SearchConfig
            ),
            // For WETH transfers involving an EOA, only count them if a wrap txn followed the L2 deposit finalization.
            isSpokePoolContract
              ? Promise.resolve([])
              : paginatedEventQuery(
                  l2WethContract,
                  l2WethContract.filters.Transfer(ZERO_ADDRESS, address),
                  l2SearchConfig
                ),
          ]);

          if (isSpokePoolContract) {
            // Filter here if monitoring SpokePool address since TokensRelayed does not have any indexed params.
            initiatedQueryResult = initiatedQueryResult.filter(
              (e) => e.args.to === address && e.args.l1Token === l1TokenAddress
            );
          } else {
            // If EOA, additionally verify that the ETH deposit was followed by a WETH wrap event.
            finalizedQueryResult = matchL2EthDepositAndWrapEvents(finalizedQueryResult, wrapQueryResult);
          }
        } else {
          [initiatedQueryResult, finalizedQueryResult] = await Promise.all([
            // Filter on 'from' and 'to' address
            paginatedEventQuery(
              l1ERC20Bridge,
              l1ERC20Bridge.filters.DepositInitiated(null, address, address),
              l1SearchConfig
            ),

            // Filter on `l2Receiver` address, `l1Sender` address, and l2 token.
            paginatedEventQuery(
              l2ERC20Bridge,
              l2ERC20Bridge.filters.FinalizeDeposit(address, address, l2Token),
              l2SearchConfig
            ),
          ]);
        }

        assign(
          this.l1DepositInitiatedEvents,
          [address, l1TokenAddress, l2Token],
          // An initiatedQueryResult could be a zkSync DepositInitiated or an AtomicDepositor
          // ZkSyncEthDepositInitiated event, subject to whether the deposit token was WETH or not.
          // A ZkSyncEthDepositInitiated event doesn't have a token or l1Token param.
          initiatedQueryResult.map(processEvent).filter((e) => isWeth || e.l1Token === l1TokenAddress)
        );
        assign(
          this.l2DepositFinalizedEvents,
          [address, l1TokenAddress, l2Token],
          finalizedQueryResult.map(processEvent)
        );
      });
    });

    this.baseL1SearchConfig.fromBlock = l1SearchConfig.toBlock + 1;
    this.baseL2SearchConfig.fromBlock = l2SearchConfig.toBlock + 1;

    return this.computeOutstandingCrossChainTransfers(l1Tokens);
  }

  async sendTokenToTargetChain(
    address: string,
    l1Token: string,
    l2Token: string,
    amount: BigNumber,
    simMode = false
  ): Promise<TransactionResponse> {
    const { chainId: destinationChainId } = this;
    assert(destinationChainId === 324, `chainId ${destinationChainId} is not supported`);
    assert(this.isSupportedToken(l1Token), `Token ${l1Token} is not supported`);

    // Load common data that we'll need in order to correctly submit an L1 to L2 message. Ultimately we're going to
    // need to know the amount of msg.value that we'll have to send to the ZkSync bridge contract (i.e. Mailbox
    // or ERC20 Bridge) to pay for our message.

    // You can read more about the L2 fee model including refunds and out of gas errors here:
    // https://era.zksync.io/docs/reference/concepts/fee-model.html

    // gasPerPubdataLimit: The maximum amount L2 gas that  the operator may charge the user for single byte of pubdata.
    // Hardcoded in SDK, must be exact as enforced by L1 Mailbox contract.
    const gasPerPubdataLimit = zksync.utils.REQUIRED_L1_TO_L2_GAS_PER_PUBDATA_LIMIT;

    // Next, load estimated executed L1 gas price of the message transaction and the L2 gas limit.
    const l1Provider = this.getProvider(this.hubChainId);
    const l2Provider = this.spokePoolClients[this.chainId].spokePool.provider;
    let zkProvider: zksync.Provider;
    try {
      zkProvider = zkSyncUtils.convertEthersRPCToZKSyncRPC(l2Provider);
    } catch (error) {
      this.logger.warn({
        at: "ZkSyncClient#sendTokenToTargetChain",
        message: "Failed to get zkProvider, are you on a testnet or hardhat network?",
        error,
      });
    }
    // If zkSync provider can't be created for some reason, default to a very conservative 2mil L2 gas limit
    // which should be sufficient for this transaction.
    const l2GasLimit = isDefined(zkProvider)
      ? await zksync.utils.estimateDefaultBridgeDepositL2Gas(
          l1Provider,
          zkProvider,
          l1Token,
          amount,
          address,
          address,
          gasPerPubdataLimit
        )
      : 2_000_000;

    const contract = this.getL1TokenBridge(l1Token);
    let args = [
      address, // L2 receiver
      amount, // Amount
      l2GasLimit.toString(), // L2 gas limit
      gasPerPubdataLimit, // GasPerPubdataLimit.
      address, // Refund recipient. Can set to caller address if an EOA.
    ];
    let method = "bridgeWethToZkSync";
    let value = bnZero;

    // If not using AtomicDepositor with WETH, sending over default ERC20 bridge requires including enough
    // msg.value to cover the L2 transaction cost.
    if (!this.isWeth(l1Token)) {
      args = [
        address, // L2 receiver
        l1Token, // L1 token to deposit
        amount, // Amount
        l2GasLimit.toString(), // L2 gas limit
        gasPerPubdataLimit, // GasPerPubdataLimit.
      ];
      method = "deposit";

      // Now figure out the equivalent of the "tx.gasprice".
      const l1GasPriceData = await gasPriceOracle.getGasPriceEstimate(l1Provider);
      // The ZkSync Mailbox contract checks that the msg.value of the transaction is enough to cover the transaction base
      // cost. The transaction base cost can be queried from the Mailbox by passing in an L1 "executed" gas price,
      // which is the priority fee plus base fee. This is the same as calling tx.gasprice on-chain as the Mailbox
      // contract does here:
      // https://github.com/matter-labs/era-contracts/blob/3a4506522aaef81485d8abb96f5a6394bd2ba69e/ethereum/contracts/zksync/facets/Mailbox.sol#L287

      // The l2TransactionBaseCost needs to be included as msg.value to pay for the transaction. its a bit of an
      // overestimate if the estimatedL1GasPrice and/or l2GasLimit are overestimates, and if its insufficient then the
      // L1 transaction will revert.

      const estimatedL1GasPrice = l1GasPriceData.maxPriorityFeePerGas.add(l1GasPriceData.maxFeePerGas);
      const l2TransactionBaseCost = await this.getMailboxContract().l2TransactionBaseCost(
        estimatedL1GasPrice,
        l2GasLimit,
        gasPerPubdataLimit
      );
      this.log("Computed L1-->L2 message parameters for ERC20 deposit", {
        l2TransactionBaseCost,
        gasPerPubdataLimit,
        estimatedL1GasPrice,
        l1GasPriceData,
      });
      value = l2TransactionBaseCost;
    }

    // Empirically I've seen this L1 to L2 message transaction fail with out of gas without a >1 gas limit multiplier
    // set.
    return await this._sendTokenToTargetChain(l1Token, l2Token, amount, contract, method, args, 3, value, simMode);
  }

  /**
   * @notice sendTokenToTargetChain will send WETH as ETH to the L2 recipient so we need to implement
   * this function so that the AdapterManager can know when to wrap ETH into WETH.
   * @param threshold
   * @returns
   */
  async wrapEthIfAboveThreshold(
    threshold: BigNumber,
    target: BigNumber,
    simMode = false
  ): Promise<TransactionResponse | null> {
    const { chainId } = this;
    assert(chainId === 324, `chainId ${chainId} is not supported`);

    const l2WethAddress = TOKEN_SYMBOLS_MAP.WETH.addresses[chainId];
    const ethBalance = await this.getSigner(chainId).getBalance();
    if (ethBalance.gt(threshold)) {
      const l2Signer = this.getSigner(chainId);
      // @dev Can re-use ABI from L1 weth as its the same for the purposes of this function.
      const contract = new Contract(l2WethAddress, CONTRACT_ADDRESSES[this.hubChainId].weth.abi, l2Signer);
      const value = ethBalance.sub(target);
      this.logger.debug({ at: this.getName(), message: "Wrapping ETH", threshold, target, value, ethBalance });
      return await this._wrapEthIfAboveThreshold(threshold, contract, value, simMode);
    } else {
      this.logger.debug({
        at: this.getName(),
        message: "ETH balance below threshold",
        threshold,
        ethBalance,
      });
    }
    return null;
  }

  async checkTokenApprovals(address: string, l1Tokens: string[]): Promise<void> {
    const associatedL1Bridges = l1Tokens
      .filter((token) => this.isSupportedToken(token))
      .map((l1Token) => this.getL1TokenBridge(l1Token).address);
    await this.checkAndSendTokenApprovals(address, l1Tokens, associatedL1Bridges);
  }

  private getMailboxContract(): Contract {
    const { hubChainId } = this;
    const zkSyncMailboxContractData = CONTRACT_ADDRESSES[hubChainId]?.zkSyncMailbox;
    if (!zkSyncMailboxContractData) {
      throw new Error(`zkSyncMailboxContractData not found for chain ${hubChainId}`);
    }
    return new Contract(zkSyncMailboxContractData.address, zkSyncMailboxContractData.abi, this.getSigner(hubChainId));
  }

  private getL2Eth(): Contract {
    const { chainId } = this;
    const ethContractData = CONTRACT_ADDRESSES[chainId]?.eth;
    if (!ethContractData) {
      throw new Error(`ethContractData not found for chain ${chainId}`);
    }
    return new Contract(ethContractData.address, ethContractData.abi, this.getSigner(chainId));
  }

  private getL2Weth(): Contract {
    const { chainId } = this;
    const wethContractData = CONTRACT_ADDRESSES[chainId]?.weth;
    if (!wethContractData) {
      throw new Error(`wethContractData not found for chain ${chainId}`);
    }
    return new Contract(wethContractData.address, wethContractData.abi, this.getSigner(chainId));
  }

  private getL1ERC20BridgeContract(): Contract {
    const { hubChainId } = this;
    const l1Erc20BridgeContractData = CONTRACT_ADDRESSES[hubChainId]?.zkSyncDefaultErc20Bridge;
    if (!l1Erc20BridgeContractData) {
      throw new Error(`l1Erc20BridgeContractData not found for chain ${hubChainId}`);
    }
    return new Contract(l1Erc20BridgeContractData.address, l1Erc20BridgeContractData.abi, this.getSigner(hubChainId));
  }

  private getL1TokenBridge(l1Token: string): Contract {
    if (this.isWeth(l1Token)) {
      return this.getAtomicDepositor();
    } else {
      return this.getL1ERC20BridgeContract();
    }
  }

  private getL2ERC20BridgeContract(): Contract {
    const { provider } = this.spokePoolClients[this.chainId].spokePool;
    const l2Erc20BridgeContractData = CONTRACT_ADDRESSES[this.chainId]?.zkSyncDefaultErc20Bridge;
    if (!l2Erc20BridgeContractData) {
      throw new Error(`l2Erc20BridgeContractData not found for chain ${this.chainId}`);
    }
    return new Contract(l2Erc20BridgeContractData.address, l2Erc20BridgeContractData.abi, provider);
  }
}<|MERGE_RESOLUTION|>--- conflicted
+++ resolved
@@ -32,12 +32,8 @@
     readonly spokePoolClients: { [chainId: number]: SpokePoolClient },
     monitoredAddresses: string[]
   ) {
-<<<<<<< HEAD
-    super(spokePoolClients, 324, monitoredAddresses, logger, SUPPORTED_TOKENS[CHAIN_IDs.ZK_SYNC]);
-=======
     const { ZK_SYNC } = CHAIN_IDs;
     super(spokePoolClients, ZK_SYNC, monitoredAddresses, logger, SUPPORTED_TOKENS[ZK_SYNC]);
->>>>>>> 485235d4
   }
 
   async getOutstandingCrossChainTransfers(l1Tokens: string[]): Promise<OutstandingTransfers> {
