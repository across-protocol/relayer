--- conflicted
+++ resolved
@@ -1,9 +1,5 @@
-<<<<<<< HEAD
 import { BigNumber, BigNumberish, Contract, EventFilter, utils as ethersUtils } from "ethers";
-=======
-import { BigNumber, BigNumberish, Contract } from "ethers";
 import WETH_ABI from "../../common/abi/Weth.json";
->>>>>>> 2ba2d23d
 import { BaseAdapter } from "./BaseAdapter";
 import { OutstandingTransfers, SortableEvent } from "../../interfaces";
 import {
