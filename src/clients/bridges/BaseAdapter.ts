--- conflicted
+++ resolved
@@ -18,15 +18,7 @@
   depositEvalTime = 24 * 60 * 60; // Consider all deposit finalization events over the last 1 day.
   l2LookBackSafetyMargin = 5; // The pending transfers util can accommodate up to this multiplier
 
-<<<<<<< HEAD
   constructor(readonly spokePoolClients: { [chainId: number]: SpokePoolClient }, _chainId: number) {
-=======
-  constructor(
-    readonly spokePoolClients: { [chainId: number]: SpokePoolClient },
-    _chainId: number,
-    readonly l1FromBlock: number
-  ) {
->>>>>>> 0a7c4f54
     this.chainId = _chainId;
     this.l1SearchConfig = this.getSearchConfig(1);
     this.l2SearchConfig = this.getSearchConfig(this.chainId);
