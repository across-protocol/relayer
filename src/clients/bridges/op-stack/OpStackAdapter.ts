--- conflicted
+++ resolved
@@ -40,29 +40,18 @@
     this.l2Gas = 200000;
 
     const { hubChainId, wethAddress } = this;
-<<<<<<< HEAD
-    const mainnetSigner = spokePoolClients[hubChainId].spokePool.signer;
-    const l2Signer = spokePoolClients[chainId].spokePool.signer;
-    const { OPTIMISM, BLAST } = CHAIN_IDs;
-    if (chainId === OPTIMISM) {
-      const dai = TOKEN_SYMBOLS_MAP.DAI.addresses[hubChainId];
-      const snx = TOKEN_SYMBOLS_MAP.SNX.addresses[hubChainId];
-      this.customBridges[dai] = new DaiOptimismBridge(OPTIMISM, hubChainId, mainnetSigner, l2Signer);
-      this.customBridges[snx] = new SnxOptimismBridge(OPTIMISM, hubChainId, mainnetSigner, l2Signer);
-    } else if (chainId === BLAST) {
-      const dai = TOKEN_SYMBOLS_MAP.DAI.addresses[hubChainId];
-      this.customBridges[dai] = new BlastBridge(BLAST, hubChainId, mainnetSigner, l2Signer);
-=======
     const mainnetSigner = this.getSigner(hubChainId);
     const l2Signer = this.getSigner(chainId);
 
-    const { OPTIMISM } = CHAIN_IDs;
+    const { OPTIMISM, BLAST } = CHAIN_IDs;
     if (chainId === OPTIMISM) {
       const dai = TOKEN_SYMBOLS_MAP.DAI.addresses[hubChainId];
       const snx = TOKEN_SYMBOLS_MAP.SNX.addresses[hubChainId];
       this.customBridges[dai] = new DaiOptimismBridge(chainId, hubChainId, mainnetSigner, l2Signer);
       this.customBridges[snx] = new SnxOptimismBridge(chainId, hubChainId, mainnetSigner, l2Signer);
->>>>>>> 5c224b40
+    } else if (chainId === BLAST) {
+      const dai = TOKEN_SYMBOLS_MAP.DAI.addresses[hubChainId];
+      this.customBridges[dai] = new BlastBridge(BLAST, hubChainId, mainnetSigner, l2Signer);
     }
 
     // Typically, a custom WETH bridge is not provided, so use the standard one.
