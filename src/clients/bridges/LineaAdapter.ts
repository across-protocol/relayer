import * as sdk from "@across-protocol/sdk";
import { CONTRACT_ADDRESSES, SUPPORTED_TOKENS } from "../../common";
import { OutstandingTransfers } from "../../interfaces";
import {
  BigNumber,
  CHAIN_IDs,
  Contract,
  EventSearchConfig,
  Event,
  TOKEN_SYMBOLS_MAP,
  TransactionResponse,
  assert,
  bnZero,
  compareAddressesSimple,
  isDefined,
  paginatedEventQuery,
  winston,
} from "../../utils";
import { SpokePoolClient } from "../SpokePoolClient";
import { BaseAdapter } from "./BaseAdapter";

export class LineaAdapter extends BaseAdapter {
  readonly l1TokenBridge = CONTRACT_ADDRESSES[this.hubChainId].lineaL1TokenBridge.address;
  readonly l1UsdcBridge = CONTRACT_ADDRESSES[this.hubChainId].lineaL1UsdcBridge.address;

  constructor(
    logger: winston.Logger,
    readonly spokePoolClients: { [chainId: number]: SpokePoolClient },
    monitoredAddresses: string[]
  ) {
<<<<<<< HEAD
    super(spokePoolClients, CHAIN_IDs.LINEA, monitoredAddresses, logger, SUPPORTED_TOKENS[CHAIN_IDs.LINEA]);
=======
    const { LINEA } = CHAIN_IDs;
    super(spokePoolClients, LINEA, monitoredAddresses, logger, SUPPORTED_TOKENS[LINEA]);
>>>>>>> 485235d4
  }
  async checkTokenApprovals(address: string, l1Tokens: string[]): Promise<void> {
    // Note: Linea has two bridges: one for
    const associatedL1Bridges = l1Tokens
      .map((l1Token) => {
        if (!this.isSupportedToken(l1Token)) {
          return null;
        }
        return this.getL1Bridge(l1Token).address;
      })
      .filter(isDefined);
    await this.checkAndSendTokenApprovals(address, l1Tokens, associatedL1Bridges);
  }

  async wrapEthIfAboveThreshold(
    threshold: BigNumber,
    target: BigNumber,
    simMode: boolean
  ): Promise<TransactionResponse> {
    const { chainId } = this;
    assert(sdk.utils.chainIsLinea(chainId), `ChainId ${chainId} is not supported as a Linea chain`);
    const { address: wethAddress, abi: wethABI } = CONTRACT_ADDRESSES[this.chainId].weth;
    const ethBalance = await this.getSigner(chainId).getBalance();
    if (ethBalance.gt(threshold)) {
      const l2Signer = this.getSigner(chainId);
      const contract = new Contract(wethAddress, wethABI, l2Signer);
      const value = ethBalance.sub(target);
      this.logger.debug({ at: this.getName(), message: "Wrapping ETH", threshold, target, value, ethBalance });
      return this._wrapEthIfAboveThreshold(threshold, contract, value, simMode);
    } else {
      this.logger.debug({
        at: this.getName(),
        message: "ETH balance below threshold",
        threshold,
        ethBalance,
      });
    }
    return null;
  }

  getL2MessageService(): Contract {
    const chainId = this.chainId;
    return new Contract(
      CONTRACT_ADDRESSES[chainId].l2MessageService.address,
      CONTRACT_ADDRESSES[chainId].l2MessageService.abi,
      this.getSigner(chainId)
    );
  }

  getL1MessageService(): Contract {
    const { hubChainId } = this;
    return new Contract(
      CONTRACT_ADDRESSES[hubChainId].lineaMessageService.address,
      CONTRACT_ADDRESSES[hubChainId].lineaMessageService.abi,
      this.getSigner(hubChainId)
    );
  }

  getL1TokenBridge(): Contract {
    const { hubChainId } = this;
    return new Contract(
      this.l1TokenBridge,
      CONTRACT_ADDRESSES[hubChainId].lineaL1TokenBridge.abi,
      this.getSigner(hubChainId)
    );
  }

  getL1UsdcBridge(): Contract {
    const { hubChainId } = this;
    return new Contract(
      this.l1UsdcBridge,
      CONTRACT_ADDRESSES[hubChainId].lineaL1UsdcBridge.abi,
      this.getSigner(hubChainId)
    );
  }

  getL2TokenBridge(): Contract {
    const chainId = this.chainId;
    return new Contract(
      CONTRACT_ADDRESSES[chainId].lineaL2TokenBridge.address,
      CONTRACT_ADDRESSES[chainId].lineaL2TokenBridge.abi,
      this.getSigner(chainId)
    );
  }

  getL2UsdcBridge(): Contract {
    const chainId = this.chainId;
    return new Contract(
      CONTRACT_ADDRESSES[chainId].lineaL2UsdcBridge.address,
      CONTRACT_ADDRESSES[chainId].lineaL2UsdcBridge.abi,
      this.getSigner(chainId)
    );
  }

  getL2Bridge(l1Token: string): Contract {
    return this.isUsdc(l1Token) ? this.getL2UsdcBridge() : this.getL2TokenBridge();
  }

  isUsdc(l1Token: string): boolean {
    return compareAddressesSimple(l1Token, TOKEN_SYMBOLS_MAP.USDC.addresses[this.hubChainId]);
  }

  getL1Bridge(l1Token: string): Contract {
    return this.isWeth(l1Token)
      ? this.getAtomicDepositor()
      : this.isUsdc(l1Token)
      ? this.getL1UsdcBridge()
      : this.getL1TokenBridge();
  }

  async getOutstandingCrossChainTransfers(l1Tokens: string[]): Promise<OutstandingTransfers> {
    const outstandingTransfers: OutstandingTransfers = {};
    const { l1SearchConfig, l2SearchConfig } = this.getUpdatedSearchConfigs();
    const supportedL1Tokens = this.filterSupportedTokens(l1Tokens);
    await sdk.utils.mapAsync(this.monitoredAddresses, async (address) => {
      // We can only support monitoring the spoke pool contract, not the hub pool.
      if (address === CONTRACT_ADDRESSES[this.hubChainId]?.hubPool?.address) {
        return;
      }
      await sdk.utils.mapAsync(supportedL1Tokens, async (l1Token) => {
        if (this.isWeth(l1Token)) {
          const l1MessageService = this.getL1MessageService();
          const l2MessageService = this.getL2MessageService();

          // We need to do the following sequential steps.
          // 1. Get all initiated MessageSent events from the L1MessageService where the 'to' address is the
          //    user's address.
          // 2. Pipe the resulting _messageHash argument from step 1 into the MessageClaimed event filter
          // 3. For each MessageSent, match the _messageHash to the _messageHash in the MessageClaimed event
          //    any unmatched MessageSent events are considered outstanding transfers.
          const initiatedQueryResult = await this.getWethDepositInitiatedEvents(
            l1MessageService,
            address,
            l1SearchConfig
          );
          const internalMessageHashes = initiatedQueryResult.map(({ args }) => args._messageHash);
          const finalizedQueryResult = await this.getWethDepositFinalizedEvents(
            l2MessageService,
            internalMessageHashes,
            l2SearchConfig
          );
          this.matchWethDepositEvents(
            initiatedQueryResult,
            finalizedQueryResult,
            outstandingTransfers,
            address,
            l1Token
          );
        } else {
          const isUsdc = this.isUsdc(l1Token);
          const l1Bridge = this.getL1Bridge(l1Token);
          const l2Bridge = this.getL2Bridge(l1Token);

          // Define the initialized and finalized event filters for the L1 and L2 bridges. We only filter
          // on the recipient so that the filters work both to track Hub-->Spoke transfers and EOA transfers, and
          // because some filters like ReceivedFromOtherLayer only index the recipient.
          const [initiatedQueryResult, finalizedQueryResult] = await Promise.all([
            isUsdc
              ? this.getUsdcDepositInitiatedEvents(l1Bridge, address, l1SearchConfig)
              : this.getErc20DepositInitiatedEvents(l1Bridge, address, l1Token, l1SearchConfig),
            isUsdc
              ? this.getUsdcDepositFinalizedEvents(l2Bridge, address, l2SearchConfig)
              : this.getErc20DepositFinalizedEvents(l2Bridge, address, l1Token, l2SearchConfig),
          ]);
          if (isUsdc) {
            this.matchUsdcDepositEvents(
              initiatedQueryResult,
              finalizedQueryResult,
              outstandingTransfers,
              address,
              l1Token
            );
          } else {
            this.matchErc20DepositEvents(
              initiatedQueryResult,
              finalizedQueryResult,
              outstandingTransfers,
              address,
              l1Token
            );
          }
        }
      });
    });
    return outstandingTransfers;
  }

  async getWethDepositInitiatedEvents(
    l1MessageService: Contract,
    l2RecipientAddress: string,
    l1SearchConfig: EventSearchConfig
  ): Promise<Event[]> {
    const _initiatedQueryResult = await paginatedEventQuery(
      l1MessageService,
      l1MessageService.filters.MessageSent(null, l2RecipientAddress),
      l1SearchConfig
    );
    // @dev There will be a MessageSent to the SpokePool address for each RelayedRootBundle so remove
    // those with 0 value.
    return _initiatedQueryResult.filter(({ args }) => args._value.gt(0));
  }

  async getWethDepositFinalizedEvents(
    l2MessageService: Contract,
    internalMessageHashes: string[],
    l2SearchConfig: EventSearchConfig
  ): Promise<Event[]> {
    return await paginatedEventQuery(
      l2MessageService,
      // Passing in an array of message hashes results in an OR filter
      l2MessageService.filters.MessageClaimed(internalMessageHashes),
      l2SearchConfig
    );
  }

  matchWethDepositEvents(
    initiatedQueryResult: Event[],
    finalizedQueryResult: Event[],
    outstandingTransfers: OutstandingTransfers,
    monitoredAddress: string,
    l1Token: string
  ): void {
    const transferEvents = initiatedQueryResult.filter(
      ({ args }) =>
        !finalizedQueryResult.some(
          (finalizedEvent) => args._messageHash.toLowerCase() === finalizedEvent.args._messageHash.toLowerCase()
        )
    );
    this.computeOutstandingTransfers(outstandingTransfers, monitoredAddress, l1Token, transferEvents);
  }

  computeOutstandingTransfers(
    outstandingTransfers: OutstandingTransfers,
    monitoredAddress: string,
    l1Token: string,
    transferEvents: Event[]
  ): void {
    const l2Token = this.resolveL2TokenAddress(l1Token, false); // There's no native USDC on Linea
    assert(!isDefined(TOKEN_SYMBOLS_MAP.USDC.addresses[this.chainId])); // We can blow up if this eventually stops being true
    transferEvents.forEach((event) => {
      const txHash = event.transactionHash;
      // @dev WETH events have a _value field, while ERC20 events have an amount field.
      const amount = event.args._value ?? event.args.amount;
      outstandingTransfers[monitoredAddress] ??= {};
      outstandingTransfers[monitoredAddress][l1Token] ??= {};
      outstandingTransfers[monitoredAddress][l1Token][l2Token] ??= { totalAmount: bnZero, depositTxHashes: [] };
      outstandingTransfers[monitoredAddress][l1Token][l2Token] = {
        totalAmount: outstandingTransfers[monitoredAddress][l1Token][l2Token].totalAmount.add(amount),
        depositTxHashes: [...outstandingTransfers[monitoredAddress][l1Token][l2Token].depositTxHashes, txHash],
      };
    });
  }

  async getErc20DepositInitiatedEvents(
    l1Bridge: Contract,
    monitoredAddress: string,
    l1Token: string,
    l1SearchConfig: EventSearchConfig
  ): Promise<Event[]> {
    const initiatedQueryResult = await paginatedEventQuery(
      l1Bridge,
      l1Bridge.filters.BridgingInitiatedV2(null /* sender */, monitoredAddress /* recipient */, l1Token),
      l1SearchConfig
    );
    return initiatedQueryResult;
  }

  async getErc20DepositFinalizedEvents(
    l2Bridge: Contract,
    monitoredAddress: string,
    l1Token: string,
    l2SearchConfig: EventSearchConfig
  ): Promise<Event[]> {
    const finalizedQueryResult = await paginatedEventQuery(
      l2Bridge,
      l2Bridge.filters.BridgingFinalizedV2(
        l1Token,
        null /* bridgedToken */,
        null /* bridgedToken */,
        monitoredAddress /* recipient */
      ),
      l2SearchConfig
    );
    return finalizedQueryResult;
  }

  matchErc20DepositEvents(
    initiatedQueryResult: Event[],
    finalizedQueryResult: Event[],
    outstandingTransfers: OutstandingTransfers,
    monitoredAddress: string,
    l1Token: string
  ): void {
    const transferEvents = initiatedQueryResult.filter(
      (initialEvent) =>
        !isDefined(
          finalizedQueryResult.find(
            (finalEvent) =>
              finalEvent.args.amount.eq(initialEvent.args.amount) &&
              compareAddressesSimple(initialEvent.args.recipient, finalEvent.args.recipient) &&
              compareAddressesSimple(finalEvent.args.nativeToken, initialEvent.args.token)
          )
        )
    );

    this.computeOutstandingTransfers(outstandingTransfers, monitoredAddress, l1Token, transferEvents);
  }

  getUsdcDepositInitiatedEvents(
    l1Bridge: Contract,
    monitoredAddress: string,
    l1SearchConfig: EventSearchConfig
  ): Promise<Event[]> {
    return paginatedEventQuery(
      l1Bridge,
      l1Bridge.filters.Deposited(null /* depositor */, null /* amount */, monitoredAddress /* to */),
      l1SearchConfig
    );
  }

  getUsdcDepositFinalizedEvents(
    l2Bridge: Contract,
    monitoredAddress: string,
    l2SearchConfig: EventSearchConfig
  ): Promise<Event[]> {
    return paginatedEventQuery(
      l2Bridge,
      l2Bridge.filters.ReceivedFromOtherLayer(monitoredAddress /* recipient */),
      l2SearchConfig
    );
  }

  matchUsdcDepositEvents(
    initiatedQueryResult: Event[],
    finalizedQueryResult: Event[],
    outstandingTransfers: OutstandingTransfers,
    monitoredAddress: string,
    l1Token: string
  ): void {
    const transferEvents = initiatedQueryResult.filter(
      (initialEvent) =>
        !isDefined(
          finalizedQueryResult.find(
            (finalEvent) =>
              finalEvent.args.amount.eq(initialEvent.args.amount) &&
              compareAddressesSimple(initialEvent.args.to, finalEvent.args.recipient)
          )
        )
    );
    this.computeOutstandingTransfers(outstandingTransfers, monitoredAddress, l1Token, transferEvents);
  }

  sendTokenToTargetChain(
    address: string,
    l1Token: string,
    l2Token: string,
    amount: BigNumber,
    simMode: boolean
  ): Promise<TransactionResponse> {
    const isWeth = this.isWeth(l1Token);
    const isUsdc = this.isUsdc(l1Token);
    const l1Bridge = this.getL1Bridge(l1Token);
    const l1BridgeMethod = isWeth ? "bridgeWethToLinea" : isUsdc ? "depositTo" : "bridgeToken";
    // prettier-ignore
    const l1BridgeArgs = isUsdc
      ? [amount, address]
      : isWeth
        ? [address, amount]
        : [l1Token, amount, address];

    return this._sendTokenToTargetChain(
      l1Token,
      l2Token,
      amount,
      l1Bridge,
      l1BridgeMethod,
      l1BridgeArgs,
      2,
      bnZero,
      simMode
    );
  }
}<|MERGE_RESOLUTION|>--- conflicted
+++ resolved
@@ -28,12 +28,8 @@
     readonly spokePoolClients: { [chainId: number]: SpokePoolClient },
     monitoredAddresses: string[]
   ) {
-<<<<<<< HEAD
-    super(spokePoolClients, CHAIN_IDs.LINEA, monitoredAddresses, logger, SUPPORTED_TOKENS[CHAIN_IDs.LINEA]);
-=======
     const { LINEA } = CHAIN_IDs;
     super(spokePoolClients, LINEA, monitoredAddresses, logger, SUPPORTED_TOKENS[LINEA]);
->>>>>>> 485235d4
   }
   async checkTokenApprovals(address: string, l1Tokens: string[]): Promise<void> {
     // Note: Linea has two bridges: one for
