--- conflicted
+++ resolved
@@ -9,13 +9,6 @@
 import { CONTRACT_ADDRESSES } from "../../common";
 const { TOKEN_SYMBOLS_MAP } = constants;
 
-<<<<<<< HEAD
-export const isOvmChain = (chainId: number): boolean => [10, 288].includes(chainId);
-
-const availableTokenSymbols = ["USDC", "USDT", "WETH", "DAI", "WBTC", "UMA", "BADGER", "BAL", "ACX"];
-
-=======
->>>>>>> 3de58d69
 export class OptimismAdapter extends BaseAdapter {
   public l2Gas: number;
   private txnClient: TransactionClient;
