import assert from "assert";
import { Contract, BigNumber, ZERO_ADDRESS, paginatedEventQuery, BigNumberish, TransactionResponse } from "../../utils";
import { spreadEventWithBlockNumber, assign, winston } from "../../utils";
import { AugmentedTransaction, SpokePoolClient, TransactionClient } from "../../clients";
import { BaseAdapter } from "./";
import { SortableEvent } from "../../interfaces";
import { OutstandingTransfers } from "../../interfaces";
import { constants } from "@across-protocol/sdk-v2";
import { CONTRACT_ADDRESSES } from "../../common";
const { TOKEN_SYMBOLS_MAP } = constants;

export class OptimismAdapter extends BaseAdapter {
  public l2Gas: number;
  private txnClient: TransactionClient;

  private customL1OptimismBridgeAddresses = {
    [TOKEN_SYMBOLS_MAP.DAI.addresses[1]]: CONTRACT_ADDRESSES[1].daiOptimismBridge,
    [TOKEN_SYMBOLS_MAP.SNX.addresses[1]]: CONTRACT_ADDRESSES[1].snxOptimismBridge,
  } as const;

  private customOvmBridgeAddresses = {
    [TOKEN_SYMBOLS_MAP.DAI.addresses[1]]: CONTRACT_ADDRESSES[10].daiOptimismBridge,
    [TOKEN_SYMBOLS_MAP.SNX.addresses[1]]: CONTRACT_ADDRESSES[10].snxOptimismBridge,
  } as const;

  constructor(
    logger: winston.Logger,
    readonly spokePoolClients: { [chainId: number]: SpokePoolClient },
    monitoredAddresses: string[],
    // Optional sender address where the cross chain transfers originate from. This is useful for the use case of
    // monitoring transfers from HubPool to SpokePools where the sender is HubPool.
    readonly senderAddress?: string
  ) {
    super(spokePoolClients, 10, monitoredAddresses, logger, availableTokenSymbols);
    this.l2Gas = 200000;
    this.txnClient = new TransactionClient(logger);
  }

  async getOutstandingCrossChainTransfers(l1Tokens: string[]): Promise<OutstandingTransfers> {
    const { l1SearchConfig, l2SearchConfig } = this.getUpdatedSearchConfigs();
    this.log("Getting cross-chain txs", { l1Tokens, l1Config: l1SearchConfig, l2Config: l2SearchConfig });

    const promises = [];
    // Fetch bridge events for all monitored addresses.
    for (const monitoredAddress of this.monitoredAddresses) {
      for (const l1Token of l1Tokens) {
        const l1Method = this.isWeth(l1Token)
          ? "ETHDepositInitiated"
          : this.isSNX(l1Token)
          ? "DepositInitiated"
          : "ERC20DepositInitiated";
        let l1SearchFilter = [l1Token, undefined, monitoredAddress];
        let l2SearchFilter = [l1Token, undefined, monitoredAddress];
        if (this.isWeth(l1Token)) {
          l1SearchFilter = [undefined, monitoredAddress];
          l2SearchFilter = [ZERO_ADDRESS, undefined, monitoredAddress];
        } else if (this.isSNX(l1Token)) {
          l1SearchFilter = [monitoredAddress];
          l2SearchFilter = [monitoredAddress];
        }
        const l1Bridge = this.getL1Bridge(l1Token);
        const l2Bridge = this.getL2Bridge(l1Token);
        // Transfers might have come from the monitored address itself or another sender address (if specified).
        const senderAddress = this.senderAddress || this.atomicDepositorAddress;
        const adapterSearchConfig = this.isSNX(l1Token) ? [senderAddress] : [ZERO_ADDRESS, undefined, senderAddress];
        promises.push(
          paginatedEventQuery(l1Bridge, l1Bridge.filters[l1Method](...l1SearchFilter), l1SearchConfig),
          paginatedEventQuery(l2Bridge, l2Bridge.filters.DepositFinalized(...l2SearchFilter), l2SearchConfig),
          paginatedEventQuery(l2Bridge, l2Bridge.filters.DepositFinalized(...adapterSearchConfig), l2SearchConfig)
        );
      }
    }

    const results = await Promise.all(promises);

    // 3 events per token.
    const numEventsPerMonitoredAddress = 3 * l1Tokens.length;

    // Segregate the events list by monitored address.
    const resultsByMonitoredAddress = Object.fromEntries(
      this.monitoredAddresses.map((monitoredAddress, index) => {
        const start = index * numEventsPerMonitoredAddress;
        return [monitoredAddress, results.slice(start, start + numEventsPerMonitoredAddress + 1)];
      })
    );

    // Process events for each monitored address.
    for (const monitoredAddress of this.monitoredAddresses) {
      const eventsToProcess = resultsByMonitoredAddress[monitoredAddress];
      // The logic below takes the results from the promises and spreads them into the l1DepositInitiatedEvents,
      // l2DepositFinalizedEvents and l2DepositFinalizedEvents_DepositAdapter state from the BaseAdapter.
      eventsToProcess.forEach((result, index) => {
        const l1Token = l1Tokens[Math.floor(index / 3)];
        const events = result.map((event) => {
          const eventSpread = spreadEventWithBlockNumber(event) as SortableEvent & {
            _amount: BigNumberish;
            _to: string;
          };
          return {
            amount: eventSpread["_amount"],
            to: eventSpread["_to"],
            ...eventSpread,
          };
        });
        const eventsStorage = [
          this.l1DepositInitiatedEvents,
          this.l2DepositFinalizedEvents,
          this.l2DepositFinalizedEvents_DepositAdapter,
        ][index % 3];

        assign(eventsStorage, [monitoredAddress, l1Token], events);
      });
    }

    this.baseL1SearchConfig.fromBlock = l1SearchConfig.toBlock + 1;
    this.baseL1SearchConfig.fromBlock = l2SearchConfig.toBlock + 1;

    return this.computeOutstandingCrossChainTransfers(l1Tokens);
  }

  async sendTokenToTargetChain(
    address: string,
    l1Token: string,
    l2Token: string,
    amount: BigNumber
  ): Promise<TransactionResponse> {
    const { chainId: destinationChainId, l2Gas, txnClient } = this;
    assert(destinationChainId === 10, `chainId ${destinationChainId} is not supported`);

    const contract = this.getL1TokenGateway(l1Token);
    const originChainId = (await contract.provider.getNetwork()).chainId;
    assert(originChainId !== destinationChainId);

<<<<<<< HEAD
    // Assert that this token is supported before proceeding.
    assert(this.isSupportedToken(l1Token), `token ${l1Token} is not supported`);

    let method = "depositERC20";
    let args = [l1Token, l2Token, amount, l2Gas, "0x"];
=======
    let method = this.isSNX(l1Token) ? "depositTo" : "depositERC20";
    let args = this.isSNX(l1Token) ? [address, amount] : [l1Token, l2Token, amount, l2Gas, "0x"];
>>>>>>> 52552a72

    // If this token is WETH(the tokenToEvent maps to the ETH method) then we modify the params to call bridgeWethToOvm
    // on the atomic depositor contract. Note that value is still 0 as this method will pull WETH from the caller.
    if (this.isWeth(l1Token)) {
      method = "bridgeWethToOvm";
      args = [address, amount, l2Gas, destinationChainId];
    }

    // Pad gas when bridging to Optimism: https://community.optimism.io/docs/developers/bedrock/differences
    const gasLimitMultiplier = 1.5;
    const _txnRequest: AugmentedTransaction = { contract, chainId: originChainId, method, args, gasLimitMultiplier };
    const { reason, succeed, transaction: txnRequest } = (await txnClient.simulate([_txnRequest]))[0];
    if (!succeed) {
      const message = `Failed to simulate ${method} deposit to chainId ${destinationChainId} for mainnet token ${l1Token}`;
      this.logger.warn({ at: this.getName(), message, reason });
      throw new Error(`${message} (${reason})`);
    }

    this.logger.debug({ at: this.getName(), message: "Bridging tokens", l1Token, l2Token, amount });
    return (await txnClient.submit(originChainId, [txnRequest]))[0];
  }

  async wrapEthIfAboveThreshold(threshold: BigNumber): Promise<TransactionResponse | null> {
    const { chainId, txnClient } = this;
    assert(chainId === 10, `chainId ${chainId} is not supported`);

    const ovmWeth = CONTRACT_ADDRESSES[10].weth;
    const ethBalance = await this.getSigner(chainId).getBalance();
    if (ethBalance.gt(threshold)) {
      const l2Signer = this.getSigner(chainId);
      const contract = new Contract(ovmWeth.address, ovmWeth.abi, l2Signer);
      const method = "deposit";
      const value = ethBalance.sub(threshold);
      this.logger.debug({ at: this.getName(), message: "Wrapping ETH", threshold, value, ethBalance });
      return (await txnClient.submit(chainId, [{ contract, chainId, method, args: [], value }]))[0];
    }
    return null;
  }

  async checkTokenApprovals(address: string, l1Tokens: string[]): Promise<void> {
    // We need to approve the Atomic depositor to bridge WETH to optimism via the ETH route.
    const associatedL1Bridges = l1Tokens.map((l1Token) => this.getL1TokenGateway(l1Token).address);
    await this.checkAndSendTokenApprovals(address, l1Tokens, associatedL1Bridges);
  }

  getL1Bridge(l1Token: string): Contract {
    if (this.chainId !== 10) {
      throw new Error(`chainId ${this.chainId} is not supported`);
    }
    const l1BridgeData = this.hasCustomL1Bridge(l1Token)
      ? this.customL1OptimismBridgeAddresses[l1Token]
      : CONTRACT_ADDRESSES[1].ovmStandardBridge;
    return new Contract(l1BridgeData.address, l1BridgeData.abi, this.getSigner(1));
  }

  getL1TokenGateway(l1Token: string): Contract {
    if (this.isWeth(l1Token)) {
      return this.getAtomicDepositor();
    } else {
      return this.getL1Bridge(l1Token);
    }
  }

  getL2Bridge(l1Token: string): Contract {
    if (this.chainId !== 10) {
      throw new Error(`chainId ${this.chainId} is not supported`);
    }
    const l2BridgeData = this.hasCustomL2Bridge(l1Token)
      ? this.customOvmBridgeAddresses[l1Token]
      : CONTRACT_ADDRESSES[10].ovmStandardBridge;
    return new Contract(l2BridgeData.address, l2BridgeData.abi, this.getSigner(this.chainId));
  }

  isSNX(l1Token: string): boolean {
    return l1Token.toLowerCase() === "0xc011a73ee8576fb46f5e1c5751ca3b9fe0af2a6f";
  }

  private hasCustomL1Bridge(l1Token: string): boolean {
    return l1Token in this.customL1OptimismBridgeAddresses;
  }

  private hasCustomL2Bridge(l1Token: string): boolean {
    return l1Token in this.customOvmBridgeAddresses;
  }
}<|MERGE_RESOLUTION|>--- conflicted
+++ resolved
@@ -131,17 +131,10 @@
     const originChainId = (await contract.provider.getNetwork()).chainId;
     assert(originChainId !== destinationChainId);
 
-<<<<<<< HEAD
-    // Assert that this token is supported before proceeding.
-    assert(this.isSupportedToken(l1Token), `token ${l1Token} is not supported`);
-
-    let method = "depositERC20";
-    let args = [l1Token, l2Token, amount, l2Gas, "0x"];
-=======
     let method = this.isSNX(l1Token) ? "depositTo" : "depositERC20";
     let args = this.isSNX(l1Token) ? [address, amount] : [l1Token, l2Token, amount, l2Gas, "0x"];
->>>>>>> 52552a72
-
+
+    assert(this.isSupportedToken(l1Token), `Token ${l1Token} is not supported`);
     // If this token is WETH(the tokenToEvent maps to the ETH method) then we modify the params to call bridgeWethToOvm
     // on the atomic depositor contract. Note that value is still 0 as this method will pull WETH from the caller.
     if (this.isWeth(l1Token)) {
