import {
  winston,
  getNetworkName,
  Contract,
  runTransaction,
  BigNumber,
  etherscanLink,
  TransactionResponse,
  TransactionSimulationResult,
  willSucceed,
} from "../utils";

export interface AugmentedTransaction {
  contract: Contract;
  chainId: number;
  method: string;
<<<<<<< HEAD
  args: unknown[];
  message: string;
  mrkdwn: string;
=======
  args: any[];
  message?: string;
  mrkdwn?: string;
>>>>>>> dfc89a89
  value?: BigNumber;
  unpermissioned?: boolean; // If false, the transaction must be sent from the enqueuer of the method.
  // If true, then can be sent from the MakerDAO multisender contract.
  canFailInSimulation?: boolean;
}

export class TransactionClient {
  // eslint-disable-next-line no-useless-constructor
  constructor(readonly logger: winston.Logger) {}

  protected _simulate(txn: AugmentedTransaction): Promise<TransactionSimulationResult> {
    return willSucceed(txn);
  }

  // Each transaction is simulated in isolation; but on-chain execution may produce different
  // results due to execution sequence or intermediate changes in on-chain state.
  simulate(txns: AugmentedTransaction[]): Promise<TransactionSimulationResult[]> {
    return Promise.all(txns.map((txn: AugmentedTransaction) => this._simulate(txn)));
  }

  protected async _submit(txn: AugmentedTransaction, nonce: number | null = null): Promise<TransactionResponse> {
    const { contract, method, args, value } = txn;
    return runTransaction(this.logger, contract, method, args, value, null, nonce);
  }

  async submit(chainId: number, txns: AugmentedTransaction[]): Promise<TransactionResponse[]> {
    const networkName = getNetworkName(chainId);
    const txnResponses: TransactionResponse[] = [];

    this.logger.debug({
      at: "TransactionClient#submit",
      message: `Processing ${txns.length} transactions.`,
    });

    // Transactions are submitted sequentially to avoid nonce collisions. More
    // advanced nonce management may permit them to be submitted in parallel.
    let mrkdwn = "";
    let nonce: number = null;
    for (let idx = 0; idx < txns.length; ++idx) {
      const txn: AugmentedTransaction = txns[idx];
      let response: TransactionResponse;
      if (nonce !== null) this.logger.debug({ at: "TransactionClient#submit", message: `Using nonce ${nonce}.` });

      try {
        response = await this._submit(txn, nonce);
      } catch (error) {
        this.logger.info({
          at: "TransactionClient#submit",
          message: `Transaction ${idx + 1} submission on ${networkName} failed or timed out.`,
          mrkdwn,
          error,
          notificationPath: "across-error",
        });
        return txnResponses;
      }

      nonce = response.nonce + 1;
      const blockExplorer = etherscanLink(response.hash, txn.chainId);
      mrkdwn += `  ${idx + 1}. ${txn.message || "No message"} (${blockExplorer}): ${txn.mrkdwn || "No markdown"}\n`;
      txnResponses.push(response);
    }

    this.logger.info({
      at: "TransactionClient#submit",
      message: `Completed ${networkName} transaction submission! 🧙`,
      mrkdwn,
    });

    return txnResponses;
  }
}<|MERGE_RESOLUTION|>--- conflicted
+++ resolved
@@ -14,15 +14,9 @@
   contract: Contract;
   chainId: number;
   method: string;
-<<<<<<< HEAD
-  args: unknown[];
-  message: string;
-  mrkdwn: string;
-=======
   args: any[];
   message?: string;
   mrkdwn?: string;
->>>>>>> dfc89a89
   value?: BigNumber;
   unpermissioned?: boolean; // If false, the transaction must be sent from the enqueuer of the method.
   // If true, then can be sent from the MakerDAO multisender contract.
