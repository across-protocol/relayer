--- conflicted
+++ resolved
@@ -1,9 +1,5 @@
-<<<<<<< HEAD
+import { Provider } from "@ethersproject/abstract-provider";
 import { assert, BigNumber, formatFeePct, winston, toBNWei, toBN, assign } from "../utils";
-=======
-import { Provider } from "@ethersproject/abstract-provider";
-import { BigNumber, formatFeePct, winston, toBNWei, toBN, assign } from "../utils";
->>>>>>> 14e6d2dd
 import { HubPoolClient } from ".";
 import { Deposit, L1Token, SpokePoolClientsByChain } from "../interfaces";
 import { Coingecko } from "@uma/sdk";
@@ -162,38 +158,11 @@
     return Object.keys(this.unprofitableFills).length != 0;
   }
 
-  async update() {
-<<<<<<< HEAD
+  async update() {  
     // Generate list of tokens to retrieve and pre-populate any new addresses
     const newTokens: string[] = [];
     const l1Tokens: { [address: string]: L1Token } = Object.fromEntries(
-      this.hubPoolClient.getL1Tokens().map((token) => {
-        const { address, symbol } = token;
-
-        if (this.tokenPrices[address] === undefined) {
-          this.tokenPrices[address] = toBN(0);
-          newTokens.push(symbol);
-        }
-
-        return [address, token];
-      })
-    );
-
-    this.logger.debug({ at: "ProfitClient", message: "Updating Profit client", tokens: Object.values(l1Tokens) });
-    if (newTokens.length > 0) {
-      this.logger.debug({
-        at: "ProfitClient",
-        message: "Initialised tokens to price 0.",
-        tokens: newTokens.join(", "),
-      });
-    }
-
-=======
-    // Short circuit early if profitability is disabled.
-    if (!this.enableProfitability) return;
-
-    const l1Tokens: { [k: string]: L1Token } = Object.fromEntries(
-      this.hubPoolClient.getL1Tokens().map((token) => [token["address"], token])
+      this.hubPoolClient.getL1Tokens().map((token) => [token["address"], token ])
     );
 
     // Also include MATIC in the price queries as we need it for gas cost calculation.
@@ -203,8 +172,23 @@
       decimals: 18,
     };
 
-    this.logger.debug({ at: "ProfitClient", message: "Updating Profit client", l1Tokens });
->>>>>>> 14e6d2dd
+    this.logger.debug({ at: "ProfitClient", message: "Updating Profit client", tokens: Object.values(l1Tokens) });
+
+    Object.keys(l1Tokens).forEach((token) => {
+      const { address, symbol } = token;
+      if (this.tokenPrices[address] === undefined) {
+        this.tokenPrices[address] = toBN(0);
+        newTokens.push(symbol);
+      }
+    }
+    if (newTokens.length > 0) {
+      this.logger.debug({
+        at: "ProfitClient",
+        message: "Initialised tokens to price 0.",
+        tokens: newTokens.join(", "),
+      });
+    }
+
     let cgPrices: CoinGeckoPrice[] = [];
     try {
       cgPrices = await this.coingeckoPrices(Object.keys(l1Tokens));
@@ -225,12 +209,8 @@
         (price) => address.toLowerCase() === price.address.toLowerCase()
       );
 
-<<<<<<< HEAD
       // todo: For future, confirm timestamp is only X seconds old and is newer than the previous?
       //       This should implicitly be factored in if/when price feed caching is introduced.
-=======
-      // TODO: Any additional validation to do? Ensure that timestamps are always moving forwards?
->>>>>>> 14e6d2dd
       if (tokenPrice !== undefined && !isNaN(tokenPrice.price)) {
         this.tokenPrices[address] = toBNWei(tokenPrice.price);
       } else {
@@ -254,6 +234,9 @@
       }
     }
 
+    // Short circuit early if profitability is disabled.
+    if (!this.enableProfitability) return;
+    
     // Pre-fetch total gas costs for relays on enabled chains.
     const gasCosts = await Promise.all(
       this.enabledChainIds.map((chainId) => this.relayerFeeQueries[chainId].getGasCosts())
