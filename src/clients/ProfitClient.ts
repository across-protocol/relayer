import { Provider } from "@ethersproject/abstract-provider";
import { utils as ethersUtils } from "ethers";
import {
  constants as sdkConsts,
  priceClient,
  relayFeeCalculator,
  typeguards,
  utils as sdkUtils,
} from "@across-protocol/sdk-v2";
import * as constants from "../common/Constants";
import {
  assert,
<<<<<<< HEAD
  bnOne,
  bnZero,
=======
  bnZero,
  bnUint32Max as uint32Max,
>>>>>>> 3cae27a4
  bnUint256Max as uint256Max,
  fixedPointAdjustment as fixedPoint,
  BigNumber,
  formatFeePct,
  getCurrentTime,
  isDefined,
  max,
  min,
  winston,
  toBNWei,
  toBN,
  assign,
  CHAIN_IDs,
  TOKEN_SYMBOLS_MAP,
  ZERO_ADDRESS,
} from "../utils";
import { Deposit, DepositWithBlock, L1Token, SpokePoolClientsByChain, V2Deposit, V3Deposit } from "../interfaces";
import { HubPoolClient } from ".";

type TransactionCostEstimate = sdkUtils.TransactionCostEstimate;

const { isError, isEthersError } = typeguards;
const { formatEther } = ethersUtils;
const {
  EMPTY_MESSAGE,
  DEFAULT_SIMULATED_RELAYER_ADDRESS: PROD_RELAYER,
  DEFAULT_SIMULATED_RELAYER_ADDRESS_TEST: TEST_RELAYER,
} = sdkConsts;
const { getNativeTokenSymbol, isMessageEmpty, resolveDepositMessage } = sdkUtils;

const bn10 = toBN(10);

// @note All FillProfit BigNumbers are scaled to 18 decimals unless specified otherwise.
export type FillProfitCommon = {
  grossRelayerFeePct: BigNumber; // Max of relayerFeePct and newRelayerFeePct from Deposit.
  grossRelayerFeeUsd: BigNumber; // USD value of the relay fee paid by the user.
  nativeGasCost: BigNumber; // Cost of completing the fill in the units of gas.
  tokenGasCost: BigNumber; // Cost of completing the fill in the relevant gas token.
  gasPadding: BigNumber; // Positive padding applied to nativeGasCost and tokenGasCost before profitability.
  gasMultiplier: BigNumber; // Multiplier applied to token-only fill cost estimates before profitability.
  gasTokenPriceUsd: BigNumber; // Price paid per unit of gas the gas token in USD.
  gasCostUsd: BigNumber; // Estimated cost of completing the fill in USD.
  netRelayerFeePct: BigNumber; // Relayer fee after gas costs as a portion of relayerCapitalUsd.
  netRelayerFeeUsd: BigNumber; // Relayer fee in USD after paying for gas costs.
  profitable: boolean; // Fill profitability indicator.
};

export type V2FillProfit = FillProfitCommon & {
  tokenPriceUsd: BigNumber; // Resolved USD price of the bridged token.
  fillAmountUsd: BigNumber; // Amount of the bridged token being filled.
  relayerCapitalUsd: BigNumber; // Amount to be sent by the relayer in USD.
  refundFeeUsd: BigNumber; // Estimated relayer refund fee on the refund chain.
};

export type V3FillProfit = FillProfitCommon & {
  totalFeePct: BigNumber; // Total fee as a portion of the fill amount.
  inputTokenPriceUsd: BigNumber;
  inputAmountUsd: BigNumber;
  outputTokenPriceUsd: BigNumber;
  outputAmountUsd: BigNumber;
};

export type FillProfit = V2FillProfit | V3FillProfit;

type UnprofitableFill = {
  deposit: DepositWithBlock;
  fillAmount: BigNumber;
  lpFeePct: BigNumber;
  relayerFeePct: BigNumber;
  gasCost: BigNumber;
};

// @dev This address is known on each chain and has previously been used to simulate Deposit gas costs.
// Since _some_ known recipient address is needed for simulating a fill, default to this one. nb. Since
// the SpokePool implements custom behaviour when relayer === recipient, it's important not to use the
// relayer's own address. The specified address is deliberately setup by RL to have a 0 token balance.
const TEST_RECIPIENT = "0xBb23Cd0210F878Ea4CcA50e9dC307fb0Ed65Cf6B";

// These are used to simulate fills on L2s to return estimated gas costs.
// Note: the type here assumes that all of these classes take the same constructor parameters.
const QUERY_HANDLERS: {
  [chainId: number]: new (
    ...args: ConstructorParameters<typeof relayFeeCalculator.BaseQueries>
  ) => relayFeeCalculator.QueryInterface;
} = {
  1: relayFeeCalculator.EthereumQueries,
  10: relayFeeCalculator.OptimismQueries,
  137: relayFeeCalculator.PolygonQueries,
  288: relayFeeCalculator.BobaQueries,
  324: relayFeeCalculator.ZkSyncQueries,
  42161: relayFeeCalculator.ArbitrumQueries,
  8453: relayFeeCalculator.BaseQueries,
  // Testnets:
  5: relayFeeCalculator.EthereumGoerliQueries,
  280: relayFeeCalculator.zkSyncGoerliQueries,
  420: relayFeeCalculator.OptimismGoerliQueries,
  80001: relayFeeCalculator.PolygonMumbaiQueries,
  84531: relayFeeCalculator.BaseGoerliQueries,
  84532: relayFeeCalculator.BaseSepoliaQueries,
  421613: relayFeeCalculator.ArbitrumGoerliQueries,
  421614: relayFeeCalculator.ArbitrumSepoliaQueries,
  11155111: relayFeeCalculator.EthereumSepoliaQueries,
  11155420: relayFeeCalculator.OptimismSepoliaQueries,
};

const { PriceClient } = priceClient;
const { acrossApi, coingecko, defiLlama } = priceClient.adapters;

export class ProfitClient {
  private readonly priceClient;
  protected minRelayerFees: { [route: string]: BigNumber } = {};
  protected tokenSymbolMap: { [symbol: string]: string } = {};
  protected tokenPrices: { [address: string]: BigNumber } = {};
  private unprofitableFills: { [chainId: number]: UnprofitableFill[] } = {};

  // Track total gas costs of a relay on each chain.
  protected totalGasCosts: { [chainId: number]: TransactionCostEstimate } = {};

  // Queries needed to fetch relay gas costs.
  private relayerFeeQueries: { [chainId: number]: relayFeeCalculator.QueryInterface } = {};

  private readonly isTestnet: boolean;

  // @todo: Consolidate this set of args before it grows legs and runs away from us.
  constructor(
    readonly logger: winston.Logger,
    readonly hubPoolClient: HubPoolClient,
    spokePoolClients: SpokePoolClientsByChain,
    readonly enabledChainIds: number[],
    readonly relayerAddress: string,
    readonly defaultMinRelayerFeePct = toBNWei(constants.RELAYER_MIN_FEE_PCT),
    readonly debugProfitability = false,
    protected gasMultiplier = toBNWei(constants.DEFAULT_RELAYER_GAS_MULTIPLIER),
    protected gasPadding = toBNWei(constants.DEFAULT_RELAYER_GAS_PADDING)
  ) {
    // Require 0% <= gasPadding <= 200%
    assert(
      this.gasPadding.gte(bnZero) && this.gasPadding.lte(toBNWei(2)),
      `Gas padding out of range (${this.gasPadding})`
    );
    this.gasPadding = toBNWei("1").add(gasPadding);

    // Require 0% <= gasMultiplier <= 400%
    assert(
      this.gasMultiplier.gte(bnZero) && this.gasMultiplier.lte(toBNWei(4)),
      `Gas multiplier out of range (${this.gasMultiplier})`
    );
    this.priceClient = new PriceClient(logger, [
      new acrossApi.PriceFeed(),
      new coingecko.PriceFeed({ apiKey: process.env.COINGECKO_PRO_API_KEY }),
      new defiLlama.PriceFeed(),
    ]);

    for (const chainId of this.enabledChainIds) {
      this.relayerFeeQueries[chainId] = this.constructRelayerFeeQuery(
        chainId,
        spokePoolClients[chainId].spokePool.provider
      );
    }

    this.isTestnet = this.hubPoolClient.chainId !== CHAIN_IDs.MAINNET;
  }

  resolveGasToken(chainId: number): L1Token {
    const symbol = getNativeTokenSymbol(chainId);
    const token = TOKEN_SYMBOLS_MAP[symbol];
    if (!isDefined(symbol) || !isDefined(token)) {
      throw new Error(`Unable to resolve gas token for chain ID ${chainId}`);
    }

    const { decimals, addresses } = token;
    const address = addresses[1]; // Mainnet tokens are always used for price lookups.

    return { symbol, address, decimals };
  }

  getAllPrices(): { [address: string]: BigNumber } {
    return this.tokenPrices;
  }

  /**
   * Convenience function to resolve a token symbol to its underlying address.
   * @notice In case that an address is supplied, it will simply be returned as-is.
   * @param token Token address or symbol to resolve.
   * @returns Address corresponding to token.
   */
  resolveTokenAddress(token: string): string {
    const address = ethersUtils.isAddress(token) ? token : this.tokenSymbolMap[token];
    assert(isDefined(address), `Unable to resolve address for token ${token}`);
    return address;
  }

  /**
   * Return the cached price for token.
   * @param token Token identifier. May be a token symbol or token address on the HubPool chain.
   * @returns Token token price for token.
   */
  getPriceOfToken(token: string): BigNumber {
    const address = this.resolveTokenAddress(token);
    const price = this.tokenPrices[address];
    if (!isDefined(price)) {
      this.logger.warn({ at: "ProfitClient#getPriceOfToken", message: `Token ${token} not in price list.`, address });
      return bnZero;
    }

    return price;
  }

  async getTotalGasCost(deposit: Deposit, fillAmount?: BigNumber): Promise<TransactionCostEstimate> {
    const { destinationChainId: chainId } = deposit;
    fillAmount ??= sdkUtils.getDepositOutputAmount(deposit);

    // If there's no attached message, gas consumption from previous fills can be used in most cases.
    // @todo: Simulate this per-token in future, because some ERC20s consume more gas.
    if (isMessageEmpty(resolveDepositMessage(deposit)) && isDefined(this.totalGasCosts[chainId])) {
      return this.totalGasCosts[chainId];
    }

    const { relayerAddress, relayerFeeQueries } = this;
    try {
      return await relayerFeeQueries[chainId].getGasCosts(deposit, fillAmount, relayerAddress);
    } catch (err) {
      const reason = isEthersError(err) ? err.reason : isError(err) ? err.message : "unknown error";
      this.logger.warn({
        at: "ProfitClient#getTotalGasCost",
        message: "Failed to simulate fill for deposit.",
        reason,
        deposit,
        fillAmount,
      });
      return { nativeGasCost: bnZero, tokenGasCost: bnZero };
    }
  }

  // Estimate the gas cost of filling this relay.
  async estimateFillCost(
    deposit: Deposit,
    fillAmount?: BigNumber
  ): Promise<Pick<FillProfit, "nativeGasCost" | "tokenGasCost" | "gasTokenPriceUsd" | "gasCostUsd">> {
    const { destinationChainId: chainId } = deposit;
    fillAmount ??= sdkUtils.getDepositOutputAmount(deposit);

    const gasToken = this.resolveGasToken(chainId);
    const gasTokenPriceUsd = this.getPriceOfToken(gasToken.symbol);
    let { nativeGasCost, tokenGasCost } = await this.getTotalGasCost(deposit, fillAmount);

    Object.entries({
      "gas consumption": nativeGasCost, // raw gas units
      "gas cost": tokenGasCost, // gas token (i.e. wei)
      "gas token price": gasTokenPriceUsd, // usd/gasToken
    }).forEach(([err, field]) => {
      if (field.lte(bnZero)) {
        throw new Error(`Unable to compute gas cost (${err} unknown)`);
      }
    });

    // Fills with messages have arbitrary execution and therefore lower certainty about the simulated execution cost.
    // Pad these estimates before computing profitability to allow execution headroom and reduce the chance of an OoG.
    nativeGasCost = nativeGasCost.mul(this.gasPadding).div(fixedPoint);
    tokenGasCost = tokenGasCost.mul(this.gasPadding).div(fixedPoint);

    // Gas estimates for token-only fills are stable and reliable. Allow these to be scaled up or down via the
    // configured gasMultiplier. Do not scale the nativeGasCost, since it might be used to set the transaction gasLimit.
    // @todo Consider phasing this out and relying solely on the minimum profitability config.
    if (isMessageEmpty(resolveDepositMessage(deposit))) {
      tokenGasCost = tokenGasCost.mul(this.gasMultiplier).div(fixedPoint);
    }

    const gasCostUsd = tokenGasCost.mul(gasTokenPriceUsd).div(bn10.pow(gasToken.decimals));

    return {
      nativeGasCost,
      tokenGasCost,
      gasTokenPriceUsd,
      gasCostUsd,
    };
  }

  getUnprofitableFills(): { [chainId: number]: UnprofitableFill[] } {
    return this.unprofitableFills;
  }

  clearUnprofitableFills(): void {
    this.unprofitableFills = {};
  }

  // Allow the minimum relayer fee to be overridden per token/route:
  // 0.1bps on USDC from Optimism to Arbitrum:
  //   - MIN_RELAYER_FEE_PCT_USDC_42161_10=0.00001
  minRelayerFeePct(symbol: string, srcChainId: number, dstChainId: number): BigNumber {
    const routeKey = `${symbol}_${srcChainId}_${dstChainId}`;
    let minRelayerFeePct = this.minRelayerFees[routeKey];

    if (!minRelayerFeePct) {
      const _minRelayerFeePct = process.env[`MIN_RELAYER_FEE_PCT_${routeKey}`];
      minRelayerFeePct = _minRelayerFeePct ? toBNWei(_minRelayerFeePct) : this.defaultMinRelayerFeePct;

      // Save the route for next time.
      this.minRelayerFees[routeKey] = minRelayerFeePct;
    }

    return minRelayerFeePct as BigNumber;
  }

  async calculateFillProfitability(
    deposit: Deposit,
    fillAmount: BigNumber,
    lpFeePct: BigNumber,
    l1Token: L1Token,
    minRelayerFeePct: BigNumber
  ): Promise<FillProfit> {
    const refundFee = bnZero;
    return sdkUtils.isV2Deposit(deposit)
      ? this.calculateV2FillProfitability(deposit, fillAmount, refundFee, l1Token, minRelayerFeePct)
      : this.calculateV3FillProfitability(deposit, lpFeePct, minRelayerFeePct);
  }

  async calculateV2FillProfitability(
    deposit: V2Deposit,
    fillAmount: BigNumber,
    refundFee: BigNumber,
    l1Token: L1Token,
    minRelayerFeePct: BigNumber
  ): Promise<V2FillProfit> {
    assert(fillAmount.gt(bnZero), `Unexpected fillAmount: ${fillAmount}`);

    const tokenPriceUsd = this.getPriceOfToken(l1Token.symbol);
    if (tokenPriceUsd.lte(bnZero)) {
      throw new Error(`Unable to determine ${l1Token.symbol} L1 token price`);
    }

    // Normalise to 18 decimals.
    const scaledFillAmount = l1Token.decimals === 18 ? fillAmount : fillAmount.mul(toBNWei(1, 18 - l1Token.decimals));
    const scaledRefundFeeAmount =
      l1Token.decimals === 18 ? refundFee : refundFee.mul(toBNWei(1, 18 - l1Token.decimals));

    const grossRelayerFeePct = max(deposit.relayerFeePct, deposit.newRelayerFeePct ?? bnZero);

    // Calculate relayer fee and capital outlay in relay token terms.
    const grossRelayerFee = grossRelayerFeePct.mul(scaledFillAmount).div(fixedPoint);
    const relayerCapital = scaledFillAmount.sub(grossRelayerFee);

    // Normalise to USD terms.
    const fillAmountUsd = scaledFillAmount.mul(tokenPriceUsd).div(fixedPoint);
    const refundFeeUsd = scaledRefundFeeAmount.mul(tokenPriceUsd).div(fixedPoint);
    const grossRelayerFeeUsd = grossRelayerFee.mul(tokenPriceUsd).div(fixedPoint);
    const relayerCapitalUsd = relayerCapital.mul(tokenPriceUsd).div(fixedPoint);

    // Estimate the gas cost of filling this relay.
    const { nativeGasCost, tokenGasCost, gasTokenPriceUsd, gasCostUsd } = await this.estimateFillCost(
      deposit,
      fillAmount
    );

    // Determine profitability.
    const netRelayerFeeUsd = grossRelayerFeeUsd.sub(gasCostUsd).sub(refundFeeUsd);
    const netRelayerFeePct = netRelayerFeeUsd.mul(fixedPoint).div(relayerCapitalUsd);
    const profitable = netRelayerFeePct.gte(minRelayerFeePct);

    return {
      grossRelayerFeePct,
      tokenPriceUsd,
      fillAmountUsd,
      grossRelayerFeeUsd,
      nativeGasCost,
      tokenGasCost,
      gasPadding: this.gasPadding,
      gasMultiplier: this.gasMultiplier,
      gasTokenPriceUsd,
      gasCostUsd,
      refundFeeUsd,
      relayerCapitalUsd,
      netRelayerFeePct,
      netRelayerFeeUsd,
      profitable,
    };
  }

  /**
   * @param deposit V3Deposit object.
   * @param lpFeePct Predetermined LP fee as a multiplier of the deposit inputAmount.
   * @param minRelayerFeePct Relayer minimum fee requirements.
   * @returns FillProfit object detailing the profitability breakdown.
   */
  async calculateV3FillProfitability(
    deposit: V3Deposit,
    lpFeePct: BigNumber,
    minRelayerFeePct: BigNumber
  ): Promise<V3FillProfit> {
    const { hubPoolClient } = this;

    const inputTokenInfo = hubPoolClient.getL1TokenInfoForL2Token(deposit.inputToken, deposit.originChainId);
    const inputTokenPriceUsd = this.getPriceOfToken(inputTokenInfo.symbol);
    const inputTokenScalar = toBNWei(1, 18 - inputTokenInfo.decimals);
    const scaledInputAmount = deposit.inputAmount.mul(inputTokenScalar);
    const inputAmountUsd = scaledInputAmount.mul(inputTokenPriceUsd).div(fixedPoint);

    const outputTokenInfo = hubPoolClient.getL1TokenInfoForL2Token(deposit.outputToken, deposit.destinationChainId);
    const outputTokenPriceUsd = this.getPriceOfToken(outputTokenInfo.symbol);
    const outputTokenScalar = toBNWei(1, 18 - outputTokenInfo.decimals);
    const effectiveOutputAmount = min(deposit.outputAmount, deposit.updatedOutputAmount ?? deposit.outputAmount);
    const scaledOutputAmount = effectiveOutputAmount.mul(outputTokenScalar);
    const outputAmountUsd = scaledOutputAmount.mul(outputTokenPriceUsd).div(fixedPoint);

    const totalFeePct = inputAmountUsd.sub(outputAmountUsd).mul(fixedPoint).div(inputAmountUsd);

    // Normalise token amounts to USD terms.
    const scaledLpFeeAmount = scaledInputAmount.mul(lpFeePct).div(fixedPoint);
    const lpFeeUsd = scaledLpFeeAmount.mul(inputTokenPriceUsd).div(fixedPoint);

    // Infer gross relayer fee (excluding gas cost of fill).
    const grossRelayerFeeUsd = inputAmountUsd.sub(outputAmountUsd).sub(lpFeeUsd);
    const grossRelayerFeePct = grossRelayerFeeUsd.gt(bnZero)
      ? grossRelayerFeeUsd.mul(fixedPoint).div(inputAmountUsd)
      : bnZero;

    // Estimate the gas cost of filling this relay.
    const { nativeGasCost, tokenGasCost, gasTokenPriceUsd, gasCostUsd } = await this.estimateFillCost(
      deposit,
      deposit.outputAmount
    );

    // Determine profitability. netRelayerFeePct effectively represents the capital cost to the relayer;
    // i.e. how much it pays out to the recipient vs. the net fee that it receives for doing so.
    const netRelayerFeeUsd = grossRelayerFeeUsd.sub(gasCostUsd);
    const netRelayerFeePct = outputAmountUsd.gt(bnZero)
      ? netRelayerFeeUsd.mul(fixedPoint).div(outputAmountUsd)
      : bnZero;

    // If either token prices are unknown, assume the relay is unprofitable. Force non-equivalent tokens
    // to be unprofitable for now. The relayer may be updated in future to support in-protocol swaps.
    const equivalentTokens = outputTokenInfo.address === inputTokenInfo.address;
    const profitable =
      equivalentTokens &&
      inputTokenPriceUsd.gt(bnZero) &&
      outputTokenPriceUsd.gt(bnZero) &&
      netRelayerFeePct.gte(minRelayerFeePct);

    return {
      totalFeePct,
      inputTokenPriceUsd,
      inputAmountUsd,
      outputTokenPriceUsd,
      outputAmountUsd,
      grossRelayerFeePct,
      grossRelayerFeeUsd,
      nativeGasCost,
      tokenGasCost,
      gasPadding: this.gasPadding,
      gasMultiplier: this.gasMultiplier,
      gasTokenPriceUsd,
      gasCostUsd,
      netRelayerFeePct,
      netRelayerFeeUsd,
      profitable,
    };
  }

  // Return USD amount of fill amount for deposited token, should always return in wei as the units.
  getFillAmountInUsd(deposit: Deposit, fillAmount: BigNumber): BigNumber {
    const l1TokenInfo = this.hubPoolClient.getTokenInfoForDeposit(deposit);
    if (!l1TokenInfo) {
      const inputToken = sdkUtils.getDepositInputToken(deposit);
      throw new Error(
        `ProfitClient#getFillAmountInUsd missing l1TokenInfo for deposit with origin token: ${inputToken}`
      );
    }
    const tokenPriceInUsd = this.getPriceOfToken(l1TokenInfo.symbol);
    return fillAmount.mul(tokenPriceInUsd).div(bn10.pow(l1TokenInfo.decimals));
  }

  async getFillProfitability(
    deposit: Deposit,
    fillAmount: BigNumber,
    lpFeePct: BigNumber,
    l1Token: L1Token
  ): Promise<FillProfit> {
    const minRelayerFeePct = this.minRelayerFeePct(l1Token.symbol, deposit.originChainId, deposit.destinationChainId);

    const fill = await this.calculateFillProfitability(deposit, fillAmount, lpFeePct, l1Token, minRelayerFeePct);
    if (!fill.profitable || this.debugProfitability) {
      const { depositId, originChainId } = deposit;
      const profitable = fill.profitable ? "profitable" : "unprofitable";

      const isV2FillProfit = (fillProfit: FillProfit, deposit: Deposit): fillProfit is V2FillProfit => {
        fillProfit; // tsc
        return sdkUtils.isV2Deposit(deposit);
      };

      if (isV2FillProfit(fill, deposit)) {
        this.logger.debug({
          at: "ProfitClient#getFillProfitability",
          message: `${l1Token.symbol} deposit ${depositId} on chain ${originChainId} is ${profitable}`,
          deposit,
          l1Token,
          fillAmount: formatEther(fillAmount),
          fillAmountUsd: formatEther(fill.fillAmountUsd),
          lpFeePct: `${formatFeePct(lpFeePct)}%`,
          grossRelayerFeePct: `${formatFeePct(fill.grossRelayerFeePct)}%`,
          nativeGasCost: fill.nativeGasCost,
          tokenGasCost: formatEther(fill.tokenGasCost),
          gasPadding: this.gasPadding,
          gasMultiplier: this.gasMultiplier,
          gasTokenPriceUsd: formatEther(fill.gasTokenPriceUsd),
          refundFeeUsd: formatEther(fill.refundFeeUsd),
          relayerCapitalUsd: formatEther(fill.relayerCapitalUsd),
          grossRelayerFeeUsd: formatEther(fill.grossRelayerFeeUsd),
          gasCostUsd: formatEther(fill.gasCostUsd),
          netRelayerFeeUsd: formatEther(fill.netRelayerFeeUsd),
          netRelayerFeePct: `${formatFeePct(fill.netRelayerFeePct)}%`,
          minRelayerFeePct: `${formatFeePct(minRelayerFeePct)}%`,
          profitable: fill.profitable,
        });
      } else {
        this.logger.debug({
          at: "ProfitClient#getFillProfitability",
          message: `${l1Token.symbol} v3 deposit ${depositId} on chain ${originChainId} is ${profitable}`,
          deposit,
          inputTokenPriceUsd: formatEther(fill.inputTokenPriceUsd),
          inputTokenAmountUsd: formatEther(fill.inputAmountUsd),
          outputTokenPriceUsd: formatEther(fill.inputTokenPriceUsd),
          outputTokenAmountUsd: formatEther(fill.outputAmountUsd),
          totalFeePct: `${formatFeePct(fill.totalFeePct)}%`,
          lpFeePct: `${formatFeePct(lpFeePct)}%`,
          grossRelayerFeePct: `${formatFeePct(fill.grossRelayerFeePct)}%`,
          nativeGasCost: fill.nativeGasCost,
          tokenGasCost: formatEther(fill.tokenGasCost),
          gasPadding: this.gasPadding,
          gasMultiplier: this.gasMultiplier,
          gasTokenPriceUsd: formatEther(fill.gasTokenPriceUsd),
          grossRelayerFeeUsd: formatEther(fill.grossRelayerFeeUsd),
          gasCostUsd: formatEther(fill.gasCostUsd),
          netRelayerFeeUsd: formatEther(fill.netRelayerFeeUsd),
          netRelayerFeePct: `${formatFeePct(fill.netRelayerFeePct)}%`,
          minRelayerFeePct: `${formatFeePct(minRelayerFeePct)}%`,
          profitable: fill.profitable,
        });
      }
    }

    return fill;
  }

  async isFillProfitable(
    deposit: Deposit,
    fillAmount: BigNumber,
    lpFeePct: BigNumber,
    l1Token: L1Token
  ): Promise<Pick<FillProfit, "profitable" | "nativeGasCost" | "tokenGasCost" | "grossRelayerFeePct">> {
    let profitable = false;
    let grossRelayerFeePct = bnZero;
    let nativeGasCost = uint256Max;
    let tokenGasCost = uint256Max;
    try {
      ({ profitable, grossRelayerFeePct, nativeGasCost, tokenGasCost } = await this.getFillProfitability(
        deposit,
        fillAmount,
        lpFeePct,
        l1Token
      ));
    } catch (err) {
      this.logger.debug({
        at: "ProfitClient#isFillProfitable",
        message: `Unable to determine fill profitability (${err}).`,
        deposit,
        fillAmount,
        lpFeePct,
      });
    }

    return {
      profitable: profitable || (this.isTestnet && nativeGasCost.lt(uint256Max)),
      nativeGasCost,
      tokenGasCost,
      grossRelayerFeePct,
    };
  }

  captureUnprofitableFill(
    deposit: DepositWithBlock,
    fillAmount: BigNumber,
    lpFeePct: BigNumber,
    relayerFeePct: BigNumber,
    gasCost: BigNumber
  ): void {
    this.logger.debug({
      at: "ProfitClient",
      message: "Handling unprofitable fill",
      deposit,
      fillAmount,
      lpFeePct,
      relayerFeePct,
      gasCost,
    });
    assign(
      this.unprofitableFills,
      [deposit.originChainId],
      [{ deposit, fillAmount, lpFeePct, relayerFeePct, gasCost }]
    );
  }

  anyCapturedUnprofitableFills(): boolean {
    return Object.keys(this.unprofitableFills).length != 0;
  }

  async update(): Promise<void> {
    await Promise.all([this.updateTokenPrices(), this.updateGasCosts()]);
  }

  protected async updateTokenPrices(): Promise<void> {
    // Generate list of tokens to retrieve. Map by symbol because tokens like
    // ETH/WETH refer to the same mainnet contract address.
    const tokens: { [_symbol: string]: string } = Object.fromEntries(
      this.hubPoolClient
        .getL1Tokens()
        .filter(({ symbol }) => isDefined(TOKEN_SYMBOLS_MAP[symbol]))
        .map(({ symbol }) => {
          const { addresses } = TOKEN_SYMBOLS_MAP[symbol];
          const address = addresses[1];
          return [symbol, address];
        })
    );

    // Log any tokens that are in the L1Tokens list but are not in the tokenSymbolsMap.
    // Note: we should batch these up and log them all at once to avoid spamming the logs.
    const unknownTokens = this.hubPoolClient
      .getL1Tokens()
      .filter(({ symbol }) => !isDefined(TOKEN_SYMBOLS_MAP[symbol]));
    if (unknownTokens.length > 0) {
      this.logger.warn({
        at: "ProfitClient#updateTokenPrices",
        message: "Filtered out unknown token(s) that don't have a corresponding entry in TOKEN_SYMBOLS_MAP.",
        unknownTokens,
        resolvedTokens: Object.keys(tokens),
        availableTokens: Object.keys(TOKEN_SYMBOLS_MAP),
      });
    }

    // Also ensure all gas tokens are included in the lookup.
    this.enabledChainIds.forEach((chainId) => {
      const symbol = getNativeTokenSymbol(chainId);
      tokens[symbol] ??= TOKEN_SYMBOLS_MAP[symbol].addresses[1];
    });

    this.logger.debug({ at: "ProfitClient", message: "Updating Profit client", tokens });

    // Pre-populate any new addresses.
    Object.entries(tokens).forEach(([symbol, address]) => {
      this.tokenSymbolMap[symbol] ??= address;
      this.tokenPrices[address] ??= bnZero;
    });

    try {
      const tokenAddrs = Array.from(new Set(Object.values(tokens)));
      const tokenPrices = await this.priceClient.getPricesByAddress(tokenAddrs, "usd");
      tokenPrices.forEach(({ address, price }) => (this.tokenPrices[address] = toBNWei(price)));
      this.logger.debug({ at: "ProfitClient", message: "Updated token prices", tokenPrices: this.tokenPrices });
    } catch (err) {
      const errMsg = `Failed to update token prices (${err})`;
      let mrkdwn = `${errMsg}:\n`;
      Object.entries(tokens).forEach(([symbol, address]) => {
        mrkdwn += `- Using last known ${symbol} price of ${this.getPriceOfToken(address)}.\n`;
      });
      this.logger.warn({ at: "ProfitClient", message: "Could not fetch all token prices 💳", mrkdwn });
      throw new Error(errMsg);
    }
  }

  private async updateGasCosts(): Promise<void> {
    const { enabledChainIds, hubPoolClient, relayerFeeQueries } = this;
<<<<<<< HEAD
    const outputAmount = toBN(100); // Avoid rounding to zero but ensure the relayer has sufficient balance to estimate.
    const currentTime = getCurrentTime();

    // Prefer USDC on mainnet because it's consistent in terms of gas estimation (no unwrap conditional).
    // Prefer WETH on testnet because it's more likely to be configured for the destination SpokePool.
    const [testSymbol, relayer] =
      this.hubPoolClient.chainId === CHAIN_IDs.MAINNET ? ["USDC", PROD_RELAYER] : ["WETH", TEST_RELAYER];

    // @dev The relayer _cannot_ be the recipient because the SpokePool skips the ERC20 transfer. Instead,
    // use the main RL address because it has all supported tokens and approvals in place on all chains.
    const sampleDeposit: V3Deposit = {
      depositId: 0,
      depositor: TEST_RECIPIENT,
      recipient: TEST_RECIPIENT,
      inputToken: ZERO_ADDRESS, // Not verified by the SpokePool.
      inputAmount: outputAmount.add(bnOne),
      outputToken: "", // SpokePool-specific, overwritten later.
      outputAmount,
      originChainId: 0, // Not verified by the SpokePool.
      destinationChainId: 0, // SpokePool-specific, overwritten later.
      quoteTimestamp: currentTime - 60,
      fillDeadline: currentTime + 60,
      exclusivityDeadline: 0,
      exclusiveRelayer: ZERO_ADDRESS,
      message: EMPTY_MESSAGE,
    };
=======
    const depositId = random(uint32Max.toNumber()); // random depositId + "" originToken => ~impossible to collide.
    const fillAmount = toBN(100); // Avoid rounding to zero but ensure the relayer has sufficient balance to estimate.
    const feePct = toBNWei("0.0001"); // 1bps
    const quoteTimestamp = getCurrentTime();
>>>>>>> 3cae27a4

    // Prefer USDC on mainnet because it's consistent in terms of gas estimation (no unwrap conditional).
    // Prefer WETH on testnet because it's more likely to be configured for the destination SpokePool.
    const [testSymbol, relayer] =
      this.hubPoolClient.chainId === CHAIN_IDs.MAINNET ? ["USDC", PROD_RELAYER] : ["WETH", TEST_RELAYER];

    // Pre-fetch total gas costs for relays on enabled chains.
    const hubToken = TOKEN_SYMBOLS_MAP[testSymbol].addresses[this.hubPoolClient.chainId];
    await sdkUtils.mapAsync(enabledChainIds, async (destinationChainId) => {
      const outputToken =
        destinationChainId === hubPoolClient.chainId
          ? hubToken
          : hubPoolClient.getL2TokenForL1TokenAtBlock(hubToken, destinationChainId);
<<<<<<< HEAD
      assert(isDefined(outputToken), `Chain ${destinationChainId} SpokePool is not configured for ${testSymbol}`);
=======
      assert(isDefined(destinationToken), `Chain ${destinationChainId} SpokePool is not configured for ${testSymbol}`);

      const deposit: V2Deposit = {
        depositId,
        depositor: TEST_RECIPIENT,
        recipient: TEST_RECIPIENT,
        originToken: destinationToken, // Not verified by the SpokePool.
        amount: fillAmount,
        originChainId: destinationChainId, // Not verified by the SpokePool.
        destinationChainId,
        relayerFeePct: feePct,
        realizedLpFeePct: feePct,
        destinationToken,
        quoteTimestamp,
        message: EMPTY_MESSAGE,
      };
>>>>>>> 3cae27a4

      // @dev The relayer _cannot_ be the recipient because the SpokePool skips the ERC20 transfer. Instead,
      // use the main RL address because it has all supported tokens and approvals in place on all chains.
      const deposit = { ...sampleDeposit, destinationChainId, outputToken };
      this.totalGasCosts[destinationChainId] = await relayerFeeQueries[destinationChainId].getGasCosts(
        deposit,
        outputAmount,
        relayer
      );
    });

    this.logger.debug({
      at: "ProfitClient",
      message: "Updated gas cost",
      enabledChainIds: this.enabledChainIds,
      totalGasCosts: this.totalGasCosts,
    });
  }

  private constructRelayerFeeQuery(chainId: number, provider: Provider): relayFeeCalculator.QueryInterface {
    // Fallback to Coingecko's free API for now.
    // TODO: Add support for Coingecko Pro.
    const coingeckoProApiKey = undefined;
    // TODO: Set this once we figure out gas markup on the API side.
    const gasMarkup = 0;
    return new QUERY_HANDLERS[chainId](
      provider,
      undefined, // symbolMapping
      undefined, // spokePoolAddress
      undefined, // simulatedRelayerAddress
      coingeckoProApiKey,
      this.logger,
      gasMarkup
    );
  }
}<|MERGE_RESOLUTION|>--- conflicted
+++ resolved
@@ -10,13 +10,8 @@
 import * as constants from "../common/Constants";
 import {
   assert,
-<<<<<<< HEAD
   bnOne,
   bnZero,
-=======
-  bnZero,
-  bnUint32Max as uint32Max,
->>>>>>> 3cae27a4
   bnUint256Max as uint256Max,
   fixedPointAdjustment as fixedPoint,
   BigNumber,
@@ -687,7 +682,6 @@
 
   private async updateGasCosts(): Promise<void> {
     const { enabledChainIds, hubPoolClient, relayerFeeQueries } = this;
-<<<<<<< HEAD
     const outputAmount = toBN(100); // Avoid rounding to zero but ensure the relayer has sufficient balance to estimate.
     const currentTime = getCurrentTime();
 
@@ -714,12 +708,6 @@
       exclusiveRelayer: ZERO_ADDRESS,
       message: EMPTY_MESSAGE,
     };
-=======
-    const depositId = random(uint32Max.toNumber()); // random depositId + "" originToken => ~impossible to collide.
-    const fillAmount = toBN(100); // Avoid rounding to zero but ensure the relayer has sufficient balance to estimate.
-    const feePct = toBNWei("0.0001"); // 1bps
-    const quoteTimestamp = getCurrentTime();
->>>>>>> 3cae27a4
 
     // Prefer USDC on mainnet because it's consistent in terms of gas estimation (no unwrap conditional).
     // Prefer WETH on testnet because it's more likely to be configured for the destination SpokePool.
@@ -733,26 +721,7 @@
         destinationChainId === hubPoolClient.chainId
           ? hubToken
           : hubPoolClient.getL2TokenForL1TokenAtBlock(hubToken, destinationChainId);
-<<<<<<< HEAD
       assert(isDefined(outputToken), `Chain ${destinationChainId} SpokePool is not configured for ${testSymbol}`);
-=======
-      assert(isDefined(destinationToken), `Chain ${destinationChainId} SpokePool is not configured for ${testSymbol}`);
-
-      const deposit: V2Deposit = {
-        depositId,
-        depositor: TEST_RECIPIENT,
-        recipient: TEST_RECIPIENT,
-        originToken: destinationToken, // Not verified by the SpokePool.
-        amount: fillAmount,
-        originChainId: destinationChainId, // Not verified by the SpokePool.
-        destinationChainId,
-        relayerFeePct: feePct,
-        realizedLpFeePct: feePct,
-        destinationToken,
-        quoteTimestamp,
-        message: EMPTY_MESSAGE,
-      };
->>>>>>> 3cae27a4
 
       // @dev The relayer _cannot_ be the recipient because the SpokePool skips the ERC20 transfer. Instead,
       // use the main RL address because it has all supported tokens and approvals in place on all chains.
