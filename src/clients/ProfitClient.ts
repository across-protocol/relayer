--- conflicted
+++ resolved
@@ -672,16 +672,11 @@
     // Also ensure all gas tokens are included in the lookup.
     this.enabledChainIds.forEach((chainId) => {
       const symbol = getNativeTokenSymbol(chainId);
-<<<<<<< HEAD
-      let nativeTokenAddress = TOKEN_SYMBOLS_MAP[symbol]?.addresses[this._getNativeTokenNetwork(symbol)];
-      console.log(`native token address for chain ${chainId} is ${nativeTokenAddress}, native token symbol is ${symbol}`);
-=======
       const { addresses } = TOKEN_SYMBOLS_MAP[symbol];
 
       // If the gas token isn't available on the hub chain, default to the destination itself.
       let nativeTokenAddress = addresses[this.hubPoolClient.chainId] ?? addresses[chainId];
 
->>>>>>> b22d8dfa
       // For testnet only, if the custom gas token has no mainnet address, use ETH.
       if (this.hubPoolClient.chainId === CHAIN_IDs.SEPOLIA && !isDefined(nativeTokenAddress)) {
         nativeTokenAddress = TOKEN_SYMBOLS_MAP.ETH.addresses[CHAIN_IDs.MAINNET];
