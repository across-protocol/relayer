--- conflicted
+++ resolved
@@ -39,17 +39,8 @@
   resolveDepositMessage,
 } = sdkUtils;
 
-<<<<<<< HEAD
 type TransactionCostEstimate = sdkUtils.TransactionCostEstimate;
 
-// We use wrapped ERC-20 versions instead of the native tokens such as ETH, MATIC for ease of computing prices.
-export const MATIC = TOKEN_SYMBOLS_MAP.MATIC.addresses[CHAIN_IDs.MAINNET];
-export const USDC = TOKEN_SYMBOLS_MAP.USDC.addresses[CHAIN_IDs.MAINNET];
-export const WBTC = TOKEN_SYMBOLS_MAP.WBTC.addresses[CHAIN_IDs.MAINNET];
-export const WETH = TOKEN_SYMBOLS_MAP.WETH.addresses[CHAIN_IDs.MAINNET];
-
-=======
->>>>>>> 02f80512
 // @note All FillProfit BigNumbers are scaled to 18 decimals unless specified otherwise.
 export type FillProfit = {
   grossRelayerFeePct: BigNumber; // Max of relayerFeePct and newRelayerFeePct from Deposit.
@@ -221,13 +212,13 @@
     fillAmount = deposit.amount
   ): Promise<Pick<FillProfit, "nativeGasCost" | "tokenGasCost" | "gasTokenPriceUsd" | "gasCostUsd">> {
     const { destinationChainId: chainId } = deposit;
-<<<<<<< HEAD
-    const gasTokenPriceUsd = this.getPriceOfToken(GAS_TOKEN_BY_CHAIN_ID[chainId]);
+    const gasToken = this.resolveGasToken(chainId);
+    const gasTokenPriceUsd = this.getPriceOfToken(gasToken.address);
     let { nativeGasCost, tokenGasCost } = await this.getTotalGasCost(deposit, fillAmount);
 
     Object.entries({
-      "gas cost": nativeGasCost, // raw gas units
-      "gas price": tokenGasCost, // gas token (i.e. wei)
+      "gas consumption": nativeGasCost, // raw gas units
+      "gas cost": tokenGasCost, // gas token (i.e. wei)
       "gas token price": gasTokenPriceUsd, // usd/gasToken
     }).forEach(([err, field]) => {
       if (field.lte(0)) {
@@ -247,24 +238,7 @@
       tokenGasCost = tokenGasCost.mul(this.gasMultiplier).div(fixedPoint);
     }
 
-    const gasCostUsd = tokenGasCost.mul(gasTokenPriceUsd).div(toBN(10).pow(GAS_TOKEN_DECIMALS));
-=======
-    const gasToken = this.resolveGasToken(chainId);
-    const gasPriceUsd = this.getPriceOfToken(gasToken.address);
-    const nativeGasCost = await this.getTotalGasCost(deposit, fillAmount); // gas cost in native token
-
-    if (gasPriceUsd.lte(0) || nativeGasCost.lte(0)) {
-      const err = gasPriceUsd.lte(0) ? "gas price" : "gas consumption";
-      throw new Error(`Unable to compute chain ${chainId} fillRelay gas cost (${err} unknown)`);
-    }
-
-    // this.gasMultiplier is scaled to 18 decimals
-    const gasCostUsd = nativeGasCost
-      .mul(this.gasMultiplier)
-      .mul(gasPriceUsd)
-      .div(fixedPoint)
-      .div(toBN(10).pow(gasToken.decimals));
->>>>>>> 02f80512
+    const gasCostUsd = tokenGasCost.mul(gasTokenPriceUsd).div(toBN(10).pow(gasToken.decimals));
 
     return {
       nativeGasCost,
