import { Provider } from "@ethersproject/abstract-provider";
import * as constants from "../common/Constants";
<<<<<<< HEAD
import { assert, BigNumber, formatFeePct, max, winston, toBNWei, toBN, assign } from "../utils";
=======
import { BigNumber, formatFeePct, winston, toBNWei, toBN, assign } from "../utils";
>>>>>>> ade30527
import { HubPoolClient } from ".";
import { Deposit, L1Token, SpokePoolClientsByChain } from "../interfaces";
import { Coingecko } from "@uma/sdk";
import { relayFeeCalculator } from "@across-protocol/sdk-v2";

// Copied from @uma/sdk/coingecko. Propose to export export it upstream in the sdk.
type CoinGeckoPrice = {
  address: string;
  timestamp: number;
  price: number;
};

// We use wrapped ERC-20 versions instead of the native tokens such as ETH, MATIC for ease of computing prices.
// @todo: These don't belong in the ProfitClient; they should be relocated.
export const MATIC = "0x7D1AfA7B718fb893dB30A3aBc0Cfc608AaCfeBB0";
export const USDC = "0xA0b86991c6218b36c1d19D4a2e9Eb0cE3606eB48";
export const WETH = "0xC02aaA39b223FE8D0A0e5C4F27eAD9083C756Cc2";

<<<<<<< HEAD
// note: All FillProfit BigNumbers are scaled to 18 decimals unless specified otherwise.
export type FillProfit = {
  grossRelayerFeePct: BigNumber; // Max of relayerFeePct and newRelayerFeePct from Deposit.
  tokenPriceUsd: BigNumber; // Resolved USD price of the bridged token.
  fillAmountUsd: BigNumber; // Amount of the bridged token being filled.
  grossRelayerFeeUsd: BigNumber; // USD value of the relay fee paid by the user.
  nativeGasCost: BigNumber; // Cost of completing the fill in the native gas token.
  gasPriceUsd: BigNumber; // Price paid per unit of gas in USD.
  gasCostUsd: BigNumber; // Estimated cost of completing the fill in USD.
  relayerCapitalOutlayUsd: BigNumber; // Amount to be sent by the relayer in USD.
  netRelayerFeePct: BigNumber; // Relayer fee after gas costs as a portion of relayerCapitalOutlayUsd.
  netRelayerFeeUsd: BigNumber; // Relayer fee in USD after paying for gas costs.
  fillProfitable: boolean; // Fill profitability indicator.
};

export const GAS_TOKEN_BY_CHAIN_ID = {
=======
const GAS_TOKEN_BY_CHAIN_ID: { [chainId: number]: string } = {
>>>>>>> ade30527
  1: WETH,
  10: WETH,
  137: MATIC,
  288: WETH,
  42161: WETH,
};
// TODO: Make this dynamic once we support chains with gas tokens that have different decimals.
const GAS_TOKEN_DECIMALS = 18;

// Note: the type here assumes that all of these classes take the same constructor parameters.
const QUERY_HANDLERS: {
  [chainId: number]: new (
    ...args: ConstructorParameters<typeof relayFeeCalculator.EthereumQueries>
  ) => relayFeeCalculator.QueryInterface;
} = {
  1: relayFeeCalculator.EthereumQueries,
  10: relayFeeCalculator.OptimismQueries,
  137: relayFeeCalculator.PolygonQueries,
  288: relayFeeCalculator.BobaQueries,
  42161: relayFeeCalculator.ArbitrumQueries,
};

export class ProfitClient {
  private readonly coingecko;
  protected tokenPrices: { [l1Token: string]: BigNumber } = {};
  private unprofitableFills: { [chainId: number]: { deposit: Deposit; fillAmount: BigNumber }[] } = {};

  // Track total gas costs of a relay on each chain.
  protected totalGasCosts: { [chainId: number]: BigNumber } = {};

  // Queries needed to fetch relay gas costs.
  private relayerFeeQueries: { [chainId: number]: relayFeeCalculator.QueryInterface } = {};

  constructor(
    readonly logger: winston.Logger,
    readonly hubPoolClient: HubPoolClient,
    spokePoolClients: SpokePoolClientsByChain,
    readonly ignoreProfitability: boolean,
    readonly enabledChainIds: number[],
    // Default to throwing errors if fetching token prices fails.
    readonly ignoreTokenPriceFailures: boolean = false,
    readonly minRelayerFeePct: BigNumber = toBN(constants.RELAYER_MIN_FEE_PCT)
  ) {
    this.coingecko = new Coingecko();

    for (const chainId of this.enabledChainIds) {
      this.relayerFeeQueries[chainId] = this.constructRelayerFeeQuery(
        chainId,
        spokePoolClients[chainId].spokePool.provider
      );
    }
  }

  getAllPrices() {
    return this.tokenPrices;
  }

  getPriceOfToken(token: string) {
    // Warn on this initially, and move to an assert() once any latent issues are resolved.
    // assert(this.tokenPrices[token] !== undefined, `Token ${token} not in price list.`);
    if (this.tokenPrices[token] === undefined) {
      this.logger.warn({ at: "ProfitClient#getPriceOfToken", message: `Token ${token} not in price list.` });
      return toBN(0);
    }
    return this.tokenPrices[token];
  }

  getTotalGasCost(chainId: number): BigNumber {
    // TODO: Figure out where the mysterious BigNumber -> string conversion happens.
    return this.totalGasCosts[chainId] ? toBN(this.totalGasCosts[chainId]) : toBN(0);
  }

  // Estimate the gas cost of filling this relay.
  calculateFillCost(chainId: number): {
    nativeGasCost: BigNumber;
    gasPriceUsd: BigNumber;
    gasCostUsd: BigNumber;
  } {
    const gasPriceUsd = this.getPriceOfToken(GAS_TOKEN_BY_CHAIN_ID[chainId]);
    const nativeGasCost = this.getTotalGasCost(chainId); // gas cost in native token

    if (gasPriceUsd.lte(0) || nativeGasCost.lte(0)) {
      const err = gasPriceUsd.lte(0) ? "gas price" : "gas consumption";
      throw new Error(`Unable to compute gas cost (${err} unknown)`);
    }

    const gasCostUsd = nativeGasCost.mul(gasPriceUsd).div(toBN(10).pow(GAS_TOKEN_DECIMALS));

    return {
      nativeGasCost,
      gasPriceUsd,
      gasCostUsd,
    };
  }

  getUnprofitableFills() {
    return this.unprofitableFills;
  }

  clearUnprofitableFills() {
    this.unprofitableFills = {};
  }

  calculateFillProfitability(deposit: Deposit, fillAmount: BigNumber, l1Token?: L1Token): FillProfit {
    assert(fillAmount.gt(0), `Unexpected fillAmount: ${fillAmount}`);
    assert(
      Object.keys(GAS_TOKEN_BY_CHAIN_ID).includes(deposit.destinationChainId.toString()),
      `Unsupported destination chain ID: ${deposit.destinationChainId}`
    );

    l1Token ??= this.hubPoolClient.getTokenInfoForDeposit(deposit);
    assert(l1Token !== undefined, `No L1 token found for deposit ${JSON.stringify(deposit)}`);
    const tokenPriceUsd = this.getPriceOfToken(l1Token.address);
    if (tokenPriceUsd.lte(0)) throw new Error(`Unable to determine ${l1Token.symbol}) L1 token price`);

    // Normalise to 18 decimals.
    const scaledFillAmount =
      l1Token.decimals === 18 ? fillAmount : toBN(fillAmount).mul(toBNWei(1, 18 - l1Token.decimals));

    // Use the maximum available relayerFeePct (max of Deposit and SpeedUps).
    const grossRelayerFeePct = max(deposit.relayerFeePct, deposit.newRelayerFeePct ?? toBN(0));

    // Calculate relayer fee and capital outlay in relay token terms.
    const grossRelayerFee = grossRelayerFeePct.mul(scaledFillAmount).div(toBNWei(1));
    const relayerCapitalOutlay = scaledFillAmount.sub(grossRelayerFee);

    // Normalise to USD terms.
    const fillAmountUsd = scaledFillAmount.mul(tokenPriceUsd).div(toBNWei(1));
    const grossRelayerFeeUsd = grossRelayerFee.mul(tokenPriceUsd).div(toBNWei(1));
    const relayerCapitalOutlayUsd = relayerCapitalOutlay.mul(tokenPriceUsd).div(toBNWei(1));

    // Estimate the gas cost of filling this relay.
    const { nativeGasCost, gasPriceUsd, gasCostUsd } = this.calculateFillCost(deposit.destinationChainId);

    // Determine profitability.
    const netRelayerFeeUsd = grossRelayerFeeUsd.sub(gasCostUsd);
    const netRelayerFeePct = netRelayerFeeUsd.mul(toBNWei(1)).div(relayerCapitalOutlayUsd);

    // If token price or gas cost is unknown, assume the relay is unprofitable.
    const fillProfitable = tokenPriceUsd.gt(0) && gasCostUsd.gt(0) && netRelayerFeePct.gte(this.minRelayerFeePct);

    return {
      grossRelayerFeePct,
      tokenPriceUsd,
      fillAmountUsd,
      grossRelayerFeeUsd,
      nativeGasCost,
      gasPriceUsd,
      gasCostUsd,
      relayerCapitalOutlayUsd,
      netRelayerFeePct,
      netRelayerFeeUsd,
      fillProfitable,
    };
  }

  isFillProfitable(deposit: Deposit, fillAmount: BigNumber) {
    const newRelayerFeePct = toBN(deposit.newRelayerFeePct ?? 0);
    let relayerFeePct = toBN(deposit.relayerFeePct);
    // Use the maximum between the original newRelayerFeePct and any updated fee from speedups.
    if (relayerFeePct.lt(newRelayerFeePct)) {
      relayerFeePct = newRelayerFeePct;
    }

    if (relayerFeePct.lt(this.minRelayerFeePct)) {
      this.logger.debug({
        at: "ProfitClient",
        message: "Relayer fee % < minimum relayer fee %",
        minRelayerFeePct: `${formatFeePct(this.minRelayerFeePct)}%`,
      });
      return false;
    }

    if (relayerFeePct.eq(toBN(0))) {
      this.logger.debug({ at: "ProfitClient", message: "Deposit set 0 relayerFeePct. Rejecting relay" });
      return false;
    }

    // This should happen after the previous checks as we don't want to turn them off when profitability is disabled.
    // TODO: Revisit whether this makes sense once we have capital fee evaluation.
    if (this.ignoreProfitability) {
      this.logger.debug({ at: "ProfitClient", message: "Profitability check is disabled. Accepting relay" });
      return true;
    }

    const l1TokenInfo = this.hubPoolClient.getTokenInfoForDeposit(deposit);
    if (!l1TokenInfo)
      throw new Error(
        `ProfitClient::isFillProfitable missing l1TokenInfo for deposit with origin token: ${deposit.originToken}`
      );
    const { decimals, address: l1Token } = l1TokenInfo;
    const tokenPriceInUsd = this.getPriceOfToken(l1Token);
    const fillRevenueInRelayedToken = relayerFeePct.mul(fillAmount).div(toBN(10).pow(decimals));
    const fillRevenueInUsd = fillRevenueInRelayedToken.mul(tokenPriceInUsd).div(toBNWei(1));

    // Consider gas cost.
    const totalGasCostWei = this.getTotalGasCost(deposit.destinationChainId);
    if (totalGasCostWei.eq(toBN(0))) {
      const chainId = deposit.destinationChainId;
      const errorMsg = `Missing total gas cost for ${chainId}. This likely indicates some gas cost request failed`;
      this.logger.warn({
        at: "ProfitClient",
        message: errorMsg,
        allGasCostsFetched: this.totalGasCosts,
        chainId,
      });
      throw new Error(errorMsg);
    }

    const gasCostInUsd = totalGasCostWei
      .mul(this.getPriceOfToken(GAS_TOKEN_BY_CHAIN_ID[deposit.destinationChainId]))
      .div(toBN(10).pow(GAS_TOKEN_DECIMALS));

    // How much minimumAcceptableRevenue is scaled. If relayer discount is 0 then need minimumAcceptableRevenue at min.
    const fillProfitInUsd = fillRevenueInUsd.sub(gasCostInUsd);
    const fillProfitable = fillProfitInUsd.gte(toBN(0));
    this.logger.debug({
      at: "ProfitClient",
      message: "Considered fill profitability",
      deposit,
      fillAmount,
      tokenPriceInUsd,
      fillRevenueInRelayedToken,
      fillRevenueInUsd,
      totalGasCostWei,
      gasCostInUsd,
      fillProfitInUsd,
      fillProfitable,
    });
    return fillProfitable;
  }

  captureUnprofitableFill(deposit: Deposit, fillAmount: BigNumber) {
    this.logger.debug({ at: "ProfitClient", message: "Handling unprofitable fill", deposit, fillAmount });
    assign(this.unprofitableFills, [deposit.originChainId], [{ deposit, fillAmount }]);
  }

  anyCapturedUnprofitableFills(): boolean {
    return Object.keys(this.unprofitableFills).length != 0;
  }

  async update() {
    // Generate list of tokens to retrieve.
    const newTokens: string[] = [];
    const l1Tokens: { [k: string]: L1Token } = Object.fromEntries(
      this.hubPoolClient.getL1Tokens().map((token) => [token["address"], token])
    );

    // Also include MATIC in the price queries as we need it for gas cost calculation.
    l1Tokens[MATIC] = {
      address: MATIC,
      symbol: "MATIC",
      decimals: 18,
    };

    this.logger.debug({ at: "ProfitClient", message: "Updating Profit client", tokens: Object.values(l1Tokens) });

    // Pre-populate any new addresses.
    Object.values(l1Tokens).forEach((token: L1Token) => {
      const { address, symbol } = token;
      if (this.tokenPrices[address] === undefined) {
        this.tokenPrices[address] = toBN(0);
        newTokens.push(symbol);
      }
    });

    if (newTokens.length > 0) {
      this.logger.debug({
        at: "ProfitClient",
        message: "Initialised tokens to price 0.",
        tokens: newTokens.join(", "),
      });
    }

    let cgPrices: CoinGeckoPrice[] = [];
    try {
      cgPrices = await this.coingeckoPrices(Object.keys(l1Tokens));
    } catch (err) {
      const errMsg = `Failed to retrieve token prices (${err})`;
      const tokens = Object.values(l1Tokens)
        .map((token: L1Token) => token.symbol)
        .join(", ");

      if (!this.ignoreTokenPriceFailures) {
        throw new Error(errMsg);
      }
      this.logger.warn({ at: "ProfitClient", message: errMsg, tokens: tokens });
      return;
    }

    const errors: { address: string; symbol: string; cause: string }[] = [];
    Object.keys(l1Tokens).forEach((address: string) => {
      const tokenPrice = cgPrices.find((price) => address.toLowerCase() === price.address.toLowerCase());

      // todo: For future, confirm timestamp is only X seconds old and is newer than the previous?
      //       This should implicitly be factored in if/when price feed caching is introduced.
      if (tokenPrice !== undefined && !isNaN(tokenPrice.price)) {
        this.tokenPrices[address] = toBNWei(tokenPrice.price);
      } else {
        errors.push({
          address: address,
          symbol: l1Tokens[address].symbol,
          cause: tokenPrice ? "Unexpected price response" : "Missing price",
        });
      }
    });

    if (errors.length > 0) {
      let mrkdwn = "The following L1 token prices could not be fetched:\n";
      errors.forEach((token: { address: string; symbol: string; cause: string }) => {
        mrkdwn += `- ${token["symbol"]} not found (${token["cause"]}).`;
        mrkdwn += ` Using last known price of ${this.getPriceOfToken(token["address"])}.\n`;
      });
      this.logger.warn({ at: "ProfitClient", message: "Could not fetch all token prices 💳", mrkdwn });
      if (!this.ignoreTokenPriceFailures) {
        throw new Error(mrkdwn);
      }
    }
    this.logger.debug({ at: "ProfitClient", message: "Updated token prices", tokenPrices: this.tokenPrices });

    // Short circuit early if profitability is disabled. We still need to fetch CG prices but don't need to fetch gas
    // costs of relays.
    if (this.ignoreProfitability) return;

    // Pre-fetch total gas costs for relays on enabled chains.
    const gasCosts = await Promise.all(
      this.enabledChainIds.map((chainId) => this.relayerFeeQueries[chainId].getGasCosts())
    );
    for (let i = 0; i < this.enabledChainIds.length; i++) {
      // An extra toBN cast is needed as the provider returns a different BigNumber type.
      this.totalGasCosts[this.enabledChainIds[i]] = toBN(gasCosts[i]);
    }

    this.logger.debug({
      at: "ProfitClient",
      message: "Updated gas cost",
      enabledChainIds: this.enabledChainIds,
      totalGasCosts: this.totalGasCosts,
    });
  }

  protected async coingeckoPrices(tokens: string[]) {
    return await this.coingecko.getContractPrices(tokens, "usd");
  }

  private constructRelayerFeeQuery(chainId: number, provider: Provider): relayFeeCalculator.QueryInterface {
    // Fallback to Coingecko's free API for now.
    // TODO: Add support for Coingecko Pro.
    const coingeckoProApiKey = undefined;
    // TODO: Set this once we figure out gas markup on the API side.
    const gasMarkup = 0;
    return new QUERY_HANDLERS[chainId](
      provider,
      undefined,
      undefined,
      undefined,
      undefined,
      coingeckoProApiKey,
      this.logger,
      gasMarkup
    );
  }
}<|MERGE_RESOLUTION|>--- conflicted
+++ resolved
@@ -1,10 +1,6 @@
 import { Provider } from "@ethersproject/abstract-provider";
 import * as constants from "../common/Constants";
-<<<<<<< HEAD
-import { assert, BigNumber, formatFeePct, max, winston, toBNWei, toBN, assign } from "../utils";
-=======
-import { BigNumber, formatFeePct, winston, toBNWei, toBN, assign } from "../utils";
->>>>>>> ade30527
+import { BigNumber, formatFeePct, max, winston, toBNWei, toBN, assign } from "../utils";
 import { HubPoolClient } from ".";
 import { Deposit, L1Token, SpokePoolClientsByChain } from "../interfaces";
 import { Coingecko } from "@uma/sdk";
@@ -23,7 +19,6 @@
 export const USDC = "0xA0b86991c6218b36c1d19D4a2e9Eb0cE3606eB48";
 export const WETH = "0xC02aaA39b223FE8D0A0e5C4F27eAD9083C756Cc2";
 
-<<<<<<< HEAD
 // note: All FillProfit BigNumbers are scaled to 18 decimals unless specified otherwise.
 export type FillProfit = {
   grossRelayerFeePct: BigNumber; // Max of relayerFeePct and newRelayerFeePct from Deposit.
@@ -39,10 +34,7 @@
   fillProfitable: boolean; // Fill profitability indicator.
 };
 
-export const GAS_TOKEN_BY_CHAIN_ID = {
-=======
-const GAS_TOKEN_BY_CHAIN_ID: { [chainId: number]: string } = {
->>>>>>> ade30527
+export const GAS_TOKEN_BY_CHAIN_ID: { [chainId: number]: string } = {
   1: WETH,
   10: WETH,
   137: MATIC,
