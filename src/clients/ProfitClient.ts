import { Provider } from "@ethersproject/abstract-provider";
import { assert, BigNumber, formatFeePct, winston, toBNWei, toBN, assign } from "../utils";
import { HubPoolClient } from ".";
import { Deposit, L1Token, SpokePoolClientsByChain } from "../interfaces";
import { Coingecko } from "@uma/sdk";
import { relayFeeCalculator } from "@across-protocol/sdk-v2";

// Copied from @uma/sdk/coingecko. Propose to export export it upstream in the sdk.
type CoinGeckoPrice = {
  address: string;
  timestamp: number;
  price: number;
};

// We use wrapped ERC-20 versions instead of the native tokens such as ETH, MATIC for ease of computing prices.
export const MATIC = "0x7D1AfA7B718fb893dB30A3aBc0Cfc608AaCfeBB0";
export const WETH = "0xC02aaA39b223FE8D0A0e5C4F27eAD9083C756Cc2";

const GAS_TOKEN_BY_CHAIN_ID = {
  1: WETH,
  10: WETH,
  137: MATIC,
  288: WETH,
  42161: WETH,
};
// TODO: Make this dynamic once we support chains with gas tokens that have different decimals.
const GAS_TOKEN_DECIMALS = 18;

const QUERY_HANDLERS = {
  1: relayFeeCalculator.EthereumQueries,
  10: relayFeeCalculator.OptimismQueries,
  137: relayFeeCalculator.PolygonQueries,
  288: relayFeeCalculator.BobaQueries,
  42161: relayFeeCalculator.ArbitrumQueries,
};

export class ProfitClient {
  private readonly coingecko;
  protected tokenPrices: { [l1Token: string]: BigNumber } = {};
  private unprofitableFills: { [chainId: number]: { deposit: Deposit; fillAmount: BigNumber }[] } = {};

  // Track total gas costs of a relay on each chain.
  protected totalGasCosts: { [chainId: number]: BigNumber } = {};

  // Queries needed to fetch relay gas costs.
  private relayerFeeQueries: { [chainId: number]: relayFeeCalculator.QueryInterface } = {};

  constructor(
    readonly logger: winston.Logger,
    readonly hubPoolClient: HubPoolClient,
    spokePoolClients: SpokePoolClientsByChain,
    readonly enableRelayProfitability: boolean,
    readonly enabledChainIds: number[],
    // Default to throwing errors if fetching token prices fails.
    readonly ignoreTokenPriceFailures: boolean = false,
    readonly minRelayerFeePct: BigNumber = toBN(0)
  ) {
    this.coingecko = new Coingecko();

    for (const chainId of this.enabledChainIds) {
      this.relayerFeeQueries[chainId] = this.constructRelayerFeeQuery(
        chainId,
        spokePoolClients[chainId].spokePool.provider
      );
    }
  }

  getAllPrices() {
    return this.tokenPrices;
  }

  getPriceOfToken(token: string) {
    assert(this.tokenPrices[token] !== undefined, `Token ${token} not in price list.`);
    return this.tokenPrices[token];
  }

  getTotalGasCost(chainId: number) {
    return this.totalGasCosts[chainId] ?? toBN(0);
  }

  getUnprofitableFills() {
    return this.unprofitableFills;
  }

  clearUnprofitableFills() {
    this.unprofitableFills = {};
  }

  isFillProfitable(deposit: Deposit, fillAmount: BigNumber) {
    if (toBN(deposit.relayerFeePct).lt(this.minRelayerFeePct)) {
      this.logger.debug({
        at: "ProfitClient",
        message: "Relayer fee % < minimum relayer fee %",
        minRelayerFeePct: `${formatFeePct(this.minRelayerFeePct)}%`,
      });
      return false;
    }

    if (toBN(deposit.relayerFeePct).eq(toBN(0))) {
      this.logger.debug({ at: "ProfitClient", message: "Deposit set 0 relayerFeePct. Rejecting relay" });
      return false;
    }

    // This should happen after the previous checks as we don't want to turn them off when profitability is disabled.
    // TODO: Revisit whether this makes sense once we have capital fee evaluation.
    if (!this.enableRelayProfitability) {
      this.logger.debug({ at: "ProfitClient", message: "Profitability check is disabled. Accepting relay" });
      return true;
    }

    const { decimals, address: l1Token } = this.hubPoolClient.getTokenInfoForDeposit(deposit);
    const tokenPriceInUsd = this.getPriceOfToken(l1Token);
    const fillRevenueInRelayedToken = toBN(deposit.relayerFeePct).mul(fillAmount).div(toBN(10).pow(decimals));
    const fillRevenueInUsd = fillRevenueInRelayedToken.mul(tokenPriceInUsd).div(toBNWei(1));

    // Consider gas cost.
    const totalGasCostWei = this.getTotalGasCost(deposit.destinationChainId);
    if (totalGasCostWei === undefined || totalGasCostWei.eq(toBN(0))) {
      const chainId = deposit.destinationChainId;
      const errorMsg = `Missing total gas cost for ${chainId}. This likely indicates some gas cost request failed`;
      this.logger.warn({
        at: "ProfitClient",
        message: errorMsg,
        allGasCostsFetched: this.totalGasCosts,
        chainId,
      });
      throw new Error(errorMsg);
    }
    const gasCostInUsd = totalGasCostWei
      .mul(this.getPriceOfToken(GAS_TOKEN_BY_CHAIN_ID[deposit.destinationChainId]))
      .div(toBN(10).pow(GAS_TOKEN_DECIMALS));

    // How much minimumAcceptableRevenue is scaled. If relayer discount is 0 then need minimumAcceptableRevenue at min.
    const fillProfitInUsd = fillRevenueInUsd.sub(gasCostInUsd);
    const fillProfitable = fillProfitInUsd.gte(toBN(0));
    this.logger.debug({
      at: "ProfitClient",
      message: "Considered fill profitability",
      deposit,
      fillAmount,
      tokenPriceInUsd,
      fillRevenueInRelayedToken,
      fillRevenueInUsd,
      totalGasCostWei,
      gasCostInUsd,
      fillProfitInUsd,
      fillProfitable,
    });
    return fillProfitable;
  }

  captureUnprofitableFill(deposit: Deposit, fillAmount: BigNumber) {
    this.logger.debug({ at: "ProfitClient", message: "Handling unprofitable fill", deposit, fillAmount });
    assign(this.unprofitableFills, [deposit.originChainId], [{ deposit, fillAmount }]);
  }

  anyCapturedUnprofitableFills(): boolean {
    return Object.keys(this.unprofitableFills).length != 0;
  }

  async update() {
<<<<<<< HEAD
    // Generate list of tokens to retrieve.
    const newTokens: string[] = [];
    const l1Tokens: { [address: string]: L1Token } = Object.fromEntries(
      this.hubPoolClient.getL1Tokens().map((token: L1Token) => [token["address"], token])
=======
    const l1Tokens: { [k: string]: L1Token } = Object.fromEntries(
      this.hubPoolClient.getL1Tokens().map((token) => [token["address"], token])
>>>>>>> d01df5af
    );

    // Also include MATIC in the price queries as we need it for gas cost calculation.
    l1Tokens[MATIC] = {
      address: MATIC,
      symbol: "MATIC",
      decimals: 18,
    };

    this.logger.debug({ at: "ProfitClient", message: "Updating Profit client", tokens: Object.values(l1Tokens) });

    // Pre-populate any new addresses.
    Object.values(l1Tokens).forEach((token: L1Token) => {
      const { address, symbol } = token;
      if (this.tokenPrices[address] === undefined) {
        this.tokenPrices[address] = toBN(0);
        newTokens.push(symbol);
      }
    });

    if (newTokens.length > 0) {
      this.logger.debug({
        at: "ProfitClient",
        message: "Initialised tokens to price 0.",
        tokens: newTokens.join(", "),
      });
    }

    let cgPrices: CoinGeckoPrice[] = [];
    try {
      cgPrices = await this.coingeckoPrices(Object.keys(l1Tokens));
    } catch (err) {
      const errMsg = `Failed to retrieve token prices (${err})`;
      const tokens = Object.values(l1Tokens).map((token: L1Token) => token.symbol).join(", ");

      if (!this.ignoreTokenPriceFailures) {
        throw new Error(errMsg);
      }
      this.logger.warn({ at: "ProfitClient", message: errMsg, tokens: tokens });
      return;
    }

    const errors: { address: string; symbol: string; cause: string }[] = [];
    Object.keys(l1Tokens).forEach((address: string) => {
      const tokenPrice: CoinGeckoPrice = cgPrices.find(
        (price) => address.toLowerCase() === price.address.toLowerCase()
      );

      // todo: For future, confirm timestamp is only X seconds old and is newer than the previous?
      //       This should implicitly be factored in if/when price feed caching is introduced.
      if (tokenPrice !== undefined && !isNaN(tokenPrice.price)) {
        this.tokenPrices[address] = toBNWei(tokenPrice.price);
      } else {
        errors.push({
          address: address,
          symbol: l1Tokens[address].symbol,
          cause: tokenPrice ? "Unexpected price response" : "Missing price",
        });
      }
    });

    if (errors.length > 0) {
      let mrkdwn = "The following L1 token prices could not be fetched:\n";
      errors.forEach((token: { address: string; symbol: string; cause: string }) => {
        mrkdwn += `- ${token["symbol"]} not found (${token["cause"]}).`;
        mrkdwn += ` Using last known price of ${this.getPriceOfToken(token["address"])}.\n`;
      });
      this.logger.warn({ at: "ProfitClient", message: "Could not fetch all token prices 💳", mrkdwn });
      if (!this.ignoreTokenPriceFailures) {
        throw new Error(mrkdwn);
      }
    }
<<<<<<< HEAD
    this.logger.debug({ at: "ProfitClient", message: "Updated Profit client", tokenPrices: this.tokenPrices });

    // Short circuit early if profitability is disabled.
    if (!this.enableProfitability) return;
=======
    this.logger.debug({ at: "ProfitClient", message: "Updated token prices", tokenPrices: this.tokenPrices });

    // Short circuit early if profitability is disabled. We still need to fetch CG prices but don't need to fetch gas
    // costs of relays.
    if (!this.enableRelayProfitability) return;
>>>>>>> d01df5af

    // Pre-fetch total gas costs for relays on enabled chains.
    const gasCosts = await Promise.all(
      this.enabledChainIds.map((chainId: number) => this.relayerFeeQueries[chainId].getGasCosts())
    );
    for (let i = 0; i < this.enabledChainIds.length; i++) {
      // An extra toBN cast is needed as the provider returns a different BigNumber type.
      this.totalGasCosts[this.enabledChainIds[i]] = toBN(gasCosts[i]);
    }
<<<<<<< HEAD
=======

    this.logger.debug({
      at: "ProfitClient",
      message: "Updated gas cost",
      enabledChainIds: this.enabledChainIds,
      totalGasCosts: this.totalGasCosts,
    });
>>>>>>> d01df5af
  }

  protected async coingeckoPrices(tokens: string[]) {
    return await this.coingecko.getContractPrices(tokens, "usd");
  }

  private constructRelayerFeeQuery(chainId: number, provider: Provider): relayFeeCalculator.QueryInterface {
    // Fallback to Coingecko's free API for now.
    // TODO: Add support for Coingecko Pro.
    const coingeckoProApiKey = undefined;
    // TODO: Set this once we figure out gas markup on the API side.
    const gasMarkup = 0;
    return new QUERY_HANDLERS[chainId](
      provider,
      undefined,
      undefined,
      undefined,
      undefined,
      coingeckoProApiKey,
      this.logger,
      gasMarkup
    );
  }
}<|MERGE_RESOLUTION|>--- conflicted
+++ resolved
@@ -159,15 +159,10 @@
   }
 
   async update() {
-<<<<<<< HEAD
     // Generate list of tokens to retrieve.
     const newTokens: string[] = [];
-    const l1Tokens: { [address: string]: L1Token } = Object.fromEntries(
-      this.hubPoolClient.getL1Tokens().map((token: L1Token) => [token["address"], token])
-=======
     const l1Tokens: { [k: string]: L1Token } = Object.fromEntries(
       this.hubPoolClient.getL1Tokens().map((token) => [token["address"], token])
->>>>>>> d01df5af
     );
 
     // Also include MATIC in the price queries as we need it for gas cost calculation.
@@ -240,18 +235,11 @@
         throw new Error(mrkdwn);
       }
     }
-<<<<<<< HEAD
-    this.logger.debug({ at: "ProfitClient", message: "Updated Profit client", tokenPrices: this.tokenPrices });
-
-    // Short circuit early if profitability is disabled.
-    if (!this.enableProfitability) return;
-=======
     this.logger.debug({ at: "ProfitClient", message: "Updated token prices", tokenPrices: this.tokenPrices });
 
     // Short circuit early if profitability is disabled. We still need to fetch CG prices but don't need to fetch gas
     // costs of relays.
     if (!this.enableRelayProfitability) return;
->>>>>>> d01df5af
 
     // Pre-fetch total gas costs for relays on enabled chains.
     const gasCosts = await Promise.all(
@@ -261,8 +249,6 @@
       // An extra toBN cast is needed as the provider returns a different BigNumber type.
       this.totalGasCosts[this.enabledChainIds[i]] = toBN(gasCosts[i]);
     }
-<<<<<<< HEAD
-=======
 
     this.logger.debug({
       at: "ProfitClient",
@@ -270,7 +256,7 @@
       enabledChainIds: this.enabledChainIds,
       totalGasCosts: this.totalGasCosts,
     });
->>>>>>> d01df5af
+
   }
 
   protected async coingeckoPrices(tokens: string[]) {
