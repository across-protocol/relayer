--- conflicted
+++ resolved
@@ -1,8 +1,4 @@
-<<<<<<< HEAD
-import { assert, BigNumber, winston, toBNWei, toBN, assign } from "../utils";
-=======
-import { BigNumber, formatFeePct, winston, toBNWei, toBN, assign } from "../utils";
->>>>>>> f39c9fcf
+import { assert, BigNumber, formatFeePct, winston, toBNWei, toBN, assign } from "../utils";
 import { HubPoolClient } from ".";
 import { Deposit, L1Token } from "../interfaces";
 import { Coingecko } from "@uma/sdk";
