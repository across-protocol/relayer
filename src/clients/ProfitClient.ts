import { Provider } from "@ethersproject/abstract-provider";
import { utils as ethersUtils } from "ethers";
import {
  constants as sdkConsts,
  priceClient,
  relayFeeCalculator,
  typeguards,
  utils as sdkUtils,
} from "@across-protocol/sdk-v2";
import * as constants from "../common/Constants";
import {
  assert,
  bnOne,
  bnZero,
  bnUint256Max as uint256Max,
  fixedPointAdjustment as fixedPoint,
  BigNumber,
  formatFeePct,
  getCurrentTime,
  isDefined,
  min,
  winston,
  toBNWei,
  toBN,
  assign,
  CHAIN_IDs,
  TOKEN_SYMBOLS_MAP,
  TOKEN_EQUIVALENCE_REMAPPING,
  ZERO_ADDRESS,
} from "../utils";
import {
  Deposit,
  DepositWithBlock,
  L1Token,
  SpokePoolClientsByChain,
  V3Deposit,
  V3DepositWithBlock,
} from "../interfaces";
import { HubPoolClient } from ".";

type TransactionCostEstimate = sdkUtils.TransactionCostEstimate;

const { isError, isEthersError } = typeguards;
const { formatEther } = ethersUtils;
const {
  EMPTY_MESSAGE,
  DEFAULT_SIMULATED_RELAYER_ADDRESS: PROD_RELAYER,
  DEFAULT_SIMULATED_RELAYER_ADDRESS_TEST: TEST_RELAYER,
} = sdkConsts;
const { getNativeTokenSymbol, isMessageEmpty, resolveDepositMessage } = sdkUtils;

const bn10 = toBN(10);

// @note All FillProfit BigNumbers are scaled to 18 decimals unless specified otherwise.
export type FillProfit = {
  inputTokenPriceUsd: BigNumber;
  inputAmountUsd: BigNumber;
  outputTokenPriceUsd: BigNumber;
  outputAmountUsd: BigNumber;
  grossRelayerFeePct: BigNumber; // Max of relayerFeePct and newRelayerFeePct from Deposit.
  grossRelayerFeeUsd: BigNumber; // USD value of the relay fee paid by the user.
  nativeGasCost: BigNumber; // Cost of completing the fill in the units of gas.
  tokenGasCost: BigNumber; // Cost of completing the fill in the relevant gas token.
  gasPadding: BigNumber; // Positive padding applied to nativeGasCost and tokenGasCost before profitability.
  gasMultiplier: BigNumber; // Gas multiplier applied to fill cost estimates before profitability.
  gasTokenPriceUsd: BigNumber; // Price paid per unit of gas the gas token in USD.
  gasCostUsd: BigNumber; // Estimated cost of completing the fill in USD.
  netRelayerFeePct: BigNumber; // Relayer fee after gas costs as a portion of relayerCapitalUsd.
  netRelayerFeeUsd: BigNumber; // Relayer fee in USD after paying for gas costs.
  totalFeePct: BigNumber; // Total fee as a portion of the fill amount.
  profitable: boolean; // Fill profitability indicator.
};

type UnprofitableFill = {
  deposit: DepositWithBlock;
  lpFeePct: BigNumber;
  relayerFeePct: BigNumber;
  gasCost: BigNumber;
};

// @dev This address is known on each chain and has previously been used to simulate Deposit gas costs.
// Since _some_ known recipient address is needed for simulating a fill, default to this one. nb. Since
// the SpokePool implements custom behaviour when relayer === recipient, it's important not to use the
// relayer's own address. The specified address is deliberately setup by RL to have a 0 token balance.
const TEST_RECIPIENT = "0xBb23Cd0210F878Ea4CcA50e9dC307fb0Ed65Cf6B";

<<<<<<< HEAD
// These are used to simulate fills on L2s to return estimated gas costs.
// Note: the type here assumes that all of these classes take the same constructor parameters.
const QUERY_HANDLERS: {
  [chainId: number]: new (
    ...args: ConstructorParameters<typeof relayFeeCalculator.BaseQueries>
  ) => relayFeeCalculator.QueryInterface;
} = {
  1: relayFeeCalculator.EthereumQueries,
  10: relayFeeCalculator.OptimismQueries,
  137: relayFeeCalculator.PolygonQueries,
  288: relayFeeCalculator.BobaQueries,
  324: relayFeeCalculator.ZkSyncQueries,
  8453: relayFeeCalculator.BaseQueries,
  34443: relayFeeCalculator.ModeQueries,
  42161: relayFeeCalculator.ArbitrumQueries,
  59144: relayFeeCalculator.LineaQueries,
  // Testnets:
  5: relayFeeCalculator.EthereumGoerliQueries,
  280: relayFeeCalculator.zkSyncGoerliQueries,
  420: relayFeeCalculator.OptimismGoerliQueries,
  919: relayFeeCalculator.ModeSepoliaQueries,
  59140: relayFeeCalculator.LineaGoerliQueries,
  80001: relayFeeCalculator.PolygonMumbaiQueries,
  84531: relayFeeCalculator.BaseGoerliQueries,
  84532: relayFeeCalculator.BaseSepoliaQueries,
  421613: relayFeeCalculator.ArbitrumGoerliQueries,
  421614: relayFeeCalculator.ArbitrumSepoliaQueries,
  11155111: relayFeeCalculator.EthereumSepoliaQueries,
  11155420: relayFeeCalculator.OptimismSepoliaQueries,
};

=======
>>>>>>> c8a5af86
const { PriceClient } = priceClient;
const { acrossApi, coingecko, defiLlama } = priceClient.adapters;

export class ProfitClient {
  private readonly priceClient;
  protected minRelayerFees: { [route: string]: BigNumber } = {};
  protected tokenSymbolMap: { [symbol: string]: string } = {};
  protected tokenPrices: { [address: string]: BigNumber } = {};
  private unprofitableFills: { [chainId: number]: UnprofitableFill[] } = {};

  // Track total gas costs of a relay on each chain.
  protected totalGasCosts: { [chainId: number]: TransactionCostEstimate } = {};

  // Queries needed to fetch relay gas costs.
  private relayerFeeQueries: { [chainId: number]: relayFeeCalculator.QueryInterface } = {};

  private readonly isTestnet: boolean;

  // @todo: Consolidate this set of args before it grows legs and runs away from us.
  constructor(
    readonly logger: winston.Logger,
    readonly hubPoolClient: HubPoolClient,
    spokePoolClients: SpokePoolClientsByChain,
    readonly enabledChainIds: number[],
    readonly relayerAddress: string,
    readonly defaultMinRelayerFeePct = toBNWei(constants.RELAYER_MIN_FEE_PCT),
    readonly debugProfitability = false,
    protected gasMultiplier = toBNWei(constants.DEFAULT_RELAYER_GAS_MULTIPLIER),
    protected gasMessageMultiplier = toBNWei(constants.DEFAULT_RELAYER_GAS_MESSAGE_MULTIPLIER),
    protected gasPadding = toBNWei(constants.DEFAULT_RELAYER_GAS_PADDING)
  ) {
    // Require 0% <= gasPadding <= 200%
    assert(
      this.gasPadding.gte(bnZero) && this.gasPadding.lte(toBNWei(2)),
      `Gas padding out of range (${this.gasPadding})`
    );
    this.gasPadding = toBNWei("1").add(gasPadding);

    // Require 0% <= gasMultiplier <= 400%
    assert(
      this.gasMultiplier.gte(bnZero) && this.gasMultiplier.lte(toBNWei(4)),
      `Gas multiplier out of range (${this.gasMultiplier})`
    );
    assert(
      this.gasMessageMultiplier.gte(bnZero) && this.gasMessageMultiplier.lte(toBNWei(4)),
      `Gas message multiplier out of range (${this.gasMessageMultiplier})`
    );

    this.priceClient = new PriceClient(logger, [
      new acrossApi.PriceFeed(),
      new coingecko.PriceFeed({ apiKey: process.env.COINGECKO_PRO_API_KEY }),
      new defiLlama.PriceFeed(),
    ]);

    for (const chainId of this.enabledChainIds) {
      this.relayerFeeQueries[chainId] = this.constructRelayerFeeQuery(
        chainId,
        spokePoolClients[chainId].spokePool.provider
      );
    }

    this.isTestnet = this.hubPoolClient.chainId !== CHAIN_IDs.MAINNET;
  }

  resolveGasMultiplier(deposit: Deposit): BigNumber {
    return isMessageEmpty(resolveDepositMessage(deposit)) ? this.gasMultiplier : this.gasMessageMultiplier;
  }

  resolveGasToken(chainId: number): L1Token {
    const symbol = getNativeTokenSymbol(chainId);
    const token = TOKEN_SYMBOLS_MAP[symbol];
    if (!isDefined(symbol) || !isDefined(token)) {
      throw new Error(`Unable to resolve gas token for chain ID ${chainId}`);
    }

    const { decimals, addresses } = token;
    const address = addresses[1]; // Mainnet tokens are always used for price lookups.

    return { symbol, address, decimals };
  }

  getAllPrices(): { [address: string]: BigNumber } {
    return this.tokenPrices;
  }

  /**
   * Convenience function to resolve a token symbol to its underlying address.
   * @notice In case that an address is supplied, it will simply be returned as-is.
   * @param token Token address or symbol to resolve.
   * @returns Address corresponding to token.
   */
  resolveTokenAddress(token: string): string {
    if (ethersUtils.isAddress(token)) {
      return token;
    }
    const remappedTokenSymbol = TOKEN_EQUIVALENCE_REMAPPING[token] ?? token;
    const address = this.tokenSymbolMap[remappedTokenSymbol];
    assert(
      isDefined(address),
      `ProfitClient#resolveTokenAddress: Unable to resolve address for token ${token} (using remapped symbol ${remappedTokenSymbol})`
    );
    return address;
  }

  /**
   * Return the cached price for token.
   * @param token Token identifier. May be a token symbol or token address on the HubPool chain.
   * @returns Token token price for token.
   */
  getPriceOfToken(token: string): BigNumber {
    const address = this.resolveTokenAddress(token);
    const price = this.tokenPrices[address];
    if (!isDefined(price)) {
      this.logger.warn({ at: "ProfitClient#getPriceOfToken", message: `Token ${token} not in price list.`, address });
      return bnZero;
    }

    return price;
  }

  private async _getTotalGasCost(deposit: V3Deposit, relayer: string): Promise<TransactionCostEstimate> {
    try {
      return await this.relayerFeeQueries[deposit.destinationChainId].getGasCosts(deposit, relayer);
    } catch (err) {
      const reason = isEthersError(err) ? err.reason : isError(err) ? err.message : "unknown error";
      this.logger.warn({
        at: "ProfitClient#getTotalGasCost",
        message: "Failed to simulate fill for deposit.",
        reason,
        deposit,
      });
      return { nativeGasCost: uint256Max, tokenGasCost: uint256Max };
    }
  }

  async getTotalGasCost(deposit: V3Deposit): Promise<TransactionCostEstimate> {
    const { destinationChainId: chainId } = deposit;

    // If there's no attached message, gas consumption from previous fills can be used in most cases.
    // @todo: Simulate this per-token in future, because some ERC20s consume more gas.
    if (isMessageEmpty(resolveDepositMessage(deposit)) && isDefined(this.totalGasCosts[chainId])) {
      return this.totalGasCosts[chainId];
    }

    return this._getTotalGasCost(deposit, this.relayerAddress);
  }

  // Estimate the gas cost of filling this relay.
  async estimateFillCost(
    deposit: V3Deposit
  ): Promise<Pick<FillProfit, "nativeGasCost" | "tokenGasCost" | "gasTokenPriceUsd" | "gasCostUsd">> {
    const { destinationChainId: chainId } = deposit;

    const gasToken = this.resolveGasToken(chainId);
    const gasTokenPriceUsd = this.getPriceOfToken(gasToken.symbol);
    let { nativeGasCost, tokenGasCost } = await this.getTotalGasCost(deposit);

    Object.entries({
      "gas consumption": nativeGasCost, // raw gas units
      "gas cost": tokenGasCost, // gas token (i.e. wei)
      "gas token price": gasTokenPriceUsd, // usd/gasToken
    }).forEach(([err, field]) => {
      if (field.eq(uint256Max) || field.lte(bnZero)) {
        throw new Error(`Unable to compute gas cost (${err} unknown)`);
      }
    });

    // Fills with messages have arbitrary execution and therefore lower certainty about the simulated execution cost.
    // Pad these estimates before computing profitability to allow execution headroom and reduce the chance of an OoG.
    nativeGasCost = nativeGasCost.mul(this.gasPadding).div(fixedPoint);
    tokenGasCost = tokenGasCost.mul(this.gasPadding).div(fixedPoint);

    // Gas estimates for token-only fills are stable and reliable. Allow these to be scaled up or down via the
    // configured gasMultiplier. Do not scale the nativeGasCost, since it might be used to set the transaction gasLimit.
    // @todo Consider phasing this out and relying solely on the minimum profitability config.
    const gasMultiplier = this.resolveGasMultiplier(deposit);
    tokenGasCost = tokenGasCost.mul(gasMultiplier).div(fixedPoint);

    const gasCostUsd = tokenGasCost.mul(gasTokenPriceUsd).div(bn10.pow(gasToken.decimals));

    return {
      nativeGasCost,
      tokenGasCost,
      gasTokenPriceUsd,
      gasCostUsd,
    };
  }

  getUnprofitableFills(): { [chainId: number]: UnprofitableFill[] } {
    return this.unprofitableFills;
  }

  clearUnprofitableFills(): void {
    this.unprofitableFills = {};
  }

  // Allow the minimum relayer fee to be overridden per token/route:
  // 0.1bps on USDC from Optimism to Arbitrum:
  //   - MIN_RELAYER_FEE_PCT_USDC_42161_10=0.00001
  minRelayerFeePct(symbol: string, srcChainId: number, dstChainId: number): BigNumber {
    const routeKey = `${symbol}_${srcChainId}_${dstChainId}`;
    let minRelayerFeePct = this.minRelayerFees[routeKey];

    if (!minRelayerFeePct) {
      const _minRelayerFeePct = process.env[`MIN_RELAYER_FEE_PCT_${routeKey}`];
      minRelayerFeePct = _minRelayerFeePct ? toBNWei(_minRelayerFeePct) : this.defaultMinRelayerFeePct;

      // Save the route for next time.
      this.minRelayerFees[routeKey] = minRelayerFeePct;
    }

    return minRelayerFeePct as BigNumber;
  }

  /**
   * @param deposit V3Deposit object.
   * @param lpFeePct Predetermined LP fee as a multiplier of the deposit inputAmount.
   * @param minRelayerFeePct Relayer minimum fee requirements.
   * @returns FillProfit object detailing the profitability breakdown.
   */
  async calculateFillProfitability(
    deposit: V3Deposit,
    lpFeePct: BigNumber,
    minRelayerFeePct: BigNumber
  ): Promise<FillProfit> {
    const { hubPoolClient } = this;

    const inputTokenInfo = hubPoolClient.getL1TokenInfoForL2Token(deposit.inputToken, deposit.originChainId);
    const inputTokenPriceUsd = this.getPriceOfToken(inputTokenInfo.symbol);
    const inputTokenScalar = toBNWei(1, 18 - inputTokenInfo.decimals);
    const scaledInputAmount = deposit.inputAmount.mul(inputTokenScalar);
    const inputAmountUsd = scaledInputAmount.mul(inputTokenPriceUsd).div(fixedPoint);

    // Unlike the input token, output token is not always resolvable via HubPoolClient since outputToken
    // can be any arbitrary token.
    let outputTokenSymbol: string, outputTokenDecimals: number;
    // If the output token and the input token are equivalent, then we can look up the token info
    // via the HubPoolClient since the output token is mapped via PoolRebalanceRoute to the HubPool.
    // If not, then we should look up outputToken in the TOKEN_SYMBOLS_MAP for the destination chain.
    const matchingTokens =
      TOKEN_SYMBOLS_MAP[inputTokenInfo.symbol]?.addresses[deposit.destinationChainId] === deposit.outputToken;
    if (matchingTokens) {
      ({ symbol: outputTokenSymbol, decimals: outputTokenDecimals } = hubPoolClient.getL1TokenInfoForL2Token(
        deposit.outputToken,
        deposit.destinationChainId
      ));
    } else {
      // This function will throw if the token is not found in the TOKEN_SYMBOLS_MAP for the destination chain.
      ({ symbol: outputTokenSymbol, decimals: outputTokenDecimals } = hubPoolClient.getTokenInfoForAddress(
        deposit.outputToken,
        deposit.destinationChainId
      ));
    }
    const outputTokenPriceUsd = this.getPriceOfToken(outputTokenSymbol);
    const outputTokenScalar = toBNWei(1, 18 - outputTokenDecimals);
    const effectiveOutputAmount = min(deposit.outputAmount, deposit.updatedOutputAmount ?? deposit.outputAmount);
    const scaledOutputAmount = effectiveOutputAmount.mul(outputTokenScalar);
    const outputAmountUsd = scaledOutputAmount.mul(outputTokenPriceUsd).div(fixedPoint);

    const totalFeePct = inputAmountUsd.sub(outputAmountUsd).mul(fixedPoint).div(inputAmountUsd);

    // Normalise token amounts to USD terms.
    const scaledLpFeeAmount = scaledInputAmount.mul(lpFeePct).div(fixedPoint);
    const lpFeeUsd = scaledLpFeeAmount.mul(inputTokenPriceUsd).div(fixedPoint);

    // Infer gross relayer fee (excluding gas cost of fill).
    const grossRelayerFeeUsd = inputAmountUsd.sub(outputAmountUsd).sub(lpFeeUsd);
    const grossRelayerFeePct = grossRelayerFeeUsd.gt(bnZero)
      ? grossRelayerFeeUsd.mul(fixedPoint).div(inputAmountUsd)
      : bnZero;

    // Estimate the gas cost of filling this relay.
    const { nativeGasCost, tokenGasCost, gasTokenPriceUsd, gasCostUsd } = await this.estimateFillCost(deposit);

    // Determine profitability. netRelayerFeePct effectively represents the capital cost to the relayer;
    // i.e. how much it pays out to the recipient vs. the net fee that it receives for doing so.
    const netRelayerFeeUsd = grossRelayerFeeUsd.sub(gasCostUsd);
    const netRelayerFeePct = outputAmountUsd.gt(bnZero)
      ? netRelayerFeeUsd.mul(fixedPoint).div(outputAmountUsd)
      : bnZero;

    // If either token prices are unknown, assume the relay is unprofitable.
    const profitable =
      inputTokenPriceUsd.gt(bnZero) && outputTokenPriceUsd.gt(bnZero) && netRelayerFeePct.gte(minRelayerFeePct);

    return {
      totalFeePct,
      inputTokenPriceUsd,
      inputAmountUsd,
      outputTokenPriceUsd,
      outputAmountUsd,
      grossRelayerFeePct,
      grossRelayerFeeUsd,
      nativeGasCost,
      tokenGasCost,
      gasPadding: this.gasPadding,
      gasMultiplier: this.resolveGasMultiplier(deposit),
      gasTokenPriceUsd,
      gasCostUsd,
      netRelayerFeePct,
      netRelayerFeeUsd,
      profitable,
    };
  }

  // Return USD amount of fill amount for deposited token, should always return in wei as the units.
  getFillAmountInUsd(deposit: Deposit, fillAmount = deposit.outputAmount): BigNumber {
    const l1TokenInfo = this.hubPoolClient.getTokenInfoForDeposit(deposit);
    if (!l1TokenInfo) {
      const { inputToken } = deposit;
      throw new Error(
        `ProfitClient#getFillAmountInUsd missing l1TokenInfo for deposit with origin token: ${inputToken}`
      );
    }
    const tokenPriceInUsd = this.getPriceOfToken(l1TokenInfo.symbol);
    return fillAmount.mul(tokenPriceInUsd).div(bn10.pow(l1TokenInfo.decimals));
  }

  async getFillProfitability(
    deposit: V3Deposit,
    lpFeePct: BigNumber,
    l1Token: L1Token,
    repaymentChainId: number
  ): Promise<FillProfit> {
    const minRelayerFeePct = this.minRelayerFeePct(l1Token.symbol, deposit.originChainId, deposit.destinationChainId);

    const fill = await this.calculateFillProfitability(deposit, lpFeePct, minRelayerFeePct);
    if (!fill.profitable || this.debugProfitability) {
      const { depositId } = deposit;
      const profitable = fill.profitable ? "profitable" : "unprofitable";

      this.logger.debug({
        at: "ProfitClient#getFillProfitability",
        message: `${l1Token.symbol} v3 deposit ${depositId} with repayment on ${repaymentChainId} is ${profitable}`,
        deposit,
        inputTokenPriceUsd: formatEther(fill.inputTokenPriceUsd),
        inputTokenAmountUsd: formatEther(fill.inputAmountUsd),
        outputTokenPriceUsd: formatEther(fill.inputTokenPriceUsd),
        outputTokenAmountUsd: formatEther(fill.outputAmountUsd),
        totalFeePct: `${formatFeePct(fill.totalFeePct)}%`,
        lpFeePct: `${formatFeePct(lpFeePct)}%`,
        grossRelayerFeePct: `${formatFeePct(fill.grossRelayerFeePct)}%`,
        nativeGasCost: fill.nativeGasCost,
        tokenGasCost: formatEther(fill.tokenGasCost),
        gasPadding: this.gasPadding,
        gasMultiplier: formatEther(this.resolveGasMultiplier(deposit)),
        gasTokenPriceUsd: formatEther(fill.gasTokenPriceUsd),
        grossRelayerFeeUsd: formatEther(fill.grossRelayerFeeUsd),
        gasCostUsd: formatEther(fill.gasCostUsd),
        netRelayerFeeUsd: formatEther(fill.netRelayerFeeUsd),
        netRelayerFeePct: `${formatFeePct(fill.netRelayerFeePct)}%`,
        minRelayerFeePct: `${formatFeePct(minRelayerFeePct)}%`,
        profitable: fill.profitable,
      });
    }

    return fill;
  }

  async isFillProfitable(
    deposit: V3Deposit,
    lpFeePct: BigNumber,
    l1Token: L1Token,
    repaymentChainId: number
  ): Promise<Pick<FillProfit, "profitable" | "nativeGasCost" | "tokenGasCost" | "netRelayerFeePct">> {
    let profitable = false;
    let netRelayerFeePct = bnZero;
    let nativeGasCost = uint256Max;
    let tokenGasCost = uint256Max;
    try {
      ({ profitable, netRelayerFeePct, nativeGasCost, tokenGasCost } = await this.getFillProfitability(
        deposit,
        lpFeePct,
        l1Token,
        repaymentChainId
      ));
    } catch (err) {
      this.logger.debug({
        at: "ProfitClient#isFillProfitable",
        message: `Unable to determine fill profitability (${err}).`,
        deposit,
        lpFeePct,
      });
    }

    return {
      profitable: profitable || (this.isTestnet && nativeGasCost.lt(uint256Max)),
      nativeGasCost,
      tokenGasCost,
      netRelayerFeePct,
    };
  }

  captureUnprofitableFill(
    deposit: V3DepositWithBlock,
    lpFeePct: BigNumber,
    relayerFeePct: BigNumber,
    gasCost: BigNumber
  ): void {
    this.logger.debug({
      at: "ProfitClient",
      message: "Handling unprofitable fill",
      deposit,
      lpFeePct,
      relayerFeePct,
      gasCost,
    });
    assign(this.unprofitableFills, [deposit.originChainId], [{ deposit, lpFeePct, relayerFeePct, gasCost }]);
  }

  anyCapturedUnprofitableFills(): boolean {
    return Object.keys(this.unprofitableFills).length != 0;
  }

  async update(): Promise<void> {
    await Promise.all([this.updateTokenPrices(), this.updateGasCosts()]);
  }

  protected async updateTokenPrices(): Promise<void> {
    // Generate list of tokens to retrieve. Map by symbol because tokens like
    // ETH/WETH refer to the same mainnet contract address.
    const tokens: { [_symbol: string]: string } = Object.fromEntries(
      this.hubPoolClient
        .getL1Tokens()
        .filter(({ symbol }) => isDefined(TOKEN_SYMBOLS_MAP[symbol]))
        .map(({ symbol }) => {
          const { addresses } = TOKEN_SYMBOLS_MAP[symbol];
          const address = addresses[1];
          return [symbol, address];
        })
    );

    // Log any tokens that are in the L1Tokens list but are not in the tokenSymbolsMap.
    // Note: we should batch these up and log them all at once to avoid spamming the logs.
    const unknownTokens = this.hubPoolClient
      .getL1Tokens()
      .filter(({ symbol }) => !isDefined(TOKEN_SYMBOLS_MAP[symbol]));
    if (unknownTokens.length > 0) {
      this.logger.debug({
        at: "ProfitClient#updateTokenPrices",
        message: "Filtered out unknown token(s) that don't have a corresponding entry in TOKEN_SYMBOLS_MAP.",
        unknownTokens,
        resolvedTokens: Object.keys(tokens),
        availableTokens: Object.keys(TOKEN_SYMBOLS_MAP),
      });
    }

    // Also ensure all gas tokens are included in the lookup.
    this.enabledChainIds.forEach((chainId) => {
      const symbol = getNativeTokenSymbol(chainId);
      tokens[symbol] ??= TOKEN_SYMBOLS_MAP[symbol].addresses[1];
    });

    this.logger.debug({ at: "ProfitClient", message: "Updating Profit client", tokens });

    // Pre-populate any new addresses.
    Object.entries(tokens).forEach(([symbol, address]) => {
      this.tokenSymbolMap[symbol] ??= address;
      this.tokenPrices[address] ??= bnZero;
    });

    try {
      const tokenAddrs = Array.from(new Set(Object.values(tokens)));
      const tokenPrices = await this.priceClient.getPricesByAddress(tokenAddrs, "usd");
      tokenPrices.forEach(({ address, price }) => (this.tokenPrices[address] = toBNWei(price)));
      this.logger.debug({ at: "ProfitClient", message: "Updated token prices", tokenPrices: this.tokenPrices });
    } catch (err) {
      const errMsg = `Failed to update token prices (${err})`;
      let mrkdwn = `${errMsg}:\n`;
      Object.entries(tokens).forEach(([symbol, address]) => {
        mrkdwn += `- Using last known ${symbol} price of ${this.getPriceOfToken(address)}.\n`;
      });
      this.logger.warn({ at: "ProfitClient", message: "Could not fetch all token prices 💳", mrkdwn });
      throw new Error(errMsg);
    }
  }

  private async updateGasCosts(): Promise<void> {
    const { enabledChainIds, hubPoolClient } = this;
    const outputAmount = toBN(100); // Avoid rounding to zero but ensure the relayer has sufficient balance to estimate.
    const currentTime = getCurrentTime();

    // Prefer USDC on mainnet because it's consistent in terms of gas estimation (no unwrap conditional).
    // Prefer WETH on testnet because it's more likely to be configured for the destination SpokePool.
    // The relayer _cannot_ be the recipient because the SpokePool skips the ERC20 transfer. Instead, use
    // the main RL address because it has all supported tokens and approvals in place on all chains.
    const [testSymbol, relayer] =
      this.hubPoolClient.chainId === CHAIN_IDs.MAINNET ? ["USDC", PROD_RELAYER] : ["WETH", TEST_RELAYER];

    // @dev The relayer _cannot_ be the recipient because the SpokePool skips the ERC20 transfer. Instead,
    // use the main RL address because it has all supported tokens and approvals in place on all chains.
    const sampleDeposit = {
      depositId: 0,
      depositor: TEST_RECIPIENT,
      recipient: TEST_RECIPIENT,
      inputToken: ZERO_ADDRESS, // Not verified by the SpokePool.
      inputAmount: outputAmount.add(bnOne),
      outputToken: "", // SpokePool-specific, overwritten later.
      outputAmount,
      originChainId: 0, // Not verified by the SpokePool.
      destinationChainId: 0, // SpokePool-specific, overwritten later.
      quoteTimestamp: currentTime - 60,
      fillDeadline: currentTime + 60,
      exclusivityDeadline: 0,
      exclusiveRelayer: ZERO_ADDRESS,
      message: EMPTY_MESSAGE,
    };

    // Pre-fetch total gas costs for relays on enabled chains.
    const hubToken = TOKEN_SYMBOLS_MAP[testSymbol].addresses[this.hubPoolClient.chainId];
    await sdkUtils.mapAsync(enabledChainIds, async (destinationChainId) => {
      const outputToken =
        destinationChainId === hubPoolClient.chainId
          ? hubToken
          : hubPoolClient.getL2TokenForL1TokenAtBlock(hubToken, destinationChainId);
      assert(isDefined(outputToken), `Chain ${destinationChainId} SpokePool is not configured for ${testSymbol}`);

      const deposit = { ...sampleDeposit, destinationChainId, outputToken };
      this.totalGasCosts[destinationChainId] = await this._getTotalGasCost(deposit, relayer);
    });

    this.logger.debug({
      at: "ProfitClient",
      message: "Updated gas cost",
      enabledChainIds: this.enabledChainIds,
      totalGasCosts: this.totalGasCosts,
    });
  }

  private constructRelayerFeeQuery(chainId: number, provider: Provider): relayFeeCalculator.QueryInterface {
    // Fallback to Coingecko's free API for now.
    // TODO: Add support for Coingecko Pro.
    const coingeckoProApiKey = undefined;
    // TODO: Set this once we figure out gas markup on the API side.
    const gasMarkup = 0;
    // Call the factory to create a new QueryBase instance.
    return relayFeeCalculator.QueryBase__factory.create(
      chainId,
      provider,
      undefined, // symbolMapping
      undefined, // spokePoolAddress
      undefined, // simulatedRelayerAddress
      coingeckoProApiKey,
      this.logger,
      gasMarkup
    );
  }
}<|MERGE_RESOLUTION|>--- conflicted
+++ resolved
@@ -84,40 +84,6 @@
 // relayer's own address. The specified address is deliberately setup by RL to have a 0 token balance.
 const TEST_RECIPIENT = "0xBb23Cd0210F878Ea4CcA50e9dC307fb0Ed65Cf6B";
 
-<<<<<<< HEAD
-// These are used to simulate fills on L2s to return estimated gas costs.
-// Note: the type here assumes that all of these classes take the same constructor parameters.
-const QUERY_HANDLERS: {
-  [chainId: number]: new (
-    ...args: ConstructorParameters<typeof relayFeeCalculator.BaseQueries>
-  ) => relayFeeCalculator.QueryInterface;
-} = {
-  1: relayFeeCalculator.EthereumQueries,
-  10: relayFeeCalculator.OptimismQueries,
-  137: relayFeeCalculator.PolygonQueries,
-  288: relayFeeCalculator.BobaQueries,
-  324: relayFeeCalculator.ZkSyncQueries,
-  8453: relayFeeCalculator.BaseQueries,
-  34443: relayFeeCalculator.ModeQueries,
-  42161: relayFeeCalculator.ArbitrumQueries,
-  59144: relayFeeCalculator.LineaQueries,
-  // Testnets:
-  5: relayFeeCalculator.EthereumGoerliQueries,
-  280: relayFeeCalculator.zkSyncGoerliQueries,
-  420: relayFeeCalculator.OptimismGoerliQueries,
-  919: relayFeeCalculator.ModeSepoliaQueries,
-  59140: relayFeeCalculator.LineaGoerliQueries,
-  80001: relayFeeCalculator.PolygonMumbaiQueries,
-  84531: relayFeeCalculator.BaseGoerliQueries,
-  84532: relayFeeCalculator.BaseSepoliaQueries,
-  421613: relayFeeCalculator.ArbitrumGoerliQueries,
-  421614: relayFeeCalculator.ArbitrumSepoliaQueries,
-  11155111: relayFeeCalculator.EthereumSepoliaQueries,
-  11155420: relayFeeCalculator.OptimismSepoliaQueries,
-};
-
-=======
->>>>>>> c8a5af86
 const { PriceClient } = priceClient;
 const { acrossApi, coingecko, defiLlama } = priceClient.adapters;
 
