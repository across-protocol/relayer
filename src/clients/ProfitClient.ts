--- conflicted
+++ resolved
@@ -311,14 +311,6 @@
     return minRelayerFeePct as BigNumber;
   }
 
-<<<<<<< HEAD
-=======
-  appliedRelayerFeePct(deposit: V2Deposit): BigNumber {
-    // Return the maximum available relayerFeePct (max of Deposit and any SpeedUp).
-    return max(deposit.relayerFeePct, deposit.newRelayerFeePct ?? bnZero);
-  }
-
->>>>>>> 28ec03a4
   async calculateFillProfitability(
     deposit: V2Deposit,
     fillAmount: BigNumber,
