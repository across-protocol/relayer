--- conflicted
+++ resolved
@@ -38,13 +38,9 @@
     const hubChainId = hubPoolClient.chainId;
     this.endpoint = `https://${hubChainId === CHAIN_IDs.MAINNET ? "app.across.to" : "testnet.across.to"}/api`;
     if (Object.keys(tokensQuery).length === 0) {
-<<<<<<< HEAD
       this.tokensQuery = dedupArray(
-        Object.values(TOKEN_SYMBOLS_MAP).map(({ addresses }) => addresses[CHAIN_IDs.MAINNET])
+        Object.values(TOKEN_SYMBOLS_MAP).map(({ addresses }) => addresses[hubChainID])
       );
-=======
-      this.tokensQuery = Object.values(TOKEN_SYMBOLS_MAP).map(({ addresses }) => addresses[hubChainId]);
->>>>>>> 2a8ad32f
     }
 
     this.chainIds = chainIds.filter((chainId) => chainId !== hubChainId);
