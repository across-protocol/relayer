import _ from "lodash";
import axios, { AxiosError } from "axios";
import {
  bnZero,
  isDefined,
  winston,
  BigNumber,
  getL2TokenAddresses,
  CHAIN_IDs,
  TOKEN_SYMBOLS_MAP,
  getRedisCache,
  bnUint256Max as uint256Max,
} from "../utils";
import { HubPoolClient } from "./HubPoolClient";

export interface DepositLimits {
  maxDeposit: BigNumber;
}

export class AcrossApiClient {
  private endpoint = "https://app.across.to/api";
  private chainIds: number[];
  private limits: { [token: string]: BigNumber } = {};

  public updatedLimits = false;

  // Note: Max vercel execution duration is 1 minute
  constructor(
    readonly logger: winston.Logger,
    readonly hubPoolClient: HubPoolClient,
    chainIds: number[],
    readonly tokensQuery: string[] = [],
    readonly timeout: number = 3000
  ) {
    if (Object.keys(tokensQuery).length === 0) {
      this.tokensQuery = Object.values(TOKEN_SYMBOLS_MAP).map(({ addresses }) => addresses[CHAIN_IDs.MAINNET]);
    }

    this.chainIds = chainIds.filter((chainId) => chainId !== hubPoolClient.chainId);
  }

  async update(ignoreLimits: boolean): Promise<void> {
    // If no chainIds are specified, the origin chain is assumed to be the HubPool chain, so skip update.
    if (ignoreLimits || this.chainIds.length === 0) {
      this.logger.debug({ at: "AcrossAPIClient", message: "Skipping querying /limits" });
      return;
    }

    const { hubPoolClient } = this;

    // Note: Skip tokens not currently enabled in HubPool as we won't be able to relay them.
    if (!hubPoolClient.isUpdated) {
      throw new Error("HubPoolClient must be updated before AcrossAPIClient");
    }
    const enabledTokens = hubPoolClient.getL1Tokens().map((token) => token.address);
    const tokensQuery = this.tokensQuery.filter((token) => enabledTokens.includes(token));
    this.logger.debug({
      at: "AcrossAPIClient",
      message: "Querying /limits",
      timeout: this.timeout,
      tokensQuery,
      endpoint: this.endpoint,
    });
    this.updatedLimits = false;

    // /limits
<<<<<<< HEAD
    // - Store the max deposit limit for each L1 token. DestinationChainId doesn't matter since HubPool
    // liquidity is shared for all tokens and affects maxDeposit. We don't care about maxDepositInstant
    // when deciding whether a relay will be refunded.
    const mainnetSpokePoolClient = this.spokePoolClients[hubPoolClient.chainId];
    if (!mainnetSpokePoolClient.isUpdated) {
      throw new Error("Mainnet SpokePoolClient for chainId must be updated before AcrossAPIClient");
    }

=======
    // Store the max deposit limit for each L1 token. The origin chain can be any supported chain
    // expect the HubPool chain. This assumes the worst-case bridging delay of !mainnet -> mainnet.
>>>>>>> 1da3e23b
    const data = await Promise.all(
      tokensQuery.map((l1Token) => {
        const l2TokenAddresses = getL2TokenAddresses(l1Token);
        const originChainIds = Object.keys(l2TokenAddresses)
          .map(Number)
          .filter((chainId) => {
            try {
<<<<<<< HEAD
              // Verify that a token mapping exists on the destination chain.
              hubPoolClient.getL2TokenForL1TokenAtBlock(l1Token, chainId); // throws if not found.
              return (
                chainId !== hubPoolClient.chainId && Object.keys(this.spokePoolClients).includes(chainId.toString())
              );
=======
              // Verify that a token mapping exists on the origin chain.
              hubPoolClient.getL2TokenForL1TokenAtBlock(l1Token, chainId); // throws if not found.
              return this.chainIds.includes(chainId);
>>>>>>> 1da3e23b
            } catch {
              return false;
            }
          });

        // No valid deposit routes from mainnet for this token. We won't record a limit for it.
        if (originChainIds.length === 0) {
          return undefined;
        }

        return this.callLimits(l1Token, originChainIds);
      })
    );

    tokensQuery.forEach((token, i) => {
      const resolvedData = data[i];
      if (isDefined(resolvedData)) {
        this.limits[token] = data[i].maxDeposit;
      } else {
        this.logger.debug({
          at: "AcrossAPIClient",
          message: "No valid deposit routes for enabled LP token, skipping",
          token,
        });
      }
    });

    this.logger.debug({
      at: "AcrossAPIClient",
      message: "🏁 Fetched max deposit limits",
      limits: this.limits,
    });
    this.updatedLimits = true;
  }

  getLimit(originChainId: number, l1Token: string): BigNumber {
    // Funds can be JIT-bridged from mainnet to anywhere, so don't apply any constraint.
    if (originChainId === this.hubPoolClient.chainId) {
      return uint256Max;
    }

    if (!this.limits[l1Token]) {
      this.logger.warn({
        at: "AcrossApiClient::getLimit",
        message: `No limit stored for l1Token ${l1Token}, defaulting to 0.`,
      });
      return bnZero;
    }
    return this.limits[l1Token];
  }

  getLimitsCacheKey(l1Token: string, originChainId: number): string {
    return `limits_api_${l1Token}_${originChainId}`;
  }

  private async callLimits(l1Token: string, originChainIds: number[], timeout = this.timeout): Promise<DepositLimits> {
    const path = "limits";
    const url = `${this.endpoint}/${path}`;

    const redis = await getRedisCache();

    // Assume worst-case payout on mainnet.
    const destinationChainId = this.hubPoolClient.chainId;
    for (const originChainId of originChainIds) {
      const token = this.hubPoolClient.getL2TokenForL1TokenAtBlock(l1Token, originChainId);
      const params = { token, originChainId, destinationChainId };
      if (redis) {
        try {
          const cachedLimits = await redis.get<string>(this.getLimitsCacheKey(l1Token, originChainId));
          if (cachedLimits !== null) {
            return { maxDeposit: BigNumber.from(cachedLimits) };
          }
        } catch (e) {
          this.logger.debug({
            at: "AcrossAPIClient",
            message: "Failed to get cached limits data",
            l1Token,
            originChainId,
            error: e,
          });
        }
      }
      try {
        const result = await axios(url, { timeout, params });
        if (!result?.data?.maxDeposit) {
          this.logger.error({
            at: "AcrossAPIClient",
            message: "Invalid response from /limits, expected maxDeposit field.",
            url,
            params,
            result,
          });
          continue;
        }
        if (redis) {
          // Cache limit for 5 minutes.
          const baseTtl = 300;
          // Apply a random margin to spread expiry over a larger time window.
          const ttl = baseTtl + Math.ceil(_.random(-0.5, 0.5, true) * baseTtl);
          await redis.set(this.getLimitsCacheKey(l1Token, originChainId), result.data.maxDeposit.toString(), ttl);
        }
        return result.data;
      } catch (err) {
        const msg = _.get(err, "response.data", _.get(err, "response.statusText", (err as AxiosError).message));
        this.logger.warn({
          at: "AcrossAPIClient",
          message: "Failed to get /limits",
          url,
          params,
          msg,
        });
      }
    }

    return { maxDeposit: bnZero };
  }
}<|MERGE_RESOLUTION|>--- conflicted
+++ resolved
@@ -64,19 +64,8 @@
     this.updatedLimits = false;
 
     // /limits
-<<<<<<< HEAD
-    // - Store the max deposit limit for each L1 token. DestinationChainId doesn't matter since HubPool
-    // liquidity is shared for all tokens and affects maxDeposit. We don't care about maxDepositInstant
-    // when deciding whether a relay will be refunded.
-    const mainnetSpokePoolClient = this.spokePoolClients[hubPoolClient.chainId];
-    if (!mainnetSpokePoolClient.isUpdated) {
-      throw new Error("Mainnet SpokePoolClient for chainId must be updated before AcrossAPIClient");
-    }
-
-=======
     // Store the max deposit limit for each L1 token. The origin chain can be any supported chain
     // expect the HubPool chain. This assumes the worst-case bridging delay of !mainnet -> mainnet.
->>>>>>> 1da3e23b
     const data = await Promise.all(
       tokensQuery.map((l1Token) => {
         const l2TokenAddresses = getL2TokenAddresses(l1Token);
@@ -84,17 +73,9 @@
           .map(Number)
           .filter((chainId) => {
             try {
-<<<<<<< HEAD
-              // Verify that a token mapping exists on the destination chain.
-              hubPoolClient.getL2TokenForL1TokenAtBlock(l1Token, chainId); // throws if not found.
-              return (
-                chainId !== hubPoolClient.chainId && Object.keys(this.spokePoolClients).includes(chainId.toString())
-              );
-=======
               // Verify that a token mapping exists on the origin chain.
               hubPoolClient.getL2TokenForL1TokenAtBlock(l1Token, chainId); // throws if not found.
               return this.chainIds.includes(chainId);
->>>>>>> 1da3e23b
             } catch {
               return false;
             }
