--- conflicted
+++ resolved
@@ -112,13 +112,7 @@
   validateFillForDeposit(fill: Fill, deposit: Deposit) {
     let isValid = true;
     Object.keys(deposit).forEach((key) => {
-      if (fill[key] !== undefined && deposit[key].toString() !== fill[key].toString()) {
-<<<<<<< HEAD
-        this.log("debug", "Prop mismatch!", { key, depositVal: deposit[key], fillValue: fill[key] });
-=======
->>>>>>> 790fd5d1
-        isValid = false;
-      }
+      if (fill[key] !== undefined && deposit[key].toString() !== fill[key].toString()) isValid = false;
     });
     return isValid;
   }
