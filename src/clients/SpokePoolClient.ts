import { groupBy } from "lodash";
import {
  spreadEvent,
  assign,
  Contract,
  BigNumber,
  EventSearchConfig,
  Promise,
  Event,
  EventFilter,
  sortEventsAscendingInPlace,
  DefaultLogLevels,
  MakeOptional,
  getDeposit,
  setDeposit,
  getNetworkName,
  getRedisDepositKey,
  assert,
  sortEventsAscending,
  filledSameDeposit,
  getCurrentTime,
  getRedis,
  AnyObject,
} from "../utils";
import { toBN, ZERO_ADDRESS, winston, paginatedEventQuery, spreadEventWithBlockNumber } from "../utils";

import { AcrossConfigStoreClient } from "./ConfigStoreClient";
import {
  Deposit,
  DepositWithBlock,
  Fill,
  FillWithBlock,
  RefundRequestWithBlock,
  RelayerRefundExecutionWithBlock,
  RootBundleRelayWithBlock,
  SpeedUp,
  TokensBridged,
  FundsDepositedEvent,
} from "../interfaces";
import { HubPoolClient } from ".";

export type SpokePoolUpdate = {
  success: boolean;
  currentTime: number;
  firstDepositId: number;
  latestBlockNumber: number;
  latestDepositId: number;
  events: Event[][];
  searchEndBlock: number;
};

const FILL_DEPOSIT_COMPARISON_KEYS = [
  "amount",
  "originChainId",
  "relayerFeePct",
  "realizedLpFeePct",
  "depositId",
  "depositor",
  "recipient",
  "destinationChainId",
  "destinationToken",
] as const;

export class SpokePoolClient {
  private currentTime = 0;
  private depositHashes: { [depositHash: string]: DepositWithBlock } = {};
  private depositHashesToFills: { [depositHash: string]: FillWithBlock[] } = {};
  private speedUps: { [depositorAddress: string]: { [depositId: number]: SpeedUp[] } } = {};
  private depositRoutes: { [originToken: string]: { [DestinationChainId: number]: boolean } } = {};
  private tokensBridged: TokensBridged[] = [];
  private rootBundleRelays: RootBundleRelayWithBlock[] = [];
  private relayerRefundExecutions: RelayerRefundExecutionWithBlock[] = [];
  private earlyDeposits: FundsDepositedEvent[] = [];
  private queryableEventNames: string[] = [];
  public earliestDepositIdQueried = Number.MAX_SAFE_INTEGER;
  public latestDepositIdQueried = 0;
  public firstDepositIdForSpokePool = Number.MAX_SAFE_INTEGER;
  public lastDepositIdForSpokePool = Number.MAX_SAFE_INTEGER;
  public isUpdated = false;
  public firstBlockToSearch: number;
  public latestBlockNumber = 0;
  public deposits: { [DestinationChainId: number]: DepositWithBlock[] } = {};
  public fills: { [OriginChainId: number]: FillWithBlock[] } = {};
  public refundRequests: RefundRequestWithBlock[] = [];

  constructor(
    readonly logger: winston.Logger,
    readonly spokePool: Contract,
    // Can be excluded. This disables some deposit validation.
    readonly configStoreClient: AcrossConfigStoreClient | null,
    readonly chainId: number,
    public deploymentBlock: number,
    readonly eventSearchConfig: MakeOptional<EventSearchConfig, "toBlock"> = { fromBlock: 0, maxBlockLookBack: 0 }
  ) {
    this.firstBlockToSearch = eventSearchConfig.fromBlock;
    this.queryableEventNames = Object.keys(this._queryableEventNames());
  }

  _queryableEventNames(): { [eventName: string]: EventFilter } {
    return {
      FundsDeposited: this.spokePool.filters.FundsDeposited(),
      RequestedSpeedUpDeposit: this.spokePool.filters.RequestedSpeedUpDeposit(),
      FilledRelay: this.spokePool.filters.FilledRelay(),
      // RefundRequested: this.spokePool.filters.refundRequested(), @todo update contracts-v2
      EnabledDepositRoute: this.spokePool.filters.EnabledDepositRoute(),
      TokensBridged: this.spokePool.filters.TokensBridged(),
      RelayedRootBundle: this.spokePool.filters.RelayedRootBundle(),
      ExecutedRelayerRefundRoot: this.spokePool.filters.ExecutedRelayerRefundRoot(),
    };
  }

  getDepositsForDestinationChain(destinationChainId: number): DepositWithBlock[] {
    return this.deposits[destinationChainId] || [];
  }

  getDeposits(): DepositWithBlock[] {
    return sortEventsAscendingInPlace(Object.values(this.deposits).flat());
  }

  getTokensBridged(): TokensBridged[] {
    return this.tokensBridged;
  }

  getDepositRoutes(): { [originToken: string]: { [DestinationChainId: number]: boolean } } {
    return this.depositRoutes;
  }

  isDepositRouteEnabled(originToken: string, destinationChainId: number): boolean {
    return this.depositRoutes[originToken]?.[destinationChainId] ?? false;
  }

  getAllOriginTokens(): string[] {
    return Object.keys(this.depositRoutes);
  }

  getFills(): FillWithBlock[] {
    return sortEventsAscendingInPlace(Object.values(this.fills).flat());
  }

  getFillsForOriginChain(originChainId: number): FillWithBlock[] {
    return this.fills[originChainId] || [];
  }

  getFillsForRelayer(relayer: string): FillWithBlock[] {
    return this.getFills().filter((fill) => fill.relayer === relayer);
  }

  getFillsWithBlockInRange(startingBlock: number, endingBlock: number): FillWithBlock[] {
    return this.getFills().filter((fill) => fill.blockNumber >= startingBlock && fill.blockNumber <= endingBlock);
  }

  getRefundRequests(fromBlock?: number, toBlock?: number): RefundRequestWithBlock[] {
    return isNaN(fromBlock) || isNaN(toBlock)
      ? this.refundRequests
      : this.refundRequests.filter((request) => request.blockNumber >= fromBlock && request.blockNumber <= toBlock);
  }

  getRootBundleRelays(): RootBundleRelayWithBlock[] {
    return this.rootBundleRelays;
  }

  getLatestRootBundleId(): number {
    return this.rootBundleRelays[this.rootBundleRelays.length - 1]?.rootBundleId ?? 0;
  }

  getRelayerRefundExecutions(): RelayerRefundExecutionWithBlock[] {
    return this.relayerRefundExecutions;
  }

  getExecutedRefunds(relayerRefundRoot: string): {
    [tokenAddress: string]: {
      [relayer: string]: BigNumber;
    };
  } {
    const bundle = this.getRootBundleRelays().find((bundle) => bundle.relayerRefundRoot === relayerRefundRoot);
    if (bundle === undefined) {
      return {};
    }

    const executedRefundLeaves = this.getRelayerRefundExecutions().filter(
      (leaf) => leaf.rootBundleId === bundle.rootBundleId
    );
    const executedRefunds: { [tokenAddress: string]: { [relayer: string]: BigNumber } } = {};
    for (const refundLeaf of executedRefundLeaves) {
      const tokenAddress = refundLeaf.l2TokenAddress;
      if (executedRefunds[tokenAddress] === undefined) {
        executedRefunds[tokenAddress] = {};
      }
      const executedTokenRefunds = executedRefunds[tokenAddress];

      for (let i = 0; i < refundLeaf.refundAddresses.length; i++) {
        const relayer = refundLeaf.refundAddresses[i];
        const refundAmount = refundLeaf.refundAmounts[i];
        if (executedTokenRefunds[relayer] === undefined) {
          executedTokenRefunds[relayer] = BigNumber.from(0);
        }
        executedTokenRefunds[relayer] = executedTokenRefunds[relayer].add(refundAmount);
      }
    }
    return executedRefunds;
  }

  appendMaxSpeedUpSignatureToDeposit(deposit: DepositWithBlock): DepositWithBlock {
    const maxSpeedUp = this.speedUps[deposit.depositor]?.[deposit.depositId]?.reduce((prev, current) =>
      prev.newRelayerFeePct.gt(current.newRelayerFeePct) ? prev : current
    );

    // Only if there is a speedup and the new relayer fee is greater than the current relayer fee, save the new fee.
    if (!maxSpeedUp || maxSpeedUp.newRelayerFeePct.lte(deposit.relayerFeePct)) {
      return deposit;
    }
    return {
      ...deposit,
      speedUpSignature: maxSpeedUp.depositorSignature,
      newRelayerFeePct: maxSpeedUp.newRelayerFeePct,
    };
  }

  getDepositForFill(fill: Fill): DepositWithBlock | undefined {
    // eslint-disable-next-line @typescript-eslint/no-unused-vars
    const { blockNumber, ...fillCopy } = fill as FillWithBlock; // Ignore blockNumber when validating the fill.
    const depositWithMatchingDepositId = this.depositHashes[this.getDepositHash(fill)];
    if (depositWithMatchingDepositId === undefined) {
      return undefined;
    }
    return this.validateFillForDeposit(fillCopy, depositWithMatchingDepositId)
      ? depositWithMatchingDepositId
      : undefined;
  }

  getValidUnfilledAmountForDeposit(deposit: Deposit): {
    unfilledAmount: BigNumber;
    fillCount: number;
    invalidFills: Fill[];
  } {
    const fillsForDeposit = this.depositHashesToFills[this.getDepositHash(deposit)];
    // If no fills then the full amount is remaining.
    if (fillsForDeposit === undefined || fillsForDeposit.length === 0) {
      return { unfilledAmount: toBN(deposit.amount), fillCount: 0, invalidFills: [] };
    }

    const { validFills, invalidFills } = fillsForDeposit.reduce(
      (groupedFills: { validFills: Fill[]; invalidFills: Fill[] }, fill: Fill) => {
        if (this.validateFillForDeposit(fill, deposit)) {
          groupedFills.validFills.push(fill);
        } else {
          groupedFills.invalidFills.push(fill);
        }
        return groupedFills;
      },
      { validFills: [], invalidFills: [] }
    );

    // Log any invalid deposits with same deposit id but different params.
    const invalidFillsForDeposit = invalidFills.filter((x) => x.depositId === deposit.depositId);
    if (invalidFillsForDeposit.length > 0) {
      this.logger.warn({
        at: "SpokePoolClient",
        chainId: this.chainId,
        message: "Invalid fills found matching deposit ID",
        deposit,
        invalidFills: Object.fromEntries(invalidFillsForDeposit.map((x) => [x.relayer, x])),
      });
    }

    // If all fills are invalid we can consider this unfilled.
    if (validFills.length === 0) {
      return { unfilledAmount: toBN(deposit.amount), fillCount: 0, invalidFills };
    }

    // Order fills by totalFilledAmount and then return the first fill's full deposit amount minus total filled amount.
    const fillsOrderedByTotalFilledAmount = validFills.sort((fillA, fillB) =>
      fillB.totalFilledAmount.gt(fillA.totalFilledAmount)
        ? 1
        : fillB.totalFilledAmount.lt(fillA.totalFilledAmount)
        ? -1
        : 0
    );

    const lastFill = fillsOrderedByTotalFilledAmount[0];
    return {
      unfilledAmount: toBN(lastFill.amount.sub(lastFill.totalFilledAmount)),
      fillCount: validFills.length,
      invalidFills,
    };
  }

  // Ensure that each deposit element is included with the same value in the fill. This includes all elements defined
  // by the depositor as well as the realizedLpFeePct and the destinationToken, which are pulled from other clients.
  validateFillForDeposit(fill: Fill, deposit: Deposit): boolean {
    // Note: this short circuits when a key is found where the comparison doesn't match.
    // TODO: if we turn on "strict" in the tsconfig, the elements of FILL_DEPOSIT_COMPARISON_KEYS will be automatically
    // validated against the fields in Fill and Deposit, generating an error if there is a discrepency.
    return FILL_DEPOSIT_COMPARISON_KEYS.every((key) => {
      return fill[key] !== undefined && fill[key].toString() === deposit[key]?.toString();
    });
  }

  getDepositHash(event: Deposit | Fill): string {
    return `${event.depositId}-${event.originChainId}`;
  }

  // We want to find the block range that satisfies these conditions:
  // - the low block has deposit count <= targetDepositId
  // - the high block has a deposit count > targetDepositId.
  // This way the caller can search for a FundsDeposited event between [low, high] that will always
  // contain the event emitted when deposit ID was incremented to targetDepositId + 1. This is the same transaction
  // where the deposit with deposit ID = targetDepositId was created.
  async _getBlockRangeForDepositId(
    targetDepositId: number,
<<<<<<< HEAD
    initLow: number,
    initHigh: number,
    maxSearches: number
  ): Promise<{
    low: number;
    high: number;
  }> {
=======
    initLow = this.deploymentBlock,
    initHigh = this.latestBlockNumber
  ): Promise<number | undefined> {
>>>>>>> a55e53e4
    assert(initLow <= initHigh, "Binary search failed because low > high");
    assert(maxSearches > 0, "maxSearches must be > 0");
    let low = initLow;
    let high = initHigh;
    let i = 0;
    do {
      const mid = Math.floor((high + low) / 2);
      const searchedDepositId = await this._getDepositIdAtBlock(mid);
      if (!Number.isInteger(searchedDepositId)) {
        throw new Error("Invalid deposit count");
      }

      // Caller can set maxSearches to minimize number of binary searches and eth_call requests.
      if (i++ >= maxSearches) {
        return { low, high };
      }

      // Since the deposit ID can jump by more than 1 in a block (e.g. if multiple deposits are sent
      // in the same block), we need to search inclusively on on the low and high, instead of the
      // traditional binary search where we set high to mid - 1 and low to mid + 1. This makes sure we
      // don't accidentally skip over mid which contains multiple deposit ID's.
      if (targetDepositId > searchedDepositId) {
        low = mid;
      } else if (targetDepositId < searchedDepositId) {
        high = mid;
      } else {
        return { low, high };
      }
    } while (low <= high);
    throw new Error("Failed to find deposit ID");
  }

  async _getDepositIdAtBlock(blockTag: number): Promise<number> {
    return await this.spokePool.numberOfDeposits({ blockTag });
  }

  // Load a deposit for a fill if the fill's deposit ID is outside this client's search range.
  // This can be used by the Dataworker to determine whether to give a relayer a refund for a fill
  // of a deposit older or younger than its fixed lookback.
  async queryHistoricalDepositForFill(fill: Fill): Promise<DepositWithBlock | undefined> {
    const start = Date.now();
    if (fill.originChainId !== this.chainId) {
      throw new Error("fill.originChainId !== this.chainid");
    }

    // We need to update client so we know the first and last deposit ID's queried for this spoke pool client, as well
    // as the global first and last deposit ID's for this spoke pool.
    if (!this.isUpdated) {
      throw new Error("SpokePoolClient must be updated before querying historical deposits");
    }
    if (fill.depositId < this.firstDepositIdForSpokePool || fill.depositId > this.lastDepositIdForSpokePool) {
      return undefined;
    }
    if (fill.depositId >= this.earliestDepositIdQueried && fill.depositId <= this.latestDepositIdQueried) {
      return this.getDepositForFill(fill);
    }

    let deposit: DepositWithBlock, cachedDeposit: Deposit | undefined;
    const redisClient = await getRedis(this.logger);
    if (redisClient) {
      cachedDeposit = await getDeposit(getRedisDepositKey(fill), redisClient);
    }
    if (cachedDeposit) {
      deposit = cachedDeposit as DepositWithBlock;
      // Assert that cache hasn't been corrupted.
      assert(deposit.depositId === fill.depositId && deposit.originChainId === fill.originChainId);
    } else {
      // Binary search for block where SpokePool.numberOfDeposits incremented to fill.depositId + 1.
      // This way we can get the blocks before and after the deposit with deposit ID = fill.depositId
      // and use those blocks to optimize the search for that deposit. Stop searches after a maximum
      // # of searches to limit number of eth_call requests. Make an eth_getLogs call on the remaining block range
      // (i.e. the [low, high] remaining from the binary search) to find the target deposit ID.
      // @dev Limiting between 5-10 searches empirically performs best when there are ~300,000 deposits
      // for a spoke pool and we're looking for a deposit <5 days older than HEAD.
      const searchBounds = await this._getBlockRangeForDepositId(
        fill.depositId + 1,
        this.spokePoolDeploymentBlock,
        this.latestBlockNumber,
        7
      );
      const query = await paginatedEventQuery(
        this.spokePool,
        // TODO: When SpokePool V2 is deployed we can begin to filter on fill.depositId as well as fill.depositor,
        // which should optimize the RPC request.
        this.spokePool.filters.FundsDeposited(null, null, null, null, null, null, null, null, fill.depositor),
        {
          fromBlock: searchBounds.low,
          toBlock: searchBounds.high,
          maxBlockLookBack: this.eventSearchConfig.maxBlockLookBack,
        }
      );
      const event = (query as FundsDepositedEvent[]).find((deposit) => deposit.args.depositId === fill.depositId);
      if (event === undefined) {
        const srcChain = getNetworkName(fill.originChainId);
        const dstChain = getNetworkName(fill.destinationChainId);
        throw new Error(
          `Could not find deposit ${fill.depositId} for ${dstChain} fill` +
            ` between ${srcChain} blocks [${searchBounds.low}, ${searchBounds.high}]`
        );
      }
      const processedEvent: Omit<DepositWithBlock, "destinationToken" | "realizedLpFeePct"> =
        spreadEventWithBlockNumber(event) as DepositWithBlock;
      const dataForQuoteTime: { realizedLpFeePct: BigNumber; quoteBlock: number } = await this.computeRealizedLpFeePct(
        event
      );
      // Append the realizedLpFeePct.
      // Append destination token and realized lp fee to deposit.
      deposit = {
        ...processedEvent,
        realizedLpFeePct: dataForQuoteTime.realizedLpFeePct,
        destinationToken: this.getDestinationTokenForDeposit(processedEvent),
        blockNumber: dataForQuoteTime.quoteBlock,
        originBlockNumber: event.blockNumber,
      };
      this.logger.debug({
        at: "SpokePoolClient#queryHistoricalDepositForFill",
        message: "Queried RPC for deposit outside SpokePoolClient's search range",
        deposit,
        elapsedMs: Date.now() - start,
      });
      if (redisClient) {
        await setDeposit(deposit, getCurrentTime(), redisClient, 24 * 60 * 60);
      }
    }

    // eslint-disable-next-line @typescript-eslint/no-unused-vars
    const { blockNumber, ...fillCopy } = fill as FillWithBlock; // Ignore blockNumber when validating the fill
    return this.validateFillForDeposit(fillCopy, deposit) ? deposit : undefined;
  }

  async queryHistoricalMatchingFills(fill: Fill, deposit: Deposit, toBlock: number): Promise<FillWithBlock[]> {
    const searchConfig = {
      fromBlock: this.deploymentBlock,
      toBlock,
      maxBlockLookBack: this.eventSearchConfig.maxBlockLookBack,
    };
    return (await this.queryFillsInBlockRange(fill, searchConfig)).filter((_fill) =>
      this.validateFillForDeposit(_fill, deposit)
    );
  }

  async queryFillsInBlockRange(matchingFill: Fill, searchConfig: EventSearchConfig): Promise<FillWithBlock[]> {
    // Filtering on the fill's depositor address, the only indexed deposit field in the FilledRelay event,
    // should speed up this search a bit.
    // TODO: Once depositId is indexed in FilledRelay event, filter on that as well.
    const query = await paginatedEventQuery(
      this.spokePool,
      this.spokePool.filters.FilledRelay(
        undefined,
        undefined,
        undefined,
        undefined,
        undefined,
        undefined,
        undefined,
        undefined,
        undefined,
        undefined,
        undefined,
        undefined,
        matchingFill.depositor,
        undefined,
        undefined
      ),
      searchConfig
    );
    const fills = query.map((event) => spreadEventWithBlockNumber(event) as FillWithBlock);
    return sortEventsAscending(fills.filter((_fill) => filledSameDeposit(_fill, matchingFill)));
  }

  protected async _update(eventsToQuery: string[]): Promise<SpokePoolUpdate> {
    // Find the earliest known depositId. This assumes no deposits were placed in the deployment block.
    let firstDepositId: number = this.firstDepositIdForSpokePool;
    if (firstDepositId === Number.MAX_SAFE_INTEGER) {
      firstDepositId = await this.spokePool.numberOfDeposits({ blockTag: this.deploymentBlock });
      if (isNaN(firstDepositId) || firstDepositId < 0) {
        throw new Error(`SpokePoolClient::update: Invalid first deposit id (${firstDepositId})`);
      }
    }

    const [latestBlockNumber, currentTime] = await Promise.all([
      this.spokePool.provider.getBlockNumber(),
      this.spokePool.getCurrentTime(),
    ]);
    if (isNaN(latestBlockNumber) || latestBlockNumber < this.latestBlockNumber) {
      throw new Error(`SpokePoolClient::update: latestBlockNumber ${latestBlockNumber} < ${this.latestBlockNumber}`);
    } else if (!BigNumber.isBigNumber(currentTime) || currentTime < toBN(this.currentTime)) {
      const errMsg = BigNumber.isBigNumber(currentTime)
        ? `currentTime: ${currentTime} < ${toBN(this.currentTime)}`
        : `currentTime is not a BigNumber: ${JSON.stringify(currentTime)}`;
      throw new Error(`SpokePoolClient::update: ${errMsg}`);
    }

    const searchConfig = {
      fromBlock: this.firstBlockToSearch,
      toBlock: this.eventSearchConfig.toBlock || latestBlockNumber,
      maxBlockLookBack: this.eventSearchConfig.maxBlockLookBack,
    };
    if (searchConfig.fromBlock > searchConfig.toBlock) {
      this.log("warn", "Invalid update() searchConfig.", { searchConfig });
      return {
        success: false,
        currentTime: this.currentTime,
        firstDepositId,
        latestBlockNumber: this.latestBlockNumber,
        latestDepositId: this.latestDepositIdQueried,
        searchEndBlock: searchConfig.fromBlock - 1,
        events: [],
      };
    }

    const eventSearchConfigs = eventsToQuery.map((eventName) => {
      if (!this.queryableEventNames.includes(eventName)) {
        throw new Error(`SpokePoolClient: Cannot query unrecognised SpokePool event name: ${eventName}`);
      }

      const _searchConfig = { ...searchConfig }; // shallow copy

      // By default, an event's query range is controlled by the `eventSearchConfig` passed in during instantiation.
      // However, certain events have special overriding requirements to their search ranges:
      // - EnabledDepositRoute: The full history is always required, so override the requested fromBlock.
      if (eventName === "EnabledDepositRoute" && !this.isUpdated) {
        _searchConfig.fromBlock = this.deploymentBlock;
      }

      return {
        filter: this._queryableEventNames()[eventName],
        searchConfig: _searchConfig,
      };
    });

    this.log("debug", `Updating SpokePool client for chain ${this.chainId}`, {
      eventsToQuery,
      searchConfig,
      spokePool: this.spokePool.address,
    });

    const timerStart = Date.now();
    const [latestDepositId, ...events] = await Promise.all([
      this.spokePool.numberOfDeposits(),
      ...eventSearchConfigs.map((config) => paginatedEventQuery(this.spokePool, config.filter, config.searchConfig)),
    ]);
    this.log("debug", `Time to query new events from RPC for ${this.chainId}: ${Date.now() - timerStart} ms`);

    // Sort all events to ensure they are stored in a consistent order.
    events.forEach((events: Event[]) => sortEventsAscendingInPlace(events));

    return {
      success: true,
      currentTime: currentTime.toNumber(), // uint32
      firstDepositId,
      latestBlockNumber,
      latestDepositId,
      searchEndBlock: searchConfig.toBlock,
      events,
    };
  }

  async update(eventsToQuery = this.queryableEventNames): Promise<void> {
    if (this.configStoreClient !== null && !this.configStoreClient.isUpdated) {
      throw new Error("RateModel not updated");
    }

    const { events: queryResults, currentTime, ...update } = await this._update(eventsToQuery);
    if (!update.success) {
      // This failure only occurs if the RPC searchConfig is miscomputed, and has only been seen in the hardhat test
      // environment. Normal failures will throw instead. This is therefore an unfortunate workaround until we can
      // understand why we see this in test. @todo: Resolve.
      return;
    }

    if (eventsToQuery.includes("TokensBridged")) {
      for (const event of queryResults[eventsToQuery.indexOf("TokensBridged")]) {
        this.tokensBridged.push(spreadEventWithBlockNumber(event) as TokensBridged);
      }
    }

    // For each depositEvent, compute the realizedLpFeePct. Note this means that we are only finding this value on the
    // new deposits that were found in the searchConfig (new from the previous run). This is important as this operation
    // is heavy as there is a fair bit of block number lookups that need to happen. Note this call REQUIRES that the
    // hubPoolClient is updated on the first before this call as this needed the the L1 token mapping to each L2 token.
    if (eventsToQuery.includes("FundsDeposited")) {
      const allDeposits = [
        ...(queryResults[eventsToQuery.indexOf("FundsDeposited")] as FundsDepositedEvent[]),
        ...this.earlyDeposits,
      ];
      const { earlyDeposits = [], depositEvents = [] } = groupBy(allDeposits, (depositEvent) => {
        if (depositEvent.args.quoteTimestamp > currentTime) {
          const { args, transactionHash } = depositEvent;
          this.logger.debug({
            at: "SpokePoolClient#update",
            message: "Deferring early deposit event.",
            currentTime,
            deposit: { args, transactionHash },
          });
          return "earlyDeposits";
        } else {
          return "depositEvents";
        }
      });
      this.earlyDeposits = earlyDeposits;

      if (depositEvents.length > 0) {
        this.log("debug", `Fetching realizedLpFeePct for ${depositEvents.length} deposits on chain ${this.chainId}`, {
          numDeposits: depositEvents.length,
        });
      }

      const dataForQuoteTime: { realizedLpFeePct: BigNumber; quoteBlock: number }[] = await Promise.map(
        depositEvents,
        async (event) => this.computeRealizedLpFeePct(event)
      );

      // Now add any newly fetched events from RPC.
      if (depositEvents.length > 0) {
        this.log("debug", `Using ${depositEvents.length} newly queried deposit events for chain ${this.chainId}`, {
          earliestEvent: depositEvents[0].blockNumber,
        });
      }
      for (const [index, event] of depositEvents.entries()) {
        // Append the realizedLpFeePct.
        const processedEvent: Omit<DepositWithBlock, "destinationToken" | "realizedLpFeePct"> =
          spreadEventWithBlockNumber(event) as DepositWithBlock;

        // Append destination token and realized lp fee to deposit.
        const deposit = {
          ...processedEvent,
          realizedLpFeePct: dataForQuoteTime[index].realizedLpFeePct,
          destinationToken: this.getDestinationTokenForDeposit(processedEvent),
          blockNumber: dataForQuoteTime[index].quoteBlock,
          originBlockNumber: event.blockNumber,
        };

        assign(this.depositHashes, [this.getDepositHash(deposit)], deposit);
        assign(this.deposits, [deposit.destinationChainId], [deposit]);

        if (deposit.depositId < this.earliestDepositIdQueried) {
          this.earliestDepositIdQueried = deposit.depositId;
        }
        if (deposit.depositId > this.latestDepositIdQueried) {
          this.latestDepositIdQueried = deposit.depositId;
        }
      }
    }

    // Update deposits with speed up requests from depositor.
    if (eventsToQuery.includes("RequestedSpeedUpDeposit")) {
      const speedUpEvents = queryResults[eventsToQuery.indexOf("RequestedSpeedUpDeposit")];

      for (const event of speedUpEvents) {
        const speedUp: SpeedUp = { ...spreadEvent(event), originChainId: this.chainId };
        assign(this.speedUps, [speedUp.depositor, speedUp.depositId], [speedUp]);
      }

      // Traverse all deposit events and update them with associated speedups, If they exist.
      for (const [, deposits] of Object.entries(this.deposits)) {
        for (const [index, deposit] of deposits.entries()) {
          deposits[index] = this.appendMaxSpeedUpSignatureToDeposit(deposit);
        }
      }
    }

    if (eventsToQuery.includes("FilledRelay")) {
      const fillEvents = queryResults[eventsToQuery.indexOf("FilledRelay")];

      if (fillEvents.length > 0) {
        this.log("debug", `Using ${fillEvents.length} newly queried fill events for chain ${this.chainId}`, {
          earliestEvent: fillEvents[0].blockNumber,
        });
      }
      for (const event of fillEvents) {
        const fill = spreadEventWithBlockNumber(event) as FillWithBlock;
        assign(this.fills, [fill.originChainId], [fill]);
        assign(this.depositHashesToFills, [this.getDepositHash(fill)], [fill]);
      }
    }

    // @note: In Across 2.5, callers will simultaneously request [FundsDeposited, FilledRelay, RefundsRequested].
    // The list of events is always pre-sorted, so rather than splitting them out individually, it might make sense to
    // evaluate them as a single group, to avoid having to re-merge and sequence again afterwards.
    if (eventsToQuery.includes("RefundRequested")) {
      const refundRequests = queryResults[eventsToQuery.indexOf("RefundRequested")];

      if (refundRequests.length > 0) {
        this.log("debug", `Found ${refundRequests.length} new relayer refund requests on chain ${this.chainId}`, {
          earliestEvent: refundRequests[0].blockNumber,
        });
      }
      for (const refundRequest of refundRequests) {
        this.refundRequests.push(spreadEventWithBlockNumber(refundRequest) as RefundRequestWithBlock);
      }
    }

    if (eventsToQuery.includes("EnabledDepositRoute")) {
      const enableDepositsEvents = queryResults[eventsToQuery.indexOf("EnabledDepositRoute")];

      for (const event of enableDepositsEvents) {
        const enableDeposit = spreadEvent(event);
        assign(
          this.depositRoutes,
          [enableDeposit.originToken, enableDeposit.destinationChainId],
          enableDeposit.enabled
        );
      }
    }

    if (eventsToQuery.includes("RelayedRootBundle")) {
      const relayedRootBundleEvents = queryResults[eventsToQuery.indexOf("RelayedRootBundle")];
      for (const event of relayedRootBundleEvents) {
        this.rootBundleRelays.push(spreadEventWithBlockNumber(event) as RootBundleRelayWithBlock);
      }
    }

    if (eventsToQuery.includes("ExecutedRelayerRefundRoot")) {
      const executedRelayerRefundRootEvents = queryResults[eventsToQuery.indexOf("ExecutedRelayerRefundRoot")];
      for (const event of executedRelayerRefundRootEvents) {
        const executedRefund = spreadEventWithBlockNumber(event) as RelayerRefundExecutionWithBlock;
        executedRefund.l2TokenAddress = SpokePoolClient.getExecutedRefundLeafL2Token(
          executedRefund.chainId,
          executedRefund.l2TokenAddress
        );
        this.relayerRefundExecutions.push(executedRefund);
      }
    }

    // Next iteration should start off from where this one ended.
    this.currentTime = currentTime;
    this.firstDepositIdForSpokePool = update.firstDepositId;
    this.latestBlockNumber = update.latestBlockNumber;
    this.lastDepositIdForSpokePool = update.latestDepositId;
    this.firstBlockToSearch = update.searchEndBlock + 1;
    this.isUpdated = true;
    this.log("debug", `SpokePool client for chain ${this.chainId} updated!`, {
<<<<<<< HEAD
      searchConfig,
=======
>>>>>>> a55e53e4
      nextFirstBlockToSearch: this.firstBlockToSearch,
    });
  }

  static getExecutedRefundLeafL2Token(chainId: number, eventL2Token: string): string {
    // If execution of WETH refund leaf occurred on an OVM spoke pool, then we'll convert its l2Token from the native
    // token address to the wrapped token address. This is because the OVM_SpokePool modifies the l2TokenAddress prop
    // in _bridgeTokensToHubPool before emitting the ExecutedRelayerRefundLeaf event.
    // Here is the contract code referenced:
    // - https://github.com/across-protocol/contracts-v2/blob/954528a4620863d1c868e54a370fd8556d5ed05c/contracts/Ovm_SpokePool.sol#L142
    if (chainId === 10 && eventL2Token.toLowerCase() === "0xdeaddeaddeaddeaddeaddeaddeaddeaddead0000") {
      return "0x4200000000000000000000000000000000000006";
    } else if (chainId === 288 && eventL2Token.toLowerCase() === "0x4200000000000000000000000000000000000006") {
      return "0xDeadDeAddeAddEAddeadDEaDDEAdDeaDDeAD0000";
    } else {
      return eventL2Token;
    }
  }

  public hubPoolClient(): HubPoolClient {
    return this.configStoreClient?.hubPoolClient as HubPoolClient;
  }

  private async computeRealizedLpFeePct(depositEvent: FundsDepositedEvent) {
    const hubPoolClient = this.hubPoolClient();
    if (!hubPoolClient || !this.configStoreClient) {
      return { realizedLpFeePct: toBN(0), quoteBlock: 0 };
    } // If there is no rate model client return 0.
    const deposit = {
      amount: depositEvent.args.amount,
      originChainId: Number(depositEvent.args.originChainId),
      destinationChainId: Number(depositEvent.args.destinationChainId),
      originToken: depositEvent.args.originToken,
      quoteTimestamp: depositEvent.args.quoteTimestamp,
    };

    return this.configStoreClient.computeRealizedLpFeePct(deposit, hubPoolClient.getL1TokenForDeposit(deposit));
  }

  private getDestinationTokenForDeposit(deposit: {
    originChainId: number;
    originToken: string;
    destinationChainId: number;
  }): string {
    const hubPoolClient = this.hubPoolClient();
    if (!hubPoolClient) {
      return ZERO_ADDRESS;
    } // If there is no rate model client return address(0).
    return hubPoolClient.getDestinationTokenForDeposit(deposit);
  }

  private log(level: DefaultLogLevels, message: string, data?: AnyObject) {
    this.logger[level]({ at: "SpokePoolClient", chainId: this.chainId, message, ...data });
  }
}<|MERGE_RESOLUTION|>--- conflicted
+++ resolved
@@ -308,7 +308,6 @@
   // where the deposit with deposit ID = targetDepositId was created.
   async _getBlockRangeForDepositId(
     targetDepositId: number,
-<<<<<<< HEAD
     initLow: number,
     initHigh: number,
     maxSearches: number
@@ -316,11 +315,6 @@
     low: number;
     high: number;
   }> {
-=======
-    initLow = this.deploymentBlock,
-    initHigh = this.latestBlockNumber
-  ): Promise<number | undefined> {
->>>>>>> a55e53e4
     assert(initLow <= initHigh, "Binary search failed because low > high");
     assert(maxSearches > 0, "maxSearches must be > 0");
     let low = initLow;
@@ -754,10 +748,6 @@
     this.firstBlockToSearch = update.searchEndBlock + 1;
     this.isUpdated = true;
     this.log("debug", `SpokePool client for chain ${this.chainId} updated!`, {
-<<<<<<< HEAD
-      searchConfig,
-=======
->>>>>>> a55e53e4
       nextFirstBlockToSearch: this.firstBlockToSearch,
     });
   }
