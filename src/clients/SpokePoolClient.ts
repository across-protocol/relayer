import { spreadEvent, assign, Contract, BigNumber, EventSearchConfig, Promise } from "../utils";
import { toBN, Event, ZERO_ADDRESS, winston, paginatedEventQuery, spreadEventWithBlockNumber } from "../utils";

import { AcrossConfigStoreClient } from "./ConfigStoreClient";
import { Deposit, DepositWithBlock, Fill, SpeedUp, FillWithBlock, TokensBridged } from "../interfaces/SpokePool";
import { RootBundleRelayWithBlock, RelayerRefundExecutionWithBlock } from "../interfaces/SpokePool";

export class SpokePoolClient {
  private deposits: { [DestinationChainId: number]: Deposit[] } = {};
  private fills: Fill[] = [];
  private speedUps: { [depositorAddress: string]: { [depositId: number]: SpeedUp[] } } = {};
  private depositRoutes: { [originToken: string]: { [DestinationChainId: number]: boolean } } = {};
  private tokensBridged: TokensBridged[] = [];
  private rootBundleRelays: RootBundleRelayWithBlock[] = [];
  private relayerRefundExecutions: RelayerRefundExecutionWithBlock[] = [];
  public isUpdated: boolean = false;

  public firstBlockToSearch: number;
  public latestBlockNumber: number;
  public fillsWithBlockNumbers: FillWithBlock[] = [];
  public depositsWithBlockNumbers: { [DestinationChainId: number]: DepositWithBlock[] } = {};
  public searchConfig: EventSearchConfig;

  constructor(
    readonly logger: winston.Logger,
    readonly spokePool: Contract,
    readonly configStoreClient: AcrossConfigStoreClient | null, // Can be excluded. This disables some deposit validation.
    readonly chainId: number,
    readonly eventSearchConfig: EventSearchConfig = { fromBlock: 0, toBlock: null, maxBlockLookBack: 0 },
    readonly spokePoolDeploymentBlock: number = 0
  ) {
    this.firstBlockToSearch = eventSearchConfig.fromBlock;
  }

  getDepositsForDestinationChain(destinationChainId: number, withBlock = false): Deposit[] | DepositWithBlock[] {
    return withBlock
      ? this.depositsWithBlockNumbers[destinationChainId] || []
      : this.deposits[destinationChainId] || [];
  }

  getDepositsFromDepositor(depositor: string): Deposit[] {
    return Object.values(this.deposits)
      .flat()
      .filter((deposit: Deposit) => deposit.depositor === depositor); // Select only deposits where the depositor is the same.
  }

  getFills(): Fill[] {
    return this.fills;
  }

  getTokensBridged(): TokensBridged[] {
    return this.tokensBridged;
  }

  getDepositRoutes(): { [originToken: string]: { [DestinationChainId: number]: Boolean } } {
    return this.depositRoutes;
  }

  isDepositRouteEnabled(originToken: string, destinationChainId: number): boolean {
    return this.depositRoutes[originToken]?.[destinationChainId] ?? false;
  }

  getAllOriginTokens(): string[] {
    return Object.keys(this.depositRoutes);
  }

  getFillsForOriginChain(originChainId: number): Fill[] {
    return this.fills.filter((fill: Fill) => fill.originChainId === originChainId);
  }

  getFillsWithBlockForOriginChain(originChainId: number): FillWithBlock[] {
    return this.fillsWithBlockNumbers.filter((fill: Fill) => fill.originChainId === originChainId);
  }

  getFillsForRepaymentChain(repaymentChainId: number) {
    return this.fills.filter((fill: Fill) => fill.repaymentChainId === repaymentChainId);
  }

  getFillsForRelayer(relayer: string) {
    return this.fills.filter((fill: Fill) => fill.relayer === relayer);
  }

  getRootBundleRelays() {
    return this.rootBundleRelays;
  }

  getRelayerRefundExecutions() {
    return this.relayerRefundExecutions;
  }

  appendMaxSpeedUpSignatureToDeposit(deposit: Deposit) {
    const maxSpeedUp = this.speedUps[deposit.depositor]?.[deposit.depositId].reduce((prev, current) =>
      prev.newRelayerFeePct.gt(current.newRelayerFeePct) ? prev : current
    );

    // Only if there is a speedup and the new relayer fee is greater than the current relayer fee, replace the fee.
    if (!maxSpeedUp || maxSpeedUp.newRelayerFeePct.lte(deposit.relayerFeePct)) return deposit;
    return { ...deposit, speedUpSignature: maxSpeedUp.depositorSignature, relayerFeePct: maxSpeedUp.newRelayerFeePct };
  }

  getDepositForFill(fill: Fill): Deposit | undefined {
    const { blockNumber, ...fillCopy } = fill as FillWithBlock; // Ignore blockNumber when validating the fill.
    return this.getDepositsForDestinationChain(fillCopy.destinationChainId).find((deposit) =>
      this.validateFillForDeposit(fillCopy, deposit)
    );
  }

  getValidUnfilledAmountForDeposit(deposit: Deposit): { unfilledAmount: BigNumber; fillCount: number } {
    const fills = this.getFillsForOriginChain(deposit.originChainId)
      .filter((fill) => fill.depositId === deposit.depositId) // Only select the associated fill for the deposit.
      .filter((fill) => this.validateFillForDeposit(fill, deposit)); // Validate that the fill was valid for the deposit.

    if (fills.length === 0) return { unfilledAmount: toBN(deposit.amount), fillCount: 0 }; // If no fills then the full amount is remaining.

    // Order fills by totalFilledAmount and then return the first fill's full deposit amount minus total filled amount.
    const fillsOrderedByTotalFilledAmount = fills.sort((fillA, fillB) =>
      fillB.totalFilledAmount.gt(fillA.totalFilledAmount)
        ? 1
        : fillB.totalFilledAmount.lt(fillA.totalFilledAmount)
        ? -1
        : 0
    );
    const lastFill = fillsOrderedByTotalFilledAmount[0];
    return { unfilledAmount: toBN(lastFill.amount.sub(lastFill.totalFilledAmount)), fillCount: fills.length };
  }

  // Ensure that each deposit element is included with the same value in the fill. This includes all elements defined
  // by the depositor as well as the realizedLpFeePct and the destinationToken, which are pulled from other clients.
  validateFillForDeposit(fill: Fill, deposit: Deposit) {
    let isValid = true;
    Object.keys(deposit).forEach((key) => {
      if (fill[key] !== undefined && deposit[key].toString() !== fill[key].toString()) isValid = false;
    });
    return isValid;
  }

  async update() {
    if (this.configStoreClient !== null && !this.configStoreClient.isUpdated) throw new Error("RateModel not updated");

    this.latestBlockNumber = await this.spokePool.provider.getBlockNumber();
    this.searchConfig = {
      fromBlock: this.firstBlockToSearch,
      toBlock: this.eventSearchConfig.toBlock || this.latestBlockNumber,
      maxBlockLookBack: this.eventSearchConfig.maxBlockLookBack,
    };

    // Deposit route search config should always go from the deployment block to ensure we fetch all routes. If this is
    // the first run then set the from block to the deployment block of the spoke pool. Else, use the same config as the
    // other event queries to not double search over the same event ranges.
    const depositRouteSearchConfig = { ...this.searchConfig }; // shallow copy.
    if (!this.isUpdated) depositRouteSearchConfig.fromBlock = this.spokePoolDeploymentBlock;

    this.log("debug", "Updating client", {
      searchConfig: this.searchConfig,
      depositRouteSearchConfig,
      spokePool: this.spokePool.address,
    });
    if (this.searchConfig.fromBlock > this.searchConfig.toBlock) return; // If the starting block is greater than the ending block return.

<<<<<<< HEAD
    const [depositEvents, speedUpEvents, fillEvents, enableDepositsEvents] = await Promise.all([
      paginatedEventQuery(this.spokePool, this.spokePool.filters.FundsDeposited(), this.searchConfig),
      paginatedEventQuery(this.spokePool, this.spokePool.filters.RequestedSpeedUpDeposit(), this.searchConfig),
      paginatedEventQuery(this.spokePool, this.spokePool.filters.FilledRelay(), this.searchConfig),
      paginatedEventQuery(this.spokePool, this.spokePool.filters.EnabledDepositRoute(), depositRouteSearchConfig),
    ]);
=======
    const [
      depositEvents,
      speedUpEvents,
      fillEvents,
      enableDepositsEvents,
      tokensBridgedEvents,
      relayedRootBundleEvents,
      executedRelayerRefundRootEvents,
    ] = await Promise.all(
      [
        paginatedEventQuery(this.spokePool, this.spokePool.filters.FundsDeposited(), searchConfig),
        paginatedEventQuery(this.spokePool, this.spokePool.filters.RequestedSpeedUpDeposit(), searchConfig),
        paginatedEventQuery(this.spokePool, this.spokePool.filters.FilledRelay(), searchConfig),
        paginatedEventQuery(this.spokePool, this.spokePool.filters.EnabledDepositRoute(), depositRouteSearchConfig),
        paginatedEventQuery(this.spokePool, this.spokePool.filters.TokensBridged(), depositRouteSearchConfig),
        paginatedEventQuery(this.spokePool, this.spokePool.filters.RelayedRootBundle(), searchConfig),
        paginatedEventQuery(this.spokePool, this.spokePool.filters.ExecutedRelayerRefundRoot(), searchConfig),
      ],
      { concurrency: 2 }
    );

    for (const event of tokensBridgedEvents) {
      this.tokensBridged.push({ ...spreadEvent(event), transactionHash: event.transactionHash });
    }
>>>>>>> cf5ea4fc

    // For each depositEvent, compute the realizedLpFeePct. Note this means that we are only finding this value on the
    // new deposits that were found in the searchConfig (new from the previous run). This is important as this operation
    // is heavy as there is a fair bit of block number lookups that need to happen. Note this call REQUIRES that the
    // hubPoolClient is updated on the first before this call as this needed the the L1 token mapping to each L2 token.
    if (depositEvents.length > 0) this.log("debug", "Fetching realizedLpFeePct", { numDeposits: depositEvents.length });
    const dataForQuoteTime: { realizedLpFeePct: BigNumber; quoteBlock: number }[] = await Promise.all(
      depositEvents.map((event) => this.computeRealizedLpFeePct(event))
    );

    for (const [index, event] of depositEvents.entries()) {
      // Append the realizedLpFeePct.
      const deposit: Deposit = { ...spreadEvent(event), realizedLpFeePct: dataForQuoteTime[index].realizedLpFeePct };
      // Append the destination token to the deposit.
      deposit.destinationToken = this.getDestinationTokenForDeposit(deposit);
      assign(this.deposits, [deposit.destinationChainId], [deposit]);
      assign(
        this.depositsWithBlockNumbers,
        [deposit.destinationChainId],
        [{ ...deposit, blockNumber: dataForQuoteTime[index].quoteBlock, originBlockNumber: event.blockNumber }]
      );
    }

    for (const event of speedUpEvents) {
      const speedUp: SpeedUp = { ...spreadEvent(event), originChainId: this.chainId };
      assign(this.speedUps, [speedUp.depositor, speedUp.depositId], [speedUp]);
    }

    // Traverse all deposit events and update them with associated speedups, If they exist.
    for (const destinationChainId of Object.keys(this.deposits))
      for (const [index, deposit] of this.deposits[destinationChainId].entries()) {
        const speedUpDeposit = this.appendMaxSpeedUpSignatureToDeposit(deposit);
        if (speedUpDeposit !== deposit) this.deposits[destinationChainId][index] = speedUpDeposit;
      }

    for (const event of fillEvents) {
      this.fills.push(spreadEvent(event));
      this.fillsWithBlockNumbers.push(spreadEventWithBlockNumber(event) as FillWithBlock);
    }

    for (const event of enableDepositsEvents) {
      const enableDeposit = spreadEvent(event);
      assign(this.depositRoutes, [enableDeposit.originToken, enableDeposit.destinationChainId], enableDeposit.enabled);
    }
<<<<<<< HEAD
    this.firstBlockToSearch = this.searchConfig.toBlock + 1; // Next iteration should start off from where this one ended.
=======

    for (const event of relayedRootBundleEvents) {
      this.rootBundleRelays.push(spreadEvent(event));
    }

    for (const event of executedRelayerRefundRootEvents) {
      this.relayerRefundExecutions.push(spreadEvent(event));
    }

    this.firstBlockToSearch = searchConfig.toBlock + 1; // Next iteration should start off from where this one ended.
>>>>>>> cf5ea4fc

    this.isUpdated = true;
    this.log("debug", "Client updated!");
  }

  public hubPoolClient() {
    return this.configStoreClient.hubPoolClient;
  }

  private async computeRealizedLpFeePct(depositEvent: Event) {
    if (!this.configStoreClient) return { realizedLpFeePct: toBN(0), quoteBlock: 0 }; // If there is no rate model client return 0.
    const deposit = {
      amount: depositEvent.args.amount,
      originChainId: Number(depositEvent.args.originChainId),
      originToken: depositEvent.args.originToken,
      quoteTimestamp: depositEvent.args.quoteTimestamp,
    } as Deposit;

    return this.configStoreClient.computeRealizedLpFeePct(deposit, this.hubPoolClient().getL1TokenForDeposit(deposit));
  }

  private getDestinationTokenForDeposit(deposit: Deposit): string {
    if (!this.configStoreClient) return ZERO_ADDRESS; // If there is no rate model client return address(0).
    return this.hubPoolClient().getDestinationTokenForDeposit(deposit);
  }

  private log(level: string, message: string, data?: any) {
    this.logger[level]({ at: "SpokePoolClient", chainId: this.chainId, message, ...data });
  }
}<|MERGE_RESOLUTION|>--- conflicted
+++ resolved
@@ -19,7 +19,6 @@
   public latestBlockNumber: number;
   public fillsWithBlockNumbers: FillWithBlock[] = [];
   public depositsWithBlockNumbers: { [DestinationChainId: number]: DepositWithBlock[] } = {};
-  public searchConfig: EventSearchConfig;
 
   constructor(
     readonly logger: winston.Logger,
@@ -138,7 +137,7 @@
     if (this.configStoreClient !== null && !this.configStoreClient.isUpdated) throw new Error("RateModel not updated");
 
     this.latestBlockNumber = await this.spokePool.provider.getBlockNumber();
-    this.searchConfig = {
+    const searchConfig = {
       fromBlock: this.firstBlockToSearch,
       toBlock: this.eventSearchConfig.toBlock || this.latestBlockNumber,
       maxBlockLookBack: this.eventSearchConfig.maxBlockLookBack,
@@ -147,24 +146,12 @@
     // Deposit route search config should always go from the deployment block to ensure we fetch all routes. If this is
     // the first run then set the from block to the deployment block of the spoke pool. Else, use the same config as the
     // other event queries to not double search over the same event ranges.
-    const depositRouteSearchConfig = { ...this.searchConfig }; // shallow copy.
+    const depositRouteSearchConfig = { ...searchConfig }; // shallow copy.
     if (!this.isUpdated) depositRouteSearchConfig.fromBlock = this.spokePoolDeploymentBlock;
 
-    this.log("debug", "Updating client", {
-      searchConfig: this.searchConfig,
-      depositRouteSearchConfig,
-      spokePool: this.spokePool.address,
-    });
-    if (this.searchConfig.fromBlock > this.searchConfig.toBlock) return; // If the starting block is greater than the ending block return.
-
-<<<<<<< HEAD
-    const [depositEvents, speedUpEvents, fillEvents, enableDepositsEvents] = await Promise.all([
-      paginatedEventQuery(this.spokePool, this.spokePool.filters.FundsDeposited(), this.searchConfig),
-      paginatedEventQuery(this.spokePool, this.spokePool.filters.RequestedSpeedUpDeposit(), this.searchConfig),
-      paginatedEventQuery(this.spokePool, this.spokePool.filters.FilledRelay(), this.searchConfig),
-      paginatedEventQuery(this.spokePool, this.spokePool.filters.EnabledDepositRoute(), depositRouteSearchConfig),
-    ]);
-=======
+    this.log("debug", "Updating client", { searchConfig, depositRouteSearchConfig, spokePool: this.spokePool.address });
+    if (searchConfig.fromBlock > searchConfig.toBlock) return; // If the starting block is greater than the ending block return.
+
     const [
       depositEvents,
       speedUpEvents,
@@ -189,7 +176,6 @@
     for (const event of tokensBridgedEvents) {
       this.tokensBridged.push({ ...spreadEvent(event), transactionHash: event.transactionHash });
     }
->>>>>>> cf5ea4fc
 
     // For each depositEvent, compute the realizedLpFeePct. Note this means that we are only finding this value on the
     // new deposits that were found in the searchConfig (new from the previous run). This is important as this operation
@@ -234,9 +220,6 @@
       const enableDeposit = spreadEvent(event);
       assign(this.depositRoutes, [enableDeposit.originToken, enableDeposit.destinationChainId], enableDeposit.enabled);
     }
-<<<<<<< HEAD
-    this.firstBlockToSearch = this.searchConfig.toBlock + 1; // Next iteration should start off from where this one ended.
-=======
 
     for (const event of relayedRootBundleEvents) {
       this.rootBundleRelays.push(spreadEvent(event));
@@ -247,7 +230,6 @@
     }
 
     this.firstBlockToSearch = searchConfig.toBlock + 1; // Next iteration should start off from where this one ended.
->>>>>>> cf5ea4fc
 
     this.isUpdated = true;
     this.log("debug", "Client updated!");
