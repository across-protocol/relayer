--- conflicted
+++ resolved
@@ -36,9 +36,6 @@
     return this.fills;
   }
 
-<<<<<<< HEAD
-  getFillsForOriginChain(originChainId: number): Fill[] {
-=======
   getDepositRoutes(): { [originToken: string]: { [DestinationChainId: number]: Boolean } } {
     return this.depositRoutes;
   }
@@ -51,8 +48,7 @@
     return Object.keys(this.depositRoutes);
   }
 
-  getFillsForOriginChain(originChainId: number) {
->>>>>>> bc806b09
+  getFillsForOriginChain(originChainId: number): Fill[] {
     return this.fills.filter((fill: Fill) => fill.originChainId === originChainId);
   }
 
