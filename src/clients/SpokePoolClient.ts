--- conflicted
+++ resolved
@@ -135,17 +135,13 @@
     return this.getFills().filter((fill) => fill.blockNumber >= startingBlock && fill.blockNumber <= endingBlock);
   }
 
-<<<<<<< HEAD
-  getRootBundleRelays(): RootBundleRelayWithBlock[] {
-=======
   getRefundRequests(fromBlock?: number, toBlock?: number): RefundRequestWithBlock[] {
     return isNaN(fromBlock) || isNaN(toBlock)
       ? this.refundRequests
       : this.refundRequests.filter((request) => request.blockNumber >= fromBlock && request.blockNumber <= toBlock);
   }
 
-  getRootBundleRelays() {
->>>>>>> a919e241
+  getRootBundleRelays(): RootBundleRelayWithBlock[] {
     return this.rootBundleRelays;
   }
 
