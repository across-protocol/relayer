--- conflicted
+++ resolved
@@ -207,7 +207,6 @@
       this.#pendingCurrentTime = currentTime;
     }
 
-<<<<<<< HEAD
     /**
      * Given an event to be removed, ensure that it is removed from the set of ingested events.
      * @param event An Ethers event instance.
@@ -236,24 +235,6 @@
         pendingEvents.splice(pendingEventIdx, 1);
 
         this.logger.debug({
-=======
-    // Back out any events that were previously ingested via update(). This is best-effort and may help to save the
-    // relayer from filling a deposit where it must wait for additional deposit confirmations. Note that this is
-    // _unsafe_ to do ad-hoc, since it may interfere with some ongoing relayer computations relying on the
-    // depositHashes object. If that's an acceptable risk then it might be preferable to simply assert().
-    if (eventName === "FundsDeposited") {
-      const { depositId } = event.args;
-      assert(isDefined(depositId));
-
-      const depositEvent = {
-        ...spreadEventWithBlockNumber(event),
-        messageHash: event.args.messageHash ?? getMessageHash(event.args.message),
-      } as DepositWithBlock;
-      const depositHash = getRelayEventKey(depositEvent);
-      if (isDefined(this.depositHashes[depositHash])) {
-        delete this.depositHashes[depositHash];
-        this.logger.warn({
->>>>>>> c61832f4
           at: "SpokePoolClient#removeEvent",
           message: `Removed 1 pre-ingested ${this.#chain} ${eventName} event for block ${blockNumber}.`,
           event,
@@ -264,7 +245,7 @@
       // relayer from filling a deposit where it must wait for additional deposit confirmations. Note that this is
       // _unsafe_ to do ad-hoc, since it may interfere with some ongoing relayer computations relying on the
       // depositHashes object. If that's an acceptable risk then it might be preferable to simply assert().
-      if (eventName === "V3FundsDeposited" || eventName === "FundsDeposited") {
+      if (eventName === "FundsDeposited") {
         const { depositId } = event.args;
         assert(isDefined(depositId));
 
