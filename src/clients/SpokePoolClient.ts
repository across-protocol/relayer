import assert from "assert";
import { ChildProcess, spawn } from "child_process";
import { clients, utils as sdkUtils } from "@across-protocol/sdk";
import { Log, DepositWithBlock } from "../interfaces";
import { RELAYER_SPOKEPOOL_LISTENER_EVM, RELAYER_SPOKEPOOL_LISTENER_SVM } from "../common/Constants";
import {
  Address,
  chainIsSvm,
  getNetworkName,
  isDefined,
  winston,
  getRelayEventKey,
  getMessageHash,
  spreadEventWithBlockNumber,
  toAddressType,
} from "../utils";
import { EventsAddedMessage, EventRemovedMessage } from "../utils/SuperstructUtils";

export type SpokePoolClient = clients.SpokePoolClient;

export type IndexerOpts = {
  path?: string;
};

type SpokePoolEventRemoved = {
  event: string;
};

type SpokePoolEventsAdded = {
  blockNumber: number;
  currentTime: number;
  nEvents: number; // Number of events.
  data: string;
};

export type SpokePoolClientMessage = SpokePoolEventsAdded | SpokePoolEventRemoved;

export function isSpokePoolEventsAdded(message: unknown): message is SpokePoolEventsAdded {
  return EventsAddedMessage.is(message);
}

export function isSpokePoolEventRemoved(message: unknown): message is SpokePoolEventRemoved {
  return EventRemovedMessage.is(message);
}

/**
 * Apply Typescript Mixins to permit a single class to generically extend a SpokePoolClient-ish instance.
 * The SDK exports both the EVMSpokePoolClient and SVMSpokePoolClient types. They have different properties
 * and even different methods of instantiation. To avoid duplicating the SpokePoolListener implementation,
 * provide the minimal common definition of a SpokePoolClient and extend that. This doesn't necessarily feel
 * like a long-term solution, but it's OK for now and only imposes the absolute minimum of changes upstream
 * in the SDK. The external listener implementation should ultimately be upstreamed to the SDK, but that's
 * more invasive and out of scope for now.
 * Reference: https://www.typescriptlang.org/docs/handbook/mixins.html
 */
type Constructor<T = Record<string, unknown>> = new (...args: any[]) => T;

// Minimum common-ish interface supplied by the SpokePoolClient.
type MinGenericSpokePoolClient = {
  chainId: number;
  spokePoolAddress: Address | undefined;
  deploymentBlock: number;
  _queryableEventNames: () => string[];
  eventSearchConfig: { from: number; to?: number; maxLookBack?: number };
  depositHashes: { [depositHash: string]: DepositWithBlock };
  logger: winston.Logger;
};

export function SpokeListener<T extends Constructor<MinGenericSpokePoolClient>>(SpokePoolClient: T) {
  return class extends SpokePoolClient {
    // Standard private/readonly constraints are not available to mixins; use ES2020 private properties instead.
    #chain: string;
    #indexerPath: string;

    #worker: ChildProcess;
    #pendingBlockNumber: number;
    #pendingCurrentTime: number;

    #pendingEvents: Log[][];
    #pendingEventsRemoved: Log[];

    init(opts: IndexerOpts) {
      this.#chain = getNetworkName(this.chainId);
      this.#indexerPath = opts.path;
      this.#indexerPath ??= chainIsSvm(this.chainId) ? RELAYER_SPOKEPOOL_LISTENER_SVM : RELAYER_SPOKEPOOL_LISTENER_EVM;

      this.#pendingBlockNumber = this.deploymentBlock;
      this.#pendingCurrentTime = 0;
      this.#pendingEvents = this._queryableEventNames().map(() => []);
      this.#pendingEventsRemoved = [];

      this._startWorker();
    }

    /**
     * Fork a child process to independently scrape events.
     * @returns void
     */
    _startWorker(): void {
      const {
        eventSearchConfig: { from, maxLookBack: blockrange },
        spokePoolAddress: spokepool,
      } = this;
      const opts = { spokepool: spokepool.toNative(), blockrange, lookback: `@${from}` };

      const args = Object.entries(opts)
        .map(([k, v]) => [`--${k}`, `${v}`])
        .flat();
      this.#worker = spawn("node", [this.#indexerPath, "--chainid", this.chainId.toString(), ...args], {
        stdio: ["ignore", "inherit", "inherit", "ipc"],
      });

      this.#worker.on("exit", (code, signal) => this.#childExit(code, signal));
      this.#worker.on("message", (message) => this._indexerUpdate(message));
      this.logger.debug({
        at: "SpokePoolClient#startWorker",
        message: `Spawned ${this.#chain} SpokePool indexer.`,
        args: this.#worker.spawnargs,
      });
    }

    stopWorker(): void {
      const at = "SpokePoolClient#stopWorker";

      if (this.#worker.connected) {
        this.#worker.disconnect();
      } else {
        const message = `Skipped disconnecting on ${this.#chain} SpokePool listener (already disconnected).`;
        this.logger.warn({ at, message });
      }

      const { exitCode } = this.#worker;
      if (exitCode === null) {
        this.#worker.kill("SIGKILL");
      } else {
        const message = `Skipped SIGKILL on ${this.#chain} SpokePool listener (already exited).`;
        this.logger.warn({ at, message, exitCode });
      }
    }

    /**
     * The worker process has exited. Future: Optionally restart it based on the exit code.
     * See also: https://nodejs.org/api/child_process.html#event-exit
     * @param code Optional exit code.
     * @param signal Optional signal resulting in termination.
     * @returns void
     */
    #childExit(code?: number, signal?: string): void {
      const at = "SpokePoolClient#childExit";
      if (code === 0) {
        return;
      }

      const log = signal === "SIGKILL" ? this.logger.debug : this.logger.warn;
      log({ at, message: `${this.#chain} SpokePool listener exited.`, code, signal });
    }

    /**
     * Receive an update from the external indexer process.
     * @param rawMessage Message to be parsed.
     * @returns void
     */
    _indexerUpdate(rawMessage: unknown): void {
      const at = "SpokePoolClient#indexerUpdate";
      assert(typeof rawMessage === "string", `Unexpected ${this.#chain} message data type (${typeof rawMessage})`);

      const message = JSON.parse(rawMessage);
      if (isSpokePoolEventRemoved(message)) {
        const event = JSON.parse(message.event, sdkUtils.jsonReviverWithBigNumbers);
        this.#pendingEventsRemoved.push(event);
        return;
      }

      assert(isSpokePoolEventsAdded(message), `Expected ${this.#chain} SpokePoolEventsAdded message`);

      const { blockNumber, currentTime, nEvents, data } = message;
      if (nEvents > 0) {
        const pendingEvents = JSON.parse(data, sdkUtils.jsonReviverWithBigNumbers);

        assert(Array.isArray(pendingEvents), `Expected array of ${this.#chain} pendingEvents`);
        const nPending = pendingEvents.length;
        assert(nPending === nEvents, `Expected ${nEvents} ${this.#chain} pendingEvents, got ${nPending}`);

        this.logger.debug({ at, message: `Received ${nEvents} ${this.#chain} events from indexer.` });

        pendingEvents.forEach((event) => {
          const eventIdx = this._queryableEventNames().indexOf(event.event);
          assert(
            eventIdx !== -1 && event.removed === false,
            event.removed ? "Incorrectly received removed event" : `Unsupported event name (${event.event})`
          );

          this.#pendingEvents[eventIdx].push(event);
        });
      }

      this.#pendingBlockNumber = blockNumber;
      this.#pendingCurrentTime = currentTime;
    }

    /**
     * Given an event to be removed, ensure that it is removed from the set of ingested events.
     * @param event An Ethers event instance.
     * @returns void
     */
    #removeEvent(event: Log): boolean {
      const at = "SpokePoolClient#removeEvent";
      const eventIdx = this._queryableEventNames().indexOf(event.event);
      const pendingEvents = this.#pendingEvents[eventIdx];
<<<<<<< HEAD

      const { event: eventName, blockNumber, blockHash, transactionHash } = event;

      // First check for removal from any pending events.
      let removed = false;
      let removedEventIdx: number;
      do {
        removedEventIdx = pendingEvents.findIndex(({ blockHash }) => blockHash === event.blockHash);
        if (removedEventIdx !== -1) {
          removed = true;
          pendingEvents.splice(removedEventIdx, 1); // Drop the relevant event.
          const message = `Removed pre-ingested ${this.#chain} ${eventName} event for block ${blockNumber}.`;
          this.logger.debug({ at, message, event });
        }
      } while (removedEventIdx !== -1);
=======
      const { event: eventName, blockNumber, blockHash, transactionHash, transactionIndex, logIndex } = event;

      // First check for removal from any pending events.
      const pendingEventIdx = pendingEvents.findIndex(
        (pending) =>
          pending.logIndex === logIndex &&
          pending.transactionIndex === transactionIndex &&
          pending.transactionHash === transactionHash &&
          pending.blockHash === blockHash
      );

      let removed = false;
      if (pendingEventIdx !== -1) {
        removed = true;

        // Drop the relevant event.
        pendingEvents.splice(pendingEventIdx, 1);

        this.logger.debug({
          at: "SpokePoolClient#removeEvent",
          message: `Removed 1 pre-ingested ${this.#chain} ${eventName} event for block ${blockNumber}.`,
          event,
        });
      }
>>>>>>> 07719605

      // Back out any events that were previously ingested via update(). This is best-effort and may help to save the
      // relayer from filling a deposit where it must wait for additional deposit confirmations. Note that this is
      // _unsafe_ to do ad-hoc, since it may interfere with some ongoing relayer computations relying on the
      // depositHashes object. If that's an acceptable risk then it might be preferable to simply assert().
      if (eventName === "FundsDeposited") {
        const { depositId, destinationChainId } = event.args;
        assert(isDefined(depositId));

        const spreadEvent = spreadEventWithBlockNumber(event) as DepositWithBlock & {
          inputToken: string;
          outputToken: string;
          depositor: string;
          recipient: string;
          exclusiveRelayer: string;
        };

        const depositEvent = {
          ...spreadEvent,
          inputToken: toAddressType(spreadEvent.inputToken, this.chainId),
          outputToken: toAddressType(spreadEvent.outputToken, destinationChainId),
          depositor: toAddressType(spreadEvent.depositor, this.chainId),
          recipient: toAddressType(spreadEvent.recipient, destinationChainId),
          exclusiveRelayer: toAddressType(spreadEvent.exclusiveRelayer, destinationChainId),
          messageHash: getMessageHash(event.args.message),
        };
        const depositHash = getRelayEventKey(depositEvent);
        if (isDefined(this.depositHashes[depositHash])) {
          delete this.depositHashes[depositHash];
          this.logger.warn({ at, message: `Removed 1 pre-ingested ${this.#chain} ${eventName} event.`, event });
        }
      } else if (eventName === "EnabledDepositRoute") {
        // These are hard to back out because they're not stored with transaction information. They should be extremely
        // rare, but at the margins could risk making an invalid fill based on the resolved outputToken for a deposit
        // that specifies outputToken 0x0. Simply bail in this case; everything should be OK on the next run.
        throw new Error("Detected re-org affecting deposit route events.");
      } else {
        // Retaining any remaining event types should be non-critical for relayer operation. They may
        // produce sub-optimal decisions, but should not affect the correctness of relayer operation.
        const message = `Detected re-org affecting pre-ingested ${this.#chain} ${eventName} events. Ignoring.`;
        this.logger.debug({ at, message, transactionHash, blockHash });
      }

      return removed;
    }

    async _update(eventsToQuery: string[]): Promise<clients.SpokePoolUpdate> {
      if (this.#pendingBlockNumber === this.deploymentBlock) {
        return { success: false, reason: clients.UpdateFailureReason.NotReady };
      }

      // If any events have been removed upstream, remove them first.
      this.#pendingEventsRemoved = this.#pendingEventsRemoved.filter((event) => !this.#removeEvent(event));

      const events = eventsToQuery.map((eventName) => {
        const eventIdx = this._queryableEventNames().indexOf(eventName);
        assert(eventIdx !== -1);

        const pendingEvents = this.#pendingEvents[eventIdx];
        this.#pendingEvents[eventIdx] = [];

        pendingEvents.forEach(({ removed }) => assert(!removed));
        return pendingEvents.map(spreadEventWithBlockNumber);
      });

      return {
        success: true,
        currentTime: this.#pendingCurrentTime,
        searchEndBlock: this.#pendingBlockNumber,
        events,
      };
    }
  };
}<|MERGE_RESOLUTION|>--- conflicted
+++ resolved
@@ -207,8 +207,6 @@
       const at = "SpokePoolClient#removeEvent";
       const eventIdx = this._queryableEventNames().indexOf(event.event);
       const pendingEvents = this.#pendingEvents[eventIdx];
-<<<<<<< HEAD
-
       const { event: eventName, blockNumber, blockHash, transactionHash } = event;
 
       // First check for removal from any pending events.
@@ -223,32 +221,6 @@
           this.logger.debug({ at, message, event });
         }
       } while (removedEventIdx !== -1);
-=======
-      const { event: eventName, blockNumber, blockHash, transactionHash, transactionIndex, logIndex } = event;
-
-      // First check for removal from any pending events.
-      const pendingEventIdx = pendingEvents.findIndex(
-        (pending) =>
-          pending.logIndex === logIndex &&
-          pending.transactionIndex === transactionIndex &&
-          pending.transactionHash === transactionHash &&
-          pending.blockHash === blockHash
-      );
-
-      let removed = false;
-      if (pendingEventIdx !== -1) {
-        removed = true;
-
-        // Drop the relevant event.
-        pendingEvents.splice(pendingEventIdx, 1);
-
-        this.logger.debug({
-          at: "SpokePoolClient#removeEvent",
-          message: `Removed 1 pre-ingested ${this.#chain} ${eventName} event for block ${blockNumber}.`,
-          event,
-        });
-      }
->>>>>>> 07719605
 
       // Back out any events that were previously ingested via update(). This is best-effort and may help to save the
       // relayer from filling a deposit where it must wait for additional deposit confirmations. Note that this is
