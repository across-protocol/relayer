<<<<<<< HEAD
import { spreadEvent, assign, Contract, BigNumber, EventSearchConfig } from "../utils";
import { toBN, Event, ZERO_ADDRESS, winston, paginatedEventQuery } from "../utils";
=======
import { assign, Contract, BigNumber, toBN, Event, ZERO_ADDRESS, winston } from "../utils";
import { spreadEventWithBlockNumber, spreadEvent } from "../utils";
>>>>>>> 3908ab41
import { RateModelClient } from "./RateModelClient";
import { Deposit, DepositWithBlock, Fill, SpeedUp, FillWithBlock } from "../interfaces/SpokePool";

export class SpokePoolClient {
  private deposits: { [DestinationChainId: number]: Deposit[] } = {};
  private fills: Fill[] = [];
  private speedUps: { [depositorAddress: string]: { [depositId: number]: SpeedUp[] } } = {};
  private depositRoutes: { [originToken: string]: { [DestinationChainId: number]: boolean } } = {};
  public isUpdated: boolean = false;

  public firstBlockToSearch: number;
  public fillsWithBlockNumbers: FillWithBlock[] = [];
  public depositsWithBlockNumbers: { [DestinationChainId: number]: DepositWithBlock[] } = {};

  constructor(
    readonly logger: winston.Logger,
    readonly spokePool: Contract,
    readonly rateModelClient: RateModelClient | null, // RateModelStore can be excluded. This disables some deposit validation.
    readonly chainId: number,
    readonly eventSearchConfig: EventSearchConfig = { fromBlock: 0, toBlock: null, maxBlockLookBack: 0 }
  ) {
    this.firstBlockToSearch = eventSearchConfig.fromBlock;
  }

  getDepositsForDestinationChain(destinationChainId: number, withBlock = false): Deposit[] | DepositWithBlock[] {
    return withBlock
      ? this.depositsWithBlockNumbers[destinationChainId] || []
      : this.deposits[destinationChainId] || [];
  }

  getDepositsFromDepositor(depositor: string): Deposit[] {
    return Object.values(this.deposits)
      .flat()
      .filter((deposit: Deposit) => deposit.depositor === depositor); // Select only deposits where the depositor is the same.
  }

  getFills(): Fill[] {
    return this.fills;
  }

  getDepositRoutes(): { [originToken: string]: { [DestinationChainId: number]: Boolean } } {
    return this.depositRoutes;
  }

  isDepositRouteEnabled(originToken: string, destinationChainId: number): boolean {
    return this.depositRoutes[originToken]?.[destinationChainId] ?? false;
  }

  getAllOriginTokens(): string[] {
    return Object.keys(this.depositRoutes);
  }

  getFillsForOriginChain(originChainId: number): Fill[] {
    return this.fills.filter((fill: Fill) => fill.originChainId === originChainId);
  }

  getFillsWithBlockForOriginChain(originChainId: number): FillWithBlock[] {
    return this.fillsWithBlockNumbers.filter((fill: Fill) => fill.originChainId === originChainId);
  }

  getFillsForRepaymentChain(repaymentChainId: number) {
    return this.fills.filter((fill: Fill) => fill.repaymentChainId === repaymentChainId);
  }

  getFillsForRelayer(relayer: string) {
    return this.fills.filter((fill: Fill) => fill.relayer === relayer);
  }

  appendMaxSpeedUpSignatureToDeposit(deposit: Deposit) {
    const maxSpeedUp = this.speedUps[deposit.depositor]?.[deposit.depositId].reduce((prev, current) =>
      prev.newRelayerFeePct.gt(current.newRelayerFeePct) ? prev : current
    );

    // Only if there is a speedup and the new relayer fee is greater than the current relayer fee, replace the fee.
    if (!maxSpeedUp || maxSpeedUp.newRelayerFeePct.lte(deposit.relayerFeePct)) return deposit;
    return { ...deposit, speedUpSignature: maxSpeedUp.depositorSignature, relayerFeePct: maxSpeedUp.newRelayerFeePct };
  }

  getDepositForFill(fill: Fill): Deposit | undefined {
    const { blockNumber, ...fillCopy } = fill as FillWithBlock; // Ignore blockNumber when validating the fill.
    return this.getDepositsForDestinationChain(fillCopy.destinationChainId).find((deposit) =>
      this.validateFillForDeposit(fillCopy, deposit)
    );
  }

  getValidUnfilledAmountForDeposit(deposit: Deposit): BigNumber {
    const fills = this.getFillsForOriginChain(deposit.originChainId)
      .filter((fill) => fill.depositId === deposit.depositId) // Only select the associated fill for the deposit.
      .filter((fill) => this.validateFillForDeposit(fill, deposit)); // Validate that the fill was valid for the deposit.

    if (fills.length === 0) return toBN(deposit.amount); // If no fills then the full amount is remaining.

    // Order fills by totalFilledAmount and then return the first fill's full deposit amount minus total filled amount.
    const fillsOrderedByTotalFilledAmount = fills.sort((fillA, fillB) =>
      fillB.totalFilledAmount.gt(fillA.totalFilledAmount)
        ? 1
        : fillB.totalFilledAmount.lt(fillA.totalFilledAmount)
        ? -1
        : 0
    );
    const lastFill = fillsOrderedByTotalFilledAmount[0];
    return toBN(lastFill.amount.sub(lastFill.totalFilledAmount));
  }

  // Ensure that each deposit element is included with the same value in the fill. This includes all elements defined
  // by the depositor as well as the realizedLpFeePct and the destinationToken, which are pulled from other clients.
  validateFillForDeposit(fill: Fill, deposit: Deposit) {
    let isValid = true;
    Object.keys(deposit).forEach((key) => {
      if (fill[key] !== undefined && deposit[key].toString() !== fill[key].toString()) {
        this.log("debug", "Prop mismatch!", { depositVal: deposit[key].toString(), fillValue: fill[key].toString() });
        isValid = false;
      }
    });
    return isValid;
  }

  async update() {
    if (this.rateModelClient !== null && !this.rateModelClient.isUpdated) throw new Error("RateModel not updated");

    const searchConfig = {
      fromBlock: this.firstBlockToSearch,
      toBlock: this.eventSearchConfig.toBlock || (await this.spokePool.provider.getBlockNumber()),
      maxBlockLookBack: this.eventSearchConfig.maxBlockLookBack,
    };

    this.log("debug", "Updating client", { searchConfig, spokePool: this.spokePool.address });
    if (searchConfig.fromBlock > searchConfig.toBlock) return; // If the starting block is greater than the ending block return.

    const [depositEvents, speedUpEvents, fillEvents, enableDepositsEvents] = await Promise.all([
      paginatedEventQuery(this.spokePool, this.spokePool.filters.FundsDeposited(), searchConfig),
      paginatedEventQuery(this.spokePool, this.spokePool.filters.RequestedSpeedUpDeposit(), searchConfig),
      paginatedEventQuery(this.spokePool, this.spokePool.filters.FilledRelay(), searchConfig),
      paginatedEventQuery(this.spokePool, this.spokePool.filters.EnabledDepositRoute(), searchConfig),
    ]);

    // For each depositEvent, compute the realizedLpFeePct. Note this means that we are only finding this value on the
    // new deposits that were found in the searchConfig (new from the previous run). This is important as this operation
    // is heavy as there is a fair bit of block number lookups that need to happen. Note this call REQUIRES that the
    // hubPoolClient is updated on the first before this call as this needed the the L1 token mapping to each L2 token.
    if (depositEvents.length > 0) this.log("debug", "Fetching realizedLpFeePct events", { num: depositEvents.length });
    const dataForQuoteTime = await Promise.all(
      depositEvents.map((event) => {
        return this.computeRealizedLpFeePct(event);
      })
    );

    for (const [index, event] of depositEvents.entries()) {
      // Append the realizedLpFeePct.
      const deposit: Deposit = { ...spreadEvent(event), realizedLpFeePct: dataForQuoteTime[index].realizedLpFeePct };
      // Append the destination token to the deposit.
      deposit.destinationToken = this.getDestinationTokenForDeposit(deposit);
      assign(this.deposits, [deposit.destinationChainId], [deposit]);
      assign(
        this.depositsWithBlockNumbers,
        [deposit.destinationChainId],
        [{ ...deposit, blockNumber: dataForQuoteTime[index].quoteBlock }]
      );
    }

    for (const event of speedUpEvents) {
      const speedUp: SpeedUp = { ...spreadEvent(event), originChainId: this.chainId };
      assign(this.speedUps, [speedUp.depositor, speedUp.depositId], [speedUp]);
    }

    // Traverse all deposit events and update them with associated speedups, If they exist.
    for (const destinationChainId of Object.keys(this.deposits))
      for (const [index, deposit] of this.deposits[destinationChainId].entries()) {
        const speedUpDeposit = this.appendMaxSpeedUpSignatureToDeposit(deposit);
        if (speedUpDeposit !== deposit) this.deposits[destinationChainId][index] = speedUpDeposit;
      }

    for (const event of fillEvents) {
      this.fills.push(spreadEvent(event));
      this.fillsWithBlockNumbers.push(spreadEventWithBlockNumber(event));
    }

    for (const event of enableDepositsEvents) {
      const enableDeposit = spreadEvent(event);
      assign(this.depositRoutes, [enableDeposit.originToken, enableDeposit.destinationChainId], enableDeposit.enabled);
    }
    this.firstBlockToSearch = searchConfig.toBlock + 1; // Next iteration should start off from where this one ended.

    this.isUpdated = true;
    this.log("debug", "Client updated!");
  }
  public hubPoolClient() {
    return this.rateModelClient.hubPoolClient;
  }

  private async computeRealizedLpFeePct(depositEvent: Event) {
    if (!this.rateModelClient) return { realizedLpFeePct: toBN(0), quoteBlock: 0 }; // If there is no rate model client return 0.
    const deposit = {
      amount: depositEvent.args.amount,
      originChainId: Number(depositEvent.args.originChainId),
      originToken: depositEvent.args.originToken,
      quoteTimestamp: depositEvent.args.quoteTimestamp,
    } as Deposit;

    return this.rateModelClient.computeRealizedLpFeePct(deposit, this.hubPoolClient().getL1TokenForDeposit(deposit));
  }

  private getDestinationTokenForDeposit(deposit: Deposit): string {
    if (!this.rateModelClient) return ZERO_ADDRESS; // If there is no rate model client return address(0).
    return this.hubPoolClient().getDestinationTokenForDeposit(deposit);
  }

  private log(level: string, message: string, data?: any) {
    this.logger[level]({ at: "SpokePoolClient", chainId: this.chainId, message, ...data });
  }
}<|MERGE_RESOLUTION|>--- conflicted
+++ resolved
@@ -1,10 +1,6 @@
-<<<<<<< HEAD
 import { spreadEvent, assign, Contract, BigNumber, EventSearchConfig } from "../utils";
-import { toBN, Event, ZERO_ADDRESS, winston, paginatedEventQuery } from "../utils";
-=======
-import { assign, Contract, BigNumber, toBN, Event, ZERO_ADDRESS, winston } from "../utils";
-import { spreadEventWithBlockNumber, spreadEvent } from "../utils";
->>>>>>> 3908ab41
+import { toBN, Event, ZERO_ADDRESS, winston, paginatedEventQuery, spreadEventWithBlockNumber } from "../utils";
+
 import { RateModelClient } from "./RateModelClient";
 import { Deposit, DepositWithBlock, Fill, SpeedUp, FillWithBlock } from "../interfaces/SpokePool";
 
