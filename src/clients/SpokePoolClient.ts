--- conflicted
+++ resolved
@@ -430,39 +430,16 @@
       }
 
       // Traverse all deposit events and update them with associated speedups, If they exist.
-<<<<<<< HEAD
-      for (const deposits of Object.values(this.deposits))
+      for (const [_destinationChainId, deposits] of Object.entries(this.deposits)) {
+        const destinationChainId = Number(_destinationChainId);
         for (const [index, deposit] of deposits.entries()) {
           deposits[index] = this.appendMaxSpeedUpSignatureToDeposit(deposit);
         }
-=======
-      for (const destinationChainId of Object.keys(this.deposits)) {
-        for (const [index, deposit] of this.deposits[destinationChainId].entries()) {
-          const { blockNumber, originBlockNumber, ...depositData } = deposit;
-          const speedUpDeposit = this.appendMaxSpeedUpSignatureToDeposit(depositData);
-          if (speedUpDeposit !== depositData) {
-            this.deposits[destinationChainId][index] = {
-              ...speedUpDeposit,
-              blockNumber,
-              originBlockNumber,
-            };
+        if (dataToCache.deposits[destinationChainId] !== undefined)
+          for (const [index, deposit] of dataToCache.deposits[destinationChainId].entries()) {
+            dataToCache.deposits[destinationChainId][index] = this.appendMaxSpeedUpSignatureToDeposit(deposit);
           }
-        }
-
-        if (dataToCache?.deposits?.[destinationChainId] !== undefined)
-          for (const [index, deposit] of dataToCache.deposits[destinationChainId].entries()) {
-            const { blockNumber, originBlockNumber, ...depositData } = deposit;
-            const speedUpDeposit = this.appendMaxSpeedUpSignatureToDeposit(depositData);
-            if (speedUpDeposit !== depositData) {
-              dataToCache.deposits[destinationChainId][index] = {
-                ...speedUpDeposit,
-                blockNumber,
-                originBlockNumber,
-              };
-            }
-          }
-      }
->>>>>>> 4d33203a
+      }
     }
 
     if (eventsToQuery.includes("FilledRelay")) {
