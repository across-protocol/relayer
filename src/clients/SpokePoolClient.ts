import { groupBy } from "lodash";
import {
  spreadEvent,
  assign,
  Contract,
  BigNumber,
  EventSearchConfig,
  Promise,
  Event,
  EventFilter,
  sortEventsAscendingInPlace,
  DefaultLogLevels,
  MakeOptional,
  getDeposit,
  setDeposit,
  getNetworkName,
  getRedisDepositKey,
  assert,
  sortEventsAscending,
  filledSameDeposit,
  getCurrentTime,
  getRedis,
  AnyObject,
} from "../utils";
import { toBN, ZERO_ADDRESS, winston, paginatedEventQuery, spreadEventWithBlockNumber } from "../utils";

import { AcrossConfigStoreClient } from "./ConfigStoreClient";
import {
  Deposit,
  DepositWithBlock,
  Fill,
  FillWithBlock,
  RefundRequestWithBlock,
  SpeedUp,
  TokensBridged,
  FundsDepositedEvent,
} from "../interfaces";
import { RootBundleRelayWithBlock, RelayerRefundExecutionWithBlock } from "../interfaces";
import { HubPoolClient } from ".";

const FILL_DEPOSIT_COMPARISON_KEYS = [
  "amount",
  "originChainId",
  "relayerFeePct",
  "realizedLpFeePct",
  "depositId",
  "depositor",
  "recipient",
  "destinationChainId",
  "destinationToken",
] as const;

export class SpokePoolClient {
  private currentTime = 0;
  private depositHashes: { [depositHash: string]: DepositWithBlock } = {};
  private depositHashesToFills: { [depositHash: string]: FillWithBlock[] } = {};
  private speedUps: { [depositorAddress: string]: { [depositId: number]: SpeedUp[] } } = {};
  private depositRoutes: { [originToken: string]: { [DestinationChainId: number]: boolean } } = {};
  private tokensBridged: TokensBridged[] = [];
  private rootBundleRelays: RootBundleRelayWithBlock[] = [];
  private relayerRefundExecutions: RelayerRefundExecutionWithBlock[] = [];
  private earlyDeposits: FundsDepositedEvent[] = [];
  private queryableEventNames: string[] = [];
  public earliestDepositIdQueried = Number.MAX_SAFE_INTEGER;
  public latestDepositIdQueried = 0;
  public firstDepositIdForSpokePool = Number.MAX_SAFE_INTEGER;
  public lastDepositIdForSpokePool = Number.MAX_SAFE_INTEGER;
  public isUpdated = false;
  public firstBlockToSearch: number;
  public latestBlockNumber = 0;
  public deposits: { [DestinationChainId: number]: DepositWithBlock[] } = {};
  public fills: { [OriginChainId: number]: FillWithBlock[] } = {};
  public refundRequests: RefundRequestWithBlock[] = [];

  constructor(
    readonly logger: winston.Logger,
    readonly spokePool: Contract,
    // Can be excluded. This disables some deposit validation.
    readonly configStoreClient: AcrossConfigStoreClient | null,
    readonly chainId: number,
    public deploymentBlock: number,
    readonly eventSearchConfig: MakeOptional<EventSearchConfig, "toBlock"> = { fromBlock: 0, maxBlockLookBack: 0 }
  ) {
    this.firstBlockToSearch = eventSearchConfig.fromBlock;
    this.queryableEventNames = Object.keys(this._queryableEventNames());
  }

  _queryableEventNames(): { [eventName: string]: EventFilter } {
    return {
      FundsDeposited: this.spokePool.filters.FundsDeposited(),
      RequestedSpeedUpDeposit: this.spokePool.filters.RequestedSpeedUpDeposit(),
      FilledRelay: this.spokePool.filters.FilledRelay(),
      // RefundRequested: this.spokePool.filters.refundRequested(), @todo update contracts-v2
      EnabledDepositRoute: this.spokePool.filters.EnabledDepositRoute(),
      TokensBridged: this.spokePool.filters.TokensBridged(),
      RelayedRootBundle: this.spokePool.filters.RelayedRootBundle(),
      ExecutedRelayerRefundRoot: this.spokePool.filters.ExecutedRelayerRefundRoot(),
    };
  }

  getDepositsForDestinationChain(destinationChainId: number): DepositWithBlock[] {
    return this.deposits[destinationChainId] || [];
  }

  getDeposits(): DepositWithBlock[] {
    return sortEventsAscendingInPlace(Object.values(this.deposits).flat());
  }

  getTokensBridged(): TokensBridged[] {
    return this.tokensBridged;
  }

  getDepositRoutes(): { [originToken: string]: { [DestinationChainId: number]: boolean } } {
    return this.depositRoutes;
  }

  isDepositRouteEnabled(originToken: string, destinationChainId: number): boolean {
    return this.depositRoutes[originToken]?.[destinationChainId] ?? false;
  }

  getAllOriginTokens(): string[] {
    return Object.keys(this.depositRoutes);
  }

  getFills(): FillWithBlock[] {
    return sortEventsAscendingInPlace(Object.values(this.fills).flat());
  }

  getFillsForOriginChain(originChainId: number): FillWithBlock[] {
    return this.fills[originChainId] || [];
  }

  getFillsForRelayer(relayer: string): FillWithBlock[] {
    return this.getFills().filter((fill) => fill.relayer === relayer);
  }

  getFillsWithBlockInRange(startingBlock: number, endingBlock: number): FillWithBlock[] {
    return this.getFills().filter((fill) => fill.blockNumber >= startingBlock && fill.blockNumber <= endingBlock);
  }

  getRefundRequests(fromBlock?: number, toBlock?: number): RefundRequestWithBlock[] {
    return isNaN(fromBlock) || isNaN(toBlock)
      ? this.refundRequests
      : this.refundRequests.filter((request) => request.blockNumber >= fromBlock && request.blockNumber <= toBlock);
  }

  getRootBundleRelays(): RootBundleRelayWithBlock[] {
    return this.rootBundleRelays;
  }

  getLatestRootBundleId(): number {
    return this.rootBundleRelays[this.rootBundleRelays.length - 1]?.rootBundleId ?? 0;
  }

  getRelayerRefundExecutions(): RelayerRefundExecutionWithBlock[] {
    return this.relayerRefundExecutions;
  }

  getExecutedRefunds(relayerRefundRoot: string): {
    [tokenAddress: string]: {
      [relayer: string]: BigNumber;
    };
  } {
    const bundle = this.getRootBundleRelays().find((bundle) => bundle.relayerRefundRoot === relayerRefundRoot);
    if (bundle === undefined) {
      return {};
    }

    const executedRefundLeaves = this.getRelayerRefundExecutions().filter(
      (leaf) => leaf.rootBundleId === bundle.rootBundleId
    );
    const executedRefunds: { [tokenAddress: string]: { [relayer: string]: BigNumber } } = {};
    for (const refundLeaf of executedRefundLeaves) {
      const tokenAddress = refundLeaf.l2TokenAddress;
      if (executedRefunds[tokenAddress] === undefined) {
        executedRefunds[tokenAddress] = {};
      }
      const executedTokenRefunds = executedRefunds[tokenAddress];

      for (let i = 0; i < refundLeaf.refundAddresses.length; i++) {
        const relayer = refundLeaf.refundAddresses[i];
        const refundAmount = refundLeaf.refundAmounts[i];
        if (executedTokenRefunds[relayer] === undefined) {
          executedTokenRefunds[relayer] = BigNumber.from(0);
        }
        executedTokenRefunds[relayer] = executedTokenRefunds[relayer].add(refundAmount);
      }
    }
    return executedRefunds;
  }

  appendMaxSpeedUpSignatureToDeposit(deposit: DepositWithBlock): DepositWithBlock {
    const maxSpeedUp = this.speedUps[deposit.depositor]?.[deposit.depositId]?.reduce((prev, current) =>
      prev.newRelayerFeePct.gt(current.newRelayerFeePct) ? prev : current
    );

    // Only if there is a speedup and the new relayer fee is greater than the current relayer fee, save the new fee.
    if (!maxSpeedUp || maxSpeedUp.newRelayerFeePct.lte(deposit.relayerFeePct)) {
      return deposit;
    }
    return {
      ...deposit,
      speedUpSignature: maxSpeedUp.depositorSignature,
      newRelayerFeePct: maxSpeedUp.newRelayerFeePct,
    };
  }

  getDepositForFill(fill: Fill): DepositWithBlock | undefined {
    // eslint-disable-next-line @typescript-eslint/no-unused-vars
    const { blockNumber, ...fillCopy } = fill as FillWithBlock; // Ignore blockNumber when validating the fill.
    const depositWithMatchingDepositId = this.depositHashes[this.getDepositHash(fill)];
    if (depositWithMatchingDepositId === undefined) {
      return undefined;
    }
    return this.validateFillForDeposit(fillCopy, depositWithMatchingDepositId)
      ? depositWithMatchingDepositId
      : undefined;
  }

  getValidUnfilledAmountForDeposit(deposit: Deposit): {
    unfilledAmount: BigNumber;
    fillCount: number;
    invalidFills: Fill[];
  } {
    const fillsForDeposit = this.depositHashesToFills[this.getDepositHash(deposit)];
    // If no fills then the full amount is remaining.
    if (fillsForDeposit === undefined || fillsForDeposit.length === 0) {
      return { unfilledAmount: toBN(deposit.amount), fillCount: 0, invalidFills: [] };
    }

    const { validFills, invalidFills } = fillsForDeposit.reduce(
      (groupedFills: { validFills: Fill[]; invalidFills: Fill[] }, fill: Fill) => {
        if (this.validateFillForDeposit(fill, deposit)) {
          groupedFills.validFills.push(fill);
        } else {
          groupedFills.invalidFills.push(fill);
        }
        return groupedFills;
      },
      { validFills: [], invalidFills: [] }
    );

    // Log any invalid deposits with same deposit id but different params.
    const invalidFillsForDeposit = invalidFills.filter((x) => x.depositId === deposit.depositId);
    if (invalidFillsForDeposit.length > 0) {
      this.logger.warn({
        at: "SpokePoolClient",
        chainId: this.chainId,
        message: "Invalid fills found matching deposit ID",
        deposit,
        invalidFills: Object.fromEntries(invalidFillsForDeposit.map((x) => [x.relayer, x])),
      });
    }

    // If all fills are invalid we can consider this unfilled.
    if (validFills.length === 0) {
      return { unfilledAmount: toBN(deposit.amount), fillCount: 0, invalidFills };
    }

    // Order fills by totalFilledAmount and then return the first fill's full deposit amount minus total filled amount.
    const fillsOrderedByTotalFilledAmount = validFills.sort((fillA, fillB) =>
      fillB.totalFilledAmount.gt(fillA.totalFilledAmount)
        ? 1
        : fillB.totalFilledAmount.lt(fillA.totalFilledAmount)
        ? -1
        : 0
    );

    const lastFill = fillsOrderedByTotalFilledAmount[0];
    return {
      unfilledAmount: toBN(lastFill.amount.sub(lastFill.totalFilledAmount)),
      fillCount: validFills.length,
      invalidFills,
    };
  }

  // Ensure that each deposit element is included with the same value in the fill. This includes all elements defined
  // by the depositor as well as the realizedLpFeePct and the destinationToken, which are pulled from other clients.
  validateFillForDeposit(fill: Fill, deposit: Deposit): boolean {
    // Note: this short circuits when a key is found where the comparison doesn't match.
    // TODO: if we turn on "strict" in the tsconfig, the elements of FILL_DEPOSIT_COMPARISON_KEYS will be automatically
    // validated against the fields in Fill and Deposit, generating an error if there is a discrepency.
    return FILL_DEPOSIT_COMPARISON_KEYS.every((key) => {
      return fill[key] !== undefined && fill[key].toString() === deposit[key]?.toString();
    });
  }

  getDepositHash(event: Deposit | Fill): string {
    return `${event.depositId}-${event.originChainId}`;
  }

  // Look for the block number of the event that emitted the deposit with the target deposit ID. We know that
  // `numberOfDeposits` is strictly increasing for any SpokePool, so we can use a binary search to find the blockTag
  // where `numberOfDeposits == targetDepositId`.
  async binarySearchForBlockContainingDepositId(
    targetDepositId: number,
    initLow = this.deploymentBlock,
    initHigh = this.latestBlockNumber
  ): Promise<number | undefined> {
    assert(initLow <= initHigh, "Binary search failed because low > high");
    let low = initLow;
    let high = initHigh;
    do {
      const mid = Math.floor((high + low) / 2);
      const searchedDepositId = await this.spokePool.numberOfDeposits({ blockTag: mid });
      if (targetDepositId > searchedDepositId) {
        low = mid + 1;
      } else if (targetDepositId < searchedDepositId) {
        high = mid - 1;
      } else {
        return mid;
      }
    } while (low <= high);
    // If we can't find a blockTag where `numberOfDeposits == targetDepositId`,
    // then its likely that the depositId was included in the same block as deposits that came after it. So we fallback
    // to returning `low` if we exit the while loop, which should be the block where depositId incremented from
    // `targetDepositId`.
    return low;
  }

  // Load a deposit for a fill if the fill's deposit ID is outside this client's search range.
  // This can be used by the Dataworker to determine whether to give a relayer a refund for a fill
  // of a deposit older or younger than its fixed lookback.
  async queryHistoricalDepositForFill(fill: Fill): Promise<DepositWithBlock | undefined> {
    if (fill.originChainId !== this.chainId) {
      throw new Error("fill.originChainId !== this.chainid");
    }

    // We need to update client so we know the first and last deposit ID's queried for this spoke pool client, as well
    // as the global first and last deposit ID's for this spoke pool.
    if (!this.isUpdated) {
      throw new Error("SpokePoolClient must be updated before querying historical deposits");
    }
    if (fill.depositId < this.firstDepositIdForSpokePool || fill.depositId > this.lastDepositIdForSpokePool) {
      return undefined;
    }
    if (fill.depositId >= this.earliestDepositIdQueried && fill.depositId <= this.latestDepositIdQueried) {
      return this.getDepositForFill(fill);
    }

    let deposit: DepositWithBlock, cachedDeposit: Deposit | undefined;
    const redisClient = await getRedis(this.logger);
    if (redisClient) {
      cachedDeposit = await getDeposit(getRedisDepositKey(fill), redisClient);
    }
    if (cachedDeposit) {
      deposit = cachedDeposit as DepositWithBlock;
      // Assert that cache hasn't been corrupted.
      assert(deposit.depositId === fill.depositId && deposit.originChainId === fill.originChainId);
    } else {
      const [blockBeforeDeposit, blockAfterDeposit] = await Promise.all([
        // Look for the block where depositId incremented from fill.depositId-1 to fill.depositId.
        this.binarySearchForBlockContainingDepositId(fill.depositId),
        // Look for the block where depositId incremented from fill.depositId to fill.depositId+1.
        this.binarySearchForBlockContainingDepositId(fill.depositId + 1),
      ]);
      if (!blockBeforeDeposit || !blockAfterDeposit) {
        return undefined;
      }
      assert(blockBeforeDeposit <= blockAfterDeposit, "blockBeforeDeposit > blockAfterDeposit");

      const query = await paginatedEventQuery(
        this.spokePool,
        // TODO: When SpokePool V2 is deployed we can begin to filter on fill.depositId as well as fill.depositor,
        // which should optimize the RPC request.
        this.spokePool.filters.FundsDeposited(null, null, null, null, null, null, null, null, fill.depositor),
        {
          fromBlock: blockBeforeDeposit,
          toBlock: blockAfterDeposit,
          maxBlockLookBack: 0,
        }
      );
      const event = (query as FundsDepositedEvent[]).find((deposit) => deposit.args.depositId === fill.depositId);
      if (event === undefined) {
        const srcChain = getNetworkName(fill.originChainId);
        const dstChain = getNetworkName(fill.destinationChainId);
        throw new Error(
          `Could not find deposit ${fill.depositId} for ${dstChain} fill` +
            ` between ${srcChain} blocks [${blockBeforeDeposit}, ${blockAfterDeposit}]`
        );
      }
      const processedEvent: Omit<DepositWithBlock, "destinationToken" | "realizedLpFeePct"> =
        spreadEventWithBlockNumber(event) as DepositWithBlock;
      const dataForQuoteTime: { realizedLpFeePct: BigNumber; quoteBlock: number } = await this.computeRealizedLpFeePct(
        event
      );
      // Append the realizedLpFeePct.
      // Append destination token and realized lp fee to deposit.
      deposit = {
        ...processedEvent,
        realizedLpFeePct: dataForQuoteTime.realizedLpFeePct,
        destinationToken: this.getDestinationTokenForDeposit(processedEvent),
        blockNumber: dataForQuoteTime.quoteBlock,
        originBlockNumber: event.blockNumber,
      };
      this.logger.debug({
        at: "SpokePoolClient",
        message: "Queried RPC for deposit outside SpokePoolClient's search range",
        deposit,
      });
      if (redisClient) {
        await setDeposit(deposit, getCurrentTime(), redisClient, 24 * 60 * 60);
      }
    }

    // eslint-disable-next-line @typescript-eslint/no-unused-vars
    const { blockNumber, ...fillCopy } = fill as FillWithBlock; // Ignore blockNumber when validating the fill
    return this.validateFillForDeposit(fillCopy, deposit) ? deposit : undefined;
  }

  async queryHistoricalMatchingFills(fill: Fill, deposit: Deposit, toBlock: number): Promise<FillWithBlock[]> {
    const searchConfig = {
      fromBlock: this.deploymentBlock,
      toBlock,
      maxBlockLookBack: this.eventSearchConfig.maxBlockLookBack,
    };
    return (await this.queryFillsInBlockRange(fill, searchConfig)).filter((_fill) =>
      this.validateFillForDeposit(_fill, deposit)
    );
  }

  async queryFillsInBlockRange(matchingFill: Fill, searchConfig: EventSearchConfig): Promise<FillWithBlock[]> {
    // Filtering on the fill's depositor address, the only indexed deposit field in the FilledRelay event,
    // should speed up this search a bit.
    // TODO: Once depositId is indexed in FilledRelay event, filter on that as well.
    const query = await paginatedEventQuery(
      this.spokePool,
      this.spokePool.filters.FilledRelay(
        undefined,
        undefined,
        undefined,
        undefined,
        undefined,
        undefined,
        undefined,
        undefined,
        undefined,
        undefined,
        undefined,
        undefined,
        matchingFill.depositor,
        undefined,
        undefined
      ),
      searchConfig
    );
    const fills = query.map((event) => spreadEventWithBlockNumber(event) as FillWithBlock);
    return sortEventsAscending(fills.filter((_fill) => filledSameDeposit(_fill, matchingFill)));
  }

<<<<<<< HEAD
  async _update(eventsToQuery: string[]): Promise<Event[][]> {
    // Find the earliest known depositId. This assumes no deposits were placed in the deployment block.
    if (this.firstDepositIdForSpokePool === Number.MAX_SAFE_INTEGER) {
      const firstDepositId = await this.spokePool.numberOfDeposits({ blockTag: this.deploymentBlock });
      if (isNaN(firstDepositId))
        throw new Error(`SpokePoolClient::update: Invalid first deposit id (${firstDepositId})`);

      this.firstDepositIdForSpokePool = firstDepositId;
=======
  async update(eventsToQuery?: string[]): Promise<void> {
    if (this.configStoreClient !== null && !this.configStoreClient.isUpdated) {
      throw new Error("RateModel not updated");
>>>>>>> 8f4ece75
    }

    const [latestBlockNumber, currentTime] = await Promise.all([
      this.spokePool.provider.getBlockNumber(),
      this.spokePool.getCurrentTime(),
    ]);
    if (isNaN(latestBlockNumber) || latestBlockNumber < this.latestBlockNumber)
      throw new Error(`SpokePoolClient::update: latestBlockNumber ${latestBlockNumber} < ${this.latestBlockNumber}`);
    else if (!BigNumber.isBigNumber(currentTime) || currentTime < toBN(this.currentTime)) {
      const errMsg = BigNumber.isBigNumber(currentTime)
        ? `currentTime: ${currentTime} < ${toBN(this.currentTime)}`
        : `currentTime is not a BigNumber: ${JSON.stringify(currentTime)}`;
      throw new Error(`SpokePoolClient::update: ${errMsg}`);
    }

    const searchConfig = {
      fromBlock: this.firstBlockToSearch,
      toBlock: this.eventSearchConfig.toBlock || latestBlockNumber,
      maxBlockLookBack: this.eventSearchConfig.maxBlockLookBack,
    };
    if (searchConfig.fromBlock > searchConfig.toBlock) {
      this.log("warn", "Invalid update() searchConfig.", { searchConfig });
      return []; // If the starting block is greater than the ending block return.
    }

    const eventSearchConfigs = eventsToQuery.map((eventName) => {
<<<<<<< HEAD
      if (!this.queryableEventNames.includes(eventName))
=======
      if (!queryableEventNames.includes(eventName)) {
>>>>>>> 8f4ece75
        throw new Error(`SpokePoolClient: Cannot query unrecognised SpokePool event name: ${eventName}`);
      }

      const _searchConfig = { ...searchConfig }; // shallow copy

      // By default, an event's query range is controlled by the `eventSearchConfig` passed in during instantiation.
      // However, certain events have special overriding requirements to their search ranges:
      // - EnabledDepositRoute: The full history is always required, so override the requested fromBlock.
      if (eventName === "EnabledDepositRoute" && !this.isUpdated) {
        _searchConfig.fromBlock = this.deploymentBlock;
      }

      return {
        filter: this._queryableEventNames()[eventName],
        searchConfig: _searchConfig,
      };
    });

    this.log("debug", `Updating SpokePool client for chain ${this.chainId}`, {
      eventsToQuery,
      eventSearchConfigs,
      spokePool: this.spokePool.address,
    });

    const timerStart = Date.now();
    const [latestDepositIdForSpokePool, ...queryResults] = await Promise.all([
      this.spokePool.numberOfDeposits(),
      ...eventSearchConfigs.map((config) => paginatedEventQuery(this.spokePool, config.filter, config.searchConfig)),
    ]);
    this.log("debug", `Time to query new events from RPC for ${this.chainId}: ${Date.now() - timerStart} ms`);

    // Sort all events to ensure they are stored in a consistent order.
    queryResults.forEach((events) => sortEventsAscendingInPlace(events));

    // Next iteration should start off from where this one ended.
    this.currentTime = currentTime.toNumber(); // currentTime is uint32
    this.latestBlockNumber = latestBlockNumber;
    this.lastDepositIdForSpokePool = latestDepositIdForSpokePool;
    this.firstBlockToSearch = searchConfig.toBlock + 1;

    return queryResults;
  }

  async update(eventsToQuery: string[] = this.queryableEventNames): Promise<void> {
    if (this.configStoreClient !== null && !this.configStoreClient.isUpdated) throw new Error("RateModel not updated");

    const queryResults = await this._update(eventsToQuery);
    if (queryResults.length === 0) {
      this.isUpdated = true;
      return;
    }

    if (eventsToQuery.includes("TokensBridged")) {
      for (const event of queryResults[eventsToQuery.indexOf("TokensBridged")]) {
        this.tokensBridged.push(spreadEventWithBlockNumber(event) as TokensBridged);
      }
    }

    // For each depositEvent, compute the realizedLpFeePct. Note this means that we are only finding this value on the
    // new deposits that were found in the searchConfig (new from the previous run). This is important as this operation
    // is heavy as there is a fair bit of block number lookups that need to happen. Note this call REQUIRES that the
    // hubPoolClient is updated on the first before this call as this needed the the L1 token mapping to each L2 token.
    if (eventsToQuery.includes("FundsDeposited")) {
      const allDeposits = [
        ...(queryResults[eventsToQuery.indexOf("FundsDeposited")] as FundsDepositedEvent[]),
        ...this.earlyDeposits,
      ];
      const { earlyDeposits = [], depositEvents = [] } = groupBy(allDeposits, (depositEvent) => {
        if (depositEvent.args.quoteTimestamp > this.currentTime) {
          const { args, transactionHash } = depositEvent;
          this.logger.debug({
            at: "SpokePoolClient#update",
            message: "Deferring early deposit event.",
            currentTime: this.currentTime,
            deposit: { args, transactionHash },
          });
          return "earlyDeposits";
        } else {
          return "depositEvents";
        }
      });
      this.earlyDeposits = earlyDeposits;

      if (depositEvents.length > 0) {
        this.log("debug", `Fetching realizedLpFeePct for ${depositEvents.length} deposits on chain ${this.chainId}`, {
          numDeposits: depositEvents.length,
        });
      }

      const dataForQuoteTime: { realizedLpFeePct: BigNumber; quoteBlock: number }[] = await Promise.map(
        depositEvents,
        async (event) => this.computeRealizedLpFeePct(event)
      );

      // Now add any newly fetched events from RPC.
      if (depositEvents.length > 0) {
        this.log("debug", `Using ${depositEvents.length} newly queried deposit events for chain ${this.chainId}`, {
          earliestEvent: depositEvents[0].blockNumber,
        });
      }
      for (const [index, event] of depositEvents.entries()) {
        // Append the realizedLpFeePct.
        const processedEvent: Omit<DepositWithBlock, "destinationToken" | "realizedLpFeePct"> =
          spreadEventWithBlockNumber(event) as DepositWithBlock;

        // Append destination token and realized lp fee to deposit.
        const deposit = {
          ...processedEvent,
          realizedLpFeePct: dataForQuoteTime[index].realizedLpFeePct,
          destinationToken: this.getDestinationTokenForDeposit(processedEvent),
          blockNumber: dataForQuoteTime[index].quoteBlock,
          originBlockNumber: event.blockNumber,
        };

        assign(this.depositHashes, [this.getDepositHash(deposit)], deposit);
        assign(this.deposits, [deposit.destinationChainId], [deposit]);

        if (deposit.depositId < this.earliestDepositIdQueried) {
          this.earliestDepositIdQueried = deposit.depositId;
        }
        if (deposit.depositId > this.latestDepositIdQueried) {
          this.latestDepositIdQueried = deposit.depositId;
        }
      }
    }

    // Update deposits with speed up requests from depositor.
    if (eventsToQuery.includes("RequestedSpeedUpDeposit")) {
      const speedUpEvents = queryResults[eventsToQuery.indexOf("RequestedSpeedUpDeposit")];

      for (const event of speedUpEvents) {
        const speedUp: SpeedUp = { ...spreadEvent(event), originChainId: this.chainId };
        assign(this.speedUps, [speedUp.depositor, speedUp.depositId], [speedUp]);
      }

      // Traverse all deposit events and update them with associated speedups, If they exist.
      for (const [, deposits] of Object.entries(this.deposits)) {
        for (const [index, deposit] of deposits.entries()) {
          deposits[index] = this.appendMaxSpeedUpSignatureToDeposit(deposit);
        }
      }
    }

    if (eventsToQuery.includes("FilledRelay")) {
      const fillEvents = queryResults[eventsToQuery.indexOf("FilledRelay")];

      if (fillEvents.length > 0) {
        this.log("debug", `Using ${fillEvents.length} newly queried fill events for chain ${this.chainId}`, {
          earliestEvent: fillEvents[0].blockNumber,
        });
      }
      for (const event of fillEvents) {
        const fill = spreadEventWithBlockNumber(event) as FillWithBlock;
        assign(this.fills, [fill.originChainId], [fill]);
        assign(this.depositHashesToFills, [this.getDepositHash(fill)], [fill]);
      }
    }

    // @note: In Across 2.5, callers will simultaneously request [FundsDeposited, FilledRelay, RefundsRequested].
    // The list of events is always pre-sorted, so rather than splitting them out individually, it might make sense to
    // evaluate them as a single group, to avoid having to re-merge and sequence again afterwards.
    if (eventsToQuery.includes("RefundRequested")) {
      const refundRequests = queryResults[eventsToQuery.indexOf("RefundRequested")];

      if (refundRequests.length > 0) {
        this.log("debug", `Found ${refundRequests.length} new relayer refund requests on chain ${this.chainId}`, {
          earliestEvent: refundRequests[0].blockNumber,
        });
      }
      for (const refundRequest of refundRequests) {
        this.refundRequests.push(spreadEventWithBlockNumber(refundRequest) as RefundRequestWithBlock);
      }
    }

    if (eventsToQuery.includes("EnabledDepositRoute")) {
      const enableDepositsEvents = queryResults[eventsToQuery.indexOf("EnabledDepositRoute")];

      for (const event of enableDepositsEvents) {
        const enableDeposit = spreadEvent(event);
        assign(
          this.depositRoutes,
          [enableDeposit.originToken, enableDeposit.destinationChainId],
          enableDeposit.enabled
        );
      }
    }

    if (eventsToQuery.includes("RelayedRootBundle")) {
      const relayedRootBundleEvents = queryResults[eventsToQuery.indexOf("RelayedRootBundle")];
      for (const event of relayedRootBundleEvents) {
        this.rootBundleRelays.push(spreadEventWithBlockNumber(event) as RootBundleRelayWithBlock);
      }
    }

    if (eventsToQuery.includes("ExecutedRelayerRefundRoot")) {
      const executedRelayerRefundRootEvents = queryResults[eventsToQuery.indexOf("ExecutedRelayerRefundRoot")];
      for (const event of executedRelayerRefundRootEvents) {
        const executedRefund = spreadEventWithBlockNumber(event) as RelayerRefundExecutionWithBlock;
        executedRefund.l2TokenAddress = SpokePoolClient.getExecutedRefundLeafL2Token(
          executedRefund.chainId,
          executedRefund.l2TokenAddress
        );
        this.relayerRefundExecutions.push(executedRefund);
      }
    }

    this.isUpdated = true;
    this.log("debug", `SpokePool client for chain ${this.chainId} updated!`, {
      nextFirstBlockToSearch: this.firstBlockToSearch,
    });
  }

  static getExecutedRefundLeafL2Token(chainId: number, eventL2Token: string): string {
    // If execution of WETH refund leaf occurred on an OVM spoke pool, then we'll convert its l2Token from the native
    // token address to the wrapped token address. This is because the OVM_SpokePool modifies the l2TokenAddress prop
    // in _bridgeTokensToHubPool before emitting the ExecutedRelayerRefundLeaf event.
    // Here is the contract code referenced:
    // - https://github.com/across-protocol/contracts-v2/blob/954528a4620863d1c868e54a370fd8556d5ed05c/contracts/Ovm_SpokePool.sol#L142
    if (chainId === 10 && eventL2Token.toLowerCase() === "0xdeaddeaddeaddeaddeaddeaddeaddeaddead0000") {
      return "0x4200000000000000000000000000000000000006";
    } else if (chainId === 288 && eventL2Token.toLowerCase() === "0x4200000000000000000000000000000000000006") {
      return "0xDeadDeAddeAddEAddeadDEaDDEAdDeaDDeAD0000";
    } else {
      return eventL2Token;
    }
  }

  public hubPoolClient(): HubPoolClient {
    return this.configStoreClient?.hubPoolClient as HubPoolClient;
  }

  private async computeRealizedLpFeePct(depositEvent: FundsDepositedEvent) {
    const hubPoolClient = this.hubPoolClient();
    if (!hubPoolClient || !this.configStoreClient) {
      return { realizedLpFeePct: toBN(0), quoteBlock: 0 };
    } // If there is no rate model client return 0.
    const deposit = {
      amount: depositEvent.args.amount,
      originChainId: Number(depositEvent.args.originChainId),
      destinationChainId: Number(depositEvent.args.destinationChainId),
      originToken: depositEvent.args.originToken,
      quoteTimestamp: depositEvent.args.quoteTimestamp,
    };

    return this.configStoreClient.computeRealizedLpFeePct(deposit, hubPoolClient.getL1TokenForDeposit(deposit));
  }

  private getDestinationTokenForDeposit(deposit: {
    originChainId: number;
    originToken: string;
    destinationChainId: number;
  }): string {
    const hubPoolClient = this.hubPoolClient();
    if (!hubPoolClient) {
      return ZERO_ADDRESS;
    } // If there is no rate model client return address(0).
    return hubPoolClient.getDestinationTokenForDeposit(deposit);
  }

  private log(level: DefaultLogLevels, message: string, data?: AnyObject) {
    this.logger[level]({ at: "SpokePoolClient", chainId: this.chainId, message, ...data });
  }
}<|MERGE_RESOLUTION|>--- conflicted
+++ resolved
@@ -448,20 +448,14 @@
     return sortEventsAscending(fills.filter((_fill) => filledSameDeposit(_fill, matchingFill)));
   }
 
-<<<<<<< HEAD
   async _update(eventsToQuery: string[]): Promise<Event[][]> {
     // Find the earliest known depositId. This assumes no deposits were placed in the deployment block.
     if (this.firstDepositIdForSpokePool === Number.MAX_SAFE_INTEGER) {
       const firstDepositId = await this.spokePool.numberOfDeposits({ blockTag: this.deploymentBlock });
-      if (isNaN(firstDepositId))
+      if (isNaN(firstDepositId)) {
         throw new Error(`SpokePoolClient::update: Invalid first deposit id (${firstDepositId})`);
-
+      }
       this.firstDepositIdForSpokePool = firstDepositId;
-=======
-  async update(eventsToQuery?: string[]): Promise<void> {
-    if (this.configStoreClient !== null && !this.configStoreClient.isUpdated) {
-      throw new Error("RateModel not updated");
->>>>>>> 8f4ece75
     }
 
     const [latestBlockNumber, currentTime] = await Promise.all([
@@ -488,11 +482,7 @@
     }
 
     const eventSearchConfigs = eventsToQuery.map((eventName) => {
-<<<<<<< HEAD
-      if (!this.queryableEventNames.includes(eventName))
-=======
-      if (!queryableEventNames.includes(eventName)) {
->>>>>>> 8f4ece75
+      if (!this.queryableEventNames.includes(eventName)) {
         throw new Error(`SpokePoolClient: Cannot query unrecognised SpokePool event name: ${eventName}`);
       }
 
@@ -536,8 +526,9 @@
     return queryResults;
   }
 
-  async update(eventsToQuery: string[] = this.queryableEventNames): Promise<void> {
-    if (this.configStoreClient !== null && !this.configStoreClient.isUpdated) throw new Error("RateModel not updated");
+  async update(eventsToQuery?: string[] = this.queryableEventNames): Promise<void> {
+    if (this.configStoreClient !== null && !this.configStoreClient.isUpdated) {
+      throw new Error("RateModel not updated");
 
     const queryResults = await this._update(eventsToQuery);
     if (queryResults.length === 0) {
