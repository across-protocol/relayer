import assert from "assert";
import { ChildProcess, spawn } from "child_process";
import { clients, utils as sdkUtils } from "@across-protocol/sdk";
import { Log, DepositWithBlock } from "../interfaces";
import { RELAYER_SPOKEPOOL_LISTENER_EVM, RELAYER_SPOKEPOOL_LISTENER_SVM } from "../common/Constants";
import {
  Address,
  chainIsSvm,
  getNetworkName,
  isDefined,
  winston,
  getRelayEventKey,
  getMessageHash,
  spreadEventWithBlockNumber,
  toAddressType,
} from "../utils";
import { EventsAddedMessage, EventRemovedMessage } from "../utils/SuperstructUtils";

export type SpokePoolClient = clients.SpokePoolClient;

export type IndexerOpts = {
  path?: string;
};

type SpokePoolEventRemoved = {
  event: string;
};

type SpokePoolEventsAdded = {
  blockNumber: number;
  currentTime: number;
  nEvents: number; // Number of events.
  data: string;
};

export type SpokePoolClientMessage = SpokePoolEventsAdded | SpokePoolEventRemoved;

export function isSpokePoolEventsAdded(message: unknown): message is SpokePoolEventsAdded {
  return EventsAddedMessage.is(message);
}

export function isSpokePoolEventRemoved(message: unknown): message is SpokePoolEventRemoved {
  return EventRemovedMessage.is(message);
}

/**
 * Apply Typescript Mixins to permit a single class to generically extend a SpokePoolClient-ish instance.
 * The SDK exports both the EVMSpokePoolClient and SVMSpokePoolClient types. They have different properties
 * and even different methods of instantiation. To avoid duplicating the SpokePoolListener implementation,
 * provide the minimal common definition of a SpokePoolClient and extend that. This doesn't necessarily feel
 * like a long-term solution, but it's OK for now and only imposes the absolute minimum of changes upstream
 * in the SDK. The external listener implementation should ultimately be upstreamed to the SDK, but that's
 * more invasive and out of scope for now.
 * Reference: https://www.typescriptlang.org/docs/handbook/mixins.html
 */
type Constructor<T = Record<string, unknown>> = new (...args: any[]) => T;

// Minimum common-ish interface supplied by the SpokePoolClient.
type MinGenericSpokePoolClient = {
  chainId: number;
  spokePoolAddress: Address | undefined;
  deploymentBlock: number;
  _queryableEventNames: () => string[];
  eventSearchConfig: { from: number; to?: number; maxLookBack?: number };
  depositHashes: { [depositHash: string]: DepositWithBlock };
  logger: winston.Logger;
};

export function SpokeListener<T extends Constructor<MinGenericSpokePoolClient>>(SpokePoolClient: T) {
  return class extends SpokePoolClient {
    // Standard private/readonly constraints are not available to mixins; use ES2020 private properties instead.
    #chain: string;
    #indexerPath: string;

    #worker: ChildProcess;
    #pendingBlockNumber: number;
    #pendingCurrentTime: number;

    #pendingEvents: Log[][];
    #pendingEventsRemoved: Log[];

    init(opts: IndexerOpts) {
      this.#chain = getNetworkName(this.chainId);
      this.#indexerPath = opts.path;
      this.#indexerPath ??= chainIsSvm(this.chainId) ? RELAYER_SPOKEPOOL_LISTENER_SVM : RELAYER_SPOKEPOOL_LISTENER_EVM;

      this.#pendingBlockNumber = this.deploymentBlock;
      this.#pendingCurrentTime = 0;
      this.#pendingEvents = this._queryableEventNames().map(() => []);
      this.#pendingEventsRemoved = [];

      this._startWorker();
    }

    /**
     * Fork a child process to independently scrape events.
     * @returns void
     */
    _startWorker(): void {
      const {
        eventSearchConfig: { from, maxLookBack: blockrange },
        spokePoolAddress: spokepool,
      } = this;
      const opts = { spokepool: spokepool.toAddress(), blockrange, lookback: `@${from}` };

      const args = Object.entries(opts)
        .map(([k, v]) => [`--${k}`, `${v}`])
        .flat();
      this.#worker = spawn("node", [this.#indexerPath, "--chainid", this.chainId.toString(), ...args], {
        stdio: ["ignore", "inherit", "inherit", "ipc"],
      });

      this.#worker.on("exit", (code, signal) => this.#childExit(code, signal));
      this.#worker.on("message", (message) => this._indexerUpdate(message));
      this.logger.debug({
        at: "SpokePoolClient#startWorker",
        message: `Spawned ${this.#chain} SpokePool indexer.`,
        args: this.#worker.spawnargs,
      });
    }

    stopWorker(): void {
      if (this.#worker.connected) {
        this.#worker.disconnect();
      } else {
        this.logger.warn({
          at: "SpokePoolClient#stopWorker",
          message: `Skipped disconnecting on ${this.#chain} SpokePool listener (already disconnected).`,
        });
      }

      const { exitCode } = this.#worker;
      if (exitCode === null) {
        this.#worker.kill("SIGKILL");
      } else {
        this.logger.warn({
          at: "SpokePoolClient#stopWorker",
          message: `Skipped SIGKILL on ${this.#chain} SpokePool listener (already exited).`,
          exitCode,
        });
      }
    }

    /**
     * The worker process has exited. Future: Optionally restart it based on the exit code.
     * See also: https://nodejs.org/api/child_process.html#event-exit
     * @param code Optional exit code.
     * @param signal Optional signal resulting in termination.
     * @returns void
     */
    #childExit(code?: number, signal?: string): void {
      if (code === 0) {
        return;
      }

      this.logger[signal === "SIGKILL" ? "debug" : "warn"]({
        at: "SpokePoolClient#childExit",
        message: `${this.#chain} SpokePool listener exited.`,
        code,
        signal,
      });
    }

    /**
     * Receive an update from the external indexer process.
     * @param rawMessage Message to be parsed.
     * @returns void
     */
    _indexerUpdate(rawMessage: unknown): void {
      assert(typeof rawMessage === "string", `Unexpected ${this.#chain} message data type`);

      const message = JSON.parse(rawMessage);
      if (isSpokePoolEventRemoved(message)) {
        const event = JSON.parse(message.event, sdkUtils.jsonReviverWithBigNumbers);
        this.#pendingEventsRemoved.push(event);
        return;
      }

      assert(isSpokePoolEventsAdded(message), `Expected ${this.#chain} SpokePoolEventsAdded message`);

      const { blockNumber, currentTime, nEvents, data } = message;
      if (nEvents > 0) {
        const pendingEvents = JSON.parse(data, sdkUtils.jsonReviverWithBigNumbers);
        assert(
          Array.isArray(pendingEvents) && pendingEvents.length === nEvents,
          Array.isArray(pendingEvents)
            ? `Expected ${nEvents} ${this.#chain} pendingEvents, got ${pendingEvents.length}`
            : `Expected array of ${this.#chain} pendingEvents`
        );

        this.logger.debug({
          at: "SpokePoolClient#indexerUpdate",
          message: `Received ${nEvents} ${this.#chain} events from indexer.`,
        });

        pendingEvents.forEach((event) => {
          const eventIdx = this._queryableEventNames().indexOf(event.event);
          assert(
            eventIdx !== -1 && event.removed === false,
            event.removed ? "Incorrectly received removed event" : `Unsupported event name (${event.event})`
          );

          this.#pendingEvents[eventIdx].push(event);
        });
      }

      this.#pendingBlockNumber = blockNumber;
      this.#pendingCurrentTime = currentTime;
    }

<<<<<<< HEAD
    // Back out any events that were previously ingested via update(). This is best-effort and may help to save the
    // relayer from filling a deposit where it must wait for additional deposit confirmations. Note that this is
    // _unsafe_ to do ad-hoc, since it may interfere with some ongoing relayer computations relying on the
    // depositHashes object. If that's an acceptable risk then it might be preferable to simply assert().
    if (eventName === "FundsDeposited") {
      const { depositId, destinationChainId } = event.args;
      assert(isDefined(depositId));
      const spreadEvent = spreadEventWithBlockNumber(event) as DepositWithBlock & {
        inputToken: string;
        outputToken: string;
        depositor: string;
        recipient: string;
        exclusiveRelayer: string;
      };

      const depositEvent = {
        ...spreadEvent,
        inputToken: toAddressType(spreadEvent.inputToken, this.chainId),
        outputToken: toAddressType(spreadEvent.outputToken, destinationChainId),
        depositor: toAddressType(spreadEvent.depositor, this.chainId),
        recipient: toAddressType(spreadEvent.recipient, destinationChainId),
        exclusiveRelayer: toAddressType(spreadEvent.exclusiveRelayer, destinationChainId),
        messageHash: event.args.messageHash ?? getMessageHash(event.args.message),
      } as DepositWithBlock;
      const depositHash = getRelayEventKey(depositEvent);
      if (isDefined(this.depositHashes[depositHash])) {
        delete this.depositHashes[depositHash];
        this.logger.warn({
=======
    /**
     * Given an event to be removed, ensure that it is removed from the set of ingested events.
     * @param event An Ethers event instance.
     * @returns void
     */
    #removeEvent(event: Log): boolean {
      let removed = false;
      const eventIdx = this._queryableEventNames().indexOf(event.event);
      const pendingEvents = this.#pendingEvents[eventIdx];

      const { event: eventName, blockNumber, blockHash, transactionHash, transactionIndex, logIndex } = event;

      // First check for removal from any pending events.
      const pendingEventIdx = pendingEvents.findIndex(
        (pending) =>
          pending.logIndex === logIndex &&
          pending.transactionIndex === transactionIndex &&
          pending.transactionHash === transactionHash &&
          pending.blockHash === blockHash
      );

      if (pendingEventIdx !== -1) {
        removed = true;

        // Drop the relevant event.
        pendingEvents.splice(pendingEventIdx, 1);

        this.logger.debug({
>>>>>>> 06ed45a6
          at: "SpokePoolClient#removeEvent",
          message: `Removed 1 pre-ingested ${this.#chain} ${eventName} event for block ${blockNumber}.`,
          event,
        });
      }

      // Back out any events that were previously ingested via update(). This is best-effort and may help to save the
      // relayer from filling a deposit where it must wait for additional deposit confirmations. Note that this is
      // _unsafe_ to do ad-hoc, since it may interfere with some ongoing relayer computations relying on the
      // depositHashes object. If that's an acceptable risk then it might be preferable to simply assert().
      if (eventName === "FundsDeposited") {
        const { depositId } = event.args;
        assert(isDefined(depositId));

        const depositEvent = {
          ...spreadEventWithBlockNumber(event),
          messageHash: event.args.messageHash ?? getMessageHash(event.args.message),
        } as DepositWithBlock;
        const depositHash = getRelayEventKey(depositEvent);
        if (isDefined(this.depositHashes[depositHash])) {
          delete this.depositHashes[depositHash];
          this.logger.warn({
            at: "SpokePoolClient#removeEvent",
            message: `Removed 1 pre-ingested ${this.#chain} ${eventName} event.`,
            event,
          });
        }
      } else if (eventName === "EnabledDepositRoute") {
        // These are hard to back out because they're not stored with transaction information. They should be extremely
        // rare, but at the margins could risk making an invalid fill based on the resolved outputToken for a deposit
        // that specifies outputToken 0x0. Simply bail in this case; everything should be OK on the next run.
        throw new Error("Detected re-org affecting deposit route events.");
      } else {
        // Retaining any remaining event types should be non-critical for relayer operation. They may
        // produce sub-optimal decisions, but should not affect the correctness of relayer operation.
        this.logger.debug({
          at: "SpokePoolClient#removeEvent",
          message: `Detected re-org affecting pre-ingested ${this.#chain} ${eventName} events. Ignoring.`,
          transactionHash,
          blockHash,
        });
      }

      return removed;
    }

    async _update(eventsToQuery: string[]): Promise<clients.SpokePoolUpdate> {
      if (this.#pendingBlockNumber === this.deploymentBlock) {
        return { success: false, reason: clients.UpdateFailureReason.NotReady };
      }

      // If any events have been removed upstream, remove them first.
      this.#pendingEventsRemoved = this.#pendingEventsRemoved.filter((event) => !this.#removeEvent(event));

      const events = eventsToQuery.map((eventName) => {
        const eventIdx = this._queryableEventNames().indexOf(eventName);
        assert(eventIdx !== -1);

        const pendingEvents = this.#pendingEvents[eventIdx];
        this.#pendingEvents[eventIdx] = [];

        pendingEvents.forEach(({ removed }) => assert(!removed));
        return pendingEvents.map(spreadEventWithBlockNumber);
      });

      return {
        success: true,
        currentTime: this.#pendingCurrentTime,
        searchEndBlock: this.#pendingBlockNumber,
        events,
      };
    }
  };
}<|MERGE_RESOLUTION|>--- conflicted
+++ resolved
@@ -101,7 +101,7 @@
         eventSearchConfig: { from, maxLookBack: blockrange },
         spokePoolAddress: spokepool,
       } = this;
-      const opts = { spokepool: spokepool.toAddress(), blockrange, lookback: `@${from}` };
+      const opts = { spokepool: spokepool.toNative(), blockrange, lookback: `@${from}` };
 
       const args = Object.entries(opts)
         .map(([k, v]) => [`--${k}`, `${v}`])
@@ -208,36 +208,6 @@
       this.#pendingCurrentTime = currentTime;
     }
 
-<<<<<<< HEAD
-    // Back out any events that were previously ingested via update(). This is best-effort and may help to save the
-    // relayer from filling a deposit where it must wait for additional deposit confirmations. Note that this is
-    // _unsafe_ to do ad-hoc, since it may interfere with some ongoing relayer computations relying on the
-    // depositHashes object. If that's an acceptable risk then it might be preferable to simply assert().
-    if (eventName === "FundsDeposited") {
-      const { depositId, destinationChainId } = event.args;
-      assert(isDefined(depositId));
-      const spreadEvent = spreadEventWithBlockNumber(event) as DepositWithBlock & {
-        inputToken: string;
-        outputToken: string;
-        depositor: string;
-        recipient: string;
-        exclusiveRelayer: string;
-      };
-
-      const depositEvent = {
-        ...spreadEvent,
-        inputToken: toAddressType(spreadEvent.inputToken, this.chainId),
-        outputToken: toAddressType(spreadEvent.outputToken, destinationChainId),
-        depositor: toAddressType(spreadEvent.depositor, this.chainId),
-        recipient: toAddressType(spreadEvent.recipient, destinationChainId),
-        exclusiveRelayer: toAddressType(spreadEvent.exclusiveRelayer, destinationChainId),
-        messageHash: event.args.messageHash ?? getMessageHash(event.args.message),
-      } as DepositWithBlock;
-      const depositHash = getRelayEventKey(depositEvent);
-      if (isDefined(this.depositHashes[depositHash])) {
-        delete this.depositHashes[depositHash];
-        this.logger.warn({
-=======
     /**
      * Given an event to be removed, ensure that it is removed from the set of ingested events.
      * @param event An Ethers event instance.
@@ -266,7 +236,6 @@
         pendingEvents.splice(pendingEventIdx, 1);
 
         this.logger.debug({
->>>>>>> 06ed45a6
           at: "SpokePoolClient#removeEvent",
           message: `Removed 1 pre-ingested ${this.#chain} ${eventName} event for block ${blockNumber}.`,
           event,
@@ -278,11 +247,24 @@
       // _unsafe_ to do ad-hoc, since it may interfere with some ongoing relayer computations relying on the
       // depositHashes object. If that's an acceptable risk then it might be preferable to simply assert().
       if (eventName === "FundsDeposited") {
-        const { depositId } = event.args;
+        const { depositId, destinationChainId } = event.args;
         assert(isDefined(depositId));
 
+        const spreadEvent = spreadEventWithBlockNumber(event) as DepositWithBlock & {
+          inputToken: string;
+          outputToken: string;
+          depositor: string;
+          recipient: string;
+          exclusiveRelayer: string;
+        };
+
         const depositEvent = {
-          ...spreadEventWithBlockNumber(event),
+          ...spreadEvent,
+          inputToken: toAddressType(spreadEvent.inputToken, this.chainId),
+          outputToken: toAddressType(spreadEvent.outputToken, destinationChainId),
+          depositor: toAddressType(spreadEvent.depositor, this.chainId),
+          recipient: toAddressType(spreadEvent.recipient, destinationChainId),
+          exclusiveRelayer: toAddressType(spreadEvent.exclusiveRelayer, destinationChainId),
           messageHash: event.args.messageHash ?? getMessageHash(event.args.message),
         } as DepositWithBlock;
         const depositHash = getRelayEventKey(depositEvent);
