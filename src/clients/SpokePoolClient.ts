--- conflicted
+++ resolved
@@ -211,11 +211,8 @@
     if (depositWithMatchingDepositId === undefined) {
       return undefined;
     }
-<<<<<<< HEAD
-    return validateFillForDeposit(fillCopy, depositWithMatchingDepositId) ? depositWithMatchingDepositId : undefined;
-=======
-    return this.validateFillForDeposit(fill, depositWithMatchingDepositId) ? depositWithMatchingDepositId : undefined;
->>>>>>> df7f3c3e
+
+    return validateFillForDeposit(fill, depositWithMatchingDepositId) ? depositWithMatchingDepositId : undefined;
   }
 
   getValidUnfilledAmountForDeposit(deposit: Deposit): {
@@ -415,13 +412,9 @@
       }
     }
 
-<<<<<<< HEAD
     // eslint-disable-next-line @typescript-eslint/no-unused-vars
     const { blockNumber, ...fillCopy } = fill as FillWithBlock; // Ignore blockNumber when validating the fill
-    return validateFillForDeposit(fillCopy, deposit) ? deposit : undefined;
-=======
-    return this.validateFillForDeposit(fill, deposit) ? deposit : undefined;
->>>>>>> df7f3c3e
+    return validateFillForDeposit(fill, deposit) ? deposit : undefined;
   }
 
   async queryHistoricalMatchingFills(fill: Fill, deposit: Deposit, toBlock: number): Promise<FillWithBlock[]> {
