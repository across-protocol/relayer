--- conflicted
+++ resolved
@@ -129,11 +129,6 @@
       maxBlockLookBack: this.eventSearchConfig.maxBlockLookBack,
     };
 
-<<<<<<< HEAD
-    this.latestBlockNumber = await this.getBlockNumber();
-    const searchConfig = [this.firstBlockToSearch, this.endingBlock || this.latestBlockNumber];
-=======
->>>>>>> c09130aa
     this.log("debug", "Updating client", { searchConfig, spokePool: this.spokePool.address });
     if (searchConfig.fromBlock > searchConfig.toBlock) return; // If the starting block is greater than the ending block return.
 
