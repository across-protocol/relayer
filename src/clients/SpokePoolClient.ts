import { spreadEvent, assign, Contract, BigNumber, EventSearchConfig } from "../utils";
import { toBN, Event, ZERO_ADDRESS, winston, paginatedEventQuery, spreadEventWithBlockNumber } from "../utils";

import { RateModelClient } from "./RateModelClient";
import { Deposit, DepositWithBlock, Fill, SpeedUp, FillWithBlock } from "../interfaces/SpokePool";

export class SpokePoolClient {
  private deposits: { [DestinationChainId: number]: Deposit[] } = {};
  private fills: Fill[] = [];
  private speedUps: { [depositorAddress: string]: { [depositId: number]: SpeedUp[] } } = {};
  private depositRoutes: { [originToken: string]: { [DestinationChainId: number]: boolean } } = {};
  public isUpdated: boolean = false;

  public firstBlockToSearch: number;
  public latestBlockNumber: number;
  public fillsWithBlockNumbers: FillWithBlock[] = [];
  public depositsWithBlockNumbers: { [DestinationChainId: number]: DepositWithBlock[] } = {};

  constructor(
    readonly logger: winston.Logger,
    readonly spokePool: Contract,
    readonly rateModelClient: RateModelClient | null, // RateModelStore can be excluded. This disables some deposit validation.
    readonly chainId: number,
    readonly eventSearchConfig: EventSearchConfig = { fromBlock: 0, toBlock: null, maxBlockLookBack: 0 }
  ) {
    this.firstBlockToSearch = eventSearchConfig.fromBlock;
  }

  getDepositsForDestinationChain(destinationChainId: number, withBlock = false): Deposit[] | DepositWithBlock[] {
    return withBlock
      ? this.depositsWithBlockNumbers[destinationChainId] || []
      : this.deposits[destinationChainId] || [];
  }

  getDepositsFromDepositor(depositor: string): Deposit[] {
    return Object.values(this.deposits)
      .flat()
      .filter((deposit: Deposit) => deposit.depositor === depositor); // Select only deposits where the depositor is the same.
  }

  getFills(): Fill[] {
    return this.fills;
  }

  getDepositRoutes(): { [originToken: string]: { [DestinationChainId: number]: Boolean } } {
    return this.depositRoutes;
  }

  isDepositRouteEnabled(originToken: string, destinationChainId: number): boolean {
    return this.depositRoutes[originToken]?.[destinationChainId] ?? false;
  }

  getAllOriginTokens(): string[] {
    return Object.keys(this.depositRoutes);
  }

  getFillsForOriginChain(originChainId: number): Fill[] {
    return this.fills.filter((fill: Fill) => fill.originChainId === originChainId);
  }

  getFillsWithBlockForOriginChain(originChainId: number): FillWithBlock[] {
    return this.fillsWithBlockNumbers.filter((fill: Fill) => fill.originChainId === originChainId);
  }

  getFillsForRepaymentChain(repaymentChainId: number) {
    return this.fills.filter((fill: Fill) => fill.repaymentChainId === repaymentChainId);
  }

  getFillsForRelayer(relayer: string) {
    return this.fills.filter((fill: Fill) => fill.relayer === relayer);
  }

  appendMaxSpeedUpSignatureToDeposit(deposit: Deposit) {
    const maxSpeedUp = this.speedUps[deposit.depositor]?.[deposit.depositId].reduce((prev, current) =>
      prev.newRelayerFeePct.gt(current.newRelayerFeePct) ? prev : current
    );

    // Only if there is a speedup and the new relayer fee is greater than the current relayer fee, replace the fee.
    if (!maxSpeedUp || maxSpeedUp.newRelayerFeePct.lte(deposit.relayerFeePct)) return deposit;
    return { ...deposit, speedUpSignature: maxSpeedUp.depositorSignature, relayerFeePct: maxSpeedUp.newRelayerFeePct };
  }

  getDepositForFill(fill: Fill): Deposit | undefined {
    const { blockNumber, ...fillCopy } = fill as FillWithBlock; // Ignore blockNumber when validating the fill.
    return this.getDepositsForDestinationChain(fillCopy.destinationChainId).find((deposit) =>
      this.validateFillForDeposit(fillCopy, deposit)
    );
  }

  getValidUnfilledAmountForDeposit(deposit: Deposit): BigNumber {
    const fills = this.getFillsForOriginChain(deposit.originChainId)
      .filter((fill) => fill.depositId === deposit.depositId) // Only select the associated fill for the deposit.
      .filter((fill) => this.validateFillForDeposit(fill, deposit)); // Validate that the fill was valid for the deposit.

    if (fills.length === 0) return toBN(deposit.amount); // If no fills then the full amount is remaining.

    // Order fills by totalFilledAmount and then return the first fill's full deposit amount minus total filled amount.
    const fillsOrderedByTotalFilledAmount = fills.sort((fillA, fillB) =>
      fillB.totalFilledAmount.gt(fillA.totalFilledAmount)
        ? 1
        : fillB.totalFilledAmount.lt(fillA.totalFilledAmount)
        ? -1
        : 0
    );
    const lastFill = fillsOrderedByTotalFilledAmount[0];
    return toBN(lastFill.amount.sub(lastFill.totalFilledAmount));
  }

  // Ensure that each deposit element is included with the same value in the fill. This includes all elements defined
  // by the depositor as well as the realizedLpFeePct and the destinationToken, which are pulled from other clients.
  validateFillForDeposit(fill: Fill, deposit: Deposit) {
    let isValid = true;
    Object.keys(deposit).forEach((key) => {
      if (fill[key] !== undefined && deposit[key].toString() !== fill[key].toString()) {
        this.log("debug", "Prop mismatch!", { depositVal: deposit[key].toString(), fillValue: fill[key].toString() });
        isValid = false;
      }
    });
    return isValid;
  }

  async update() {
    if (this.rateModelClient !== null && !this.rateModelClient.isUpdated) throw new Error("RateModel not updated");

<<<<<<< HEAD
    this.latestBlockNumber = await this.getBlockNumber();
    const searchConfig = [this.firstBlockToSearch, this.endingBlock || this.latestBlockNumber];
=======
    const searchConfig = {
      fromBlock: this.firstBlockToSearch,
      toBlock: this.eventSearchConfig.toBlock || (await this.spokePool.provider.getBlockNumber()),
      maxBlockLookBack: this.eventSearchConfig.maxBlockLookBack,
    };

>>>>>>> 3451b904
    this.log("debug", "Updating client", { searchConfig, spokePool: this.spokePool.address });
    if (searchConfig.fromBlock > searchConfig.toBlock) return; // If the starting block is greater than the ending block return.

    const [depositEvents, speedUpEvents, fillEvents, enableDepositsEvents] = await Promise.all([
      paginatedEventQuery(this.spokePool, this.spokePool.filters.FundsDeposited(), searchConfig),
      paginatedEventQuery(this.spokePool, this.spokePool.filters.RequestedSpeedUpDeposit(), searchConfig),
      paginatedEventQuery(this.spokePool, this.spokePool.filters.FilledRelay(), searchConfig),
      paginatedEventQuery(this.spokePool, this.spokePool.filters.EnabledDepositRoute(), searchConfig),
    ]);

    // For each depositEvent, compute the realizedLpFeePct. Note this means that we are only finding this value on the
    // new deposits that were found in the searchConfig (new from the previous run). This is important as this operation
    // is heavy as there is a fair bit of block number lookups that need to happen. Note this call REQUIRES that the
    // hubPoolClient is updated on the first before this call as this needed the the L1 token mapping to each L2 token.
    if (depositEvents.length > 0) this.log("debug", "Fetching realizedLpFeePct events", { num: depositEvents.length });
    const dataForQuoteTime = await Promise.all(
      depositEvents.map((event) => {
        return this.computeRealizedLpFeePct(event);
      })
    );

    for (const [index, event] of depositEvents.entries()) {
      // Append the realizedLpFeePct.
      const deposit: Deposit = { ...spreadEvent(event), realizedLpFeePct: dataForQuoteTime[index].realizedLpFeePct };
      // Append the destination token to the deposit.
      deposit.destinationToken = this.getDestinationTokenForDeposit(deposit);
      assign(this.deposits, [deposit.destinationChainId], [deposit]);
      assign(
        this.depositsWithBlockNumbers,
        [deposit.destinationChainId],
        [{ ...deposit, blockNumber: dataForQuoteTime[index].quoteBlock }]
      );
    }

    for (const event of speedUpEvents) {
      const speedUp: SpeedUp = { ...spreadEvent(event), originChainId: this.chainId };
      assign(this.speedUps, [speedUp.depositor, speedUp.depositId], [speedUp]);
    }

    // Traverse all deposit events and update them with associated speedups, If they exist.
    for (const destinationChainId of Object.keys(this.deposits))
      for (const [index, deposit] of this.deposits[destinationChainId].entries()) {
        const speedUpDeposit = this.appendMaxSpeedUpSignatureToDeposit(deposit);
        if (speedUpDeposit !== deposit) this.deposits[destinationChainId][index] = speedUpDeposit;
      }

    for (const event of fillEvents) {
      this.fills.push(spreadEvent(event));
      this.fillsWithBlockNumbers.push(spreadEventWithBlockNumber(event) as FillWithBlock);
    }

    for (const event of enableDepositsEvents) {
      const enableDeposit = spreadEvent(event);
      assign(this.depositRoutes, [enableDeposit.originToken, enableDeposit.destinationChainId], enableDeposit.enabled);
    }
    this.firstBlockToSearch = searchConfig.toBlock + 1; // Next iteration should start off from where this one ended.

    this.isUpdated = true;
    this.log("debug", "Client updated!");
  }
  public hubPoolClient() {
    return this.rateModelClient.hubPoolClient;
  }

  private async computeRealizedLpFeePct(depositEvent: Event) {
    if (!this.rateModelClient) return { realizedLpFeePct: toBN(0), quoteBlock: 0 }; // If there is no rate model client return 0.
    const deposit = {
      amount: depositEvent.args.amount,
      originChainId: Number(depositEvent.args.originChainId),
      originToken: depositEvent.args.originToken,
      quoteTimestamp: depositEvent.args.quoteTimestamp,
    } as Deposit;

    return this.rateModelClient.computeRealizedLpFeePct(deposit, this.hubPoolClient().getL1TokenForDeposit(deposit));
  }

  private getDestinationTokenForDeposit(deposit: Deposit): string {
    if (!this.rateModelClient) return ZERO_ADDRESS; // If there is no rate model client return address(0).
    return this.hubPoolClient().getDestinationTokenForDeposit(deposit);
  }

  private log(level: string, message: string, data?: any) {
    this.logger[level]({ at: "SpokePoolClient", chainId: this.chainId, message, ...data });
  }
}<|MERGE_RESOLUTION|>--- conflicted
+++ resolved
@@ -122,17 +122,13 @@
   async update() {
     if (this.rateModelClient !== null && !this.rateModelClient.isUpdated) throw new Error("RateModel not updated");
 
-<<<<<<< HEAD
     this.latestBlockNumber = await this.getBlockNumber();
-    const searchConfig = [this.firstBlockToSearch, this.endingBlock || this.latestBlockNumber];
-=======
     const searchConfig = {
       fromBlock: this.firstBlockToSearch,
-      toBlock: this.eventSearchConfig.toBlock || (await this.spokePool.provider.getBlockNumber()),
+      toBlock: this.eventSearchConfig.toBlock || this.latestBlockNumber,
       maxBlockLookBack: this.eventSearchConfig.maxBlockLookBack,
     };
 
->>>>>>> 3451b904
     this.log("debug", "Updating client", { searchConfig, spokePool: this.spokePool.address });
     if (searchConfig.fromBlock > searchConfig.toBlock) return; // If the starting block is greater than the ending block return.
 
