import assert from "assert";
import { ChildProcess, spawn } from "child_process";
import { clients, utils as sdkUtils } from "@across-protocol/sdk";
import { Log, DepositWithBlock } from "../interfaces";
import { RELAYER_SPOKEPOOL_LISTENER_EVM, RELAYER_SPOKEPOOL_LISTENER_SVM } from "../common/Constants";
<<<<<<< HEAD
import {
  Address,
  chainIsSvm,
  getNetworkName,
  isDefined,
  winston,
  getRelayEventKey,
  getMessageHash,
  spreadEventWithBlockNumber,
  toAddressType,
} from "../utils";
import { EventsAddedMessage, EventRemovedMessage, BlockUpdateMessage } from "../utils/SuperstructUtils";
=======
import { Address, chainIsSvm, getNetworkName, isDefined, winston, spreadEventWithBlockNumber } from "../utils";
import { EventsAddedMessage, EventRemovedMessage } from "../utils/SuperstructUtils";
>>>>>>> 72024584

export type SpokePoolClient = clients.SpokePoolClient;

export type IndexerOpts = {
  path?: string;
};

<<<<<<< HEAD
type BlockUpdate = {
  blockNumber: number;
  currentTime: number;
};

type SpokePoolEventsAdded = {
  nEvents: number; // Number of events.
  data: string;
};

type SpokePoolEventRemoved = {
  event: string;
};

export type SpokePoolClientMessage = BlockUpdate | SpokePoolEventsAdded | SpokePoolEventRemoved;

=======
>>>>>>> 72024584
/**
 * Apply Typescript Mixins to permit a single class to generically extend a SpokePoolClient-ish instance.
 * The SDK exports both the EVMSpokePoolClient and SVMSpokePoolClient types. They have different properties
 * and even different methods of instantiation. To avoid duplicating the SpokePoolListener implementation,
 * provide the minimal common definition of a SpokePoolClient and extend that. This doesn't necessarily feel
 * like a long-term solution, but it's OK for now and only imposes the absolute minimum of changes upstream
 * in the SDK. The external listener implementation should ultimately be upstreamed to the SDK, but that's
 * more invasive and out of scope for now.
 * Reference: https://www.typescriptlang.org/docs/handbook/mixins.html
 */
type Constructor<T = Record<string, unknown>> = new (...args: any[]) => T;

// Minimum common-ish interface supplied by the SpokePoolClient.
type MinGenericSpokePoolClient = {
  chainId: number;
  spokePoolAddress: Address | undefined;
  deploymentBlock: number;
  isUpdated: boolean;
  _queryableEventNames: () => string[];
  eventSearchConfig: { from: number; to?: number; maxLookBack?: number };
  depositHashes: { [depositHash: string]: DepositWithBlock };
  logger: winston.Logger;
};

export function SpokeListener<T extends Constructor<MinGenericSpokePoolClient>>(SpokePoolClient: T) {
  return class extends SpokePoolClient {
    // Standard private/readonly constraints are not available to mixins; use ES2020 private properties instead.
    #chain: string;
    #indexerPath: string;

    #worker: ChildProcess;
    #pendingBlockNumber: number;
    #pendingCurrentTime: number;

    #pendingEvents: Log[][];
    #pendingEventsRemoved: Log[];

    init(opts: IndexerOpts) {
      this.#chain = getNetworkName(this.chainId);
      this.#indexerPath = opts.path;
      this.#indexerPath ??= chainIsSvm(this.chainId) ? RELAYER_SPOKEPOOL_LISTENER_SVM : RELAYER_SPOKEPOOL_LISTENER_EVM;

      this.#pendingBlockNumber = this.deploymentBlock;
      this.#pendingCurrentTime = 0;
      this.#pendingEvents = this._queryableEventNames().map(() => []);
      this.#pendingEventsRemoved = [];

      this._startWorker();
    }

    /**
     * Fork a child process to independently scrape events.
     * @returns void
     */
    _startWorker(): void {
      const {
        eventSearchConfig: { from, maxLookBack: blockrange },
        spokePoolAddress: spokepool,
      } = this;
      const opts = { spokepool: spokepool.toNative(), blockrange, lookback: `@${from}` };

      const args = Object.entries(opts)
        .map(([k, v]) => [`--${k}`, `${v}`])
        .flat();
      this.#worker = spawn("node", [this.#indexerPath, "--chainid", this.chainId.toString(), ...args], {
        stdio: ["ignore", "inherit", "inherit", "ipc"],
      });

      this.#worker.on("exit", (code, signal) => this.#childExit(code, signal));
      this.#worker.on("message", (message) => this._indexerUpdate(message));
      this.logger.debug({
        at: "SpokePoolClient#startWorker",
        message: `Spawned ${this.#chain} SpokePool indexer.`,
        args: this.#worker.spawnargs,
      });
    }

    stopWorker(): void {
      const at = "SpokePoolClient#stopWorker";

      if (this.#worker.connected) {
        this.#worker.disconnect();
      } else {
        const message = `Skipped disconnecting on ${this.#chain} SpokePool listener (already disconnected).`;
        this.logger.warn({ at, message });
      }

      const { exitCode } = this.#worker;
      if (exitCode === null) {
        this.#worker.kill("SIGKILL");
      } else {
        const message = `Skipped SIGKILL on ${this.#chain} SpokePool listener (already exited).`;
        this.logger.warn({ at, message, exitCode });
      }
    }

    /**
     * The worker process has exited. Future: Optionally restart it based on the exit code.
     * See also: https://nodejs.org/api/child_process.html#event-exit
     * @param code Optional exit code.
     * @param signal Optional signal resulting in termination.
     * @returns void
     */
    #childExit(code?: number, signal?: string): void {
      const at = "SpokePoolClient#childExit";
      if (code === 0) {
        return;
      }

      const log = signal === "SIGKILL" ? this.logger.debug : this.logger.warn;
      log({ at, message: `${this.#chain} SpokePool listener exited.`, code, signal });
    }

    /**
     * Receive an update from the external indexer process.
     * @param rawMessage Message to be parsed.
     * @returns void
     */
    _indexerUpdate(rawMessage: unknown): void {
      const at = "SpokePoolClient#indexerUpdate";
      assert(typeof rawMessage === "string", `Unexpected ${this.#chain} message data type (${typeof rawMessage})`);

      const message = JSON.parse(rawMessage);
      if (EventRemovedMessage.is(message)) {
        const event = JSON.parse(message.event, sdkUtils.jsonReviverWithBigNumbers);
        this.#pendingEventsRemoved.push(event);
        return;
      }

      if (BlockUpdateMessage.is(message)) {
        const { blockNumber, currentTime } = message;

        // nb. This condition may be indicative of re-org.
        if ((this.isUpdated && blockNumber <= this.#pendingBlockNumber) || currentTime <= this.#pendingCurrentTime) {
          this.logger.warn({
            at,
            message: "Received out-of-order block update.",
            blockNumber: { current: this.#pendingBlockNumber, new: blockNumber },
            currentTime: { current: this.#pendingCurrentTime, new: currentTime },
          });
        }

        this.#pendingBlockNumber = blockNumber;
        this.#pendingCurrentTime = currentTime;
        return;
      }

      if (!EventsAddedMessage.is(message)) {
        this.logger.warn({ at, message: "Received unexpected message from SpokePoolListener.", rawMessage: message });
        return;
      }

      const { nEvents, data } = message;
      if (nEvents > 0) {
        const pendingEvents = JSON.parse(data, sdkUtils.jsonReviverWithBigNumbers);

        assert(Array.isArray(pendingEvents), `Expected array of ${this.#chain} pendingEvents`);
        const nPending = pendingEvents.length;
        assert(nPending === nEvents, `Expected ${nEvents} ${this.#chain} pendingEvents, got ${nPending}`);

        this.logger.debug({ at, message: `Received ${nEvents} ${this.#chain} events from indexer.` });

        pendingEvents.forEach((event) => {
          const eventIdx = this._queryableEventNames().indexOf(event.event);
          assert(
            eventIdx !== -1 && event.removed === false,
            event.removed ? "Incorrectly received removed event" : `Unsupported event name (${event.event})`
          );

          this.#pendingEvents[eventIdx].push(event);
        });
      }
    }

    /**
     * Given an event to be removed, ensure that it is removed from the set of ingested events.
     * @param event An Ethers event instance.
     * @returns void
     */
    #removeEvent(event: Log): boolean {
      const at = "SpokePoolClient#removeEvent";
      const eventIdx = this._queryableEventNames().indexOf(event.event);
      const pendingEvents = this.#pendingEvents[eventIdx];
      const { event: eventName, blockNumber, blockHash, transactionHash } = event;

      // First check for removal from any pending events.
      let removed = false;
      let removedEventIdx: number;
      do {
        removedEventIdx = pendingEvents.findIndex(({ blockHash }) => blockHash === event.blockHash);
        if (removedEventIdx !== -1) {
          removed = true;
          pendingEvents.splice(removedEventIdx, 1); // Drop the relevant event.
          const message = `Removed pre-ingested ${this.#chain} ${eventName} event for block ${blockNumber}.`;
          this.logger.debug({ at, message, event });
        }
      } while (removedEventIdx !== -1);

      // Back out any events that were previously ingested via update(). This is best-effort and may help to save the
      // relayer from filling a deposit where it must wait for additional deposit confirmations. Note that this is
      // _unsafe_ to do ad-hoc, since it may interfere with some ongoing relayer computations relying on the
      // depositHashes object. If that's an acceptable risk then it might be preferable to simply assert().
      if (eventName === "FundsDeposited") {
        const { depositId } = event.args;
        assert(isDefined(depositId));

        const deposits = Object.entries(this.depositHashes).filter(([, deposit]) => deposit.txnRef === transactionHash);
        if (deposits.length > 0) {
          deposits.forEach(([depositKey, deposit]) => {
            delete this.depositHashes[depositKey];
            removed = true;
            this.logger.warn({ at, message: `Removed 1 ${this.#chain} ${eventName} event.`, deposit });
          });
        } else {
          this.logger.warn({
            at,
            message: `Searched for ${this.#chain} deposit ${depositId} but didn't find it.`,
            transactionHash,
          });
        }
      } else if (eventName === "EnabledDepositRoute") {
        // These are hard to back out because they're not stored with transaction information. They should be extremely
        // rare, but at the margins could risk making an invalid fill based on the resolved outputToken for a deposit
        // that specifies outputToken 0x0. Simply bail in this case; everything should be OK on the next run.
        throw new Error("Detected re-org affecting deposit route events.");
      } else {
        // Retaining any remaining event types should be non-critical for relayer operation. They may
        // produce sub-optimal decisions, but should not affect the correctness of relayer operation.
        removed = true;
        const message = `Detected re-org affecting pre-ingested ${this.#chain} ${eventName} events. Ignoring.`;
        this.logger.debug({ at, message, transactionHash, blockHash });
      }

      return removed;
    }

    async _update(eventsToQuery: string[]): Promise<clients.SpokePoolUpdate> {
      if (this.#pendingBlockNumber === this.deploymentBlock) {
        return { success: false, reason: clients.UpdateFailureReason.NotReady };
      }

      // If any events have been removed upstream, remove them first.
      this.#pendingEventsRemoved = this.#pendingEventsRemoved.filter((event) => !this.#removeEvent(event));

      const events = eventsToQuery.map((eventName) => {
        const eventIdx = this._queryableEventNames().indexOf(eventName);
        assert(eventIdx !== -1);

        const pendingEvents = this.#pendingEvents[eventIdx];
        this.#pendingEvents[eventIdx] = [];

        pendingEvents.forEach(({ removed }) => assert(!removed));
        return pendingEvents.map(spreadEventWithBlockNumber);
      });

      return {
        success: true,
        currentTime: this.#pendingCurrentTime,
        searchEndBlock: this.#pendingBlockNumber,
        events,
      };
    }
  };
}<|MERGE_RESOLUTION|>--- conflicted
+++ resolved
@@ -3,23 +3,8 @@
 import { clients, utils as sdkUtils } from "@across-protocol/sdk";
 import { Log, DepositWithBlock } from "../interfaces";
 import { RELAYER_SPOKEPOOL_LISTENER_EVM, RELAYER_SPOKEPOOL_LISTENER_SVM } from "../common/Constants";
-<<<<<<< HEAD
-import {
-  Address,
-  chainIsSvm,
-  getNetworkName,
-  isDefined,
-  winston,
-  getRelayEventKey,
-  getMessageHash,
-  spreadEventWithBlockNumber,
-  toAddressType,
-} from "../utils";
+import { Address, chainIsSvm, getNetworkName, isDefined, winston, spreadEventWithBlockNumber } from "../utils";
 import { EventsAddedMessage, EventRemovedMessage, BlockUpdateMessage } from "../utils/SuperstructUtils";
-=======
-import { Address, chainIsSvm, getNetworkName, isDefined, winston, spreadEventWithBlockNumber } from "../utils";
-import { EventsAddedMessage, EventRemovedMessage } from "../utils/SuperstructUtils";
->>>>>>> 72024584
 
 export type SpokePoolClient = clients.SpokePoolClient;
 
@@ -27,25 +12,6 @@
   path?: string;
 };
 
-<<<<<<< HEAD
-type BlockUpdate = {
-  blockNumber: number;
-  currentTime: number;
-};
-
-type SpokePoolEventsAdded = {
-  nEvents: number; // Number of events.
-  data: string;
-};
-
-type SpokePoolEventRemoved = {
-  event: string;
-};
-
-export type SpokePoolClientMessage = BlockUpdate | SpokePoolEventsAdded | SpokePoolEventRemoved;
-
-=======
->>>>>>> 72024584
 /**
  * Apply Typescript Mixins to permit a single class to generically extend a SpokePoolClient-ish instance.
  * The SDK exports both the EVMSpokePoolClient and SVMSpokePoolClient types. They have different properties
