import { groupBy } from "lodash";
import {
  spreadEvent,
  assign,
  Contract,
  BigNumber,
  EventSearchConfig,
  Promise,
  EventFilter,
  sortEventsAscendingInPlace,
  DefaultLogLevels,
  MakeOptional,
  getDeposit,
  setDeposit,
  getNetworkName,
  getRedisDepositKey,
  assert,
  sortEventsAscending,
  filledSameDeposit,
  getCurrentTime,
  getRedis,
  AnyObject,
} from "../utils";
import { toBN, ZERO_ADDRESS, winston, paginatedEventQuery, spreadEventWithBlockNumber } from "../utils";

import { AcrossConfigStoreClient } from "./ConfigStoreClient";
import {
  Deposit,
  DepositWithBlock,
  Fill,
  SpeedUp,
  FillWithBlock,
  TokensBridged,
  FundsDepositedEvent,
<<<<<<< HEAD
} from "../interfaces/SpokePool";
import { RootBundleRelayWithBlock, RelayerRefundExecutionWithBlock } from "../interfaces/SpokePool";
import { HubPoolClient } from "./HubPoolClient";
=======
} from "../interfaces";
import { RootBundleRelayWithBlock, RelayerRefundExecutionWithBlock } from "../interfaces";
>>>>>>> 394b83b9

const FILL_DEPOSIT_COMPARISON_KEYS = [
  "amount",
  "originChainId",
  "relayerFeePct",
  "realizedLpFeePct",
  "depositId",
  "depositor",
  "recipient",
  "destinationChainId",
  "destinationToken",
] as const;

export class SpokePoolClient {
  private currentTime: number;
  private depositHashes: { [depositHash: string]: DepositWithBlock } = {};
  private depositHashesToFills: { [depositHash: string]: FillWithBlock[] } = {};
  private speedUps: { [depositorAddress: string]: { [depositId: number]: SpeedUp[] } } = {};
  private depositRoutes: { [originToken: string]: { [DestinationChainId: number]: boolean } } = {};
  private tokensBridged: TokensBridged[] = [];
  private rootBundleRelays: RootBundleRelayWithBlock[] = [];
  private relayerRefundExecutions: RelayerRefundExecutionWithBlock[] = [];
  private earlyDeposits: FundsDepositedEvent[] = [];
  public earliestDepositIdQueried = Number.MAX_SAFE_INTEGER;
  public latestDepositIdQueried = 0;
  public firstDepositIdForSpokePool = Number.MAX_SAFE_INTEGER;
  public lastDepositIdForSpokePool = Number.MAX_SAFE_INTEGER;
  public isUpdated = false;
  public firstBlockToSearch: number;
  public latestBlockNumber: number | undefined;
  public deposits: { [DestinationChainId: number]: DepositWithBlock[] } = {};
  public fills: { [OriginChainId: number]: FillWithBlock[] } = {};

  constructor(
    readonly logger: winston.Logger,
    readonly spokePool: Contract,
    // Can be excluded. This disables some deposit validation.
    readonly configStoreClient: AcrossConfigStoreClient | null,
    readonly chainId: number,
    public spokePoolDeploymentBlock: number,
    readonly eventSearchConfig: MakeOptional<EventSearchConfig, "toBlock"> = { fromBlock: 0, maxBlockLookBack: 0 }
  ) {
    this.firstBlockToSearch = eventSearchConfig.fromBlock;
  }

  _queryableEventNames(): { [eventName: string]: EventFilter } {
    return {
      FundsDeposited: this.spokePool.filters.FundsDeposited(),
      RequestedSpeedUpDeposit: this.spokePool.filters.RequestedSpeedUpDeposit(),
      FilledRelay: this.spokePool.filters.FilledRelay(),
      EnabledDepositRoute: this.spokePool.filters.EnabledDepositRoute(),
      TokensBridged: this.spokePool.filters.TokensBridged(),
      RelayedRootBundle: this.spokePool.filters.RelayedRootBundle(),
      ExecutedRelayerRefundRoot: this.spokePool.filters.ExecutedRelayerRefundRoot(),
    };
  }

  getDepositsForDestinationChain(destinationChainId: number): DepositWithBlock[] {
    return this.deposits[destinationChainId] || [];
  }

  getDeposits(): DepositWithBlock[] {
    return sortEventsAscendingInPlace(Object.values(this.deposits).flat());
  }

  getTokensBridged(): TokensBridged[] {
    return this.tokensBridged;
  }

  getDepositRoutes(): { [originToken: string]: { [DestinationChainId: number]: boolean } } {
    return this.depositRoutes;
  }

  isDepositRouteEnabled(originToken: string, destinationChainId: number): boolean {
    return this.depositRoutes[originToken]?.[destinationChainId] ?? false;
  }

  getAllOriginTokens(): string[] {
    return Object.keys(this.depositRoutes);
  }

  getFills(): FillWithBlock[] {
    return sortEventsAscendingInPlace(Object.values(this.fills).flat());
  }

  getFillsForOriginChain(originChainId: number): FillWithBlock[] {
    return this.fills[originChainId] || [];
  }

  getFillsForRelayer(relayer: string): FillWithBlock[] {
    return this.getFills().filter((fill) => fill.relayer === relayer);
  }

  getFillsWithBlockInRange(startingBlock: number, endingBlock: number): FillWithBlock[] {
    return this.getFills().filter((fill) => fill.blockNumber >= startingBlock && fill.blockNumber <= endingBlock);
  }

  getRootBundleRelays(): RootBundleRelayWithBlock[] {
    return this.rootBundleRelays;
  }

  getLatestRootBundleId(): number {
    return this.rootBundleRelays[this.rootBundleRelays.length - 1]?.rootBundleId ?? 0;
  }

  getRelayerRefundExecutions(): RelayerRefundExecutionWithBlock[] {
    return this.relayerRefundExecutions;
  }

  getExecutedRefunds(relayerRefundRoot: string): {
    [tokenAddress: string]: {
      [relayer: string]: BigNumber;
    };
  } {
    const bundle = this.getRootBundleRelays().find((bundle) => bundle.relayerRefundRoot === relayerRefundRoot);
    if (bundle === undefined) {
      return {};
    }

    const executedRefundLeaves = this.getRelayerRefundExecutions().filter(
      (leaf) => leaf.rootBundleId === bundle.rootBundleId
    );
    const executedRefunds: { [tokenAddress: string]: { [relayer: string]: BigNumber } } = {};
    for (const refundLeaf of executedRefundLeaves) {
      const tokenAddress = refundLeaf.l2TokenAddress;
      if (executedRefunds[tokenAddress] === undefined) executedRefunds[tokenAddress] = {};
      const executedTokenRefunds = executedRefunds[tokenAddress];

      for (let i = 0; i < refundLeaf.refundAddresses.length; i++) {
        const relayer = refundLeaf.refundAddresses[i];
        const refundAmount = refundLeaf.refundAmounts[i];
        if (executedTokenRefunds[relayer] === undefined) executedTokenRefunds[relayer] = BigNumber.from(0);
        executedTokenRefunds[relayer] = executedTokenRefunds[relayer].add(refundAmount);
      }
    }
    return executedRefunds;
  }

  appendMaxSpeedUpSignatureToDeposit(deposit: DepositWithBlock): DepositWithBlock {
    const maxSpeedUp = this.speedUps[deposit.depositor]?.[deposit.depositId]?.reduce((prev, current) =>
      prev.newRelayerFeePct.gt(current.newRelayerFeePct) ? prev : current
    );

    // Only if there is a speedup and the new relayer fee is greater than the current relayer fee, save the new fee.
    if (!maxSpeedUp || maxSpeedUp.newRelayerFeePct.lte(deposit.relayerFeePct)) return deposit;
    return {
      ...deposit,
      speedUpSignature: maxSpeedUp.depositorSignature,
      newRelayerFeePct: maxSpeedUp.newRelayerFeePct,
    };
  }

  getDepositForFill(fill: Fill): DepositWithBlock | undefined {
    // eslint-disable-next-line @typescript-eslint/no-unused-vars
    const { blockNumber, ...fillCopy } = fill as FillWithBlock; // Ignore blockNumber when validating the fill.
    const depositWithMatchingDepositId = this.depositHashes[this.getDepositHash(fill)];
    if (depositWithMatchingDepositId === undefined) return undefined;
    return this.validateFillForDeposit(fillCopy, depositWithMatchingDepositId)
      ? depositWithMatchingDepositId
      : undefined;
  }

  getValidUnfilledAmountForDeposit(deposit: Deposit): {
    unfilledAmount: BigNumber;
    fillCount: number;
    invalidFills: Fill[];
  } {
    const fillsForDeposit = this.depositHashesToFills[this.getDepositHash(deposit)];
    // If no fills then the full amount is remaining.
    if (fillsForDeposit === undefined || fillsForDeposit.length === 0) {
      return { unfilledAmount: toBN(deposit.amount), fillCount: 0, invalidFills: [] };
    }

    const { validFills, invalidFills } = fillsForDeposit.reduce(
      (groupedFills: { validFills: Fill[]; invalidFills: Fill[] }, fill: Fill) => {
        if (this.validateFillForDeposit(fill, deposit)) groupedFills.validFills.push(fill);
        else groupedFills.invalidFills.push(fill);
        return groupedFills;
      },
      { validFills: [], invalidFills: [] }
    );

    // Log any invalid deposits with same deposit id but different params.
    const invalidFillsForDeposit = invalidFills.filter((x) => x.depositId === deposit.depositId);
    if (invalidFillsForDeposit.length > 0)
      this.logger.warn({
        at: "SpokePoolClient",
        chainId: this.chainId,
        message: "Invalid fills found matching deposit ID",
        deposit,
        invalidFills: Object.fromEntries(invalidFillsForDeposit.map((x) => [x.relayer, x])),
      });

    // If all fills are invalid we can consider this unfilled.
    if (validFills.length === 0) {
      return { unfilledAmount: toBN(deposit.amount), fillCount: 0, invalidFills };
    }

    // Order fills by totalFilledAmount and then return the first fill's full deposit amount minus total filled amount.
    const fillsOrderedByTotalFilledAmount = validFills.sort((fillA, fillB) =>
      fillB.totalFilledAmount.gt(fillA.totalFilledAmount)
        ? 1
        : fillB.totalFilledAmount.lt(fillA.totalFilledAmount)
        ? -1
        : 0
    );

    const lastFill = fillsOrderedByTotalFilledAmount[0];
    return {
      unfilledAmount: toBN(lastFill.amount.sub(lastFill.totalFilledAmount)),
      fillCount: validFills.length,
      invalidFills,
    };
  }

  // Ensure that each deposit element is included with the same value in the fill. This includes all elements defined
  // by the depositor as well as the realizedLpFeePct and the destinationToken, which are pulled from other clients.
  validateFillForDeposit(fill: Fill, deposit: Deposit): boolean {
    // Note: this short circuits when a key is found where the comparison doesn't match.
    // TODO: if we turn on "strict" in the tsconfig, the elements of FILL_DEPOSIT_COMPARISON_KEYS will be automatically
    // validated against the fields in Fill and Deposit, generating an error if there is a discrepency.
    return FILL_DEPOSIT_COMPARISON_KEYS.every((key) => {
      return fill[key] !== undefined && fill[key].toString() === deposit[key]?.toString();
    });
  }

  getDepositHash(event: Deposit | Fill): string {
    return `${event.depositId}-${event.originChainId}`;
  }

  // Look for the block number of the event that emitted the deposit with the target deposit ID. We know that
  // `numberOfDeposits` is strictly increasing for any SpokePool, so we can use a binary search to find the blockTag
  // where `numberOfDeposits == targetDepositId`.
  async binarySearchForBlockContainingDepositId(
    targetDepositId: number,
    initLow = this.spokePoolDeploymentBlock,
    initHigh = this.latestBlockNumber
  ): Promise<number> {
    assert(initLow <= initHigh, "Binary search failed because low > high");
    let low = initLow;
    let high = initHigh;
    do {
      const mid = Math.floor((high + low) / 2);
      const searchedDepositId = await this.spokePool.numberOfDeposits({ blockTag: mid });
      if (targetDepositId > searchedDepositId) low = mid + 1;
      else if (targetDepositId < searchedDepositId) high = mid - 1;
      else return mid;
    } while (low <= high);
    // If we can't find a blockTag where `numberOfDeposits == targetDepositId`,
    // then its likely that the depositId was included in the same block as deposits that came after it. So we fallback
    // to returning `low` if we exit the while loop, which should be the block where depositId incremented from
    // `targetDepositId`.
    return low;
  }

  // Load a deposit for a fill if the fill's deposit ID is outside this client's search range.
  // This can be used by the Dataworker to determine whether to give a relayer a refund for a fill
  // of a deposit older or younger than its fixed lookback.
  async queryHistoricalDepositForFill(fill: Fill): Promise<DepositWithBlock | undefined> {
    if (fill.originChainId !== this.chainId) throw new Error("fill.originChainId !== this.chainid");

    // We need to update client so we know the first and last deposit ID's queried for this spoke pool client, as well
    // as the global first and last deposit ID's for this spoke pool.
    if (!this.isUpdated) throw new Error("SpokePoolClient must be updated before querying historical deposits");
    if (fill.depositId < this.firstDepositIdForSpokePool || fill.depositId > this.lastDepositIdForSpokePool)
      return undefined;
    if (fill.depositId >= this.earliestDepositIdQueried && fill.depositId <= this.latestDepositIdQueried)
      return this.getDepositForFill(fill);

    let deposit: DepositWithBlock, cachedDeposit: Deposit | undefined;
    const redisClient = await getRedis(this.logger);
    if (redisClient) {
      cachedDeposit = await getDeposit(getRedisDepositKey(fill), redisClient);
    }
    if (cachedDeposit) {
      deposit = cachedDeposit as DepositWithBlock;
      // Assert that cache hasn't been corrupted.
      assert(deposit.depositId === fill.depositId && deposit.originChainId === fill.originChainId);
    } else {
      const [blockBeforeDeposit, blockAfterDeposit] = await Promise.all([
        // Look for the block where depositId incremented from fill.depositId-1 to fill.depositId.
        this.binarySearchForBlockContainingDepositId(fill.depositId),
        // Look for the block where depositId incremented from fill.depositId to fill.depositId+1.
        this.binarySearchForBlockContainingDepositId(fill.depositId + 1),
      ]);
      assert(blockBeforeDeposit <= blockAfterDeposit, "blockBeforeDeposit > blockAfterDeposit");

      const query = await paginatedEventQuery(
        this.spokePool,
        // TODO: When SpokePool V2 is deployed we can begin to filter on fill.depositId as well as fill.depositor,
        // which should optimize the RPC request.
        this.spokePool.filters.FundsDeposited(null, null, null, null, null, null, null, null, fill.depositor),
        {
          fromBlock: blockBeforeDeposit,
          toBlock: blockAfterDeposit,
          maxBlockLookBack: 0,
        }
      );
      const event = (query as FundsDepositedEvent[]).find((deposit) => deposit.args.depositId === fill.depositId);
      if (event === undefined) {
        const srcChain = getNetworkName(fill.originChainId);
        const dstChain = getNetworkName(fill.destinationChainId);
        throw new Error(
          `Could not find deposit ${fill.depositId} for ${dstChain} fill` +
            ` between ${srcChain} blocks [${blockBeforeDeposit}, ${blockAfterDeposit}]`
        );
      }
      const processedEvent: Omit<DepositWithBlock, "destinationToken" | "realizedLpFeePct"> =
        spreadEventWithBlockNumber(event) as DepositWithBlock;
      const dataForQuoteTime: { realizedLpFeePct: BigNumber; quoteBlock: number } = await this.computeRealizedLpFeePct(
        event
      );
      // Append the realizedLpFeePct.
      // Append destination token and realized lp fee to deposit.
      deposit = {
        ...processedEvent,
        realizedLpFeePct: dataForQuoteTime.realizedLpFeePct,
        destinationToken: this.getDestinationTokenForDeposit(processedEvent),
        blockNumber: dataForQuoteTime.quoteBlock,
        originBlockNumber: event.blockNumber,
      };
      this.logger.debug({
        at: "SpokePoolClient",
        message: "Queried RPC for deposit outside SpokePoolClient's search range",
        deposit,
      });
      if (redisClient) await setDeposit(deposit, getCurrentTime(), redisClient, 24 * 60 * 60);
    }

    // eslint-disable-next-line @typescript-eslint/no-unused-vars
    const { blockNumber, ...fillCopy } = fill as FillWithBlock; // Ignore blockNumber when validating the fill
    return this.validateFillForDeposit(fillCopy, deposit) ? deposit : undefined;
  }

  async queryHistoricalMatchingFills(fill: Fill, deposit: Deposit, toBlock: number): Promise<FillWithBlock[]> {
    const searchConfig = {
      fromBlock: this.spokePoolDeploymentBlock,
      toBlock,
      maxBlockLookBack: this.eventSearchConfig.maxBlockLookBack,
    };
    return (await this.queryFillsInBlockRange(fill, searchConfig)).filter((_fill) =>
      this.validateFillForDeposit(_fill, deposit)
    );
  }

  async queryFillsInBlockRange(matchingFill: Fill, searchConfig: EventSearchConfig): Promise<FillWithBlock[]> {
    // Filtering on the fill's depositor address, the only indexed deposit field in the FilledRelay event,
    // should speed up this search a bit.
    // TODO: Once depositId is indexed in FilledRelay event, filter on that as well.
    const query = await paginatedEventQuery(
      this.spokePool,
      this.spokePool.filters.FilledRelay(
        undefined,
        undefined,
        undefined,
        undefined,
        undefined,
        undefined,
        undefined,
        undefined,
        undefined,
        undefined,
        undefined,
        undefined,
        matchingFill.depositor,
        undefined,
        undefined
      ),
      searchConfig
    );
    const fills = query.map((event) => spreadEventWithBlockNumber(event) as FillWithBlock);
    return sortEventsAscending(fills.filter((_fill) => filledSameDeposit(_fill, matchingFill)));
  }

  async update(eventsToQuery?: string[]): Promise<void> {
    if (this.configStoreClient !== null && !this.configStoreClient.isUpdated) throw new Error("RateModel not updated");

    // Require that all Deposits meet the minimum specified number of confirmations.
    const [latestBlockNumber, currentTime] = await Promise.all([
      this.spokePool.provider.getBlockNumber(),
      this.spokePool.getCurrentTime(),
    ]);
    this.latestBlockNumber = latestBlockNumber;
    this.currentTime = currentTime;

    const searchConfig = {
      fromBlock: this.firstBlockToSearch,
      toBlock: this.eventSearchConfig.toBlock || this.latestBlockNumber,
      maxBlockLookBack: this.eventSearchConfig.maxBlockLookBack,
    };
    if (searchConfig.fromBlock > searchConfig.toBlock) {
      this.log("warn", "Invalid update() searchConfig.", { searchConfig });
      return; // If the starting block is greater than the ending block return.
    }

    let timerStart = Date.now();

    // If caller requests specific events, then only query those. Otherwise, default to looking up all known events.
    const queryableEventNames = Object.keys(this._queryableEventNames());
    eventsToQuery ??= queryableEventNames;

    const eventSearchConfigs = eventsToQuery.map((eventName) => {
      if (!queryableEventNames.includes(eventName))
        throw new Error(`SpokePoolClient: Cannot query unrecognised SpokePool event name: ${eventName}`);

      const _searchConfig = { ...searchConfig }; // shallow copy

      // By default, an event's query range is controlled by the `eventSearchConfig` passed in during instantiation.
      // However, certain events have special overriding requirements to their search ranges:
      // - EnabledDepositRoute: The full history is always required, so override the requested fromBlock.
      if (eventName === "EnabledDepositRoute" && !this.isUpdated) {
        _searchConfig.fromBlock = this.spokePoolDeploymentBlock;
      }

      return {
        filter: this._queryableEventNames()[eventName],
        searchConfig: _searchConfig,
      };
    });

    this.log("debug", `Updating SpokePool client for chain ${this.chainId}`, {
      eventsToQuery,
      eventSearchConfigs,
      spokePool: this.spokePool.address,
    });

    timerStart = Date.now();
    const [_earliestDepositIdForSpokePool, _latestDepositIdForSpokePool, ...queryResults] = await Promise.all([
      this.spokePool.numberOfDeposits({ blockTag: this.spokePoolDeploymentBlock }),
      this.spokePool.numberOfDeposits(),
      ...eventSearchConfigs.map((config) => paginatedEventQuery(this.spokePool, config.filter, config.searchConfig)),
    ]);

    this.firstDepositIdForSpokePool = _earliestDepositIdForSpokePool;
    this.lastDepositIdForSpokePool = _latestDepositIdForSpokePool;
    this.log("debug", `Time to query new events from RPC for ${this.chainId}: ${Date.now() - timerStart}ms`);

    // Sort all events to ensure they are stored in a consistent order.
    queryResults.forEach((events) => {
      sortEventsAscendingInPlace(events);
    });

    if (eventsToQuery.includes("TokensBridged"))
      for (const event of queryResults[eventsToQuery.indexOf("TokensBridged")]) {
        this.tokensBridged.push(spreadEventWithBlockNumber(event) as TokensBridged);
      }

    // For each depositEvent, compute the realizedLpFeePct. Note this means that we are only finding this value on the
    // new deposits that were found in the searchConfig (new from the previous run). This is important as this operation
    // is heavy as there is a fair bit of block number lookups that need to happen. Note this call REQUIRES that the
    // hubPoolClient is updated on the first before this call as this needed the the L1 token mapping to each L2 token.
    if (eventsToQuery.includes("FundsDeposited")) {
      const allDeposits = [
        ...(queryResults[eventsToQuery.indexOf("FundsDeposited")] as FundsDepositedEvent[]),
        ...this.earlyDeposits,
      ];
      const { earlyDeposits = [], depositEvents = [] } = groupBy(allDeposits, (depositEvent) => {
        if (depositEvent.args.quoteTimestamp > this.currentTime) {
          this.logger.debug({ at: "SpokePoolClient#update", message: "Deferring early deposit event.", depositEvent });
          return "earlyDeposits";
        } else return "depositEvents";
      });
      this.earlyDeposits = earlyDeposits;

      if (depositEvents.length > 0)
        this.log("debug", `Fetching realizedLpFeePct for ${depositEvents.length} deposits on chain ${this.chainId}`, {
          numDeposits: depositEvents.length,
        });

      const dataForQuoteTime: { realizedLpFeePct: BigNumber; quoteBlock: number }[] = await Promise.map(
        depositEvents,
        async (event) => this.computeRealizedLpFeePct(event)
      );

      // Now add any newly fetched events from RPC.
      if (depositEvents.length > 0)
        this.log("debug", `Using ${depositEvents.length} newly queried deposit events for chain ${this.chainId}`, {
          earliestEvent: depositEvents[0].blockNumber,
        });
      for (const [index, event] of depositEvents.entries()) {
        // Append the realizedLpFeePct.
        const processedEvent: Omit<DepositWithBlock, "destinationToken" | "realizedLpFeePct"> =
          spreadEventWithBlockNumber(event) as DepositWithBlock;

        // Append destination token and realized lp fee to deposit.
        const deposit = {
          ...processedEvent,
          realizedLpFeePct: dataForQuoteTime[index].realizedLpFeePct,
          destinationToken: this.getDestinationTokenForDeposit(processedEvent),
          blockNumber: dataForQuoteTime[index].quoteBlock,
          originBlockNumber: event.blockNumber,
        };

        assign(this.depositHashes, [this.getDepositHash(deposit)], deposit);
        assign(this.deposits, [deposit.destinationChainId], [deposit]);

        if (deposit.depositId < this.earliestDepositIdQueried) this.earliestDepositIdQueried = deposit.depositId;
        if (deposit.depositId > this.latestDepositIdQueried) this.latestDepositIdQueried = deposit.depositId;
      }
    }

    // Update deposits with speed up requests from depositor.
    if (eventsToQuery.includes("RequestedSpeedUpDeposit")) {
      const speedUpEvents = queryResults[eventsToQuery.indexOf("RequestedSpeedUpDeposit")];

      for (const event of speedUpEvents) {
        const speedUp: SpeedUp = { ...spreadEvent(event), originChainId: this.chainId };
        assign(this.speedUps, [speedUp.depositor, speedUp.depositId], [speedUp]);
      }

      // Traverse all deposit events and update them with associated speedups, If they exist.
      for (const [, deposits] of Object.entries(this.deposits)) {
        for (const [index, deposit] of deposits.entries()) {
          deposits[index] = this.appendMaxSpeedUpSignatureToDeposit(deposit);
        }
      }
    }

    if (eventsToQuery.includes("FilledRelay")) {
      const fillEvents = queryResults[eventsToQuery.indexOf("FilledRelay")];

      if (fillEvents.length > 0)
        this.log("debug", `Using ${fillEvents.length} newly queried fill events for chain ${this.chainId}`, {
          earliestEvent: fillEvents[0].blockNumber,
        });
      for (const event of fillEvents) {
        const fill = spreadEventWithBlockNumber(event) as FillWithBlock;
        assign(this.fills, [fill.originChainId], [fill]);
        assign(this.depositHashesToFills, [this.getDepositHash(fill)], [fill]);
      }
    }

    if (eventsToQuery.includes("EnabledDepositRoute")) {
      const enableDepositsEvents = queryResults[eventsToQuery.indexOf("EnabledDepositRoute")];

      for (const event of enableDepositsEvents) {
        const enableDeposit = spreadEvent(event);
        assign(
          this.depositRoutes,
          [enableDeposit.originToken, enableDeposit.destinationChainId],
          enableDeposit.enabled
        );
      }
    }

    if (eventsToQuery.includes("RelayedRootBundle")) {
      const relayedRootBundleEvents = queryResults[eventsToQuery.indexOf("RelayedRootBundle")];
      for (const event of relayedRootBundleEvents) {
        this.rootBundleRelays.push(spreadEventWithBlockNumber(event) as RootBundleRelayWithBlock);
      }
    }

    if (eventsToQuery.includes("ExecutedRelayerRefundRoot")) {
      const executedRelayerRefundRootEvents = queryResults[eventsToQuery.indexOf("ExecutedRelayerRefundRoot")];
      for (const event of executedRelayerRefundRootEvents) {
        const executedRefund = spreadEventWithBlockNumber(event) as RelayerRefundExecutionWithBlock;
        executedRefund.l2TokenAddress = SpokePoolClient.getExecutedRefundLeafL2Token(
          executedRefund.chainId,
          executedRefund.l2TokenAddress
        );
        this.relayerRefundExecutions.push(executedRefund);
      }
    }

    this.firstBlockToSearch = searchConfig.toBlock + 1; // Next iteration should start off from where this one ended.

    this.isUpdated = true;
    this.log("debug", `SpokePool client for chain ${this.chainId} updated!`, {
      eventSearchConfigs,
      nextFirstBlockToSearch: this.firstBlockToSearch,
    });
  }

  static getExecutedRefundLeafL2Token(chainId: number, eventL2Token: string): string {
    // If execution of WETH refund leaf occurred on an OVM spoke pool, then we'll convert its l2Token from the native
    // token address to the wrapped token address. This is because the OVM_SpokePool modifies the l2TokenAddress prop
    // in _bridgeTokensToHubPool before emitting the ExecutedRelayerRefundLeaf event.
    // Here is the contract code referenced:
    // - https://github.com/across-protocol/contracts-v2/blob/954528a4620863d1c868e54a370fd8556d5ed05c/contracts/Ovm_SpokePool.sol#L142
    if (chainId === 10 && eventL2Token.toLowerCase() === "0xdeaddeaddeaddeaddeaddeaddeaddeaddead0000")
      return "0x4200000000000000000000000000000000000006";
    else if (chainId === 288 && eventL2Token.toLowerCase() === "0x4200000000000000000000000000000000000006")
      return "0xDeadDeAddeAddEAddeadDEaDDEAdDeaDDeAD0000";
    else return eventL2Token;
  }

  public hubPoolClient(): HubPoolClient {
    return this.configStoreClient?.hubPoolClient;
  }

  private async computeRealizedLpFeePct(depositEvent: FundsDepositedEvent) {
    const hubPoolClient = this.hubPoolClient();
    if (!hubPoolClient || !this.configStoreClient) return { realizedLpFeePct: toBN(0), quoteBlock: 0 }; // If there is no rate model client return 0.
    const deposit = {
      amount: depositEvent.args.amount,
      originChainId: Number(depositEvent.args.originChainId),
      destinationChainId: Number(depositEvent.args.destinationChainId),
      originToken: depositEvent.args.originToken,
      quoteTimestamp: depositEvent.args.quoteTimestamp,
    };

    return this.configStoreClient.computeRealizedLpFeePct(deposit, hubPoolClient.getL1TokenForDeposit(deposit));
  }

  private getDestinationTokenForDeposit(deposit: {
    originChainId: number;
    originToken: string;
    destinationChainId: number;
  }): string {
    const hubPoolClient = this.hubPoolClient();
    if (!hubPoolClient) return ZERO_ADDRESS; // If there is no rate model client return address(0).
    return hubPoolClient.getDestinationTokenForDeposit(deposit);
  }

  private log(level: DefaultLogLevels, message: string, data?: AnyObject) {
    this.logger[level]({ at: "SpokePoolClient", chainId: this.chainId, message, ...data });
  }
}<|MERGE_RESOLUTION|>--- conflicted
+++ resolved
@@ -32,14 +32,9 @@
   FillWithBlock,
   TokensBridged,
   FundsDepositedEvent,
-<<<<<<< HEAD
-} from "../interfaces/SpokePool";
-import { RootBundleRelayWithBlock, RelayerRefundExecutionWithBlock } from "../interfaces/SpokePool";
-import { HubPoolClient } from "./HubPoolClient";
-=======
 } from "../interfaces";
 import { RootBundleRelayWithBlock, RelayerRefundExecutionWithBlock } from "../interfaces";
->>>>>>> 394b83b9
+
 
 const FILL_DEPOSIT_COMPARISON_KEYS = [
   "amount",
