import { groupBy } from "lodash";
import {
  spreadEvent,
  assign,
  Contract,
  BigNumber,
  EventSearchConfig,
  Promise,
  EventFilter,
  sortEventsAscendingInPlace,
  DefaultLogLevels,
  MakeOptional,
  getDeposit,
  setDeposit,
  getNetworkName,
  getRedisDepositKey,
  assert,
  sortEventsAscending,
  filledSameDeposit,
  getCurrentTime,
  getRedis,
} from "../utils";
import { toBN, ZERO_ADDRESS, winston, paginatedEventQuery, spreadEventWithBlockNumber } from "../utils";

import { AcrossConfigStoreClient } from "./ConfigStoreClient";
import {
  Deposit,
  DepositWithBlock,
  Fill,
  SpeedUp,
  FillWithBlock,
  TokensBridged,
  FundsDepositedEvent,
} from "../interfaces/SpokePool";
import { RootBundleRelayWithBlock, RelayerRefundExecutionWithBlock } from "../interfaces/SpokePool";

const FILL_DEPOSIT_COMPARISON_KEYS = [
  "amount",
  "originChainId",
  "relayerFeePct",
  "realizedLpFeePct",
  "depositId",
  "depositor",
  "recipient",
  "destinationChainId",
  "destinationToken",
] as const;

// These events are numerous and we should use a fixed lookback when querying them.
const FIXED_LOOKBACK_EVENTS = ["FundsDeposited", "FilledRelay", "RelayedRootBundle", "ExecutedRelayerRefundRoot"];

export class SpokePoolClient {
  private currentTime = 0;
  private depositHashes: { [depositHash: string]: DepositWithBlock } = {};
  private depositHashesToFills: { [depositHash: string]: FillWithBlock[] } = {};
  private speedUps: { [depositorAddress: string]: { [depositId: number]: SpeedUp[] } } = {};
  private depositRoutes: { [originToken: string]: { [DestinationChainId: number]: boolean } } = {};
  private tokensBridged: TokensBridged[] = [];
  private rootBundleRelays: RootBundleRelayWithBlock[] = [];
  private relayerRefundExecutions: RelayerRefundExecutionWithBlock[] = [];
  private earlyDeposits: FundsDepositedEvent[] = [];
  public earliestDepositIdQueried = Number.MAX_SAFE_INTEGER;
  public latestDepositIdQueried = 0;
  public firstDepositIdForSpokePool = Number.MAX_SAFE_INTEGER;
  public lastDepositIdForSpokePool = Number.MAX_SAFE_INTEGER;
  public isUpdated = false;
  public firstBlockToSearch: number;
  public latestBlockNumber = 0;
  public deposits: { [DestinationChainId: number]: DepositWithBlock[] } = {};
  public fills: { [OriginChainId: number]: FillWithBlock[] } = {};

  constructor(
    readonly logger: winston.Logger,
    readonly spokePool: Contract,
    // Can be excluded. This disables some deposit validation.
    readonly configStoreClient: AcrossConfigStoreClient | null,
    readonly chainId: number,
    public deploymentBlock: number,
    readonly eventSearchConfig: MakeOptional<EventSearchConfig, "toBlock"> = { fromBlock: 0, maxBlockLookBack: 0 }
  ) {
    this.firstBlockToSearch = eventSearchConfig.fromBlock;
  }

  _queryableEventNames(): { [eventName: string]: EventFilter } {
    return {
      FundsDeposited: this.spokePool.filters.FundsDeposited(),
      RequestedSpeedUpDeposit: this.spokePool.filters.RequestedSpeedUpDeposit(),
      FilledRelay: this.spokePool.filters.FilledRelay(),
      EnabledDepositRoute: this.spokePool.filters.EnabledDepositRoute(),
      TokensBridged: this.spokePool.filters.TokensBridged(),
      RelayedRootBundle: this.spokePool.filters.RelayedRootBundle(),
      ExecutedRelayerRefundRoot: this.spokePool.filters.ExecutedRelayerRefundRoot(),
    };
  }

  getDepositsForDestinationChain(destinationChainId: number): DepositWithBlock[] {
    return this.deposits[destinationChainId] || [];
  }

  getDeposits(): DepositWithBlock[] {
    return sortEventsAscendingInPlace(Object.values(this.deposits).flat());
  }

  getTokensBridged(): TokensBridged[] {
    return this.tokensBridged;
  }

  getDepositRoutes(): { [originToken: string]: { [DestinationChainId: number]: boolean } } {
    return this.depositRoutes;
  }

  isDepositRouteEnabled(originToken: string, destinationChainId: number): boolean {
    return this.depositRoutes[originToken]?.[destinationChainId] ?? false;
  }

  getAllOriginTokens(): string[] {
    return Object.keys(this.depositRoutes);
  }

  getFills(): FillWithBlock[] {
    return sortEventsAscendingInPlace(Object.values(this.fills).flat());
  }

  getFillsForOriginChain(originChainId: number): FillWithBlock[] {
    return this.fills[originChainId] || [];
  }

  getFillsForRelayer(relayer: string): FillWithBlock[] {
    return this.getFills().filter((fill) => fill.relayer === relayer);
  }

  getFillsWithBlockInRange(startingBlock: number, endingBlock: number): FillWithBlock[] {
    return this.getFills().filter((fill) => fill.blockNumber >= startingBlock && fill.blockNumber <= endingBlock);
  }

  getRootBundleRelays() {
    return this.rootBundleRelays;
  }

  getLatestRootBundleId() {
    return this.rootBundleRelays[this.rootBundleRelays.length - 1]?.rootBundleId ?? 0;
  }

  getRelayerRefundExecutions() {
    return this.relayerRefundExecutions;
  }

  getExecutedRefunds(relayerRefundRoot: string) {
    const bundle = this.getRootBundleRelays().find((bundle) => bundle.relayerRefundRoot === relayerRefundRoot);
    if (bundle === undefined) {
      return {};
    }

    const executedRefundLeaves = this.getRelayerRefundExecutions().filter(
      (leaf) => leaf.rootBundleId === bundle.rootBundleId
    );
    const executedRefunds: { [tokenAddress: string]: { [relayer: string]: BigNumber } } = {};
    for (const refundLeaf of executedRefundLeaves) {
      const tokenAddress = refundLeaf.l2TokenAddress;
      if (executedRefunds[tokenAddress] === undefined) executedRefunds[tokenAddress] = {};
      const executedTokenRefunds = executedRefunds[tokenAddress];

      for (let i = 0; i < refundLeaf.refundAddresses.length; i++) {
        const relayer = refundLeaf.refundAddresses[i];
        const refundAmount = refundLeaf.refundAmounts[i];
        if (executedTokenRefunds[relayer] === undefined) executedTokenRefunds[relayer] = BigNumber.from(0);
        executedTokenRefunds[relayer] = executedTokenRefunds[relayer].add(refundAmount);
      }
    }
    return executedRefunds;
  }

  appendMaxSpeedUpSignatureToDeposit(deposit: DepositWithBlock) {
    const maxSpeedUp = this.speedUps[deposit.depositor]?.[deposit.depositId]?.reduce((prev, current) =>
      prev.newRelayerFeePct.gt(current.newRelayerFeePct) ? prev : current
    );

    // Only if there is a speedup and the new relayer fee is greater than the current relayer fee, save the new fee.
    if (!maxSpeedUp || maxSpeedUp.newRelayerFeePct.lte(deposit.relayerFeePct)) return deposit;
    return {
      ...deposit,
      speedUpSignature: maxSpeedUp.depositorSignature,
      newRelayerFeePct: maxSpeedUp.newRelayerFeePct,
    };
  }

  getDepositForFill(fill: Fill): DepositWithBlock | undefined {
    const { blockNumber, ...fillCopy } = fill as FillWithBlock; // Ignore blockNumber when validating the fill.
    const depositWithMatchingDepositId = this.depositHashes[this.getDepositHash(fill)];
    if (depositWithMatchingDepositId === undefined) return undefined;
    return this.validateFillForDeposit(fillCopy, depositWithMatchingDepositId)
      ? depositWithMatchingDepositId
      : undefined;
  }

  getValidUnfilledAmountForDeposit(deposit: Deposit): {
    unfilledAmount: BigNumber;
    fillCount: number;
    invalidFills: Fill[];
  } {
    const fillsForDeposit = this.depositHashesToFills[this.getDepositHash(deposit)];
    // If no fills then the full amount is remaining.
    if (fillsForDeposit === undefined || fillsForDeposit.length === 0) {
      return { unfilledAmount: toBN(deposit.amount), fillCount: 0, invalidFills: [] };
    }

    const { validFills, invalidFills } = fillsForDeposit.reduce(
      (groupedFills: { validFills: Fill[]; invalidFills: Fill[] }, fill: Fill) => {
        if (this.validateFillForDeposit(fill, deposit)) groupedFills.validFills.push(fill);
        else groupedFills.invalidFills.push(fill);
        return groupedFills;
      },
      { validFills: [], invalidFills: [] }
    );

    // Log any invalid deposits with same deposit id but different params.
    const invalidFillsForDeposit = invalidFills.filter((x) => x.depositId === deposit.depositId);
    if (invalidFillsForDeposit.length > 0)
      this.logger.warn({
        at: "SpokePoolClient",
        chainId: this.chainId,
        message: "Invalid fills found matching deposit ID",
        deposit,
        invalidFills: Object.fromEntries(invalidFillsForDeposit.map((x) => [x.relayer, x])),
      });

    // If all fills are invalid we can consider this unfilled.
    if (validFills.length === 0) {
      return { unfilledAmount: toBN(deposit.amount), fillCount: 0, invalidFills };
    }

    // Order fills by totalFilledAmount and then return the first fill's full deposit amount minus total filled amount.
    const fillsOrderedByTotalFilledAmount = validFills.sort((fillA, fillB) =>
      fillB.totalFilledAmount.gt(fillA.totalFilledAmount)
        ? 1
        : fillB.totalFilledAmount.lt(fillA.totalFilledAmount)
        ? -1
        : 0
    );

    const lastFill = fillsOrderedByTotalFilledAmount[0];
    return {
      unfilledAmount: toBN(lastFill.amount.sub(lastFill.totalFilledAmount)),
      fillCount: validFills.length,
      invalidFills,
    };
  }

  // Ensure that each deposit element is included with the same value in the fill. This includes all elements defined
  // by the depositor as well as the realizedLpFeePct and the destinationToken, which are pulled from other clients.
  validateFillForDeposit(fill: Fill, deposit: Deposit): boolean {
    // Note: this short circuits when a key is found where the comparison doesn't match.
    // TODO: if we turn on "strict" in the tsconfig, the elements of FILL_DEPOSIT_COMPARISON_KEYS will be automatically
    // validated against the fields in Fill and Deposit, generating an error if there is a discrepency.
    return FILL_DEPOSIT_COMPARISON_KEYS.every((key) => {
      return fill[key] !== undefined && fill[key].toString() === deposit[key]?.toString();
    });
  }

  getDepositHash(event: Deposit | Fill) {
    return `${event.depositId}-${event.originChainId}`;
  }

  // Look for the block number of the event that emitted the deposit with the target deposit ID. We know that
  // `numberOfDeposits` is strictly increasing for any SpokePool, so we can use a binary search to find the blockTag
  // where `numberOfDeposits == targetDepositId`.
  async binarySearchForBlockContainingDepositId(
    targetDepositId: number,
    initLow = this.deploymentBlock,
    initHigh = this.latestBlockNumber
  ): Promise<number> {
    assert(initLow <= initHigh, "Binary search failed because low > high");
    let low = initLow;
    let high = initHigh;
    do {
      const mid = Math.floor((high + low) / 2);
      const searchedDepositId = await this.spokePool.numberOfDeposits({ blockTag: mid });
      if (targetDepositId > searchedDepositId) low = mid + 1;
      else if (targetDepositId < searchedDepositId) high = mid - 1;
      else return mid;
    } while (low <= high);
    // If we can't find a blockTag where `numberOfDeposits == targetDepositId`,
    // then its likely that the depositId was included in the same block as deposits that came after it. So we fallback
    // to returning `low` if we exit the while loop, which should be the block where depositId incremented from
    // `targetDepositId`.
    return low;
  }

  // Load a deposit for a fill if the fill's deposit ID is outside this client's search range.
  // This can be used by the Dataworker to determine whether to give a relayer a refund for a fill
  // of a deposit older or younger than its fixed lookback.
  async queryHistoricalDepositForFill(fill: Fill): Promise<DepositWithBlock | undefined> {
    if (fill.originChainId !== this.chainId) throw new Error("fill.originChainId !== this.chainid");

    // We need to update client so we know the first and last deposit ID's queried for this spoke pool client, as well
    // as the global first and last deposit ID's for this spoke pool.
    if (!this.isUpdated) throw new Error("SpokePoolClient must be updated before querying historical deposits");
    if (fill.depositId < this.firstDepositIdForSpokePool || fill.depositId > this.lastDepositIdForSpokePool)
      return undefined;
    if (fill.depositId >= this.earliestDepositIdQueried && fill.depositId <= this.latestDepositIdQueried)
      return this.getDepositForFill(fill);

    let deposit: DepositWithBlock, cachedDeposit: Deposit | undefined;
    const redisClient = await getRedis(this.logger);
    if (redisClient) {
      cachedDeposit = await getDeposit(getRedisDepositKey(fill), redisClient);
    }
    if (cachedDeposit) {
      deposit = cachedDeposit as DepositWithBlock;
      // Assert that cache hasn't been corrupted.
      assert(deposit.depositId === fill.depositId && deposit.originChainId === fill.originChainId);
    } else {
      const [blockBeforeDeposit, blockAfterDeposit] = await Promise.all([
        // Look for the block where depositId incremented from fill.depositId-1 to fill.depositId.
        this.binarySearchForBlockContainingDepositId(fill.depositId),
        // Look for the block where depositId incremented from fill.depositId to fill.depositId+1.
        this.binarySearchForBlockContainingDepositId(fill.depositId + 1),
      ]);
      assert(blockBeforeDeposit <= blockAfterDeposit, "blockBeforeDeposit > blockAfterDeposit");

      const query = await paginatedEventQuery(
        this.spokePool,
        // TODO: When SpokePool V2 is deployed we can begin to filter on fill.depositId as well as fill.depositor,
        // which should optimize the RPC request.
        this.spokePool.filters.FundsDeposited(null, null, null, null, null, null, null, null, fill.depositor),
        {
          fromBlock: blockBeforeDeposit,
          toBlock: blockAfterDeposit,
          maxBlockLookBack: 0,
        }
      );
      const event = (query as FundsDepositedEvent[]).find((deposit) => deposit.args.depositId === fill.depositId);
      if (event === undefined) {
        const srcChain = getNetworkName(fill.originChainId);
        const dstChain = getNetworkName(fill.destinationChainId);
        throw new Error(
          `Could not find deposit ${fill.depositId} for ${dstChain} fill` +
            ` between ${srcChain} blocks [${blockBeforeDeposit}, ${blockAfterDeposit}]`
        );
      }
      const processedEvent: Omit<DepositWithBlock, "destinationToken" | "realizedLpFeePct"> =
        spreadEventWithBlockNumber(event) as DepositWithBlock;
      const dataForQuoteTime: { realizedLpFeePct: BigNumber; quoteBlock: number } = await this.computeRealizedLpFeePct(
        event
      );
      // Append the realizedLpFeePct.
      // Append destination token and realized lp fee to deposit.
      deposit = {
        ...processedEvent,
        realizedLpFeePct: dataForQuoteTime.realizedLpFeePct,
        destinationToken: this.getDestinationTokenForDeposit(processedEvent),
        blockNumber: dataForQuoteTime.quoteBlock,
        originBlockNumber: event.blockNumber,
      };
      this.logger.debug({
        at: "SpokePoolClient",
        message: "Queried RPC for deposit outside SpokePoolClient's search range",
        deposit,
      });
      if (redisClient) await setDeposit(deposit, getCurrentTime(), redisClient, 24 * 60 * 60);
    }

    const { blockNumber, ...fillCopy } = fill as FillWithBlock; // Ignore blockNumber when validating the fill
    return this.validateFillForDeposit(fillCopy, deposit) ? deposit : undefined;
  }

  async queryHistoricalMatchingFills(fill: Fill, deposit: Deposit, toBlock: number): Promise<FillWithBlock[]> {
    const searchConfig = {
      fromBlock: this.deploymentBlock,
      toBlock,
      maxBlockLookBack: this.eventSearchConfig.maxBlockLookBack,
    };
    return (await this.queryFillsInBlockRange(fill, searchConfig)).filter((_fill) =>
      this.validateFillForDeposit(_fill, deposit)
    );
  }

  async queryFillsInBlockRange(matchingFill: Fill, searchConfig: EventSearchConfig) {
    // Filtering on the fill's depositor address, the only indexed deposit field in the FilledRelay event,
    // should speed up this search a bit.
    // TODO: Once depositId is indexed in FilledRelay event, filter on that as well.
    const query = await paginatedEventQuery(
      this.spokePool,
      this.spokePool.filters.FilledRelay(
        undefined,
        undefined,
        undefined,
        undefined,
        undefined,
        undefined,
        undefined,
        undefined,
        undefined,
        undefined,
        undefined,
        undefined,
        matchingFill.depositor,
        undefined,
        undefined
      ),
      searchConfig
    );
    const fills = query.map((event) => spreadEventWithBlockNumber(event) as FillWithBlock);
    return sortEventsAscending(fills.filter((_fill) => filledSameDeposit(_fill, matchingFill)));
  }

  async update(eventsToQuery?: string[]) {
    if (this.configStoreClient !== null && !this.configStoreClient.isUpdated) throw new Error("RateModel not updated");

    // Require that all Deposits meet the minimum specified number of confirmations.
    const [latestBlockNumber, currentTime] = await Promise.all([
      this.spokePool.provider.getBlockNumber(),
      this.spokePool.getCurrentTime(),
    ]);
    if (latestBlockNumber < this.latestBlockNumber)
      throw new Error(`SpokePoolClient::update: latestBlockNumber ${latestBlockNumber} < ${this.latestBlockNumber}`);
    else if (currentTime < this.currentTime)
      throw new Error(`SpokePoolClient::update: currentTime ${currentTime} < ${this.currentTime}`);

    const searchConfig = {
      fromBlock: this.firstBlockToSearch,
      toBlock: this.eventSearchConfig.toBlock || latestBlockNumber,
      maxBlockLookBack: this.eventSearchConfig.maxBlockLookBack,
    };
<<<<<<< HEAD

    // Deposit route search config should always go from the deployment block to ensure we fetch all routes. If this is
    // the first run then set the from block to the deployment block of the spoke pool. Else, use the same config as the
    // other event queries to not double search over the same event ranges.
    const depositRouteSearchConfig = { ...searchConfig }; // shallow copy.
    if (!this.isUpdated) {
      depositRouteSearchConfig.fromBlock = this.deploymentBlock;
      // note: Assumes no deposit occurred in the deployment block.
      this.firstDepositIdForSpokePool = await this.spokePool.numberOfDeposits({ blockTag: this.deploymentBlock });
    }

    if (searchConfig.fromBlock > searchConfig.toBlock) return; // If the starting block is greater than the ending block return.

    // Try to reduce the number of web3 requests sent to query FundsDeposited and FilledRelay events since there are
    // expected to be so many. We will first try to load existing cached events if they exist and if they do, then
    // we only need to search for new events after the last cached event searched. We will then update the cache with
    // all blocks (cached + newly fetched) older than the "latestBlockToCache".
    const depositEventSearchConfig = { ...searchConfig };

    this.log("debug", `Updating SpokePool client for chain ${this.chainId}`, {
      searchConfig,
      depositRouteSearchConfig,
      depositEventSearchConfig,
      spokePool: this.spokePool.address,
    });
=======
    if (searchConfig.fromBlock > searchConfig.toBlock) {
      this.log("warn", `Invalid update() searchConfig.`, { searchConfig });
      return; // If the starting block is greater than the ending block return.
    }

    let timerStart = Date.now();

    // If caller requests specific events, then only query those. Otherwise, default to looking up all known events.
    const queryableEventNames = Object.keys(this._queryableEventNames());
    eventsToQuery ??= queryableEventNames;
>>>>>>> 2de66477

    const eventSearchConfigs = eventsToQuery.map((eventName) => {
      if (!queryableEventNames.includes(eventName))
        throw new Error(`SpokePoolClient: Cannot query unrecognised SpokePool event name: ${eventName}`);

      let _searchConfig = searchConfig;

      // By default, an event's query range is controlled by the `eventSearchConfig` passed in during instantiation.
      // However, certain events have special overriding requirements to their search ranges:
      // - EnabledDepositRoute: The full history is always required, so override the requested fromBlock.
      if (eventName === "EnabledDepositRoute") {
        _searchConfig = { ...searchConfig }; // shallow copy.
        if (!this.isUpdated) _searchConfig.fromBlock = this.spokePoolDeploymentBlock;
      }

      return {
        filter: this._queryableEventNames()[eventName],
        searchConfig: _searchConfig,
      };
    });

<<<<<<< HEAD
    const timerStart = Date.now();
    const [latestDepositIdForSpokePool, ...queryResults] = await Promise.all([
=======
    this.log("debug", `Updating SpokePool client for chain ${this.chainId}`, {
      eventsToQuery,
      eventSearchConfigs,
      spokePool: this.spokePool.address,
    });

    timerStart = Date.now();
    const [_earliestDepositIdForSpokePool, _latestDepositIdForSpokePool, ...queryResults] = await Promise.all([
      this.spokePool.numberOfDeposits({ blockTag: this.spokePoolDeploymentBlock }),
>>>>>>> 2de66477
      this.spokePool.numberOfDeposits(),
      ...eventSearchConfigs.map((config) => paginatedEventQuery(this.spokePool, config.filter, config.searchConfig)),
    ]);
    this.log("debug", `Time to query new events from RPC for ${this.chainId}: ${Date.now() - timerStart}ms`);

    // Sort all events to ensure they are stored in a consistent order.
    queryResults.forEach((events) => sortEventsAscendingInPlace(events));

    if (eventsToQuery.includes("TokensBridged"))
      for (const event of queryResults[eventsToQuery.indexOf("TokensBridged")]) {
        this.tokensBridged.push(spreadEventWithBlockNumber(event) as TokensBridged);
      }

    // For each depositEvent, compute the realizedLpFeePct. Note this means that we are only finding this value on the
    // new deposits that were found in the searchConfig (new from the previous run). This is important as this operation
    // is heavy as there is a fair bit of block number lookups that need to happen. Note this call REQUIRES that the
    // hubPoolClient is updated on the first before this call as this needed the the L1 token mapping to each L2 token.
    if (eventsToQuery.includes("FundsDeposited")) {
      const allDeposits = [
        ...(queryResults[eventsToQuery.indexOf("FundsDeposited")] as FundsDepositedEvent[]),
        ...this.earlyDeposits,
      ];
      const { earlyDeposits = [], depositEvents = [] } = groupBy(allDeposits, (depositEvent) => {
        if (depositEvent.args.quoteTimestamp > currentTime) {
          this.logger.debug({ at: "SpokePoolClient#update", message: "Deferring early deposit event.", depositEvent });
          return "earlyDeposits";
        } else return "depositEvents";
      });
      this.earlyDeposits = earlyDeposits;

      if (depositEvents.length > 0)
        this.log("debug", `Fetching realizedLpFeePct for ${depositEvents.length} deposits on chain ${this.chainId}`, {
          numDeposits: depositEvents.length,
        });

      const dataForQuoteTime: { realizedLpFeePct: BigNumber; quoteBlock: number }[] = await Promise.map(
        depositEvents,
        async (event) => this.computeRealizedLpFeePct(event)
      );

      // Now add any newly fetched events from RPC.
      if (depositEvents.length > 0)
        this.log("debug", `Using ${depositEvents.length} newly queried deposit events for chain ${this.chainId}`, {
          earliestEvent: depositEvents[0].blockNumber,
        });
      for (const [index, event] of depositEvents.entries()) {
        // Append the realizedLpFeePct.
        const processedEvent: Omit<DepositWithBlock, "destinationToken" | "realizedLpFeePct"> =
          spreadEventWithBlockNumber(event) as DepositWithBlock;

        // Append destination token and realized lp fee to deposit.
        const deposit = {
          ...processedEvent,
          realizedLpFeePct: dataForQuoteTime[index].realizedLpFeePct,
          destinationToken: this.getDestinationTokenForDeposit(processedEvent),
          blockNumber: dataForQuoteTime[index].quoteBlock,
          originBlockNumber: event.blockNumber,
        };

        assign(this.depositHashes, [this.getDepositHash(deposit)], deposit);
        assign(this.deposits, [deposit.destinationChainId], [deposit]);

        if (deposit.depositId < this.earliestDepositIdQueried) this.earliestDepositIdQueried = deposit.depositId;
        if (deposit.depositId > this.latestDepositIdQueried) this.latestDepositIdQueried = deposit.depositId;
      }
    }

    // Update deposits with speed up requests from depositor.
    if (eventsToQuery.includes("RequestedSpeedUpDeposit")) {
      const speedUpEvents = queryResults[eventsToQuery.indexOf("RequestedSpeedUpDeposit")];

      for (const event of speedUpEvents) {
        const speedUp: SpeedUp = { ...spreadEvent(event), originChainId: this.chainId };
        assign(this.speedUps, [speedUp.depositor, speedUp.depositId], [speedUp]);
      }

      // Traverse all deposit events and update them with associated speedups, If they exist.
      for (const [_destinationChainId, deposits] of Object.entries(this.deposits)) {
        for (const [index, deposit] of deposits.entries()) {
          deposits[index] = this.appendMaxSpeedUpSignatureToDeposit(deposit);
        }
      }
    }

    if (eventsToQuery.includes("FilledRelay")) {
      const fillEvents = queryResults[eventsToQuery.indexOf("FilledRelay")];

      if (fillEvents.length > 0)
        this.log("debug", `Using ${fillEvents.length} newly queried fill events for chain ${this.chainId}`, {
          earliestEvent: fillEvents[0].blockNumber,
        });
      for (const event of fillEvents) {
        const fill = spreadEventWithBlockNumber(event) as FillWithBlock;
        assign(this.fills, [fill.originChainId], [fill]);
        assign(this.depositHashesToFills, [this.getDepositHash(fill)], [fill]);
      }
    }

    if (eventsToQuery.includes("EnabledDepositRoute")) {
      const enableDepositsEvents = queryResults[eventsToQuery.indexOf("EnabledDepositRoute")];

      for (const event of enableDepositsEvents) {
        const enableDeposit = spreadEvent(event);
        assign(
          this.depositRoutes,
          [enableDeposit.originToken, enableDeposit.destinationChainId],
          enableDeposit.enabled
        );
      }
    }

    if (eventsToQuery.includes("RelayedRootBundle")) {
      const relayedRootBundleEvents = queryResults[eventsToQuery.indexOf("RelayedRootBundle")];
      for (const event of relayedRootBundleEvents) {
        this.rootBundleRelays.push(spreadEventWithBlockNumber(event) as RootBundleRelayWithBlock);
      }
    }

    if (eventsToQuery.includes("ExecutedRelayerRefundRoot")) {
      const executedRelayerRefundRootEvents = queryResults[eventsToQuery.indexOf("ExecutedRelayerRefundRoot")];
      for (const event of executedRelayerRefundRootEvents) {
        const executedRefund = spreadEventWithBlockNumber(event) as RelayerRefundExecutionWithBlock;
        executedRefund.l2TokenAddress = SpokePoolClient.getExecutedRefundLeafL2Token(
          executedRefund.chainId,
          executedRefund.l2TokenAddress
        );
        this.relayerRefundExecutions.push(executedRefund);
      }
    }

    // Next iteration should start off from where this one ended.
    this.currentTime = currentTime;
    this.latestBlockNumber = latestBlockNumber;
    this.lastDepositIdForSpokePool = latestDepositIdForSpokePool;
    this.firstBlockToSearch = searchConfig.toBlock + 1;

    this.isUpdated = true;
    this.log("debug", `SpokePool client for chain ${this.chainId} updated!`, {
      eventSearchConfigs,
      nextFirstBlockToSearch: this.firstBlockToSearch,
    });
  }

  static getExecutedRefundLeafL2Token(chainId: number, eventL2Token: string) {
    // If execution of WETH refund leaf occurred on an OVM spoke pool, then we'll convert its l2Token from the native
    // token address to the wrapped token address. This is because the OVM_SpokePool modifies the l2TokenAddress prop
    // in _bridgeTokensToHubPool before emitting the ExecutedRelayerRefundLeaf event.
    // Here is the contract code referenced:
    // - https://github.com/across-protocol/contracts-v2/blob/954528a4620863d1c868e54a370fd8556d5ed05c/contracts/Ovm_SpokePool.sol#L142
    if (chainId === 10 && eventL2Token.toLowerCase() === "0xdeaddeaddeaddeaddeaddeaddeaddeaddead0000")
      return "0x4200000000000000000000000000000000000006";
    else if (chainId === 288 && eventL2Token.toLowerCase() === "0x4200000000000000000000000000000000000006")
      return "0xDeadDeAddeAddEAddeadDEaDDEAdDeaDDeAD0000";
    else return eventL2Token;
  }

  public hubPoolClient() {
    return this.configStoreClient?.hubPoolClient;
  }

  private async computeRealizedLpFeePct(depositEvent: FundsDepositedEvent) {
    const hubPoolClient = this.hubPoolClient();
    if (!hubPoolClient || !this.configStoreClient) return { realizedLpFeePct: toBN(0), quoteBlock: 0 }; // If there is no rate model client return 0.
    const deposit = {
      amount: depositEvent.args.amount,
      originChainId: Number(depositEvent.args.originChainId),
      destinationChainId: Number(depositEvent.args.destinationChainId),
      originToken: depositEvent.args.originToken,
      quoteTimestamp: depositEvent.args.quoteTimestamp,
    };

    return this.configStoreClient.computeRealizedLpFeePct(deposit, hubPoolClient.getL1TokenForDeposit(deposit));
  }

  private getDestinationTokenForDeposit(deposit: {
    originChainId: number;
    originToken: string;
    destinationChainId: number;
  }): string {
    const hubPoolClient = this.hubPoolClient();
    if (!hubPoolClient) return ZERO_ADDRESS; // If there is no rate model client return address(0).
    return hubPoolClient.getDestinationTokenForDeposit(deposit);
  }

  private log(level: DefaultLogLevels, message: string, data?: any) {
    this.logger[level]({ at: "SpokePoolClient", chainId: this.chainId, message, ...data });
  }
}<|MERGE_RESOLUTION|>--- conflicted
+++ resolved
@@ -422,44 +422,15 @@
       toBlock: this.eventSearchConfig.toBlock || latestBlockNumber,
       maxBlockLookBack: this.eventSearchConfig.maxBlockLookBack,
     };
-<<<<<<< HEAD
-
-    // Deposit route search config should always go from the deployment block to ensure we fetch all routes. If this is
-    // the first run then set the from block to the deployment block of the spoke pool. Else, use the same config as the
-    // other event queries to not double search over the same event ranges.
-    const depositRouteSearchConfig = { ...searchConfig }; // shallow copy.
-    if (!this.isUpdated) {
-      depositRouteSearchConfig.fromBlock = this.deploymentBlock;
-      // note: Assumes no deposit occurred in the deployment block.
-      this.firstDepositIdForSpokePool = await this.spokePool.numberOfDeposits({ blockTag: this.deploymentBlock });
-    }
-
-    if (searchConfig.fromBlock > searchConfig.toBlock) return; // If the starting block is greater than the ending block return.
-
-    // Try to reduce the number of web3 requests sent to query FundsDeposited and FilledRelay events since there are
-    // expected to be so many. We will first try to load existing cached events if they exist and if they do, then
-    // we only need to search for new events after the last cached event searched. We will then update the cache with
-    // all blocks (cached + newly fetched) older than the "latestBlockToCache".
-    const depositEventSearchConfig = { ...searchConfig };
-
-    this.log("debug", `Updating SpokePool client for chain ${this.chainId}`, {
-      searchConfig,
-      depositRouteSearchConfig,
-      depositEventSearchConfig,
-      spokePool: this.spokePool.address,
-    });
-=======
+
     if (searchConfig.fromBlock > searchConfig.toBlock) {
       this.log("warn", `Invalid update() searchConfig.`, { searchConfig });
       return; // If the starting block is greater than the ending block return.
     }
 
-    let timerStart = Date.now();
-
     // If caller requests specific events, then only query those. Otherwise, default to looking up all known events.
     const queryableEventNames = Object.keys(this._queryableEventNames());
     eventsToQuery ??= queryableEventNames;
->>>>>>> 2de66477
 
     const eventSearchConfigs = eventsToQuery.map((eventName) => {
       if (!queryableEventNames.includes(eventName))
@@ -481,20 +452,14 @@
       };
     });
 
-<<<<<<< HEAD
-    const timerStart = Date.now();
-    const [latestDepositIdForSpokePool, ...queryResults] = await Promise.all([
-=======
     this.log("debug", `Updating SpokePool client for chain ${this.chainId}`, {
       eventsToQuery,
       eventSearchConfigs,
       spokePool: this.spokePool.address,
     });
 
-    timerStart = Date.now();
-    const [_earliestDepositIdForSpokePool, _latestDepositIdForSpokePool, ...queryResults] = await Promise.all([
-      this.spokePool.numberOfDeposits({ blockTag: this.spokePoolDeploymentBlock }),
->>>>>>> 2de66477
+    const timerStart = Date.now();
+    const [latestDepositIdForSpokePool, ...queryResults] = await Promise.all([
       this.spokePool.numberOfDeposits(),
       ...eventSearchConfigs.map((config) => paginatedEventQuery(this.spokePool, config.filter, config.searchConfig)),
     ]);
