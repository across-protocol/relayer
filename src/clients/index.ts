--- conflicted
+++ resolved
@@ -1,9 +1,3 @@
-<<<<<<< HEAD
-export * from "./RelayerClientHelper";
-export * from "./ClientHelper";
-export * from "./DataworkerClientHelper";
-=======
->>>>>>> c09130aa
 export * from "./HubPoolClient";
 export * from "./SpokePoolClient";
 export * from "./RateModelClient";
