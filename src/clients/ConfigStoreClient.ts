import {
  spreadEvent,
  winston,
  Contract,
  BigNumber,
  sortEventsDescending,
  spreadEventWithBlockNumber,
  paginatedEventQuery,
  EventSearchConfig,
  utf8ToHex,
  getCurrentTime,
  MakeOptional,
  toBN,
  max,
<<<<<<< HEAD
  sortEventsAscending,
=======
  getBlockForTimestamp,
  shouldCache,
>>>>>>> db626a6f
} from "../utils";

import { CONFIG_STORE_VERSION } from "../common/Constants";

import {
  L1TokenTransferThreshold,
  TokenConfig,
  GlobalConfigUpdate,
  ParsedTokenConfig,
  SpokeTargetBalanceUpdate,
  SpokePoolTargetBalance,
  RouteRateModelUpdate,
  ConfigStoreVersionUpdate,
} from "../interfaces";

import { lpFeeCalculator } from "@across-protocol/sdk-v2";
import { BlockFinder, across } from "@uma/sdk";
import { HubPoolClient } from "./HubPoolClient";
import { createClient } from "redis4";

export const GLOBAL_CONFIG_STORE_KEYS = {
  MAX_RELAYER_REPAYMENT_LEAF_SIZE: "MAX_RELAYER_REPAYMENT_LEAF_SIZE",
  MAX_POOL_REBALANCE_LEAF_SIZE: "MAX_POOL_REBALANCE_LEAF_SIZE",
  VERSION: "VERSION",
};

type RedisClient = ReturnType<typeof createClient>;

export class AcrossConfigStoreClient {
  public readonly blockFinder;

  public cumulativeRateModelUpdates: across.rateModel.RateModelEvent[] = [];
  public cumulativeRouteRateModelUpdates: RouteRateModelUpdate[] = [];
  public cumulativeTokenTransferUpdates: L1TokenTransferThreshold[] = [];
  public cumulativeMaxRefundCountUpdates: GlobalConfigUpdate[] = [];
  public cumulativeMaxL1TokenCountUpdates: GlobalConfigUpdate[] = [];
  public cumulativeSpokeTargetBalanceUpdates: SpokeTargetBalanceUpdate[] = [];
  public cumulativeConfigStoreVersionUpdates: ConfigStoreVersionUpdate[] = [];

  private rateModelDictionary: across.rateModel.RateModelDictionary;
  public firstBlockToSearch: number;

  public isUpdated = false;

  constructor(
    readonly logger: winston.Logger,
    readonly configStore: Contract, // TODO: Rename to ConfigStore
    readonly hubPoolClient: HubPoolClient,
    readonly eventSearchConfig: MakeOptional<EventSearchConfig, "toBlock"> = { fromBlock: 0, maxBlockLookBack: 0 },
    readonly redisClient?: RedisClient
  ) {
    this.firstBlockToSearch = eventSearchConfig.fromBlock;
    this.blockFinder = new BlockFinder(this.configStore.provider.getBlock.bind(this.configStore.provider));
    this.rateModelDictionary = new across.rateModel.RateModelDictionary();
  }

  async computeRealizedLpFeePct(
    deposit: { quoteTimestamp: number; amount: BigNumber; destinationChainId: number; originChainId: number },
    l1Token: string
  ): Promise<{ realizedLpFeePct: BigNumber; quoteBlock: number }> {
    let quoteBlock = await this.getBlockNumber(deposit.quoteTimestamp);

    // There is one deposit on optimism for DAI that is right before the DAI rate model was added.
    if (quoteBlock === 14830339) quoteBlock = 14830390;

    // Test SNX deposit was before the rate model update for SNX.
    if (quoteBlock === 14856066) quoteBlock = 14856211;

    const rateModel = this.getRateModelForBlockNumber(
      l1Token,
      deposit.originChainId,
      deposit.destinationChainId,
      quoteBlock
    );

    // There is one deposit on optimism that is right at the margin of when liquidity was first added.
    if (quoteBlock > 14718100 && quoteBlock < 14718107) quoteBlock = 14718107;

    const { current, post } = await this.getUtilization(l1Token, quoteBlock, deposit.amount, deposit.quoteTimestamp);
    const realizedLpFeePct = lpFeeCalculator.calculateRealizedLpFeePct(rateModel, current, post);

    return { realizedLpFeePct, quoteBlock };
  }

  getRateModelForBlockNumber(
    l1Token: string,
    originChainId: number | string,
    destinationChainId: number | string,
    blockNumber: number | undefined = undefined
  ): across.constants.RateModel {
    // Use route-rate model if available, otherwise use default rate model for l1Token.
    const route = `${originChainId}-${destinationChainId}`;
    const routeRateModel = this.getRouteRateModelForBlockNumber(l1Token, route, blockNumber);
    return routeRateModel ?? this.rateModelDictionary.getRateModelForBlockNumber(l1Token, blockNumber);
  }

  getRouteRateModelForBlockNumber(
    l1Token: string,
    route: string,
    blockNumber: number | undefined = undefined
  ): across.constants.RateModel | undefined {
    const config = (sortEventsDescending(this.cumulativeRouteRateModelUpdates) as RouteRateModelUpdate[]).find(
      (config) => config.blockNumber <= blockNumber && config.l1Token === l1Token
    );
    if (config?.routeRateModels[route] === undefined) return undefined;
    return across.rateModel.parseAndReturnRateModelFromString(config.routeRateModels[route]);
  }

  getTokenTransferThresholdForBlock(l1Token: string, blockNumber: number = Number.MAX_SAFE_INTEGER): BigNumber {
    const config = (sortEventsDescending(this.cumulativeTokenTransferUpdates) as L1TokenTransferThreshold[]).find(
      (config) => config.blockNumber <= blockNumber && config.l1Token === l1Token
    );
    if (!config)
      throw new Error(`Could not find TransferThreshold for L1 token ${l1Token} before block ${blockNumber}`);
    return config.transferThreshold;
  }

  getSpokeTargetBalancesForBlock(
    l1Token: string,
    chainId: number,
    blockNumber: number = Number.MAX_SAFE_INTEGER
  ): SpokePoolTargetBalance {
    const config = (sortEventsDescending(this.cumulativeSpokeTargetBalanceUpdates) as SpokeTargetBalanceUpdate[]).find(
      (config) => config.l1Token === l1Token && config.blockNumber <= blockNumber
    );
    const targetBalance = config?.spokeTargetBalances?.[chainId];
    return targetBalance || { target: toBN(0), threshold: toBN(0) };
  }

  getMaxRefundCountForRelayerRefundLeafForBlock(blockNumber: number = Number.MAX_SAFE_INTEGER): number {
    const config = (sortEventsDescending(this.cumulativeMaxRefundCountUpdates) as GlobalConfigUpdate[]).find(
      (config) => config.blockNumber <= blockNumber
    );
    if (!config) throw new Error(`Could not find MaxRefundCount before block ${blockNumber}`);
    return Number(config.value);
  }

  getMaxL1TokenCountForPoolRebalanceLeafForBlock(blockNumber: number = Number.MAX_SAFE_INTEGER): number {
    const config = (sortEventsDescending(this.cumulativeMaxL1TokenCountUpdates) as GlobalConfigUpdate[]).find(
      (config) => config.blockNumber <= blockNumber
    );
    if (!config) throw new Error(`Could not find MaxL1TokenCount before block ${blockNumber}`);
    return Number(config.value);
  }

  getConfigStoreVersionForTimestamp(timestamp: number = Number.MAX_SAFE_INTEGER): number {
    const config = (sortEventsDescending(this.cumulativeConfigStoreVersionUpdates) as ConfigStoreVersionUpdate[]).find(
      (config) => config.timestamp <= timestamp
    );
    if (!config) return -1;
    return Number(config.value);
  }

  getTimeForConfigStoreVersion(version: number): number {
    const config = (sortEventsAscending(this.cumulativeConfigStoreVersionUpdates) as ConfigStoreVersionUpdate[]).find(
      (config) => config.value.toString() === version.toString()
    );
    if (!config) throw new Error(`Could not find time for version ${version}`);
    return config.timestamp;
  }

  async update() {
    const searchConfig = {
      fromBlock: this.firstBlockToSearch,
      toBlock: this.eventSearchConfig.toBlock || (await this.configStore.provider.getBlockNumber()),
      maxBlockLookBack: this.eventSearchConfig.maxBlockLookBack,
    };
    if (searchConfig.fromBlock > searchConfig.toBlock) return; // If the starting block is greater than

    this.logger.debug({ at: "ConfigStore", message: "Updating ConfigStore client", searchConfig });
    if (searchConfig.fromBlock > searchConfig.toBlock) return; // If the starting block is greater than the ending block return.
    const [updatedTokenConfigEvents, updatedGlobalConfigEvents] = await Promise.all([
      paginatedEventQuery(this.configStore, this.configStore.filters.UpdatedTokenConfig(), searchConfig),
      paginatedEventQuery(this.configStore, this.configStore.filters.UpdatedGlobalConfig(), searchConfig),
    ]);
    const globalConfigUpdateTimes = (
      await Promise.all(updatedGlobalConfigEvents.map((event) => this.configStore.provider.getBlock(event.blockNumber)))
    ).map((block) => block.timestamp);

    // Save new TokenConfig updates.
    for (const event of updatedTokenConfigEvents) {
      const args = {
        ...(spreadEventWithBlockNumber(event) as TokenConfig),
      };

      try {
        const parsedValue = JSON.parse(args.value) as ParsedTokenConfig;
        const rateModelForToken = JSON.stringify(parsedValue.rateModel);
        const transferThresholdForToken = parsedValue.transferThreshold;

        // If Token config doesn't contain all expected properties, skip it.
        if (!(rateModelForToken && transferThresholdForToken)) {
          continue;
        }

        // Store RateModel:
        // TODO: Temporarily reformat the shape of the event that we pass into the sdk.rateModel class to make it fit
        // the expected shape. This is a fix for now that we should eventually replace when we change the sdk.rateModel
        // class itself to work with the generalized ConfigStore.
        const l1Token = args.key;

        // Drop value and key before passing args.
        const { value, key, ...passedArgs } = args;
        this.cumulativeRateModelUpdates.push({ ...passedArgs, rateModel: rateModelForToken, l1Token });

        // Store transferThreshold
        this.cumulativeTokenTransferUpdates.push({
          ...passedArgs,
          transferThreshold: toBN(transferThresholdForToken),
          l1Token,
        });

        // Store spokeTargetBalances
        if (parsedValue?.spokeTargetBalances) {
          // Note: cast is required because fromEntries always produces string keys, despite the function returning a
          // numerical key.
          const targetBalances = Object.fromEntries(
            Object.entries(parsedValue.spokeTargetBalances).map(([chainId, targetBalance]) => {
              const target = max(toBN(targetBalance.target), toBN(0));
              const threshold = max(toBN(targetBalance.threshold), toBN(0));
              return [chainId, { target, threshold }];
            })
          ) as SpokeTargetBalanceUpdate["spokeTargetBalances"];
          this.cumulativeSpokeTargetBalanceUpdates.push({ ...args, spokeTargetBalances: targetBalances, l1Token });
        } else {
          this.cumulativeSpokeTargetBalanceUpdates.push({ ...args, spokeTargetBalances: {}, l1Token });
        }

        // Store route-specific rate models
        if (parsedValue?.routeRateModels) {
          const routeRateModels = Object.fromEntries(
            Object.entries(parsedValue.routeRateModels).map(([path, routeRateModel]) => {
              return [path, JSON.stringify(routeRateModel)];
            })
          );
          this.cumulativeRouteRateModelUpdates.push({ ...args, routeRateModels, l1Token });
        } else {
          this.cumulativeRouteRateModelUpdates.push({ ...args, routeRateModels: {}, l1Token });
        }
      } catch (err) {
        continue;
      }
    }

    // Save new Global config updates.
    for (let i = 0; i < updatedGlobalConfigEvents.length; i++) {
      const event = updatedGlobalConfigEvents[i];
      const args = {
        blockNumber: event.blockNumber,
        transactionIndex: event.transactionIndex,
        logIndex: event.logIndex,
        ...spreadEvent(event),
      };

      if (args.key === utf8ToHex(GLOBAL_CONFIG_STORE_KEYS.MAX_RELAYER_REPAYMENT_LEAF_SIZE)) {
        if (!isNaN(args.value)) this.cumulativeMaxRefundCountUpdates.push(args);
      } else if (args.key === utf8ToHex(GLOBAL_CONFIG_STORE_KEYS.MAX_POOL_REBALANCE_LEAF_SIZE)) {
        if (!isNaN(args.value)) this.cumulativeMaxL1TokenCountUpdates.push(args);
      } else if (args.key === utf8ToHex(GLOBAL_CONFIG_STORE_KEYS.VERSION)) {
        if (!isNaN(args.value))
          this.cumulativeConfigStoreVersionUpdates.push({
            ...args,
            timestamp: globalConfigUpdateTimes[i],
          });
      } else {
        continue;
      }
    }

    this.rateModelDictionary.updateWithEvents(this.cumulativeRateModelUpdates);

    this.isUpdated = true;
    this.firstBlockToSearch = searchConfig.toBlock + 1; // Next iteration should start off from where this one ended.

    this.logger.debug({ at: "ConfigStore", message: "ConfigStore client updated!" });
  }

  public isValidConfigStoreVersion(version: number): boolean {
    return version === CONFIG_STORE_VERSION;
  }

  private async getBlockNumber(timestamp: number) {
    return await getBlockForTimestamp(
      this.hubPoolClient.chainId,
      this.hubPoolClient.chainId,
      timestamp,
      getCurrentTime(),
      this.blockFinder,
      this.redisClient
    );
  }

  private async getUtilization(l1Token: string, blockNumber: number, amount: BigNumber, timestamp: number) {
    if (!this.redisClient) return await this.hubPoolClient.getPostRelayPoolUtilization(l1Token, blockNumber, amount);
    const key = `utilization_${l1Token}_${blockNumber}_${amount.toString()}`;
    const result = await this.redisClient.get(key);
    if (result === null) {
      const { current, post } = await this.hubPoolClient.getPostRelayPoolUtilization(l1Token, blockNumber, amount);
      if (shouldCache(getCurrentTime(), timestamp))
        await this.redisClient.set(key, `${current.toString()},${post.toString()}`);
      return { current, post };
    } else {
      const [current, post] = result.split(",").map(BigNumber.from);
      return { current, post };
    }
  }
}<|MERGE_RESOLUTION|>--- conflicted
+++ resolved
@@ -12,12 +12,9 @@
   MakeOptional,
   toBN,
   max,
-<<<<<<< HEAD
   sortEventsAscending,
-=======
   getBlockForTimestamp,
   shouldCache,
->>>>>>> db626a6f
 } from "../utils";
 
 import { CONFIG_STORE_VERSION } from "../common/Constants";
