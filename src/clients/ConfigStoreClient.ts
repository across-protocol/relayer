--- conflicted
+++ resolved
@@ -171,8 +171,6 @@
     this.firstBlockToSearch = searchConfig.toBlock + 1; // Next iteration should start off from where this one ended.
 
     this.logger.debug({ at: "ConfigStore", message: "ConfigStore client updated!" });
-<<<<<<< HEAD
-=======
   }
 
   private async getBlockNumber(timestamp: number) {
@@ -206,6 +204,5 @@
   private shouldCache(eventTimestamp: number) {
     // Current time must be > 5 minutes past the event timestamp for it to be stable enough to cache.
     return getCurrentTime() - eventTimestamp > 300;
->>>>>>> 91669c35
   }
 }