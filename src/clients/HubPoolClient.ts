import { assign, Contract, winston, BigNumber, ERC20, sortEventsAscending, EventSearchConfig, toBN } from "../utils";
import { sortEventsDescending, spreadEvent, spreadEventWithBlockNumber, paginatedEventQuery } from "../utils";
import { Deposit, L1Token, ProposedRootBundle, ExecutedRootBundle } from "../interfaces";
import { CrossChainContractsSet, DestinationTokenWithBlock, SetPoolRebalanceRoot } from "../interfaces";

export class HubPoolClient {
  // L1Token -> destinationChainId -> destinationToken
  private l1TokensToDestinationTokens: { [l1Token: string]: { [destinationChainId: number]: string } } = {};
  private l1Tokens: L1Token[] = []; // L1Tokens and their associated info.
  private proposedRootBundles: ProposedRootBundle[] = [];
  private executedRootBundles: ExecutedRootBundle[] = [];
  private crossChainContracts: { [l2ChainId: number]: CrossChainContractsSet[] } = {};
  private l1TokensToDestinationTokensWithBlock: {
    [l1Token: string]: { [destinationChainId: number]: DestinationTokenWithBlock[] };
  } = {};

  public isUpdated: boolean = false;
  public firstBlockToSearch: number;
  public latestBlockNumber: number;

  constructor(
    readonly logger: winston.Logger,
    readonly hubPool: Contract,
    readonly eventSearchConfig: EventSearchConfig = { fromBlock: 0, toBlock: null, maxBlockLookBack: 0 }
  ) {
    this.firstBlockToSearch = eventSearchConfig.fromBlock;
  }

  getSpokePoolForBlock(block: number, chain: number): string {
    if (!this.crossChainContracts[chain]) throw new Error(`No cross chain contracts set for ${chain}`);
    const mostRecentSpokePoolUpdatebeforeBlock = (
      sortEventsDescending(this.crossChainContracts[chain]) as CrossChainContractsSet[]
    ).find((crossChainContract) => crossChainContract.blockNumber <= block);
    if (!mostRecentSpokePoolUpdatebeforeBlock)
      throw new Error(`No cross chain contract found before block ${block} for chain ${chain}`);
    else return mostRecentSpokePoolUpdatebeforeBlock.spokePool;
  }

  getDestinationTokenForDeposit(deposit: Deposit) {
    const l1Token = this.getL1TokenForDeposit(deposit);
    const destinationToken = this.getDestinationTokenForL1TokenDestinationChainId(l1Token, deposit.destinationChainId);
    if (!destinationToken) this.logger.error({ at: "HubPoolClient", message: "No destination token found", deposit });
    return destinationToken;
  }

  getL1TokensToDestinationTokens() {
    return this.l1TokensToDestinationTokens;
  }

  getL1TokenForDeposit(deposit: Deposit) {
    let l1Token = null;
    Object.keys(this.l1TokensToDestinationTokens).forEach((_l1Token) => {
      if (this.l1TokensToDestinationTokens[_l1Token][deposit.originChainId.toString()] === deposit.originToken)
        l1Token = _l1Token;
    });
    if (l1Token === null) throw new Error(`Could not find L1 Token for deposit!,${JSON.stringify(deposit)}`);
    return l1Token;
  }

  getL1TokenCounterpartAtBlock(l2ChainId: string, l2Token: string, block: number) {
    const l1Token = Object.keys(this.l1TokensToDestinationTokensWithBlock).find((_l1Token) => {
      // Find the last mapping published before the target block.
      return sortEventsDescending(this.l1TokensToDestinationTokensWithBlock[_l1Token][l2ChainId]).find(
        (mapping: DestinationTokenWithBlock) => mapping.l2Token === l2Token && mapping.blockNumber <= block
      );
    });
    if (!l1Token)
      throw new Error(
        `Could not find L1 token mapping for chain ${l2ChainId} and L2 token ${l2Token} equal to or earlier than block ${block}!`
      );
    return l1Token;
  }

  getDestinationTokenForL1TokenDestinationChainId(l1Token: string, destinationChainId: number) {
    return this.l1TokensToDestinationTokens[l1Token][destinationChainId];
  }

  async getCurrentPoolUtilization(l1Token: string) {
    return await this.hubPool.callStatic.liquidityUtilizationCurrent(l1Token);
  }

  async getPostRelayPoolUtilization(l1Token: string, quoteBlockNumber: number, relaySize: BigNumber) {
    const blockOffset = { blockTag: quoteBlockNumber };
    const [current, post] = await Promise.all([
      this.hubPool.callStatic.liquidityUtilizationCurrent(l1Token, blockOffset),
      this.hubPool.callStatic.liquidityUtilizationPostRelay(l1Token, relaySize, blockOffset),
    ]);
    return { current, post };
  }

  getL1Tokens() {
    return this.l1Tokens;
  }

  getTokenInfoForL1Token(l1Token: string): L1Token {
    return this.l1Tokens.find((token) => token.address === l1Token);
  }

  getTokenInfoForDeposit(deposit: Deposit): L1Token {
    return this.getTokenInfoForL1Token(this.getL1TokenForDeposit(deposit));
  }

  getTokenInfo(chainId: number | string, tokenAddress: string): L1Token {
    const deposit = { originChainId: parseInt(chainId.toString()), originToken: tokenAddress } as Deposit;
    return this.getTokenInfoForDeposit(deposit);
  }

  // This should find the ProposeRootBundle event whose bundle block number for `chain` is closest to the `block`
  // without being smaller. It returns the bundle block number for the chain.
  getRootBundleEvalBlockNumberContainingBlock(block: number, chain: number, chainIdList: number[]): number | undefined {
    let endingBlockNumber: number;
    for (const rootBundle of sortEventsAscending(this.proposedRootBundles)) {
      const bundleEvalBlockNumber = this.getBundleEndBlockForChain(
        rootBundle as ProposedRootBundle,
        chain,
        chainIdList
      );
      if (bundleEvalBlockNumber >= block) {
        endingBlockNumber = bundleEvalBlockNumber;
        // Since events are sorted from oldest to newest, and bundle block ranges should only increase, exit as soon
        // as we find the first block range that contains the target block.
        break;
      }
    }
    return endingBlockNumber;
  }

  getNextBundleStartBlockNumber(chainIdList: number[], latestBlock: number, chainId: number): number {
    // Search for the latest RootBundleExecuted event with a matching chainId while still being earlier than the
    // latest block.
    const latestRootBundleExecutedEvent = sortEventsDescending(this.executedRootBundles).find(
      (event: ExecutedRootBundle) => event.blockNumber <= latestBlock && event.chainId === chainId
    );

    // TODO: If no event for chain ID, then we can return a conservative default starting block like 0,
    // or we could throw an Error.
    if (!latestRootBundleExecutedEvent) return 0;

    // Once that event is found, search for the ProposeRootBundle event that is as late as possible, but earlier than
    // the RootBundleExecuted event we just identified.
    const mostRecentProposeRootBundleEventWithChain = sortEventsDescending(this.proposedRootBundles).find(
      (rootBundle: ProposedRootBundle) => rootBundle.blockNumber <= latestRootBundleExecutedEvent.blockNumber
    ) as ProposedRootBundle;

    // Same situation as when we cannot find a ExecutedRootBundleEvent, if we can't find a ProposedRootBundle
    // event, then either return 0 or throw an error.
    if (!mostRecentProposeRootBundleEventWithChain) return 0;

    // Once this proposal event is found, determine its mapping of indices to chainId in its
    // bundleEvaluationBlockNumbers array using CHAIN_ID_LIST. For each chainId, their starting block number is that
    // chain's bundleEvaluationBlockNumber + 1 in this past proposal event.
    return this.getBundleEndBlockForChain(mostRecentProposeRootBundleEventWithChain, chainId, chainIdList) + 1;
  }

  getRunningBalanceBeforeBlockForChain(block: number, chain: number, l1Token: string): BigNumber {
    // Search through ExecutedRootBundle events in descending block order so we find the most recent event not greater
    // than the target block.
    const mostRecentExecutedRootBundleEvent = sortEventsDescending(this.executedRootBundles).find(
      (executedLeaf: ExecutedRootBundle) => {
        return (
          executedLeaf.blockNumber <= block &&
          executedLeaf.chainId === chain &&
          executedLeaf.l1Tokens.map((l1Token) => l1Token.toLowerCase()).includes(l1Token.toLowerCase())
        );
      }
    ) as ExecutedRootBundle;
    if (mostRecentExecutedRootBundleEvent) {
      // Arguably we don't need to even check these array lengths since we should assume that any proposed root bundle
      // meets this condition.
      if (
        mostRecentExecutedRootBundleEvent.l1Tokens.length !== mostRecentExecutedRootBundleEvent.runningBalances.length
      )
        throw new Error("runningBalances and L1 token of ExecutedRootBundle event are not same length");
      const indexOfL1Token = mostRecentExecutedRootBundleEvent.l1Tokens
        .map((l1Token) => l1Token.toLowerCase())
        .indexOf(l1Token.toLowerCase());
      return mostRecentExecutedRootBundleEvent.runningBalances[indexOfL1Token];
    } else return toBN(0);
  }

  async update() {
    this.latestBlockNumber = await this.hubPool.provider.getBlockNumber();
<<<<<<< HEAD
    const searchConfig = [this.firstBlockToSearch, this.endingBlock || this.latestBlockNumber];
=======
    const searchConfig = {
      fromBlock: this.firstBlockToSearch,
      toBlock: this.eventSearchConfig.toBlock || this.latestBlockNumber,
      maxBlockLookBack: this.eventSearchConfig.maxBlockLookBack,
    };
>>>>>>> c09130aa
    this.logger.debug({ at: "HubPoolClient", message: "Updating client", searchConfig });
    if (searchConfig.fromBlock > searchConfig.toBlock) return; // If the starting block is greater than the ending block return.

<<<<<<< HEAD
    const [
      poolRebalanceRouteEvents,
      l1TokensLPEvents,
      proposeRootBundleEvents,
      executedRootBundleEvents,
      crossChainContractsSetEvents,
    ] = await Promise.all([
      this.hubPool.queryFilter(this.hubPool.filters.SetPoolRebalanceRoute(), ...searchConfig),
      this.hubPool.queryFilter(this.hubPool.filters.L1TokenEnabledForLiquidityProvision(), ...searchConfig),
      this.hubPool.queryFilter(this.hubPool.filters.ProposeRootBundle(), ...searchConfig),
      this.hubPool.queryFilter(this.hubPool.filters.RootBundleExecuted(), ...searchConfig),
      this.hubPool.queryFilter(this.hubPool.filters.CrossChainContractsSet(), ...searchConfig),
    ]);

    for (const event of crossChainContractsSetEvents) {
      const args = spreadEventWithBlockNumber(event) as CrossChainContractsSet;
      assign(
        this.crossChainContracts,
        [args.l2ChainId],
        [
          {
            spokePool: args.spokePool,
            blockNumber: args.blockNumber,
            transactionIndex: args.transactionIndex,
            logIndex: args.logIndex,
          },
        ]
      );
    }
=======
    const [poolRebalanceRouteEvents, l1TokensLPEvents, proposeRootBundleEvents, executedRootBundleEvents] =
      await Promise.all([
        paginatedEventQuery(this.hubPool, this.hubPool.filters.SetPoolRebalanceRoute(), searchConfig),
        paginatedEventQuery(this.hubPool, this.hubPool.filters.L1TokenEnabledForLiquidityProvision(), searchConfig),
        paginatedEventQuery(this.hubPool, this.hubPool.filters.ProposeRootBundle(), searchConfig),
        paginatedEventQuery(this.hubPool, this.hubPool.filters.RootBundleExecuted(), searchConfig),
      ]);
>>>>>>> c09130aa

    for (const event of poolRebalanceRouteEvents) {
      const args = spreadEventWithBlockNumber(event) as SetPoolRebalanceRoot;
      assign(this.l1TokensToDestinationTokens, [args.l1Token, args.destinationChainId], args.destinationToken);
      assign(
        this.l1TokensToDestinationTokensWithBlock,
        [args.l1Token, args.destinationChainId],
        [
          {
            l2Token: args.destinationToken,
            blockNumber: args.blockNumber,
            transactionIndex: args.transactionIndex,
            logIndex: args.logIndex,
          },
        ]
      );
    }

    // For each enabled Lp token fetch the token symbol and decimals from the token contract. Note this logic will
    // only run iff a new token has been enabled. Will only append iff the info is not there already.
    const tokenInfo = await Promise.all(
      l1TokensLPEvents.map((event) => this.fetchTokenInfoFromContract(spreadEvent(event).l1Token))
    );
    for (const info of tokenInfo) if (!this.l1Tokens.includes(info)) this.l1Tokens.push(info);

    this.proposedRootBundles.push(
      ...proposeRootBundleEvents.map((event) => spreadEventWithBlockNumber(event) as ProposedRootBundle)
    );
    this.executedRootBundles.push(
      ...executedRootBundleEvents.map((event) => spreadEventWithBlockNumber(event) as ExecutedRootBundle)
    );

    this.isUpdated = true;
    this.firstBlockToSearch = searchConfig.toBlock + 1; // Next iteration should start off from where this one ended.

    this.logger.debug({ at: "HubPoolClient", message: "Client updated!" });
  }

  private async fetchTokenInfoFromContract(address: string): Promise<L1Token> {
    const token = new Contract(address, ERC20.abi, this.hubPool.signer);
    const [symbol, decimals] = await Promise.all([token.symbol(), token.decimals()]);
    return { address, symbol, decimals };
  }

  private getBundleEndBlockForChain(
    proposeRootBundleEvent: ProposedRootBundle,
    chainId: number,
    chainIdList: number[]
  ): number {
    const bundleEvaluationBlockNumbers: BigNumber[] = proposeRootBundleEvent.bundleEvaluationBlockNumbers;
    if (bundleEvaluationBlockNumbers.length !== chainIdList.length)
      throw new Error("Chain ID list and bundle block eval range list length do not match");
    const chainIdIndex = chainIdList.indexOf(chainId);
    if (chainIdIndex === -1) throw new Error(`Can't find chainId ${chainId} in chainIdList ${chainIdList}`);
    return bundleEvaluationBlockNumbers[chainIdIndex].toNumber();
  }
}<|MERGE_RESOLUTION|>--- conflicted
+++ resolved
@@ -180,19 +180,14 @@
 
   async update() {
     this.latestBlockNumber = await this.hubPool.provider.getBlockNumber();
-<<<<<<< HEAD
-    const searchConfig = [this.firstBlockToSearch, this.endingBlock || this.latestBlockNumber];
-=======
     const searchConfig = {
       fromBlock: this.firstBlockToSearch,
       toBlock: this.eventSearchConfig.toBlock || this.latestBlockNumber,
       maxBlockLookBack: this.eventSearchConfig.maxBlockLookBack,
     };
->>>>>>> c09130aa
     this.logger.debug({ at: "HubPoolClient", message: "Updating client", searchConfig });
     if (searchConfig.fromBlock > searchConfig.toBlock) return; // If the starting block is greater than the ending block return.
 
-<<<<<<< HEAD
     const [
       poolRebalanceRouteEvents,
       l1TokensLPEvents,
@@ -200,11 +195,11 @@
       executedRootBundleEvents,
       crossChainContractsSetEvents,
     ] = await Promise.all([
-      this.hubPool.queryFilter(this.hubPool.filters.SetPoolRebalanceRoute(), ...searchConfig),
-      this.hubPool.queryFilter(this.hubPool.filters.L1TokenEnabledForLiquidityProvision(), ...searchConfig),
-      this.hubPool.queryFilter(this.hubPool.filters.ProposeRootBundle(), ...searchConfig),
-      this.hubPool.queryFilter(this.hubPool.filters.RootBundleExecuted(), ...searchConfig),
-      this.hubPool.queryFilter(this.hubPool.filters.CrossChainContractsSet(), ...searchConfig),
+      paginatedEventQuery(this.hubPool, this.hubPool.filters.SetPoolRebalanceRoute(), searchConfig),
+      paginatedEventQuery(this.hubPool, this.hubPool.filters.L1TokenEnabledForLiquidityProvision(), searchConfig),
+      paginatedEventQuery(this.hubPool, this.hubPool.filters.ProposeRootBundle(), searchConfig),
+      paginatedEventQuery(this.hubPool, this.hubPool.filters.RootBundleExecuted(), searchConfig),
+      paginatedEventQuery(this.hubPool, this.hubPool.filters.CrossChainContractsSet(), searchConfig),
     ]);
 
     for (const event of crossChainContractsSetEvents) {
@@ -222,15 +217,6 @@
         ]
       );
     }
-=======
-    const [poolRebalanceRouteEvents, l1TokensLPEvents, proposeRootBundleEvents, executedRootBundleEvents] =
-      await Promise.all([
-        paginatedEventQuery(this.hubPool, this.hubPool.filters.SetPoolRebalanceRoute(), searchConfig),
-        paginatedEventQuery(this.hubPool, this.hubPool.filters.L1TokenEnabledForLiquidityProvision(), searchConfig),
-        paginatedEventQuery(this.hubPool, this.hubPool.filters.ProposeRootBundle(), searchConfig),
-        paginatedEventQuery(this.hubPool, this.hubPool.filters.RootBundleExecuted(), searchConfig),
-      ]);
->>>>>>> c09130aa
 
     for (const event of poolRebalanceRouteEvents) {
       const args = spreadEventWithBlockNumber(event) as SetPoolRebalanceRoot;
