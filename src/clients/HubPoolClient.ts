--- conflicted
+++ resolved
@@ -189,32 +189,14 @@
   getLatestFullyExecutedRootBundle(latestMainnetBlock: number): ProposedRootBundle | undefined {
     // Search for latest ProposeRootBundleExecuted event followed by all of its RootBundleExecuted event suggesting
     // that all pool rebalance leaves were executed. This ignores any proposed bundles that were partially executed.
-<<<<<<< HEAD
     return sortEventsDescending(this.proposedRootBundles).find((rootBundle: ProposedRootBundle) => {
       if (rootBundle.blockNumber > latestMainnetBlock) return false;
-      const nextRootBundle = this.getFollowingRootBundle(rootBundle);
-      const followingProposedRootBundleBlock = nextRootBundle ? nextRootBundle.blockNumber : latestMainnetBlock;
-      // Figure out how many pool rebalance leaves were executed for this root bundle, but only count executed
-      // leaves before the `latestMainnetBlock` since that's the block height snapshot we're querying.
-      const executedPoolRebalanceLeaves = this.getExecutedLeavesForRootBundle(
-        rootBundle,
-        latestMainnetBlock,
-        followingProposedRootBundleBlock
-      );
-      return executedPoolRebalanceLeaves.length === rootBundle.poolRebalanceLeafCount;
+      return this.isRootBundleValid(rootBundle, latestMainnetBlock);
     });
   }
 
   getNextBundleStartBlockNumber(chainIdList: number[], latestMainnetBlock: number, chainId: number): number {
     const latestFullyExecutedPoolRebalanceRoot = this.getLatestFullyExecutedRootBundle(latestMainnetBlock);
-=======
-    const latestFullyExecutedPoolRebalanceRoot = sortEventsDescending(this.proposedRootBundles).find(
-      (rootBundle: ProposedRootBundle) => {
-        if (rootBundle.blockNumber > latestMainnetBlock) return false;
-        return this.isRootBundleValid(rootBundle, latestMainnetBlock);
-      }
-    ) as ProposedRootBundle;
->>>>>>> 857f485d
 
     // If no event, then we can return a conservative default starting block like 0,
     // or we could throw an Error.
