import { assign, Contract, winston, BigNumber, ERC20, sortEventsAscending, EventSearchConfig, toBN } from "../utils";
import { sortEventsDescending, spreadEvent, spreadEventWithBlockNumber, paginatedEventQuery } from "../utils";
import { Deposit, L1Token, ProposedRootBundle, ExecutedRootBundle } from "../interfaces";

export class HubPoolClient {
  // L1Token -> destinationChainId -> destinationToken
  private l1TokensToDestinationTokens: { [l1Token: string]: { [destinationChainId: number]: string } } = {};
  private l1Tokens: L1Token[] = []; // L1Tokens and their associated info.
  private proposedRootBundles: ProposedRootBundle[] = [];
  private executedRootBundles: ExecutedRootBundle[] = [];
  private l1TokensToDestinationTokensWithBlock: {
    [l1Token: string]: { [destinationChainId: number]: [{ l2Token: string; block: number }] };
  } = {};

  public isUpdated: boolean = false;
  public firstBlockToSearch: number;
  public latestBlockNumber: number;

  constructor(
    readonly logger: winston.Logger,
    readonly hubPool: Contract,
    readonly eventSearchConfig: EventSearchConfig = { fromBlock: 0, toBlock: null, maxBlockLookBack: 0 }
  ) {
    this.firstBlockToSearch = eventSearchConfig.fromBlock;
  }

  getDestinationTokenForDeposit(deposit: Deposit) {
    const l1Token = this.getL1TokenForDeposit(deposit);
    const destinationToken = this.getDestinationTokenForL1TokenDestinationChainId(l1Token, deposit.destinationChainId);
    if (!destinationToken) this.logger.error({ at: "HubPoolClient", message: "No destination token found", deposit });
    return destinationToken;
  }

  getL1TokensToDestinationTokens() {
    return this.l1TokensToDestinationTokens;
  }

  getL1TokenForDeposit(deposit: Deposit) {
    let l1Token = null;
    Object.keys(this.l1TokensToDestinationTokens).forEach((_l1Token) => {
      if (this.l1TokensToDestinationTokens[_l1Token][deposit.originChainId.toString()] === deposit.originToken)
        l1Token = _l1Token;
    });
    if (l1Token === null) throw new Error(`Could not find L1 Token for deposit!,${JSON.stringify(deposit)}`);
    return l1Token;
  }

  getL1TokenCounterpartAtBlock(l2ChainId: string, l2Token: string, block: number) {
    const l1Token = Object.keys(this.l1TokensToDestinationTokensWithBlock).find((_l1Token) => {
      // We assume that l2-l1 token mapping events are sorted in descending order, so find the last mapping published
      // before the target block.
      return this.l1TokensToDestinationTokensWithBlock[_l1Token][l2ChainId].find(
        (mapping: { l2Token: string; block: number }) => mapping.l2Token === l2Token && mapping.block <= block
      );
    });
    if (!l1Token)
      throw new Error(
        `Could not find L1 token mapping for chain ${l2ChainId} and L2 token ${l2Token} equal to or earlier than block ${block}!`
      );
    return l1Token;
  }

  getDestinationTokenForL1TokenDestinationChainId(l1Token: string, destinationChainId: number) {
    return this.l1TokensToDestinationTokens[l1Token][destinationChainId];
  }

  async getCurrentPoolUtilization(l1Token: string) {
    return await this.hubPool.callStatic.liquidityUtilizationCurrent(l1Token);
  }

  async getPostRelayPoolUtilization(l1Token: string, quoteBlockNumber: number, relaySize: BigNumber) {
    const blockOffset = { blockTag: quoteBlockNumber };
    const [current, post] = await Promise.all([
      this.hubPool.callStatic.liquidityUtilizationCurrent(l1Token, blockOffset),
      this.hubPool.callStatic.liquidityUtilizationPostRelay(l1Token, relaySize, blockOffset),
    ]);
    return { current, post };
  }

  getL1Tokens() {
    return this.l1Tokens;
  }

  getTokenInfoForL1Token(l1Token: string): L1Token {
    return this.l1Tokens.find((token) => token.address === l1Token);
  }

  getTokenInfoForDeposit(deposit: Deposit): L1Token {
    return this.getTokenInfoForL1Token(this.getL1TokenForDeposit(deposit));
  }

  getTokenInfo(chainId: number | string, tokenAddress: string): L1Token {
    const deposit = { originChainId: parseInt(chainId.toString()), originToken: tokenAddress } as Deposit;
    return this.getTokenInfoForDeposit(deposit);
  }

  // This should find the ProposeRootBundle event whose bundle block number for `chain` is closest to the `block`
  // without being smaller. It returns the bundle block number for the chain.
  getRootBundleEvalBlockNumberContainingBlock(block: number, chain: number, chainIdList: number[]): number | undefined {
    let endingBlockNumber: number;
    for (const rootBundle of sortEventsAscending(this.proposedRootBundles)) {
      const bundleEvalBlockNumber = this.getBundleEndBlockForChain(
        rootBundle as ProposedRootBundle,
        chain,
        chainIdList
      );
      if (bundleEvalBlockNumber >= block) {
        endingBlockNumber = bundleEvalBlockNumber;
        // Since events are sorted from oldest to newest, and bundle block ranges should only increase, exit as soon
        // as we find the first block range that contains the target block.
        break;
      }
    }
    return endingBlockNumber;
  }

  getNextBundleStartBlockNumber(chainIdList: number[], latestBlock: number, chainId: number): number {
    // Search for the latest RootBundleExecuted event with a matching chainId while still being earlier than the
    // latest block.
    const latestRootBundleExecutedEvent = sortEventsDescending(this.executedRootBundles).find(
      (event: ExecutedRootBundle) => event.blockNumber <= latestBlock && event.chainId === chainId
    );

    // TODO: If no event for chain ID, then we can return a conservative default starting block like 0,
    // or we could throw an Error.
    if (!latestRootBundleExecutedEvent) return 0;

    // Once that event is found, search for the ProposeRootBundle event that is as late as possible, but earlier than
    // the RootBundleExecuted event we just identified.
    const mostRecentProposeRootBundleEventWithChain = sortEventsDescending(this.proposedRootBundles).find(
      (rootBundle: ProposedRootBundle) => rootBundle.blockNumber <= latestRootBundleExecutedEvent.blockNumber
    ) as ProposedRootBundle;

    // Same situation as when we cannot find a ExecutedRootBundleEvent, if we can't find a ProposedRootBundle
    // event, then either return 0 or throw an error.
    if (!mostRecentProposeRootBundleEventWithChain) return 0;

    // Once this proposal event is found, determine its mapping of indices to chainId in its
    // bundleEvaluationBlockNumbers array using CHAIN_ID_LIST. For each chainId, their starting block number is that
    // chain's bundleEvaluationBlockNumber + 1 in this past proposal event.
    return this.getBundleEndBlockForChain(mostRecentProposeRootBundleEventWithChain, chainId, chainIdList) + 1;
  }

  getRunningBalanceBeforeBlockForChain(block: number, chain: number, l1Token: string): BigNumber {
    // Search through ExecutedRootBundle events in descending block order so we find the most recent event not greater
    // than the target block.
    const mostRecentExecutedRootBundleEvent = sortEventsDescending(this.executedRootBundles).find(
      (executedLeaf: ExecutedRootBundle) => {
        return (
          executedLeaf.blockNumber <= block &&
          executedLeaf.chainId === chain &&
          executedLeaf.l1Tokens.map((l1Token) => l1Token.toLowerCase()).includes(l1Token.toLowerCase())
        );
      }
    ) as ExecutedRootBundle;
    if (mostRecentExecutedRootBundleEvent) {
      // Arguably we don't need to even check these array lengths since we should assume that any proposed root bundle
      // meets this condition.
      if (
        mostRecentExecutedRootBundleEvent.l1Tokens.length !== mostRecentExecutedRootBundleEvent.runningBalances.length
      )
        throw new Error("runningBalances and L1 token of ExecutedRootBundle event are not same length");
      const indexOfL1Token = mostRecentExecutedRootBundleEvent.l1Tokens
        .map((l1Token) => l1Token.toLowerCase())
        .indexOf(l1Token.toLowerCase());
      return mostRecentExecutedRootBundleEvent.runningBalances[indexOfL1Token];
    } else return toBN(0);
  }

  async update() {
<<<<<<< HEAD
    this.latestBlockNumber = await this.hubPool.provider.getBlockNumber();
    const searchConfig = [this.firstBlockToSearch, this.endingBlock || this.latestBlockNumber];
=======
    const searchConfig = {
      fromBlock: this.firstBlockToSearch,
      toBlock: this.eventSearchConfig.toBlock || (await this.hubPool.provider.getBlockNumber()),
      maxBlockLookBack: this.eventSearchConfig.maxBlockLookBack,
    };
>>>>>>> 3451b904
    this.logger.debug({ at: "HubPoolClient", message: "Updating client", searchConfig });
    if (searchConfig.fromBlock > searchConfig.toBlock) return; // If the starting block is greater than the ending block return.

    const [poolRebalanceRouteEvents, l1TokensLPEvents, proposeRootBundleEvents, executedRootBundleEvents] =
      await Promise.all([
        paginatedEventQuery(this.hubPool, this.hubPool.filters.SetPoolRebalanceRoute(), searchConfig),
        paginatedEventQuery(this.hubPool, this.hubPool.filters.L1TokenEnabledForLiquidityProvision(), searchConfig),
        paginatedEventQuery(this.hubPool, this.hubPool.filters.ProposeRootBundle(), searchConfig),
        paginatedEventQuery(this.hubPool, this.hubPool.filters.RootBundleExecuted(), searchConfig),
      ]);

    for (const event of poolRebalanceRouteEvents) {
      const args = spreadEvent(event);
      assign(this.l1TokensToDestinationTokens, [args.l1Token, args.destinationChainId], args.destinationToken);
      assign(
        this.l1TokensToDestinationTokensWithBlock,
        [args.l1Token, args.destinationChainId],
        [{ l2Token: args.destinationToken, block: event.blockNumber }]
      );
      // Sort l2 token to l1 token mapping events in descending order so we can easily find the first mapping update
      // equal to or earlier than a target block. This allows a caller to look up the l1 token counterpart for an l2
      // token at a specific block height.
      this.l1TokensToDestinationTokensWithBlock[args.l1Token][args.destinationChainId].sort(
        (mappingA: { block: number }, mappingB: { block: number }) => {
          return mappingB.block - mappingA.block;
        }
      );
    }

    // For each enabled Lp token fetch the token symbol and decimals from the token contract. Note this logic will
    // only run iff a new token has been enabled. Will only append iff the info is not there already.
    const tokenInfo = await Promise.all(
      l1TokensLPEvents.map((event) => this.fetchTokenInfoFromContract(spreadEvent(event).l1Token))
    );
    for (const info of tokenInfo) if (!this.l1Tokens.includes(info)) this.l1Tokens.push(info);

    this.proposedRootBundles.push(
      ...proposeRootBundleEvents.map((event) => spreadEventWithBlockNumber(event) as ProposedRootBundle)
    );
    this.executedRootBundles.push(
      ...executedRootBundleEvents.map((event) => spreadEventWithBlockNumber(event) as ExecutedRootBundle)
    );

    this.isUpdated = true;
    this.firstBlockToSearch = searchConfig.toBlock + 1; // Next iteration should start off from where this one ended.

    this.logger.debug({ at: "HubPoolClient", message: "Client updated!" });
  }

  private async fetchTokenInfoFromContract(address: string): Promise<L1Token> {
    const token = new Contract(address, ERC20.abi, this.hubPool.signer);
    const [symbol, decimals] = await Promise.all([token.symbol(), token.decimals()]);
    return { address, symbol, decimals };
  }

  private getBundleEndBlockForChain(
    proposeRootBundleEvent: ProposedRootBundle,
    chainId: number,
    chainIdList: number[]
  ): number {
    const bundleEvaluationBlockNumbers: BigNumber[] = proposeRootBundleEvent.bundleEvaluationBlockNumbers;
    if (bundleEvaluationBlockNumbers.length !== chainIdList.length)
      throw new Error("Chain ID list and bundle block eval range list length do not match");
    const chainIdIndex = chainIdList.indexOf(chainId);
    if (chainIdIndex === -1) throw new Error(`Can't find chainId ${chainId} in chainIdList ${chainIdList}`);
    return bundleEvaluationBlockNumbers[chainIdIndex].toNumber();
  }
}<|MERGE_RESOLUTION|>--- conflicted
+++ resolved
@@ -168,16 +168,12 @@
   }
 
   async update() {
-<<<<<<< HEAD
     this.latestBlockNumber = await this.hubPool.provider.getBlockNumber();
-    const searchConfig = [this.firstBlockToSearch, this.endingBlock || this.latestBlockNumber];
-=======
     const searchConfig = {
       fromBlock: this.firstBlockToSearch,
-      toBlock: this.eventSearchConfig.toBlock || (await this.hubPool.provider.getBlockNumber()),
+      toBlock: this.eventSearchConfig.toBlock || this.latestBlockNumber,
       maxBlockLookBack: this.eventSearchConfig.maxBlockLookBack,
     };
->>>>>>> 3451b904
     this.logger.debug({ at: "HubPoolClient", message: "Updating client", searchConfig });
     if (searchConfig.fromBlock > searchConfig.toBlock) return; // If the starting block is greater than the ending block return.
 
