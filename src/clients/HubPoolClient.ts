import { assign, Contract, winston, BigNumber, ERC20, sortEventsAscending, EventSearchConfig } from "../utils";
import { sortEventsDescending, spreadEvent, spreadEventWithBlockNumber, paginatedEventQuery, toBN } from "../utils";
<<<<<<< HEAD
import { EMPTY_MERKLE_ROOT } from "../utils";
import {
  Deposit,
  L1Token,
  ProposedRootBundle,
  CancelledRootBundle,
  DisputedRootBundle,
  ExecutedRootBundle,
  RootBundle,
} from "../interfaces";
=======
import { Deposit, L1Token, ProposedRootBundle, ExecutedRootBundle, PendingRootBundle } from "../interfaces";
>>>>>>> 26e5932d
import { CrossChainContractsSet, DestinationTokenWithBlock, SetPoolRebalanceRoot } from "../interfaces";

export class HubPoolClient {
  // L1Token -> destinationChainId -> destinationToken
  private l1TokensToDestinationTokens: { [l1Token: string]: { [destinationChainId: number]: string } } = {};
  private l1Tokens: L1Token[] = []; // L1Tokens and their associated info.
  private proposedRootBundles: ProposedRootBundle[] = [];
  private canceledRootBundles: CancelledRootBundle[] = [];
  private disputedRootBundles: DisputedRootBundle[] = [];
  private executedRootBundles: ExecutedRootBundle[] = [];
  private crossChainContracts: { [l2ChainId: number]: CrossChainContractsSet[] } = {};
  private l1TokensToDestinationTokensWithBlock: {
    [l1Token: string]: { [destinationChainId: number]: DestinationTokenWithBlock[] };
  } = {};
  private pendingRootBundle: PendingRootBundle;

  public isUpdated: boolean = false;
  public firstBlockToSearch: number;
  public latestBlockNumber: number;
  public currentTime: number;

  constructor(
    readonly logger: winston.Logger,
    readonly hubPool: Contract,
    readonly eventSearchConfig: EventSearchConfig = { fromBlock: 0, toBlock: null, maxBlockLookBack: 0 }
  ) {
    this.firstBlockToSearch = eventSearchConfig.fromBlock;
  }

  hasPendingProposal() {
    return this.pendingRootBundle !== undefined;
  }

  getPendingRootBundle() {
    return this.pendingRootBundle;
  }

  getProposedRootBundles() {
    return this.proposedRootBundles;
  }

  getCancelledRootBundles() {
    return this.canceledRootBundles;
  }

  getDisputedRootBundles() {
    return this.disputedRootBundles;
  }

  getSpokePoolForBlock(block: number, chain: number): string {
    if (!this.crossChainContracts[chain]) throw new Error(`No cross chain contracts set for ${chain}`);
    const mostRecentSpokePoolUpdatebeforeBlock = (
      sortEventsDescending(this.crossChainContracts[chain]) as CrossChainContractsSet[]
    ).find((crossChainContract) => crossChainContract.blockNumber <= block);
    if (!mostRecentSpokePoolUpdatebeforeBlock)
      throw new Error(`No cross chain contract found before block ${block} for chain ${chain}`);
    else return mostRecentSpokePoolUpdatebeforeBlock.spokePool;
  }

  getDestinationTokenForDeposit(deposit: Deposit) {
    const l1Token = this.getL1TokenForDeposit(deposit);
    const destinationToken = this.getDestinationTokenForL1TokenDestinationChainId(l1Token, deposit.destinationChainId);
    if (!destinationToken)
      this.logger.error({
        at: "HubPoolClient",
        message: "No destination token found",
        deposit,
        notificationPath: "across-error",
      });
    return destinationToken;
  }

  getL1TokensToDestinationTokens() {
    return this.l1TokensToDestinationTokens;
  }

  getL1TokenForDeposit(deposit: Deposit) {
    let l1Token = null;
    Object.keys(this.l1TokensToDestinationTokens).forEach((_l1Token) => {
      if (this.l1TokensToDestinationTokens[_l1Token][deposit.originChainId.toString()] === deposit.originToken)
        l1Token = _l1Token;
    });
    if (l1Token === null)
      throw new Error(
        `Could not find L1 Token for origin chain ${deposit.originChainId} and origin token ${deposit.originToken}!`
      );
    return l1Token;
  }

  getL1TokenCounterpartAtBlock(l2ChainId: string, l2Token: string, block: number) {
    const l1Token = Object.keys(this.l1TokensToDestinationTokensWithBlock).find((_l1Token) => {
      // Find the last mapping published before the target block.
      return sortEventsDescending(this.l1TokensToDestinationTokensWithBlock[_l1Token][l2ChainId]).find(
        (mapping: DestinationTokenWithBlock) => mapping.l2Token === l2Token && mapping.blockNumber <= block
      );
    });
    if (!l1Token)
      throw new Error(
        `Could not find L1 token mapping for chain ${l2ChainId} and L2 token ${l2Token} equal to or earlier than block ${block}!`
      );
    return l1Token;
  }

  getDestinationTokenForL1TokenDestinationChainId(l1Token: string, destinationChainId: number) {
    return this.l1TokensToDestinationTokens[l1Token][destinationChainId];
  }

  async getCurrentPoolUtilization(l1Token: string) {
    return await this.hubPool.callStatic.liquidityUtilizationCurrent(l1Token);
  }

  async getPostRelayPoolUtilization(l1Token: string, quoteBlockNumber: number, relaySize: BigNumber) {
    const overrides = { blockTag: quoteBlockNumber };
    const [current, post] = await Promise.all([
      this.hubPool.callStatic.liquidityUtilizationCurrent(l1Token, overrides),
      this.hubPool.callStatic.liquidityUtilizationPostRelay(l1Token, relaySize, overrides),
    ]);
    return { current, post };
  }

  getL1Tokens() {
    return this.l1Tokens;
  }

  getTokenInfoForL1Token(l1Token: string): L1Token {
    return this.l1Tokens.find((token) => token.address === l1Token);
  }

  getL1TokenInfoForL2Token(l2Token: string, chainId: number | string): L1Token {
    const l1TokenCounterpart = this.getL1TokenCounterpartAtBlock(chainId as string, l2Token, this.latestBlockNumber);
    return this.getTokenInfoForL1Token(l1TokenCounterpart);
  }

  getTokenInfoForDeposit(deposit: Deposit): L1Token {
    return this.getTokenInfoForL1Token(this.getL1TokenForDeposit(deposit));
  }

  getTokenInfo(chainId: number | string, tokenAddress: string): L1Token {
    const deposit = { originChainId: parseInt(chainId.toString()), originToken: tokenAddress } as Deposit;
    return this.getTokenInfoForDeposit(deposit);
  }

  isRootBundleValid(rootBundle: ProposedRootBundle, latestMainnetBlock: number): boolean {
    const nextRootBundle = this.getFollowingRootBundle(rootBundle);
    const executedLeafCount = this.getExecutedLeavesForRootBundle(
      rootBundle,
      nextRootBundle ? Math.min(nextRootBundle.blockNumber, latestMainnetBlock) : latestMainnetBlock
    );
    return executedLeafCount.length === rootBundle.poolRebalanceLeafCount;
  }

  // This should find the ProposeRootBundle event whose bundle block number for `chain` is closest to the `block`
  // without being smaller. It returns the bundle block number for the chain or undefined if not matched.
  getRootBundleEvalBlockNumberContainingBlock(
    latestMainnetBlock: number,
    block: number,
    chain: number,
    chainIdList: number[]
  ): number | undefined {
    let endingBlockNumber: number;
    for (const rootBundle of sortEventsAscending(this.proposedRootBundles)) {
      if (!this.isRootBundleValid(rootBundle, latestMainnetBlock)) continue;

      const bundleEvalBlockNumber = this.getBundleEndBlockForChain(
        rootBundle as ProposedRootBundle,
        chain,
        chainIdList
      );

      // If chain list doesn't contain chain, then bundleEvalBlockNumber returns 0 and the following check
      // always fails.
      if (bundleEvalBlockNumber >= block) {
        endingBlockNumber = bundleEvalBlockNumber;
        // Since events are sorted from oldest to newest, and bundle block ranges should only increase, exit as soon
        // as we find the first block range that contains the target block.
        break;
      }
    }
    return endingBlockNumber;
  }

  getProposedRootBundlesInBlockRange(startingBlock: number, endingBlock: number) {
    return sortEventsDescending(this.proposedRootBundles).filter(
      (bundle: ProposedRootBundle) => bundle.blockNumber >= startingBlock && bundle.blockNumber <= endingBlock
    );
  }

  getCancelledRootBundlesInBlockRange(startingBlock: number, endingBlock: number) {
    return sortEventsDescending(this.canceledRootBundles).filter(
      (bundle: CancelledRootBundle) => bundle.blockNumber >= startingBlock && bundle.blockNumber <= endingBlock
    );
  }

  getDisputedRootBundlesInBlockRange(startingBlock: number, endingBlock: number) {
    return sortEventsDescending(this.disputedRootBundles).filter(
      (bundle: DisputedRootBundle) => bundle.blockNumber >= startingBlock && bundle.blockNumber <= endingBlock
    );
  }

  getMostRecentProposedRootBundle(latestBlockToSearch: number) {
    return sortEventsDescending(this.proposedRootBundles).find(
      (proposedRootBundle: ProposedRootBundle) => proposedRootBundle.blockNumber <= latestBlockToSearch
    ) as ProposedRootBundle;
  }

  getFollowingRootBundle(currentRootBundle: ProposedRootBundle) {
    return sortEventsAscending(this.proposedRootBundles).find(
      (_rootBundle: ProposedRootBundle) => _rootBundle.blockNumber > currentRootBundle.blockNumber
    ) as ProposedRootBundle;
  }

  getExecutedLeavesForRootBundle(rootBundle: ProposedRootBundle, latestMainnetBlockToSearch: number) {
    return sortEventsAscending(this.executedRootBundles).filter(
      (executedLeaf: ExecutedRootBundle) =>
        executedLeaf.blockNumber <= latestMainnetBlockToSearch &&
        // Note: We can use > instead of >= here because a leaf can never be executed in same block as its root
        // proposal due to bundle liveness enforced by HubPool. This importantly avoids the edge case
        // where the execution all leaves occurs in the same block as the next proposal, leading us to think
        // that the next proposal is fully executed when its not.
        executedLeaf.blockNumber > rootBundle.blockNumber
    ) as ExecutedRootBundle[];
  }

  getLatestFullyExecutedRootBundle(latestMainnetBlock: number): ProposedRootBundle | undefined {
    // Search for latest ProposeRootBundleExecuted event followed by all of its RootBundleExecuted event suggesting
    // that all pool rebalance leaves were executed. This ignores any proposed bundles that were partially executed.
    return sortEventsDescending(this.proposedRootBundles).find((rootBundle: ProposedRootBundle) => {
      if (rootBundle.blockNumber > latestMainnetBlock) return false;
      return this.isRootBundleValid(rootBundle, latestMainnetBlock);
    });
  }

  getNextBundleStartBlockNumber(chainIdList: number[], latestMainnetBlock: number, chainId: number): number {
    const latestFullyExecutedPoolRebalanceRoot = this.getLatestFullyExecutedRootBundle(latestMainnetBlock);

    // If no event, then we can return a conservative default starting block like 0,
    // or we could throw an Error.
    if (!latestFullyExecutedPoolRebalanceRoot) return 0;

    // Once this proposal event is found, determine its mapping of indices to chainId in its
    // bundleEvaluationBlockNumbers array using CHAIN_ID_LIST. For each chainId, their starting block number is that
    // chain's bundleEvaluationBlockNumber + 1 in this past proposal event.
    const endBlock = this.getBundleEndBlockForChain(latestFullyExecutedPoolRebalanceRoot, chainId, chainIdList);

    // If `chainId` either doesn't exist in the chainIdList, or is at an index that doesn't exist in the root bundle
    // event's bundle block range (e.g. bundle block range has two entries, chain ID list has three, and chain matches
    // third entry), return 0 to indicate we want to get all history for this chain that we haven't seen before.

    // This assumes that chain ID's are only added to the chain ID list over time, and that chains are never
    // deleted.
    return endBlock > 0 ? endBlock + 1 : 0;
  }

  getRunningBalanceBeforeBlockForChain(block: number, chain: number, l1Token: string): BigNumber {
    // Search through ExecutedRootBundle events in descending block order so we find the most recent event not greater
    // than the target block.
    const mostRecentExecutedRootBundleEvent = sortEventsDescending(this.executedRootBundles).find(
      (executedLeaf: ExecutedRootBundle) => {
        return (
          executedLeaf.blockNumber <= block &&
          executedLeaf.chainId === chain &&
          executedLeaf.l1Tokens.map((l1Token) => l1Token.toLowerCase()).includes(l1Token.toLowerCase())
        );
      }
    ) as ExecutedRootBundle;
    if (mostRecentExecutedRootBundleEvent) {
      // Arguably we don't need to even check these array lengths since we should assume that any proposed root bundle
      // meets this condition.
      if (
        mostRecentExecutedRootBundleEvent.l1Tokens.length !== mostRecentExecutedRootBundleEvent.runningBalances.length
      )
        throw new Error("runningBalances and L1 token of ExecutedRootBundle event are not same length");
      const indexOfL1Token = mostRecentExecutedRootBundleEvent.l1Tokens
        .map((l1Token) => l1Token.toLowerCase())
        .indexOf(l1Token.toLowerCase());
      return mostRecentExecutedRootBundleEvent.runningBalances[indexOfL1Token];
    } else return toBN(0);
  }

  async update() {
    this.latestBlockNumber = await this.hubPool.provider.getBlockNumber();
    const searchConfig = {
      fromBlock: this.firstBlockToSearch,
      toBlock: this.eventSearchConfig.toBlock || this.latestBlockNumber,
      maxBlockLookBack: this.eventSearchConfig.maxBlockLookBack,
    };
    this.logger.debug({ at: "HubPoolClient", message: "Updating HubPool client", searchConfig });
    if (searchConfig.fromBlock > searchConfig.toBlock) return; // If the starting block is greater than the ending block return.

    const [
      poolRebalanceRouteEvents,
      l1TokensLPEvents,
      proposeRootBundleEvents,
      canceledRootBundleEvents,
      disputedRootBundleEvents,
      executedRootBundleEvents,
      crossChainContractsSetEvents,
      pendingRootBundleProposal,
      currentTime,
    ] = await Promise.all([
      paginatedEventQuery(this.hubPool, this.hubPool.filters.SetPoolRebalanceRoute(), searchConfig),
      paginatedEventQuery(this.hubPool, this.hubPool.filters.L1TokenEnabledForLiquidityProvision(), searchConfig),
      paginatedEventQuery(this.hubPool, this.hubPool.filters.ProposeRootBundle(), searchConfig),
      paginatedEventQuery(this.hubPool, this.hubPool.filters.RootBundleCanceled(), searchConfig),
      paginatedEventQuery(this.hubPool, this.hubPool.filters.RootBundleDisputed(), searchConfig),
      paginatedEventQuery(this.hubPool, this.hubPool.filters.RootBundleExecuted(), searchConfig),
      paginatedEventQuery(this.hubPool, this.hubPool.filters.CrossChainContractsSet(), searchConfig),
      this.hubPool.rootBundleProposal(),
      this.hubPool.getCurrentTime(),
    ]);

    this.currentTime = currentTime;

    for (const event of crossChainContractsSetEvents) {
      const args = spreadEventWithBlockNumber(event) as CrossChainContractsSet;
      assign(
        this.crossChainContracts,
        [args.l2ChainId],
        [
          {
            spokePool: args.spokePool,
            blockNumber: args.blockNumber,
            transactionIndex: args.transactionIndex,
            logIndex: args.logIndex,
          },
        ]
      );
    }

    for (const event of poolRebalanceRouteEvents) {
      const args = spreadEventWithBlockNumber(event) as SetPoolRebalanceRoot;
      assign(this.l1TokensToDestinationTokens, [args.l1Token, args.destinationChainId], args.destinationToken);
      assign(
        this.l1TokensToDestinationTokensWithBlock,
        [args.l1Token, args.destinationChainId],
        [
          {
            l2Token: args.destinationToken,
            blockNumber: args.blockNumber,
            transactionIndex: args.transactionIndex,
            logIndex: args.logIndex,
          },
        ]
      );
    }

    // For each enabled Lp token fetch the token symbol and decimals from the token contract. Note this logic will
    // only run iff a new token has been enabled. Will only append iff the info is not there already.
    const tokenInfo: L1Token[] = await Promise.all(
      l1TokensLPEvents.map((event) => this.fetchTokenInfoFromContract(spreadEvent(event).l1Token))
    );
    for (const info of tokenInfo) if (!this.l1Tokens.includes(info)) this.l1Tokens.push(info);

    this.proposedRootBundles.push(
      ...proposeRootBundleEvents.map((event) => {
        return { ...spreadEventWithBlockNumber(event), transactionHash: event.transactionHash } as ProposedRootBundle;
      })
    );
    this.canceledRootBundles.push(
      ...canceledRootBundleEvents.map((event) => spreadEventWithBlockNumber(event) as CancelledRootBundle)
    );
    this.disputedRootBundles.push(
      ...disputedRootBundleEvents.map((event) => spreadEventWithBlockNumber(event) as DisputedRootBundle)
    );
    this.executedRootBundles.push(
      ...executedRootBundleEvents.map((event) => spreadEventWithBlockNumber(event) as ExecutedRootBundle)
    );

    // If the contract's current rootBundleProposal() value has an unclaimedPoolRebalanceLeafCount > 0, then
    // it means that either the root bundle proposal is in the challenge period and can be disputed, or it has
    // passed the challenge period and pool rebalance leaves can be executed. Once all leaves are executed, the
    // unclaimed count will drop to 0 and at that point there is nothing more that we can do with this root bundle
    // besides proposing another one.
    if (pendingRootBundleProposal.unclaimedPoolRebalanceLeafCount > 0) {
      const mostRecentProposedRootBundle = sortEventsDescending(this.proposedRootBundles)[0];
      this.pendingRootBundle = {
        poolRebalanceRoot: pendingRootBundleProposal.poolRebalanceRoot,
        relayerRefundRoot: pendingRootBundleProposal.relayerRefundRoot,
        slowRelayRoot: pendingRootBundleProposal.slowRelayRoot,
        proposer: pendingRootBundleProposal.proposer,
        unclaimedPoolRebalanceLeafCount: pendingRootBundleProposal.unclaimedPoolRebalanceLeafCount,
        challengePeriodEndTimestamp: pendingRootBundleProposal.challengePeriodEndTimestamp,
        bundleEvaluationBlockNumbers: mostRecentProposedRootBundle.bundleEvaluationBlockNumbers.map(
          (block: BigNumber) => block.toNumber()
        ),
        proposalBlockNumber: mostRecentProposedRootBundle.blockNumber,
      };
    } else {
      this.pendingRootBundle = undefined;
    }

    this.isUpdated = true;
    this.firstBlockToSearch = searchConfig.toBlock + 1; // Next iteration should start off from where this one ended.

    this.logger.debug({ at: "HubPoolClient", message: "HubPool client updated!" });
  }

  private async fetchTokenInfoFromContract(address: string): Promise<L1Token> {
    const token = new Contract(address, ERC20.abi, this.hubPool.signer);
    const [symbol, decimals] = await Promise.all([token.symbol(), token.decimals()]);
    return { address, symbol, decimals };
  }

  // Returns end block for `chainId` in ProposedRootBundle.bundleBlockEvalNumbers. Looks up chainId
  // in chainId list, gets the index where its located, and returns the value of the index in
  // bundleBlockEvalNumbers. Returns 0 if `chainId` can't be found in `chainIdList` and if index doesn't
  // exist in bundleBlockEvalNumbers.
  private getBundleEndBlockForChain(
    proposeRootBundleEvent: ProposedRootBundle,
    chainId: number,
    chainIdList: number[]
  ): number {
    const bundleEvaluationBlockNumbers: BigNumber[] = proposeRootBundleEvent.bundleEvaluationBlockNumbers;
    const chainIdIndex = chainIdList.indexOf(chainId);
    if (chainIdIndex === -1) return 0;
    // Sometimes, the root bundle event's chain ID list will update from bundle to bundle, so we need to check that
    // the bundle evaluation block number list is long enough to contain this index. We assume that chain ID's
    // are only added to the bundle block list, never deleted.
    if (chainIdIndex >= bundleEvaluationBlockNumbers.length) return 0;
    return bundleEvaluationBlockNumbers[chainIdIndex].toNumber();
  }
}<|MERGE_RESOLUTION|>--- conflicted
+++ resolved
@@ -1,7 +1,5 @@
 import { assign, Contract, winston, BigNumber, ERC20, sortEventsAscending, EventSearchConfig } from "../utils";
 import { sortEventsDescending, spreadEvent, spreadEventWithBlockNumber, paginatedEventQuery, toBN } from "../utils";
-<<<<<<< HEAD
-import { EMPTY_MERKLE_ROOT } from "../utils";
 import {
   Deposit,
   L1Token,
@@ -9,11 +7,8 @@
   CancelledRootBundle,
   DisputedRootBundle,
   ExecutedRootBundle,
-  RootBundle,
+  PendingRootBundle,
 } from "../interfaces";
-=======
-import { Deposit, L1Token, ProposedRootBundle, ExecutedRootBundle, PendingRootBundle } from "../interfaces";
->>>>>>> 26e5932d
 import { CrossChainContractsSet, DestinationTokenWithBlock, SetPoolRebalanceRoot } from "../interfaces";
 
 export class HubPoolClient {
