--- conflicted
+++ resolved
@@ -62,12 +62,8 @@
       const args = spreadEvent(event);
       assign(this.l1TokensToDestinationTokens, [args.l1Token, args.destinationChainId], args.destinationToken);
     }
-<<<<<<< HEAD
 
     this._isUpdated = true;
-  }
-=======
->>>>>>> 7d66c00b
 
     this.firstBlockToSearch = searchConfig[1] + 1; // Next iteration should start off from where this one ended.
 
