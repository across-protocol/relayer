--- conflicted
+++ resolved
@@ -109,17 +109,15 @@
     return this.l1TokensToDestinationTokens[l1Token][destinationChainId];
   }
 
-<<<<<<< HEAD
   l2TokenEnabledForL1Token(l1Token: string, destinationChainId: number) {
     return this.l1TokensToDestinationTokens[l1Token][destinationChainId] != undefined;
-=======
+  }
   getDestinationTokensToL1TokensForChainId(chainId: number) {
     return Object.fromEntries(
       this.l1Tokens
-        .map((l1Token) => [this.getDestinationTokenForL1TokenDestinationChainId(l1Token.address, chainId), l1Token])
+        .map((l1Token) => [this.getDestinationTokenForL1Token(l1Token.address, chainId), l1Token])
         .filter((entry) => entry[0] !== undefined)
     );
->>>>>>> 7737052f
   }
 
   async getCurrentPoolUtilization(l1Token: string) {
