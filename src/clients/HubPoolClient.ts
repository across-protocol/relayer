--- conflicted
+++ resolved
@@ -62,11 +62,7 @@
 
   getDestinationTokenForDeposit(deposit: Deposit) {
     const l1Token = this.getL1TokenForDeposit(deposit);
-<<<<<<< HEAD
     const destinationToken = this.getDestinationTokenForL1Token(l1Token, deposit.destinationChainId);
-    if (!destinationToken) this.logger.error({ at: "HubPoolClient", message: "No destination token found", deposit });
-=======
-    const destinationToken = this.getDestinationTokenForL1TokenDestinationChainId(l1Token, deposit.destinationChainId);
     if (!destinationToken)
       this.logger.error({
         at: "HubPoolClient",
@@ -74,7 +70,6 @@
         deposit,
         notificationPath: "across-error",
       });
->>>>>>> cf5ea4fc
     return destinationToken;
   }
 
