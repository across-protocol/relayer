import { clients } from "@across-protocol/sdk-v2";
import { Contract } from "ethers";
import winston from "winston";
import { MakeOptional, EventSearchConfig } from "../utils";
import { IGNORED_HUB_EXECUTED_BUNDLES, IGNORED_HUB_PROPOSED_BUNDLES } from "../common";

export class HubPoolClient extends clients.HubPoolClient {
  constructor(
<<<<<<< HEAD
    readonly logger: winston.Logger,
    readonly hubPool: Contract,
    public deploymentBlock = 0,
    readonly chainId: number = 1,
    readonly eventSearchConfig: MakeOptional<EventSearchConfig, "toBlock"> = { fromBlock: 0, maxBlockLookBack: 0 }
  ) {
    this.firstBlockToSearch = eventSearchConfig.fromBlock;
    this.latestBlockNumber = deploymentBlock === 0 ? deploymentBlock : deploymentBlock - 1;
  }

  protected hubPoolEventFilters(): Record<HubPoolEvent, EventFilter> {
    return {
      SetPoolRebalanceRoute: this.hubPool.filters.SetPoolRebalanceRoute(),
      L1TokenEnabledForLiquidityProvision: this.hubPool.filters.L1TokenEnabledForLiquidityProvision(),
      ProposeRootBundle: this.hubPool.filters.ProposeRootBundle(),
      RootBundleCanceled: this.hubPool.filters.RootBundleCanceled(),
      RootBundleDisputed: this.hubPool.filters.RootBundleDisputed(),
      RootBundleExecuted: this.hubPool.filters.RootBundleExecuted(),
      CrossChainContractsSet: this.hubPool.filters.CrossChainContractsSet(),
    };
  }

  hasPendingProposal(): boolean {
    return this.pendingRootBundle !== undefined;
  }

  getPendingRootBundle(): PendingRootBundle | undefined {
    return this.pendingRootBundle;
  }

  getProposedRootBundles(): ProposedRootBundle[] {
    return this.proposedRootBundles;
  }

  getCancelledRootBundles(): CancelledRootBundle[] {
    return this.canceledRootBundles;
  }

  getDisputedRootBundles(): DisputedRootBundle[] {
    return this.disputedRootBundles;
  }

  getSpokePoolForBlock(chain: number, block: number = Number.MAX_SAFE_INTEGER): string {
    if (!this.crossChainContracts[chain]) {
      throw new Error(`No cross chain contracts set for ${chain}`);
    }
    const mostRecentSpokePoolUpdateBeforeBlock = (
      sortEventsDescending(this.crossChainContracts[chain]) as CrossChainContractsSet[]
    ).find((crossChainContract) => crossChainContract.blockNumber <= block);
    if (!mostRecentSpokePoolUpdateBeforeBlock) {
      throw new Error(`No cross chain contract found before block ${block} for chain ${chain}`);
    } else {
      return mostRecentSpokePoolUpdateBeforeBlock.spokePool;
    }
  }

  getSpokePoolActivationBlock(chain: number, spokePool: string): number | undefined {
    // Return first time that this spoke pool was registered in the HubPool as a cross chain contract. We can use
    // this block as the oldest block that we should query for SpokePoolClient purposes.
    const mostRecentSpokePoolUpdateBeforeBlock = this.crossChainContracts[chain].find(
      (crossChainContract) => crossChainContract.spokePool === spokePool
    );
    return mostRecentSpokePoolUpdateBeforeBlock?.blockNumber;
  }

  getDestinationTokenForDeposit(deposit: {
    originChainId: number;
    originToken: string;
    destinationChainId: number;
  }): string {
    const l1Token = this.getL1TokenForDeposit(deposit);
    const destinationToken = this.getDestinationTokenForL1Token(l1Token, deposit.destinationChainId);
    if (!destinationToken) {
      this.logger.error({
        at: "HubPoolClient",
        message: "No destination token found",
        deposit,
        notificationPath: "across-error",
      });
    }
    return destinationToken;
  }

  getL1TokensToDestinationTokens(): L1TokensToDestinationTokens {
    return this.l1TokensToDestinationTokens;
  }

  getL1TokenForDeposit(deposit: { originChainId: number; originToken: string }): string {
    const l1Token = Object.keys(this.l1TokensToDestinationTokens).find((_l1Token) => {
      return this.l1TokensToDestinationTokens[_l1Token][deposit.originChainId] === deposit.originToken;
    });
    if (!l1Token) {
      throw new Error(
        `Could not find L1 Token for origin chain ${deposit.originChainId} and origin token ${deposit.originToken}!`
      );
    }
    return l1Token;
  }

  getL1TokenCounterpartAtBlock(l2ChainId: number, l2Token: string, block: number): string {
    const l1Token = Object.keys(this.l1TokensToDestinationTokensWithBlock).find((_l1Token) => {
      // If this token doesn't exist on this L2, return false.
      if (this.l1TokensToDestinationTokensWithBlock[_l1Token][l2ChainId] === undefined) {
        return false;
      }

      // Find the last mapping published before the target block.
      return sortEventsDescending(this.l1TokensToDestinationTokensWithBlock[_l1Token][l2ChainId]).find(
        (mapping: DestinationTokenWithBlock) => mapping.l2Token === l2Token && mapping.blockNumber <= block
      );
    });
    if (!l1Token) {
      throw new Error(
        `Could not find L1 token mapping for chain ${l2ChainId} and L2 token ${l2Token} equal to or earlier than block ${block}!`
      );
    }
    return l1Token;
  }

  getDestinationTokenForL1Token(l1Token: string, destinationChainId: number): string {
    return this.l1TokensToDestinationTokens[l1Token][destinationChainId];
  }

  l2TokenEnabledForL1Token(l1Token: string, destinationChainId: number): boolean {
    return this.l1TokensToDestinationTokens[l1Token][destinationChainId] != undefined;
  }
  getDestinationTokensToL1TokensForChainId(chainId: number): { [destinationToken: string]: L1Token } {
    return Object.fromEntries(
      this.l1Tokens
        .map((l1Token): [string, L1Token] => [this.getDestinationTokenForL1Token(l1Token.address, chainId), l1Token])
        .filter((entry) => entry[0] !== undefined)
    );
  }

  async getCurrentPoolUtilization(l1Token: string): Promise<BigNumberish> {
    return await this.hubPool.callStatic.liquidityUtilizationCurrent(l1Token);
  }

  async getPostRelayPoolUtilization(
    l1Token: string,
    quoteBlockNumber: number,
    relaySize: BigNumber
  ): Promise<{
    current: BigNumber;
    post: BigNumber;
  }> {
    const overrides = { blockTag: quoteBlockNumber };
    const [current, post] = await Promise.all([
      this.hubPool.callStatic.liquidityUtilizationCurrent(l1Token, overrides),
      this.hubPool.callStatic.liquidityUtilizationPostRelay(l1Token, relaySize, overrides),
    ]);
    return { current, post };
  }

  getL1Tokens(): L1Token[] {
    return this.l1Tokens;
  }

  getTokenInfoForL1Token(l1Token: string): L1Token | undefined {
    return this.l1Tokens.find((token) => token.address === l1Token);
  }

  getLpTokenInfoForL1Token(l1Token: string): LpToken | undefined {
    return this.lpTokens[l1Token];
  }

  getL1TokenInfoForL2Token(l2Token: string, chainId: number): L1Token | undefined {
    const l1TokenCounterpart = this.getL1TokenCounterpartAtBlock(chainId, l2Token, this.latestBlockNumber || 0);
    return this.getTokenInfoForL1Token(l1TokenCounterpart);
  }

  getTokenInfoForDeposit(deposit: Deposit): L1Token | undefined {
    return this.getTokenInfoForL1Token(this.getL1TokenForDeposit(deposit));
  }

  getTokenInfo(chainId: number | string, tokenAddress: string): L1Token | undefined {
    const deposit = { originChainId: parseInt(chainId.toString()), originToken: tokenAddress } as Deposit;
    return this.getTokenInfoForDeposit(deposit);
  }

  // Root bundles are valid if all of their pool rebalance leaves have been executed before the next bundle, or the
  // latest mainnet block to search. Whichever comes first.
  isRootBundleValid(rootBundle: ProposedRootBundle, latestMainnetBlock: number): boolean {
    const nextRootBundle = this.getFollowingRootBundle(rootBundle);
    const executedLeafCount = this.getExecutedLeavesForRootBundle(
      rootBundle,
      nextRootBundle ? Math.min(nextRootBundle.blockNumber, latestMainnetBlock) : latestMainnetBlock
    );
    return executedLeafCount.length === rootBundle.poolRebalanceLeafCount;
  }

  // This should find the ProposeRootBundle event whose bundle block number for `chain` is closest to the `block`
  // without being smaller. It returns the bundle block number for the chain or undefined if not matched.
  getRootBundleEvalBlockNumberContainingBlock(
    latestMainnetBlock: number,
    block: number,
    chain: number,
    chainIdList: number[]
  ): number | undefined {
    let endingBlockNumber: number | undefined;
    // Search proposed root bundles in reverse chronological order.
    for (let i = this.proposedRootBundles.length - 1; i >= 0; i--) {
      const rootBundle = this.proposedRootBundles[i];
      const nextRootBundle = this.getFollowingRootBundle(rootBundle);
      if (!this.isRootBundleValid(rootBundle, nextRootBundle ? nextRootBundle.blockNumber : latestMainnetBlock)) {
        continue;
      }

      // 0 is the default value bundleEvalBlockNumber.
      const bundleEvalBlockNumber = this.getBundleEndBlockForChain(
        rootBundle as ProposedRootBundle,
        chain,
        chainIdList
      );

      // Since we're iterating from newest to oldest, bundleEvalBlockNumber is only decreasing, and if the
      // bundleEvalBlockNumber is smaller than the target block, then we should return the last set `endingBlockNumber`.
      if (bundleEvalBlockNumber <= block) {
        if (bundleEvalBlockNumber === block) {
          endingBlockNumber = bundleEvalBlockNumber;
        }
        break;
      }
      endingBlockNumber = bundleEvalBlockNumber;
    }
    return endingBlockNumber;
  }

  // TODO: This might not be necessary since the cumulative root bundle count doesn't grow fast enough, but consider
  // using _.findLast/_.find instead of resorting the arrays if these functions begin to take a lot time.
  getProposedRootBundlesInBlockRange(startingBlock: number, endingBlock: number): ProposedRootBundle[] {
    return this.proposedRootBundles.filter(
      (bundle: ProposedRootBundle) => bundle.blockNumber >= startingBlock && bundle.blockNumber <= endingBlock
    );
  }

  getCancelledRootBundlesInBlockRange(startingBlock: number, endingBlock: number): CancelledRootBundle[] {
    return sortEventsDescending(this.canceledRootBundles).filter(
      (bundle: CancelledRootBundle) => bundle.blockNumber >= startingBlock && bundle.blockNumber <= endingBlock
    );
  }

  getDisputedRootBundlesInBlockRange(startingBlock: number, endingBlock: number): DisputedRootBundle[] {
    return sortEventsDescending(this.disputedRootBundles).filter(
      (bundle: DisputedRootBundle) => bundle.blockNumber >= startingBlock && bundle.blockNumber <= endingBlock
    );
  }

  getLatestProposedRootBundle(): ProposedRootBundle {
    return this.proposedRootBundles[this.proposedRootBundles.length - 1] as ProposedRootBundle;
  }

  getFollowingRootBundle(currentRootBundle: ProposedRootBundle): ProposedRootBundle {
    const index = _.findLastIndex(
      this.proposedRootBundles,
      (bundle) => bundle.blockNumber === currentRootBundle.blockNumber
    );
    // If index of current root bundle is not found or is the last bundle, return undefined.
    if (index === -1 || index === this.proposedRootBundles.length - 1) {
      return undefined;
    }
    return this.proposedRootBundles[index + 1];
  }

  getExecutedLeavesForRootBundle(
    rootBundle: ProposedRootBundle,
    latestMainnetBlockToSearch: number
  ): ExecutedRootBundle[] {
    return this.executedRootBundles.filter(
      (executedLeaf: ExecutedRootBundle) =>
        executedLeaf.blockNumber <= latestMainnetBlockToSearch &&
        // Note: We can use > instead of >= here because a leaf can never be executed in same block as its root
        // proposal due to bundle liveness enforced by HubPool. This importantly avoids the edge case
        // where the execution all leaves occurs in the same block as the next proposal, leading us to think
        // that the next proposal is fully executed when its not.
        executedLeaf.blockNumber > rootBundle.blockNumber
    ) as ExecutedRootBundle[];
  }

  getValidatedRootBundles(latestMainnetBlock: number = Number.MAX_SAFE_INTEGER): ProposedRootBundle[] {
    return this.proposedRootBundles.filter((rootBundle: ProposedRootBundle) => {
      if (rootBundle.blockNumber > latestMainnetBlock) {
        return false;
      }
      return this.isRootBundleValid(rootBundle, latestMainnetBlock);
    });
  }

  getLatestFullyExecutedRootBundle(latestMainnetBlock: number): ProposedRootBundle | undefined {
    // Search for latest ProposeRootBundleExecuted event followed by all of its RootBundleExecuted event suggesting
    // that all pool rebalance leaves were executed. This ignores any proposed bundles that were partially executed.
    return _.findLast(this.proposedRootBundles, (rootBundle: ProposedRootBundle) => {
      if (rootBundle.blockNumber > latestMainnetBlock) {
        return false;
      }
      return this.isRootBundleValid(rootBundle, latestMainnetBlock);
    });
  }

  getEarliestFullyExecutedRootBundle(latestMainnetBlock: number, startBlock = 0): ProposedRootBundle | undefined {
    return this.proposedRootBundles.find((rootBundle: ProposedRootBundle) => {
      if (rootBundle.blockNumber > latestMainnetBlock) {
        return false;
      }
      if (rootBundle.blockNumber < startBlock) {
        return false;
      }
      return this.isRootBundleValid(rootBundle, latestMainnetBlock);
    });
  }

  // If n is negative, then return the Nth latest executed bundle, otherwise return the Nth earliest
  // executed bundle. Latest means most recent, earliest means oldest. N cannot be 0.
  // `startBlock` can be used to set the starting point from which we look forwards or backwards, depending
  // on whether n is positive or negative.
  getNthFullyExecutedRootBundle(n: number, startBlock?: number): ProposedRootBundle | undefined {
    if (n === 0) {
      throw new Error("n cannot be 0");
    }
    if (!this.latestBlockNumber) {
      throw new Error("HubPoolClient::getNthFullyExecutedRootBundle client not updated");
    }

    let bundleToReturn: ProposedRootBundle | undefined;

    // If n is negative, then return the Nth latest executed bundle, otherwise return the Nth earliest
    // executed bundle.
    if (n < 0) {
      let nextLatestMainnetBlock = startBlock ?? this.latestBlockNumber;
      for (let i = 0; i < Math.abs(n); i++) {
        bundleToReturn = this.getLatestFullyExecutedRootBundle(nextLatestMainnetBlock);
        const bundleBlockNumber = bundleToReturn ? bundleToReturn.blockNumber : 0;

        // Subtract 1 so that next `getLatestFullyExecutedRootBundle` call filters out the root bundle we just found
        // because its block number is > nextLatestMainnetBlock.
        nextLatestMainnetBlock = Math.max(0, bundleBlockNumber - 1);
      }
    } else {
      let nextStartBlock = startBlock ?? 0;
      for (let i = 0; i < n; i++) {
        bundleToReturn = this.getEarliestFullyExecutedRootBundle(this.latestBlockNumber, nextStartBlock);
        const bundleBlockNumber = bundleToReturn ? bundleToReturn.blockNumber : 0;

        // Add 1 so that next `getEarliestFullyExecutedRootBundle` call filters out the root bundle we just found
        // because its block number is < nextStartBlock.
        nextStartBlock = Math.min(bundleBlockNumber + 1, this.latestBlockNumber);
      }
    }

    return bundleToReturn;
  }

  getLatestBundleEndBlockForChain(chainIdList: number[], latestMainnetBlock: number, chainId: number): number {
    const latestFullyExecutedPoolRebalanceRoot = this.getLatestFullyExecutedRootBundle(latestMainnetBlock);

    // If no event, then we can return a conservative default starting block like 0,
    // or we could throw an Error.
    if (!latestFullyExecutedPoolRebalanceRoot) {
      return 0;
    }

    // Once this proposal event is found, determine its mapping of indices to chainId in its
    // bundleEvaluationBlockNumbers array using CHAIN_ID_LIST. For each chainId, their starting block number is that
    // chain's bundleEvaluationBlockNumber + 1 in this past proposal event.
    return this.getBundleEndBlockForChain(latestFullyExecutedPoolRebalanceRoot, chainId, chainIdList);
  }

  getNextBundleStartBlockNumber(chainIdList: number[], latestMainnetBlock: number, chainId: number): number {
    const endBlock = this.getLatestBundleEndBlockForChain(chainIdList, latestMainnetBlock, chainId);

    // This assumes that chain ID's are only added to the chain ID list over time, and that chains are never
    // deleted.
    return endBlock > 0 ? endBlock + 1 : 0;
  }

  getRunningBalanceBeforeBlockForChain(block: number, chain: number, l1Token: string): BigNumber {
    // Search through ExecutedRootBundle events in descending block order so we find the most recent event not greater
    // than the target block.
    const mostRecentExecutedRootBundleEvent = sortEventsDescending(this.executedRootBundles).find(
      (executedLeaf: ExecutedRootBundle) => {
        return (
          executedLeaf.blockNumber <= block &&
          executedLeaf.chainId === chain &&
          executedLeaf.l1Tokens.map((l1Token) => l1Token.toLowerCase()).includes(l1Token.toLowerCase())
        );
      }
    ) as ExecutedRootBundle;
    if (mostRecentExecutedRootBundleEvent) {
      // Arguably we don't need to even check these array lengths since we should assume that any proposed root bundle
      // meets this condition.
      if (
        mostRecentExecutedRootBundleEvent.l1Tokens.length !== mostRecentExecutedRootBundleEvent.runningBalances.length
      ) {
        throw new Error("runningBalances and L1 token of ExecutedRootBundle event are not same length");
      }
      const indexOfL1Token = mostRecentExecutedRootBundleEvent.l1Tokens
        .map((l1Token) => l1Token.toLowerCase())
        .indexOf(l1Token.toLowerCase());
      return mostRecentExecutedRootBundleEvent.runningBalances[indexOfL1Token];
    } else {
      return toBN(0);
    }
  }

  async _update(eventNames: HubPoolEvent[]): Promise<HubPoolUpdate> {
    const latestBlockNumber = await this.hubPool.provider.getBlockNumber();
    const hubPoolEvents = this.hubPoolEventFilters();

    const searchConfig = {
      fromBlock: this.firstBlockToSearch,
      toBlock: this.eventSearchConfig.toBlock || latestBlockNumber,
      maxBlockLookBack: this.eventSearchConfig.maxBlockLookBack,
    };
    if (searchConfig.fromBlock > searchConfig.toBlock) {
      this.logger.warn({ at: "HubPoolClient#_update", message: "Invalid update() searchConfig.", searchConfig });
      return { success: false };
    }

    this.logger.debug({
      at: "HubPoolClient",
      message: "Updating HubPool client",
      searchConfig,
      eventNames,
=======
    logger: winston.Logger,
    hubPool: Contract,
    deploymentBlock?: number,
    chainId = 1,
    eventSearchConfig: MakeOptional<EventSearchConfig, "toBlock"> = { fromBlock: 0, maxBlockLookBack: 0 }
  ) {
    super(logger, hubPool, deploymentBlock, chainId, eventSearchConfig, {
      ignoredHubExecutedBundles: IGNORED_HUB_EXECUTED_BUNDLES,
      ignoredHubProposedBundles: IGNORED_HUB_PROPOSED_BUNDLES,
>>>>>>> 980904b6
    });
  }
}<|MERGE_RESOLUTION|>--- conflicted
+++ resolved
@@ -6,431 +6,6 @@
 
 export class HubPoolClient extends clients.HubPoolClient {
   constructor(
-<<<<<<< HEAD
-    readonly logger: winston.Logger,
-    readonly hubPool: Contract,
-    public deploymentBlock = 0,
-    readonly chainId: number = 1,
-    readonly eventSearchConfig: MakeOptional<EventSearchConfig, "toBlock"> = { fromBlock: 0, maxBlockLookBack: 0 }
-  ) {
-    this.firstBlockToSearch = eventSearchConfig.fromBlock;
-    this.latestBlockNumber = deploymentBlock === 0 ? deploymentBlock : deploymentBlock - 1;
-  }
-
-  protected hubPoolEventFilters(): Record<HubPoolEvent, EventFilter> {
-    return {
-      SetPoolRebalanceRoute: this.hubPool.filters.SetPoolRebalanceRoute(),
-      L1TokenEnabledForLiquidityProvision: this.hubPool.filters.L1TokenEnabledForLiquidityProvision(),
-      ProposeRootBundle: this.hubPool.filters.ProposeRootBundle(),
-      RootBundleCanceled: this.hubPool.filters.RootBundleCanceled(),
-      RootBundleDisputed: this.hubPool.filters.RootBundleDisputed(),
-      RootBundleExecuted: this.hubPool.filters.RootBundleExecuted(),
-      CrossChainContractsSet: this.hubPool.filters.CrossChainContractsSet(),
-    };
-  }
-
-  hasPendingProposal(): boolean {
-    return this.pendingRootBundle !== undefined;
-  }
-
-  getPendingRootBundle(): PendingRootBundle | undefined {
-    return this.pendingRootBundle;
-  }
-
-  getProposedRootBundles(): ProposedRootBundle[] {
-    return this.proposedRootBundles;
-  }
-
-  getCancelledRootBundles(): CancelledRootBundle[] {
-    return this.canceledRootBundles;
-  }
-
-  getDisputedRootBundles(): DisputedRootBundle[] {
-    return this.disputedRootBundles;
-  }
-
-  getSpokePoolForBlock(chain: number, block: number = Number.MAX_SAFE_INTEGER): string {
-    if (!this.crossChainContracts[chain]) {
-      throw new Error(`No cross chain contracts set for ${chain}`);
-    }
-    const mostRecentSpokePoolUpdateBeforeBlock = (
-      sortEventsDescending(this.crossChainContracts[chain]) as CrossChainContractsSet[]
-    ).find((crossChainContract) => crossChainContract.blockNumber <= block);
-    if (!mostRecentSpokePoolUpdateBeforeBlock) {
-      throw new Error(`No cross chain contract found before block ${block} for chain ${chain}`);
-    } else {
-      return mostRecentSpokePoolUpdateBeforeBlock.spokePool;
-    }
-  }
-
-  getSpokePoolActivationBlock(chain: number, spokePool: string): number | undefined {
-    // Return first time that this spoke pool was registered in the HubPool as a cross chain contract. We can use
-    // this block as the oldest block that we should query for SpokePoolClient purposes.
-    const mostRecentSpokePoolUpdateBeforeBlock = this.crossChainContracts[chain].find(
-      (crossChainContract) => crossChainContract.spokePool === spokePool
-    );
-    return mostRecentSpokePoolUpdateBeforeBlock?.blockNumber;
-  }
-
-  getDestinationTokenForDeposit(deposit: {
-    originChainId: number;
-    originToken: string;
-    destinationChainId: number;
-  }): string {
-    const l1Token = this.getL1TokenForDeposit(deposit);
-    const destinationToken = this.getDestinationTokenForL1Token(l1Token, deposit.destinationChainId);
-    if (!destinationToken) {
-      this.logger.error({
-        at: "HubPoolClient",
-        message: "No destination token found",
-        deposit,
-        notificationPath: "across-error",
-      });
-    }
-    return destinationToken;
-  }
-
-  getL1TokensToDestinationTokens(): L1TokensToDestinationTokens {
-    return this.l1TokensToDestinationTokens;
-  }
-
-  getL1TokenForDeposit(deposit: { originChainId: number; originToken: string }): string {
-    const l1Token = Object.keys(this.l1TokensToDestinationTokens).find((_l1Token) => {
-      return this.l1TokensToDestinationTokens[_l1Token][deposit.originChainId] === deposit.originToken;
-    });
-    if (!l1Token) {
-      throw new Error(
-        `Could not find L1 Token for origin chain ${deposit.originChainId} and origin token ${deposit.originToken}!`
-      );
-    }
-    return l1Token;
-  }
-
-  getL1TokenCounterpartAtBlock(l2ChainId: number, l2Token: string, block: number): string {
-    const l1Token = Object.keys(this.l1TokensToDestinationTokensWithBlock).find((_l1Token) => {
-      // If this token doesn't exist on this L2, return false.
-      if (this.l1TokensToDestinationTokensWithBlock[_l1Token][l2ChainId] === undefined) {
-        return false;
-      }
-
-      // Find the last mapping published before the target block.
-      return sortEventsDescending(this.l1TokensToDestinationTokensWithBlock[_l1Token][l2ChainId]).find(
-        (mapping: DestinationTokenWithBlock) => mapping.l2Token === l2Token && mapping.blockNumber <= block
-      );
-    });
-    if (!l1Token) {
-      throw new Error(
-        `Could not find L1 token mapping for chain ${l2ChainId} and L2 token ${l2Token} equal to or earlier than block ${block}!`
-      );
-    }
-    return l1Token;
-  }
-
-  getDestinationTokenForL1Token(l1Token: string, destinationChainId: number): string {
-    return this.l1TokensToDestinationTokens[l1Token][destinationChainId];
-  }
-
-  l2TokenEnabledForL1Token(l1Token: string, destinationChainId: number): boolean {
-    return this.l1TokensToDestinationTokens[l1Token][destinationChainId] != undefined;
-  }
-  getDestinationTokensToL1TokensForChainId(chainId: number): { [destinationToken: string]: L1Token } {
-    return Object.fromEntries(
-      this.l1Tokens
-        .map((l1Token): [string, L1Token] => [this.getDestinationTokenForL1Token(l1Token.address, chainId), l1Token])
-        .filter((entry) => entry[0] !== undefined)
-    );
-  }
-
-  async getCurrentPoolUtilization(l1Token: string): Promise<BigNumberish> {
-    return await this.hubPool.callStatic.liquidityUtilizationCurrent(l1Token);
-  }
-
-  async getPostRelayPoolUtilization(
-    l1Token: string,
-    quoteBlockNumber: number,
-    relaySize: BigNumber
-  ): Promise<{
-    current: BigNumber;
-    post: BigNumber;
-  }> {
-    const overrides = { blockTag: quoteBlockNumber };
-    const [current, post] = await Promise.all([
-      this.hubPool.callStatic.liquidityUtilizationCurrent(l1Token, overrides),
-      this.hubPool.callStatic.liquidityUtilizationPostRelay(l1Token, relaySize, overrides),
-    ]);
-    return { current, post };
-  }
-
-  getL1Tokens(): L1Token[] {
-    return this.l1Tokens;
-  }
-
-  getTokenInfoForL1Token(l1Token: string): L1Token | undefined {
-    return this.l1Tokens.find((token) => token.address === l1Token);
-  }
-
-  getLpTokenInfoForL1Token(l1Token: string): LpToken | undefined {
-    return this.lpTokens[l1Token];
-  }
-
-  getL1TokenInfoForL2Token(l2Token: string, chainId: number): L1Token | undefined {
-    const l1TokenCounterpart = this.getL1TokenCounterpartAtBlock(chainId, l2Token, this.latestBlockNumber || 0);
-    return this.getTokenInfoForL1Token(l1TokenCounterpart);
-  }
-
-  getTokenInfoForDeposit(deposit: Deposit): L1Token | undefined {
-    return this.getTokenInfoForL1Token(this.getL1TokenForDeposit(deposit));
-  }
-
-  getTokenInfo(chainId: number | string, tokenAddress: string): L1Token | undefined {
-    const deposit = { originChainId: parseInt(chainId.toString()), originToken: tokenAddress } as Deposit;
-    return this.getTokenInfoForDeposit(deposit);
-  }
-
-  // Root bundles are valid if all of their pool rebalance leaves have been executed before the next bundle, or the
-  // latest mainnet block to search. Whichever comes first.
-  isRootBundleValid(rootBundle: ProposedRootBundle, latestMainnetBlock: number): boolean {
-    const nextRootBundle = this.getFollowingRootBundle(rootBundle);
-    const executedLeafCount = this.getExecutedLeavesForRootBundle(
-      rootBundle,
-      nextRootBundle ? Math.min(nextRootBundle.blockNumber, latestMainnetBlock) : latestMainnetBlock
-    );
-    return executedLeafCount.length === rootBundle.poolRebalanceLeafCount;
-  }
-
-  // This should find the ProposeRootBundle event whose bundle block number for `chain` is closest to the `block`
-  // without being smaller. It returns the bundle block number for the chain or undefined if not matched.
-  getRootBundleEvalBlockNumberContainingBlock(
-    latestMainnetBlock: number,
-    block: number,
-    chain: number,
-    chainIdList: number[]
-  ): number | undefined {
-    let endingBlockNumber: number | undefined;
-    // Search proposed root bundles in reverse chronological order.
-    for (let i = this.proposedRootBundles.length - 1; i >= 0; i--) {
-      const rootBundle = this.proposedRootBundles[i];
-      const nextRootBundle = this.getFollowingRootBundle(rootBundle);
-      if (!this.isRootBundleValid(rootBundle, nextRootBundle ? nextRootBundle.blockNumber : latestMainnetBlock)) {
-        continue;
-      }
-
-      // 0 is the default value bundleEvalBlockNumber.
-      const bundleEvalBlockNumber = this.getBundleEndBlockForChain(
-        rootBundle as ProposedRootBundle,
-        chain,
-        chainIdList
-      );
-
-      // Since we're iterating from newest to oldest, bundleEvalBlockNumber is only decreasing, and if the
-      // bundleEvalBlockNumber is smaller than the target block, then we should return the last set `endingBlockNumber`.
-      if (bundleEvalBlockNumber <= block) {
-        if (bundleEvalBlockNumber === block) {
-          endingBlockNumber = bundleEvalBlockNumber;
-        }
-        break;
-      }
-      endingBlockNumber = bundleEvalBlockNumber;
-    }
-    return endingBlockNumber;
-  }
-
-  // TODO: This might not be necessary since the cumulative root bundle count doesn't grow fast enough, but consider
-  // using _.findLast/_.find instead of resorting the arrays if these functions begin to take a lot time.
-  getProposedRootBundlesInBlockRange(startingBlock: number, endingBlock: number): ProposedRootBundle[] {
-    return this.proposedRootBundles.filter(
-      (bundle: ProposedRootBundle) => bundle.blockNumber >= startingBlock && bundle.blockNumber <= endingBlock
-    );
-  }
-
-  getCancelledRootBundlesInBlockRange(startingBlock: number, endingBlock: number): CancelledRootBundle[] {
-    return sortEventsDescending(this.canceledRootBundles).filter(
-      (bundle: CancelledRootBundle) => bundle.blockNumber >= startingBlock && bundle.blockNumber <= endingBlock
-    );
-  }
-
-  getDisputedRootBundlesInBlockRange(startingBlock: number, endingBlock: number): DisputedRootBundle[] {
-    return sortEventsDescending(this.disputedRootBundles).filter(
-      (bundle: DisputedRootBundle) => bundle.blockNumber >= startingBlock && bundle.blockNumber <= endingBlock
-    );
-  }
-
-  getLatestProposedRootBundle(): ProposedRootBundle {
-    return this.proposedRootBundles[this.proposedRootBundles.length - 1] as ProposedRootBundle;
-  }
-
-  getFollowingRootBundle(currentRootBundle: ProposedRootBundle): ProposedRootBundle {
-    const index = _.findLastIndex(
-      this.proposedRootBundles,
-      (bundle) => bundle.blockNumber === currentRootBundle.blockNumber
-    );
-    // If index of current root bundle is not found or is the last bundle, return undefined.
-    if (index === -1 || index === this.proposedRootBundles.length - 1) {
-      return undefined;
-    }
-    return this.proposedRootBundles[index + 1];
-  }
-
-  getExecutedLeavesForRootBundle(
-    rootBundle: ProposedRootBundle,
-    latestMainnetBlockToSearch: number
-  ): ExecutedRootBundle[] {
-    return this.executedRootBundles.filter(
-      (executedLeaf: ExecutedRootBundle) =>
-        executedLeaf.blockNumber <= latestMainnetBlockToSearch &&
-        // Note: We can use > instead of >= here because a leaf can never be executed in same block as its root
-        // proposal due to bundle liveness enforced by HubPool. This importantly avoids the edge case
-        // where the execution all leaves occurs in the same block as the next proposal, leading us to think
-        // that the next proposal is fully executed when its not.
-        executedLeaf.blockNumber > rootBundle.blockNumber
-    ) as ExecutedRootBundle[];
-  }
-
-  getValidatedRootBundles(latestMainnetBlock: number = Number.MAX_SAFE_INTEGER): ProposedRootBundle[] {
-    return this.proposedRootBundles.filter((rootBundle: ProposedRootBundle) => {
-      if (rootBundle.blockNumber > latestMainnetBlock) {
-        return false;
-      }
-      return this.isRootBundleValid(rootBundle, latestMainnetBlock);
-    });
-  }
-
-  getLatestFullyExecutedRootBundle(latestMainnetBlock: number): ProposedRootBundle | undefined {
-    // Search for latest ProposeRootBundleExecuted event followed by all of its RootBundleExecuted event suggesting
-    // that all pool rebalance leaves were executed. This ignores any proposed bundles that were partially executed.
-    return _.findLast(this.proposedRootBundles, (rootBundle: ProposedRootBundle) => {
-      if (rootBundle.blockNumber > latestMainnetBlock) {
-        return false;
-      }
-      return this.isRootBundleValid(rootBundle, latestMainnetBlock);
-    });
-  }
-
-  getEarliestFullyExecutedRootBundle(latestMainnetBlock: number, startBlock = 0): ProposedRootBundle | undefined {
-    return this.proposedRootBundles.find((rootBundle: ProposedRootBundle) => {
-      if (rootBundle.blockNumber > latestMainnetBlock) {
-        return false;
-      }
-      if (rootBundle.blockNumber < startBlock) {
-        return false;
-      }
-      return this.isRootBundleValid(rootBundle, latestMainnetBlock);
-    });
-  }
-
-  // If n is negative, then return the Nth latest executed bundle, otherwise return the Nth earliest
-  // executed bundle. Latest means most recent, earliest means oldest. N cannot be 0.
-  // `startBlock` can be used to set the starting point from which we look forwards or backwards, depending
-  // on whether n is positive or negative.
-  getNthFullyExecutedRootBundle(n: number, startBlock?: number): ProposedRootBundle | undefined {
-    if (n === 0) {
-      throw new Error("n cannot be 0");
-    }
-    if (!this.latestBlockNumber) {
-      throw new Error("HubPoolClient::getNthFullyExecutedRootBundle client not updated");
-    }
-
-    let bundleToReturn: ProposedRootBundle | undefined;
-
-    // If n is negative, then return the Nth latest executed bundle, otherwise return the Nth earliest
-    // executed bundle.
-    if (n < 0) {
-      let nextLatestMainnetBlock = startBlock ?? this.latestBlockNumber;
-      for (let i = 0; i < Math.abs(n); i++) {
-        bundleToReturn = this.getLatestFullyExecutedRootBundle(nextLatestMainnetBlock);
-        const bundleBlockNumber = bundleToReturn ? bundleToReturn.blockNumber : 0;
-
-        // Subtract 1 so that next `getLatestFullyExecutedRootBundle` call filters out the root bundle we just found
-        // because its block number is > nextLatestMainnetBlock.
-        nextLatestMainnetBlock = Math.max(0, bundleBlockNumber - 1);
-      }
-    } else {
-      let nextStartBlock = startBlock ?? 0;
-      for (let i = 0; i < n; i++) {
-        bundleToReturn = this.getEarliestFullyExecutedRootBundle(this.latestBlockNumber, nextStartBlock);
-        const bundleBlockNumber = bundleToReturn ? bundleToReturn.blockNumber : 0;
-
-        // Add 1 so that next `getEarliestFullyExecutedRootBundle` call filters out the root bundle we just found
-        // because its block number is < nextStartBlock.
-        nextStartBlock = Math.min(bundleBlockNumber + 1, this.latestBlockNumber);
-      }
-    }
-
-    return bundleToReturn;
-  }
-
-  getLatestBundleEndBlockForChain(chainIdList: number[], latestMainnetBlock: number, chainId: number): number {
-    const latestFullyExecutedPoolRebalanceRoot = this.getLatestFullyExecutedRootBundle(latestMainnetBlock);
-
-    // If no event, then we can return a conservative default starting block like 0,
-    // or we could throw an Error.
-    if (!latestFullyExecutedPoolRebalanceRoot) {
-      return 0;
-    }
-
-    // Once this proposal event is found, determine its mapping of indices to chainId in its
-    // bundleEvaluationBlockNumbers array using CHAIN_ID_LIST. For each chainId, their starting block number is that
-    // chain's bundleEvaluationBlockNumber + 1 in this past proposal event.
-    return this.getBundleEndBlockForChain(latestFullyExecutedPoolRebalanceRoot, chainId, chainIdList);
-  }
-
-  getNextBundleStartBlockNumber(chainIdList: number[], latestMainnetBlock: number, chainId: number): number {
-    const endBlock = this.getLatestBundleEndBlockForChain(chainIdList, latestMainnetBlock, chainId);
-
-    // This assumes that chain ID's are only added to the chain ID list over time, and that chains are never
-    // deleted.
-    return endBlock > 0 ? endBlock + 1 : 0;
-  }
-
-  getRunningBalanceBeforeBlockForChain(block: number, chain: number, l1Token: string): BigNumber {
-    // Search through ExecutedRootBundle events in descending block order so we find the most recent event not greater
-    // than the target block.
-    const mostRecentExecutedRootBundleEvent = sortEventsDescending(this.executedRootBundles).find(
-      (executedLeaf: ExecutedRootBundle) => {
-        return (
-          executedLeaf.blockNumber <= block &&
-          executedLeaf.chainId === chain &&
-          executedLeaf.l1Tokens.map((l1Token) => l1Token.toLowerCase()).includes(l1Token.toLowerCase())
-        );
-      }
-    ) as ExecutedRootBundle;
-    if (mostRecentExecutedRootBundleEvent) {
-      // Arguably we don't need to even check these array lengths since we should assume that any proposed root bundle
-      // meets this condition.
-      if (
-        mostRecentExecutedRootBundleEvent.l1Tokens.length !== mostRecentExecutedRootBundleEvent.runningBalances.length
-      ) {
-        throw new Error("runningBalances and L1 token of ExecutedRootBundle event are not same length");
-      }
-      const indexOfL1Token = mostRecentExecutedRootBundleEvent.l1Tokens
-        .map((l1Token) => l1Token.toLowerCase())
-        .indexOf(l1Token.toLowerCase());
-      return mostRecentExecutedRootBundleEvent.runningBalances[indexOfL1Token];
-    } else {
-      return toBN(0);
-    }
-  }
-
-  async _update(eventNames: HubPoolEvent[]): Promise<HubPoolUpdate> {
-    const latestBlockNumber = await this.hubPool.provider.getBlockNumber();
-    const hubPoolEvents = this.hubPoolEventFilters();
-
-    const searchConfig = {
-      fromBlock: this.firstBlockToSearch,
-      toBlock: this.eventSearchConfig.toBlock || latestBlockNumber,
-      maxBlockLookBack: this.eventSearchConfig.maxBlockLookBack,
-    };
-    if (searchConfig.fromBlock > searchConfig.toBlock) {
-      this.logger.warn({ at: "HubPoolClient#_update", message: "Invalid update() searchConfig.", searchConfig });
-      return { success: false };
-    }
-
-    this.logger.debug({
-      at: "HubPoolClient",
-      message: "Updating HubPool client",
-      searchConfig,
-      eventNames,
-=======
     logger: winston.Logger,
     hubPool: Contract,
     deploymentBlock?: number,
@@ -440,7 +15,6 @@
     super(logger, hubPool, deploymentBlock, chainId, eventSearchConfig, {
       ignoredHubExecutedBundles: IGNORED_HUB_EXECUTED_BUNDLES,
       ignoredHubProposedBundles: IGNORED_HUB_PROPOSED_BUNDLES,
->>>>>>> 980904b6
     });
   }
 }