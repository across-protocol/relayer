--- conflicted
+++ resolved
@@ -206,7 +206,6 @@
       let flatIndex = 0;
       Object.keys(chunkedTransactions).forEach((chainId, chainIndex) => {
         mrkdwn += `*Transactions sent in batch on ${getNetworkName(chainId)}:*\n`;
-<<<<<<< HEAD
         chunkedTransactions[chainId].forEach((chunk, chunkIndex) => {
           const settledPromise = transactionReceipts[flatIndex++];
           if (settledPromise.status === "rejected") {
@@ -232,28 +231,6 @@
             transactionHashes.push(transactionHash);
           }
         });
-=======
-        if (multiCallTransactionsResult[chainIndex].status === "rejected") {
-          const rejectionError = (multiCallTransactionsResult[chainIndex] as PromiseRejectedResult).reason;
-          mrkdwn += ` ⚠️ Transaction sent on ${getNetworkName(
-            chainId
-          )} failed or bot timed out waiting for transaction to mine, check logs for more details.\n`;
-          // If the `transactionReceipt` was rejected because of a timeout, there won't be an error log sent to
-          // winston, but it will show up as this debug log that the developer can look up.
-          this.logger.debug({
-            at: "MultiCallerClient",
-            message: `Batch transaction sent on chain ${chainId} failed or bot timed out waiting for it to mine`,
-            error: rejectionError,
-          });
-        } else {
-          groupedTransactions[chainId].forEach((transaction, groupTxIndex) => {
-            mrkdwn += `  ${groupTxIndex + 1}. ${transaction.message || ""}: ` + `${transaction.mrkdwn || ""}\n`;
-          });
-          const transactionHash = (multiCallTransactionsResult[chainIndex] as PromiseFulfilledResult<any>).value.hash;
-          mrkdwn += "tx: " + etherscanLink(transactionHash, chainId) + "\n";
-          transactionHashes.push(transactionHash);
-        }
->>>>>>> 66385602
       });
       this.logger.info({ at: "MultiCallerClient", message: "Multicall batch sent! 🧙‍♂️", mrkdwn });
       this.clearTransactionQueue();
