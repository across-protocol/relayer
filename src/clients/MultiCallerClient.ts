--- conflicted
+++ resolved
@@ -1,8 +1,4 @@
-<<<<<<< HEAD
-import { winston, getNetworkName, assign, Contract, runTransaction, getTarget, rejectAfterDelay } from "../utils";
-=======
 import { winston, getNetworkName, assign, Contract, runTransaction, rejectAfterDelay, getTarget } from "../utils";
->>>>>>> 04e920ba
 import { willSucceed, etherscanLink } from "../utils";
 export interface AugmentedTransaction {
   contract: Contract;
@@ -160,11 +156,7 @@
       return null; // If there is a problem in the targets in the bundle return null. This will be a noop.
     }
     const callData = transactions.map((tx) => tx.contract.interface.encodeFunctionData(tx.method, tx.args));
-<<<<<<< HEAD
-    this.logger.debug({ at: "MultiCallerClient", message: "Made bundle", target: getTarget(target.address), callData });
-=======
     this.logger.debug({ at: "MultiCallerClient", message: "Made bundle", target: target.address, callData });
->>>>>>> 04e920ba
     return runTransaction(this.logger, target, "multicall", [callData]);
   }
 }