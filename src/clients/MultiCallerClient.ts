import { DEFAULT_MULTICALL_CHUNK_SIZE, DEFAULT_CHAIN_MULTICALL_CHUNK_SIZE } from "../common";
import {
  assert,
  winston,
  getNetworkName,
  Contract,
  isPromiseFulfilled,
  isPromiseRejected,
  runTransaction,
  getTarget,
  BigNumber,
  willSucceed,
  etherscanLink,
  TransactionResponse,
  TransactionSimulationResult,
} from "../utils";
import { AugmentedTransaction, TransactionClient } from "./TransactionClient";
import lodash from "lodash";

// @todo: MultiCallerClient should be generic. For future, permit the class instantiator to supply their own
// set of known failures that can be suppressed/ignored.
// Use this list of Smart Contract revert reasons to filter out transactions that revert in the
// Multicaller client's simulations but that we can ignore. Check for exact revert reason instead of using
// .includes() to partially match reason string in order to not ignore errors thrown by non-contract reverts.
// For example, a NodeJS error might result in a reason string that includes more than just the contract r
// evert reason.
export const knownRevertReasons = new Set(["relay filled", "Already claimed"]);

// The following reason potentially includes false positives of reverts that we should be alerted on, however
// there is something likely broken in how the provider is interpreting contract reverts. Currently, there are
// a lot of duplicate transaction sends that are reverting with this reason, for example, sending a transaction
// to execute a relayer refund leaf takes a while to execute and ends up reverting because a duplicate transaction
// mines before it. This situation leads to this revert reason which is spamming the Logger currently.
export const unknownRevertReason =
  "missing revert data in call exception; Transaction reverted without a reason string";
export const unknownRevertReasonMethodsToIgnore = new Set([
  "fillRelay",
  "fillRelayWithUpdatedFee",
  "executeSlowRelayLeaf",
  "executeRelayerRefundLeaf",
  "executeRootBundle",
]);

export class MultiCallerClient {
<<<<<<< HEAD
  protected txnClient: TransactionClient;
  protected txns: { [chainId: number]: AugmentedTransaction[] } = {};
  protected valueTxns: { [chainId: number]: AugmentedTransaction[] } = {};

  // Legacy mode is a temporary feature to support transition to the updated multicaller implementation.
=======
  private transactions: AugmentedTransaction[] = [];
  protected txnClient: TransactionClient;
  protected txns: { [chainId: number]: AugmentedTransaction[] } = {};
  protected valueTxns: { [chainId: number]: AugmentedTransaction[] } = {};
  // newMulticaller is temporary, to support transition to the updated multicaller implementation.
  protected newMulticaller: boolean;
>>>>>>> ce882988
  constructor(
    readonly logger: winston.Logger,
    readonly chunkSize: { [chainId: number]: number } = DEFAULT_CHAIN_MULTICALL_CHUNK_SIZE
  ) {
<<<<<<< HEAD
=======
    this.newMulticaller = process.env.NEW_MULTICALLER === "true";
>>>>>>> ce882988
    this.txnClient = new TransactionClient(logger);
  }

  // Adds all information associated with a transaction to the transaction queue.
  enqueueTransaction(txn: AugmentedTransaction) {
    // Value transactions are sorted immediately because the UMA multicall implementation rejects them.
    const txnQueue = txn.value && txn.value.gt(0) ? this.valueTxns : this.txns;
    if (txnQueue[txn.chainId] === undefined) txnQueue[txn.chainId] = [];
    txnQueue[txn.chainId].push(txn);
  }

  transactionCount() {
    if (this.newMulticaller) {
      return Object.values(this.txns)
        .concat(Object.values(this.valueTxns))
        .reduce((count, txnQueue) => (count += txnQueue.length), 0);
    }

    return this.transactions.length;
  }

  clearTransactionQueue(chainId: number = null) {
    if (this.newMulticaller) {
      if (chainId !== null) {
        this.txns[chainId] = [];
        this.valueTxns[chainId] = [];
      } else {
        this.txns = {};
        this.valueTxns = {};
      }
    } else this.transactions = [];
  }

  async executeTransactionQueue(simulate = false): Promise<string[]> {
<<<<<<< HEAD
    // For compatibility with the existing implementation, flatten all txn hashes into a single array.
    // To be resolved once the legacy implementation is removed and the callers have been updated.
    const txnHashes: { [chainId: number]: string[] } = await this.executeTxnQueues(simulate);
    return Array.from(Object.values(txnHashes)).flat();
=======
    if (this.newMulticaller) {
      // For compatibility with the existing implementation, flatten all txn hashes into a single array.
      // To be resolved once the legacy implementation is removed and the callers have been updated.
      const txnHashes: { [chainId: number]: string[] } = await this.executeTxnQueues(simulate);
      return Object.values(txnHashes).flat();
    }

    return this.executeTxnQueueLegacy(simulate);
>>>>>>> ce882988
  }

  // For each chain, collate the enqueued transactions and process them in parallel.
  async executeTxnQueues(simulate = false): Promise<{ [chainId: number]: string[] }> {
    const chainIds = [...new Set(Object.keys(this.valueTxns).concat(Object.keys(this.txns)))];

    // One promise per chain for parallel execution.
    const results = await Promise.allSettled(
      chainIds.map((_chainId) => {
        const chainId = Number(_chainId);
        const txns: AugmentedTransaction[] | undefined = this.txns[chainId];
        const valueTxns: AugmentedTransaction[] | undefined = this.valueTxns[chainId];

        this.clearTransactionQueue(chainId);
        return this.executeChainTxnQueue(chainId, txns, valueTxns, simulate);
      })
    );

    // Collate the results for each chain.
    const txnHashes: { [chainId: number]: string[] } = Object.fromEntries(
      results.map((result, idx) => {
        const chainId = chainIds[idx];
        if (isPromiseFulfilled(result)) return [chainId, result.value.map((txnResponse) => txnResponse.hash)];
        assert(isPromiseRejected(result), `Unexpected multicall result status: ${result?.status ?? "unknown"}`);
        return [chainId, [result.reason]];
      })
    );

    return txnHashes;
  }

  // For a single chain, simulate all potential multicall txns and group the ones that pass into multicall bundles.
  // Then, submit a concatenated list of value txns + multicall bundles. If simulation was requested, log the results
  // and return early.
  async executeChainTxnQueue(
    chainId: number,
    txns: AugmentedTransaction[] = [],
    valueTxns: AugmentedTransaction[] = [],
    simulate = false
  ): Promise<TransactionResponse[]> {
    const nTxns = txns.length + valueTxns.length;
    if (nTxns === 0) return [];

    const networkName = getNetworkName(chainId);
    this.logger.debug({
      at: "MultiCallerClient#executeTxnQueue",
      message: `${simulate ? "Simulating" : "Executing"} ${nTxns} transaction(s) on ${networkName}.`,
    });

    const txnSims = await Promise.allSettled([
      this.simulateTransactionQueue(txns),
      this.simulateTransactionQueue(valueTxns),
    ]);

    const [_txns, _valueTxns] = txnSims.map((result): AugmentedTransaction[] => {
      return isPromiseFulfilled(result) ? result.value : [];
    });

    if (simulate) {
      let mrkdwn = "";
      const successfulTxns = _valueTxns.concat(_txns);
      successfulTxns.forEach((txn, idx) => {
        mrkdwn += `  *${idx + 1}. ${txn.message || "No message"}: ${txn.mrkdwn || "No markdown"}\n`;
      });
      this.logger.info({
        at: "MultiCallerClient#executeTxnQueue",
        message: `${successfulTxns.length}/${nTxns} ${networkName} transaction simulation(s) succeeded!`,
        mrkdwn,
      });
      this.logger.info({ at: "MulticallerClient#executeTxnQueue", message: "Exiting simulation mode 🎮" });
      return [];
    }

    // Generate the complete set of txns to submit to the network. Anything that failed simulation is dropped.
    const txnRequests: AugmentedTransaction[] = _valueTxns.concat(
      await this.buildMultiCallBundles(_txns, this.chunkSize[chainId])
    );

    const txnResponses: TransactionResponse[] =
      txnRequests.length > 0 ? await this.txnClient.submit(chainId, txnRequests) : [];

    return txnResponses;
  }

  buildMultiCallBundle(transactions: AugmentedTransaction[]): AugmentedTransaction {
    // Validate all transactions have the same chainId and target contract.
    const { chainId, contract } = transactions[0];
    if (transactions.some((tx) => tx.contract.address !== contract.address || tx.chainId !== chainId)) {
      this.logger.error({
        at: "MultiCallerClient#buildMultiCallBundle",
        message: "Some transactions in the queue contain different target chain or contract address",
        transactions: transactions.map(({ contract, chainId }) => {
          return { target: getTarget(contract.address), chainId };
        }),
        notificationPath: "across-error",
      });
      throw new Error("Multicall bundle data mismatch");
    }

    const mrkdwn: string[] = [];
    let callData = transactions.map((txn, idx) => {
      mrkdwn.push(`\n  *txn. ${idx + 1}:* ${txn.mrkdwn}`);
      return txn.contract.interface.encodeFunctionData(txn.method, txn.args);
    });

    // There should not be any duplicate call data blobs within this array. If there are there is likely an error.
    callData = [...new Set(callData)];
    this.logger.debug({
      at: "MultiCallerClient",
      message: `Made multicall bundle for ${getNetworkName(chainId)}.`,
      target: getTarget(contract.address),
      callData,
    });

    return {
      chainId,
      contract,
      method: "multicall",
      args: [callData],
      message: "Across multicall transaction",
      mrkdwn: mrkdwn.join(""),
    } as AugmentedTransaction;
  }

  async buildMultiCallBundles(
    txns: AugmentedTransaction[],
    chunkSize = DEFAULT_MULTICALL_CHUNK_SIZE
  ): Promise<AugmentedTransaction[]> {
    const txnChunks: AugmentedTransaction[][] = lodash.chunk(txns, chunkSize);

    return txnChunks.map((txnChunk: AugmentedTransaction[]) => {
      // Don't wrap single transactions in a multicall.
      return txnChunk.length > 1 ? this.buildMultiCallBundle(txnChunk) : txnChunk[0];
    });
  }

  async simulateTransactionQueue(transactions: AugmentedTransaction[]): Promise<AugmentedTransaction[]> {
    const validTxns: AugmentedTransaction[] = [];
    const invalidTxns: TransactionSimulationResult[] = [];

    // Simulate the transaction execution for the whole queue.
    const txnSimulations = await this.txnClient.simulate(transactions);
    txnSimulations.forEach((txn) => {
      if (txn.succeed) validTxns.push(txn.transaction);
      else invalidTxns.push(txn);
    });
    if (invalidTxns.length > 0) this.logSimulationFailures(invalidTxns);

    return validTxns;
  }

  // Ignore the general unknown revert reason for specific methods or uniformly ignore specific revert reasons for any
  // contract method. Note: Check for exact revert reason instead of using .includes() to partially match reason string
  // in order to not ignore errors thrown by non-contract reverts. For example, a NodeJS error might result in a reason
  // string that includes more than just the contract revert reason.
  protected canIgnoreRevertReason(txn: TransactionSimulationResult): boolean {
    // prettier-ignore
    return (
      !txn.succeed && (
        knownRevertReasons.has(txn.reason) ||
        (unknownRevertReasonMethodsToIgnore.has(txn.transaction.method) && txn.reason === unknownRevertReason)
      )
    );
  }

  // Filter out transactions that revert for non-critical, expected reasons. For example, the "relay filled" error may
  // will occur frequently if there are multiple relayers running at the same time. Similarly, the "already claimed"
  // error will occur if there are overlapping dataworker executor runs.
  // @todo: Figure out a less hacky way to reduce these errors rather than ignoring them.
  // @todo: Consider logging key txn information with the failures?
  protected logSimulationFailures(failures: TransactionSimulationResult[]): void {
    const ignoredFailures: TransactionSimulationResult[] = [];
    const loggedFailures: TransactionSimulationResult[] = [];

    failures.forEach((failure) => {
      (this.canIgnoreRevertReason(failure) ? ignoredFailures : loggedFailures).push(failure);
    });

    if (ignoredFailures.length > 0) {
      this.logger.debug({
        at: "MultiCallerClient#LogSimulationFailures",
        message: `Filtering out ${ignoredFailures.length} transactions with revert reasons we can ignore.`,
        revertReasons: ignoredFailures.map((txn) => txn.reason),
      });
    }

    // Log unexpected/noteworthy failures.
    if (loggedFailures.length > 0) {
      this.logger.error({
        at: "MultiCallerClient#LogSimulationFailures",
        message: `${loggedFailures.length} in the queue may revert!`,
        revertingTransactions: loggedFailures.map((txn) => {
          return {
            target: getTarget(txn.transaction.contract.address),
            args: txn.transaction.args,
            reason: txn.reason,
            message: txn.transaction.message,
            mrkdwn: txn.transaction.mrkdwn,
          };
        }),
        notificationPath: "across-error",
      });
    }
  }
}<|MERGE_RESOLUTION|>--- conflicted
+++ resolved
@@ -42,28 +42,13 @@
 ]);
 
 export class MultiCallerClient {
-<<<<<<< HEAD
   protected txnClient: TransactionClient;
   protected txns: { [chainId: number]: AugmentedTransaction[] } = {};
   protected valueTxns: { [chainId: number]: AugmentedTransaction[] } = {};
-
-  // Legacy mode is a temporary feature to support transition to the updated multicaller implementation.
-=======
-  private transactions: AugmentedTransaction[] = [];
-  protected txnClient: TransactionClient;
-  protected txns: { [chainId: number]: AugmentedTransaction[] } = {};
-  protected valueTxns: { [chainId: number]: AugmentedTransaction[] } = {};
-  // newMulticaller is temporary, to support transition to the updated multicaller implementation.
-  protected newMulticaller: boolean;
->>>>>>> ce882988
   constructor(
     readonly logger: winston.Logger,
     readonly chunkSize: { [chainId: number]: number } = DEFAULT_CHAIN_MULTICALL_CHUNK_SIZE
   ) {
-<<<<<<< HEAD
-=======
-    this.newMulticaller = process.env.NEW_MULTICALLER === "true";
->>>>>>> ce882988
     this.txnClient = new TransactionClient(logger);
   }
 
@@ -98,21 +83,10 @@
   }
 
   async executeTransactionQueue(simulate = false): Promise<string[]> {
-<<<<<<< HEAD
     // For compatibility with the existing implementation, flatten all txn hashes into a single array.
     // To be resolved once the legacy implementation is removed and the callers have been updated.
     const txnHashes: { [chainId: number]: string[] } = await this.executeTxnQueues(simulate);
-    return Array.from(Object.values(txnHashes)).flat();
-=======
-    if (this.newMulticaller) {
-      // For compatibility with the existing implementation, flatten all txn hashes into a single array.
-      // To be resolved once the legacy implementation is removed and the callers have been updated.
-      const txnHashes: { [chainId: number]: string[] } = await this.executeTxnQueues(simulate);
-      return Object.values(txnHashes).flat();
-    }
-
-    return this.executeTxnQueueLegacy(simulate);
->>>>>>> ce882988
+    return Object.values(txnHashes).flat();
   }
 
   // For each chain, collate the enqueued transactions and process them in parallel.
