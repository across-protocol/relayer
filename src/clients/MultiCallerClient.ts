--- conflicted
+++ resolved
@@ -1,8 +1,4 @@
-<<<<<<< HEAD
-import { DEFAULT_MULTICALL_CHUNK_SIZE } from "../common";
-=======
 import { DEFAULT_MULTICALL_CHUNK_SIZE, DEFAULT_CHAIN_MULTICALL_CHUNK_SIZE } from "../common";
->>>>>>> e762204a
 import {
   winston,
   getNetworkName,
@@ -54,14 +50,10 @@
 export class MultiCallerClient {
   private transactions: AugmentedTransaction[] = [];
   // eslint-disable-next-line no-useless-constructor
-<<<<<<< HEAD
-  constructor(readonly logger: winston.Logger, readonly multiCallChunkSize: { [chainId: number]: number } = {}) {}
-=======
   constructor(
     readonly logger: winston.Logger,
     readonly chunkSize: { [chainId: number]: number } = DEFAULT_CHAIN_MULTICALL_CHUNK_SIZE
   ) {}
->>>>>>> e762204a
 
   // Adds all information associated with a transaction to the transaction queue. This is the intention of the
   // caller to send a transaction. The transaction might not be executable, which should be filtered later.
@@ -107,11 +99,7 @@
       const chunkedTransactions: { [chainId: number]: AugmentedTransaction[][] } = Object.fromEntries(
         Object.entries(groupedTransactions).map(([_chainId, transactions]) => {
           const chainId = Number(_chainId);
-<<<<<<< HEAD
-          const chunkSize: number = this.multiCallChunkSize[chainId] ?? DEFAULT_MULTICALL_CHUNK_SIZE;
-=======
           const chunkSize: number = this.chunkSize[chainId] || DEFAULT_MULTICALL_CHUNK_SIZE;
->>>>>>> e762204a
           if (transactions.length > chunkSize) {
             const dropped: Array<{ address: string; method: string; args: any[] }> = transactions
               .slice(chunkSize)
