--- conflicted
+++ resolved
@@ -26,11 +26,7 @@
   }
 
   async getFills(chainId: number, filter: SpokePoolFillFilter = {}): Promise<FillWithBlock[]> {
-<<<<<<< HEAD
-    return getFills(chainId, this.hubPoolClient, this.spokePoolClients, filter);
-=======
     return getValidFillCandidates(chainId, this.hubPoolClient, this.spokePoolClients, filter);
->>>>>>> a82839c3
   }
 
   async getRefundRequests(chainId: number, filter: SpokePoolFillFilter = {}): Promise<RefundRequestWithBlock[]> {
