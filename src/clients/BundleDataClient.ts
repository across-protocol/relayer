--- conflicted
+++ resolved
@@ -476,17 +476,11 @@
           originChainId,
           this.chainIdListForBundleEvaluationBlockNumbers
         );
-<<<<<<< HEAD
-        (originClient.getDepositsForDestinationChain(destinationChainId) as interfaces.v3DepositWithBlock[])
-          .filter(
-            (deposit: DepositWithBlock) =>
-=======
         // TODO: Can remove the "as unknown" cast once SDK is updated to change DepositWithBlock to equal either
         // V2 or V3 DepositWithBlock
         (originClient.getDepositsForDestinationChain(destinationChainId) as unknown as interfaces.v3DepositWithBlock[])
           .filter(
             (deposit: interfaces.v3DepositWithBlock) =>
->>>>>>> 7b960d96
               utils.isV3Deposit(deposit) &&
               deposit.blockNumber <= originChainBlockRange[1] &&
               deposit.blockNumber >= originChainBlockRange[0] &&
