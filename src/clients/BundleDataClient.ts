--- conflicted
+++ resolved
@@ -30,12 +30,7 @@
   prettyPrintSpokePoolEvents,
 } from "../dataworker/DataworkerUtils";
 import { getWidestPossibleExpectedBlockRange, isChainDisabled } from "../dataworker/PoolRebalanceUtils";
-<<<<<<< HEAD
 import { clients, typechain, utils } from "@across-protocol/sdk-v2";
-const { isUBAActivatedAtBlock } = clients;
-=======
-import { typechain, utils } from "@across-protocol/sdk-v2";
->>>>>>> 1f8a2c1c
 
 type DataCacheValue = {
   unfilledDeposits: UnfilledDeposit[];
@@ -399,23 +394,6 @@
             originClient,
             earlyDeposits
           )
-        );
-
-        // Find all valid fills matching a deposit on the origin chain and sent on the destination chain.
-        // Don't include any fills past the bundle end block for the chain, otherwise the destination client will
-        // return fill events that are younger than the bundle end block.
-        const fillsForOriginChain = destinationClient
-          .getFillsForOriginChain(Number(originChainId))
-          .filter((fillWithBlock) => fillWithBlock.blockNumber <= blockRangeForChain[1]);
-<<<<<<< HEAD
-        // In the UBA model, fills that request repayment on another chain must send a separate refund request
-        // in order to mark their place in the outflow queue for that chain. This is because the UBA determines
-        // fees based on sequencing of events. Pre-UBA, the fee model treats each fill independently so there
-        // is no need to mark a fill's place in line on the repayment chain.
-        await Promise.all(
-          fillsForOriginChain
-            .filter((fill) => !isUBA || fill.destinationChainId === fill.repaymentChainId)
-            .map((fill) => validateFillAndSaveData(fill, blockRangeForChain))
         );
 
         /** *****************************
@@ -518,9 +496,6 @@
         // Clean up:
         // - Check for duplicate events in any of the above lists.
 
-=======
-        await Promise.all(fillsForOriginChain.map((fill) => validateFillAndSaveData(fill, blockRangeForChain)));
->>>>>>> 1f8a2c1c
       }
     }
 
