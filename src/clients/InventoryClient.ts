--- conflicted
+++ resolved
@@ -30,13 +30,10 @@
   getRemoteTokenForL1Token,
   getTokenInfo,
   isEVMSpokePoolClient,
-<<<<<<< HEAD
   EvmAddress,
   Address,
   toAddressType,
-=======
   repaymentChainCanBeQuicklyRebalanced,
->>>>>>> 224babad
 } from "../utils";
 import { HubPoolClient, TokenClient, BundleDataClient } from ".";
 import { Deposit, ProposedRootBundle } from "../interfaces";
