import { constants, utils as sdkUtils } from "@across-protocol/sdk";
import WETH_ABI from "../common/abi/Weth.json";
import {
  bnZero,
  BigNumber,
  winston,
  toBN,
  getNetworkName,
  createFormatFunction,
  blockExplorerLink,
  Contract,
  formatUnits,
  runTransaction,
  isDefined,
  DefaultLogLevels,
  TransactionResponse,
  AnyObject,
  ERC20,
  TOKEN_SYMBOLS_MAP,
  formatFeePct,
  fixedPointAdjustment,
  bnComparatorDescending,
  MAX_UINT_VAL,
  toBNWei,
  assert,
  compareAddressesSimple,
  getUsdcSymbol,
  Profiler,
  getNativeTokenSymbol,
} from "../utils";
import { HubPoolClient, TokenClient, BundleDataClient } from ".";
import { Deposit } from "../interfaces";
import { InventoryConfig, isAliasConfig, TokenBalanceConfig } from "../interfaces/InventoryManagement";
import lodash from "lodash";
import { SLOW_WITHDRAWAL_CHAINS } from "../common";
import { CombinedRefunds } from "../dataworker/DataworkerUtils";
import { AdapterManager, CrossChainTransferClient } from "./bridges";

type TokenDistribution = { [l2Token: string]: BigNumber };
type TokenDistributionPerL1Token = { [l1Token: string]: { [chainId: number]: TokenDistribution } };

export type Rebalance = {
  chainId: number;
  l1Token: string;
  l2Token: string;
  thresholdPct: BigNumber;
  targetPct: BigNumber;
  currentAllocPct: BigNumber;
  balance: BigNumber;
  cumulativeBalance: BigNumber;
  amount: BigNumber;
};

const { CHAIN_IDs } = constants;
const DEFAULT_TOKEN_OVERAGE = toBNWei("1.5");

export class InventoryClient {
  private logDisabledManagement = false;
  private readonly scalar: BigNumber;
  private readonly formatWei: ReturnType<typeof createFormatFunction>;
  private bundleRefundsPromise: Promise<CombinedRefunds[]> = undefined;
  private excessRunningBalancePromises: { [l1Token: string]: Promise<{ [chainId: number]: BigNumber }> } = {};
  private profiler: InstanceType<typeof Profiler>;

  constructor(
    readonly relayer: string,
    readonly logger: winston.Logger,
    readonly inventoryConfig: InventoryConfig,
    readonly tokenClient: TokenClient,
    readonly chainIdList: number[],
    readonly hubPoolClient: HubPoolClient,
    readonly bundleDataClient: BundleDataClient,
    readonly adapterManager: AdapterManager,
    readonly crossChainTransferClient: CrossChainTransferClient,
    readonly simMode = false,
    readonly prioritizeLpUtilization = true
  ) {
    this.scalar = sdkUtils.fixedPointAdjustment;
    this.formatWei = createFormatFunction(2, 4, false, 18);
    this.profiler = new Profiler({
      logger: this.logger,
      at: "InventoryClient",
    });
  }

  /**
   * Resolve the token balance configuration for `l1Token` on `chainId`. If `l1Token` maps to multiple tokens on
   * `chainId` then `l2Token` must be supplied.
   * @param l1Token L1 token address to query.
   * @param chainId Chain ID to query on
   * @param l2Token Optional L2 token address when l1Token maps to multiple l2Token addresses.
   */
  getTokenConfig(l1Token: string, chainId: number, l2Token?: string): TokenBalanceConfig | undefined {
    const tokenConfig = this.inventoryConfig.tokenConfig[l1Token];
    if (!isDefined(tokenConfig)) {
      return;
    }

    if (isAliasConfig(tokenConfig)) {
      assert(isDefined(l2Token), `Cannot resolve ambiguous ${getNetworkName(chainId)} token config for ${l1Token}`);
      return tokenConfig[l2Token]?.[chainId];
    } else {
      return tokenConfig[chainId];
    }
  }

  /*
   * Get the total balance for an L1 token across all chains, considering any outstanding cross chain transfers as a
   * virtual balance on that chain.
   * @param l1Token L1 token address to query.
   * returns Cumulative balance of l1Token across all inventory-managed chains.
   */
  getCumulativeBalance(l1Token: string): BigNumber {
    return this.getEnabledChains()
      .map((chainId) => this.getBalanceOnChain(chainId, l1Token))
      .reduce((acc, curr) => acc.add(curr), bnZero);
  }

  /**
   * Determine the effective/virtual balance of an l1 token that has been deployed to another chain.
   * Includes both the actual balance on the chain and any pending inbound transfers to the target chain.
   * If l2Token is supplied, return its balance on the specified chain. Otherwise, return the total allocation
   * of l1Token on the specified chain.
   * @param chainId Chain to query token balance on.
   * @param l1Token L1 token to query on chainId (after mapping).
   * @param l2Token Optional l2 token address to narrow the balance reporting.
   * @returns Balance of l1Token on chainId.
   */
  getBalanceOnChain(chainId: number, l1Token: string, l2Token?: string): BigNumber {
    const { crossChainTransferClient, relayer, tokenClient } = this;
    let balance: BigNumber;

    // Return the balance for a specific l2 token on the remote chain.
    if (isDefined(l2Token)) {
      balance = tokenClient.getBalance(chainId, l2Token);
      return balance.add(
        crossChainTransferClient.getOutstandingCrossChainTransferAmount(relayer, chainId, l1Token, l2Token)
      );
    }

    const l2Tokens = this.getRemoteTokensForL1Token(l1Token, chainId);
    balance = l2Tokens
      .map((l2Token) => tokenClient.getBalance(chainId, l2Token))
      .reduce((acc, curr) => acc.add(curr), bnZero);

    return balance.add(crossChainTransferClient.getOutstandingCrossChainTransferAmount(this.relayer, chainId, l1Token));
  }

  /**
   * Determine the allocation of an l1 token across all configured remote chain IDs.
   * @param l1Token L1 token to query.
   * @returns Distribution of l1Token by chain ID and l2Token.
   */
  getChainDistribution(l1Token: string): { [chainId: number]: TokenDistribution } {
    const cumulativeBalance = this.getCumulativeBalance(l1Token);
    const distribution: { [chainId: number]: TokenDistribution } = {};

    this.getEnabledChains().forEach((chainId) => {
      // If token doesn't have entry on chain, skip creating an entry for it since we'll likely run into an error
      // later trying to grab the chain equivalent of the L1 token via the HubPoolClient.
      if (chainId === this.hubPoolClient.chainId || this._l1TokenEnabledForChain(l1Token, chainId)) {
        if (cumulativeBalance.eq(bnZero)) {
          return;
        }

        distribution[chainId] ??= {};
        const l2Tokens = this.getRemoteTokensForL1Token(l1Token, chainId);
        l2Tokens.forEach((l2Token) => {
          // The effective balance is the current balance + inbound bridge transfers.
          const effectiveBalance = this.getBalanceOnChain(chainId, l1Token, l2Token);
          distribution[chainId][l2Token] = effectiveBalance.mul(this.scalar).div(cumulativeBalance);
        });
      }
    });
    return distribution;
  }

  /**
   * Determine the allocation of an l1 token across all configured remote chain IDs.
   * @param l1Token L1 token to query.
   * @returns Distribution of l1Token by chain ID and l2Token.
   */
  getTokenDistributionPerL1Token(): TokenDistributionPerL1Token {
    const distributionPerL1Token: TokenDistributionPerL1Token = {};
    this.getL1Tokens().forEach((l1Token) => (distributionPerL1Token[l1Token] = this.getChainDistribution(l1Token)));
    return distributionPerL1Token;
  }

  // Get the balance of a given token on a given chain, including shortfalls and any pending cross chain transfers.
  getCurrentAllocationPct(l1Token: string, chainId: number, l2Token: string): BigNumber {
    // If there is nothing over all chains, return early.
    const cumulativeBalance = this.getCumulativeBalance(l1Token);
    if (cumulativeBalance.eq(bnZero)) {
      return bnZero;
    }

    const shortfall = this.tokenClient.getShortfallTotalRequirement(chainId, l2Token);
    const currentBalance = this.getBalanceOnChain(chainId, l1Token, l2Token).sub(shortfall);

    // Multiply by scalar to avoid rounding errors.
    return currentBalance.mul(this.scalar).div(cumulativeBalance);
  }

  getRepaymentTokenForL1Token(l1Token: string, chainId: number | string): string | undefined {
    // @todo: Update HubPoolClient.getL2TokenForL1TokenAtBlock() such that it returns `undefined` instead of throwing.
    try {
      return this.hubPoolClient.getL2TokenForL1TokenAtBlock(l1Token, Number(chainId));
    } catch {
      return undefined;
    }
  }

  /**
   * From an L1Token and remote chain ID, resolve all supported corresponding tokens.
   * This should include at least the relevant repayment token on the relevant chain, but may also include other
   * "equivalent" tokens (i.e. as with Bridged & Native USDC).
   * @param l1Token Mainnet token to query.
   * @param chainId Remove chain to query.
   * @returns An array of supported tokens on chainId that map back to l1Token on mainnet.
   */
  getRemoteTokensForL1Token(l1Token: string, chainId: number | string): string[] {
    if (chainId === this.hubPoolClient.chainId) {
      return [l1Token];
    }

    const tokenConfig = this.inventoryConfig.tokenConfig[l1Token];
    if (!isDefined(tokenConfig)) {
      return [];
    }

    if (isAliasConfig(tokenConfig)) {
      return Object.keys(tokenConfig).filter((k) => isDefined(tokenConfig[k][chainId]));
    }

    const destinationToken = this.getRepaymentTokenForL1Token(l1Token, chainId);
    if (!isDefined(destinationToken)) {
      return [];
    }

    return [destinationToken];
  }

  getEnabledChains(): number[] {
    return this.chainIdList;
  }

  getEnabledL2Chains(): number[] {
    const hubPoolChainId = this.hubPoolClient.chainId;
    return this.getEnabledChains().filter((chainId) => chainId !== hubPoolChainId);
  }

  getL1Tokens(): string[] {
    return (
      Object.keys(this.inventoryConfig.tokenConfig ?? {}) ||
      this.hubPoolClient.getL1Tokens().map((l1Token) => l1Token.address)
    );
  }

  // Decrement Tokens Balance And Increment Cross Chain Transfer
  trackCrossChainTransfer(l1Token: string, l2Token: string, rebalance: BigNumber, chainId: number | string): void {
    this.tokenClient.decrementLocalBalance(this.hubPoolClient.chainId, l1Token, rebalance);
    this.crossChainTransferClient.increaseOutstandingTransfer(
      this.relayer,
      l1Token,
      l2Token,
      rebalance,
      Number(chainId)
    );
  }

  async getAllBundleRefunds(): Promise<CombinedRefunds[]> {
    const refunds: CombinedRefunds[] = [];
    const [pendingRefunds, nextBundleRefunds] = await Promise.all([
      this.bundleDataClient.getPendingRefundsFromValidBundles(),
      this.bundleDataClient.getNextBundleRefunds(),
    ]);
    refunds.push(...pendingRefunds, ...nextBundleRefunds);
    this.logger.debug({
      at: "InventoryClient#getAllBundleRefunds",
      message: "Remaining refunds from last validated bundle (excludes already executed refunds)",
      refunds: pendingRefunds[0],
    });
    if (nextBundleRefunds.length === 2) {
      this.logger.debug({
        at: "InventoryClient#getAllBundleRefunds",
        message: "Refunds from pending bundle",
        refunds: nextBundleRefunds[0],
      });
      this.logger.debug({
        at: "InventoryClient#getAllBundleRefunds",
        message: "Refunds from upcoming bundle",
        refunds: nextBundleRefunds[1],
      });
    } else {
      this.logger.debug({
        at: "InventoryClient#getAllBundleRefunds",
        message: "Refunds from upcoming bundle",
        refunds: nextBundleRefunds[0],
      });
    }
    return refunds;
  }

  // Return the upcoming refunds (in pending and next bundles) on each chain.
  async getBundleRefunds(l1Token: string): Promise<{ [chainId: string]: BigNumber }> {
    let refundsToConsider: CombinedRefunds[] = [];

    let mark: ReturnType<typeof this.profiler.start>;
    // Increase virtual balance by pending relayer refunds from the latest valid bundle and the
    // upcoming bundle. We can assume that all refunds from the second latest valid bundle have already
    // been executed.
    if (!isDefined(this.bundleRefundsPromise)) {
      // @dev Save this as a promise so that other parallel calls to this function don't make the same call.
      mark = this.profiler.start("bundleRefunds", {
        l1Token,
      });
      this.bundleRefundsPromise = this.getAllBundleRefunds();
    }
    refundsToConsider = lodash.cloneDeep(await this.bundleRefundsPromise);
    const totalRefundsPerChain = this.getEnabledChains().reduce(
      (refunds: { [chainId: string]: BigNumber }, chainId) => {
        if (!this.hubPoolClient.l2TokenEnabledForL1Token(l1Token, chainId)) {
          refunds[chainId] = bnZero;
        } else {
          const destinationToken = this.getRepaymentTokenForL1Token(l1Token, chainId);
          refunds[chainId] = this.bundleDataClient.getTotalRefund(
            refundsToConsider,
            this.relayer,
            chainId,
            destinationToken
          );
          return refunds;
        }
        return refunds;
      },
      {}
    );

    mark?.stop({
      message: "Time to calculate total refunds per chain",
      l1Token,
    });

    return totalRefundsPerChain;
  }

  /**
   * Returns possible repayment chain options for a deposit. This is designed to be called by the relayer
   * so that it can batch compute LP fees for all possible repayment chains. By locating this function
   * here it ensures that the relayer and the inventory client are in sync as to which chains are possible
   * repayment chains for a given deposit.
   * @param deposit Deposit
   * @returns list of chain IDs that are possible repayment chains for the deposit.
   */
  getPossibleRepaymentChainIds(deposit: Deposit): number[] {
    // Destination and Origin chain are always included in the repayment chain list.
    const { originChainId, destinationChainId, inputToken } = deposit;
    const chainIds = [originChainId, destinationChainId];
    const l1Token = this.hubPoolClient.getL1TokenInfoForL2Token(inputToken, originChainId).address;

    if (this.isInventoryManagementEnabled()) {
      chainIds.push(...this.getSlowWithdrawalRepaymentChains(l1Token));
    }
    if (![originChainId, destinationChainId].includes(this.hubPoolClient.chainId)) {
      chainIds.push(this.hubPoolClient.chainId);
    }
    return chainIds;
  }

  /**
   * Returns true if the depositor-specified output token is supported by this inventory client.
   * @param deposit V3 Deposit to consider
   * @returns boolean True if output and input tokens are equivalent or if input token is USDC and output token
   * is Bridged USDC.
   */
  validateOutputToken(deposit: Deposit): boolean {
    const { inputToken, outputToken, originChainId, destinationChainId } = deposit;

    // Return true if input and output tokens are mapped to the same L1 token via PoolRebalanceRoutes
    const equivalentTokens = this.hubPoolClient.areTokensEquivalent(
      inputToken,
      originChainId,
      outputToken,
      destinationChainId
    );
    if (equivalentTokens) {
      return true;
    }

    // Return true if input token is Native USDC token and output token is Bridged USDC or if input token
    // is Bridged USDC and the output token is Native USDC.
    // @dev getUsdcSymbol() returns defined if the token on the origin chain is either USDC, USDC.e or USDbC.
    // The contracts should only allow deposits where the input token is the Across-supported USDC variant, so this
    // check specifically handles the case where the input token is Bridged/Native and the output token Native/Bridged.
    const isInputTokenUSDC = isDefined(getUsdcSymbol(inputToken, originChainId));
    const isOutputTokenBridgedUSDC = compareAddressesSimple(
      outputToken,
      TOKEN_SYMBOLS_MAP[destinationChainId === CHAIN_IDs.BASE ? "USDbC" : "USDC.e"].addresses?.[destinationChainId]
    );
    return isInputTokenUSDC && isOutputTokenBridgedUSDC;
  }

  /*
   * Return all eligible repayment chains for a deposit. If inventory management is enabled, then this function will
   * only choose chains where the post-relay balance allocation for a potential repayment chain is under the maximum
   * allowed allocation on that chain. Origin, Destination, and HubChains are always evaluated as potential
   * repayment chains in addition to  "Slow Withdrawal chains" such as Base, Optimism and Arbitrum for which
   * taking repayment would reduce HubPool utilization. Post-relay allocation percentages take into
   * account pending cross-chain inventory-management transfers, upcoming bundle refunds, token shortfalls
   * needed to cover other unfilled deposits in addition to current token balances. Slow withdrawal chains are only
   * selected if the SpokePool's running balance for that chain is over the system's desired target.
   * @dev The HubChain is always evaluated as a fallback option if the inventory management is enabled and all other
   * chains are over-allocated, unless the origin chain is a lite chain, in which case
   * there is no fallback if the origin chain is not an eligible repayment chain.
   * @dev If the origin chain is a lite chain, then only the origin chain is evaluated as a potential repayment chain.
   * @dev If inventory management is disabled, then destinationChain is used as a default unless the
   * originChain is a lite chain, then originChain is the default used.
   * @param deposit Deposit to determine repayment chains for.
   * @param l1Token L1Token linked with deposited inputToken and repayement chain refund token.
   * @returns list of chain IDs that are possible repayment chains for the deposit, sorted from highest
   * to lowest priority.
   */
  async determineRefundChainId(deposit: Deposit, l1Token?: string): Promise<number[]> {
    const { originChainId, destinationChainId, inputToken, outputToken, inputAmount } = deposit;
    const hubChainId = this.hubPoolClient.chainId;

    if (!this.isInventoryManagementEnabled()) {
      return [deposit.fromLiteChain ? originChainId : destinationChainId];
    }

    // The InventoryClient assumes 1:1 equivalency between input and output tokens. At the moment there is no support
    // for disparate output tokens (unless the output token is USDC.e and the input token is USDC),
    // so if one appears here then something is wrong. Throw hard and fast in that case.
    // In future, fills for disparate output tokens should probably just take refunds on the destination chain and
    // outsource inventory management to the operator.
    if (!this.validateOutputToken(deposit)) {
      const [srcChain, dstChain] = [getNetworkName(originChainId), getNetworkName(destinationChainId)];
      throw new Error(
        `Unexpected ${dstChain} output token on ${srcChain} deposit ${deposit.depositId}` +
          ` (${inputToken} != ${outputToken})`
      );
    }

    l1Token ??= this.hubPoolClient.getL1TokenForL2TokenAtBlock(inputToken, originChainId);

    // Consider any refunds from executed and to-be executed bundles. If bundle data client doesn't return in
    // time, return an object with zero refunds for all chains.
    const totalRefundsPerChain: { [chainId: string]: BigNumber } = await this.getBundleRefunds(l1Token);
    const cumulativeRefunds = Object.values(totalRefundsPerChain).reduce((acc, curr) => acc.add(curr), bnZero);
    const cumulativeVirtualBalance = this.getCumulativeBalance(l1Token);

    // @dev: The following async call to `getExcessRunningBalancePcts` should be very fast compared to the above
    // getBundleRefunds async call. Therefore, we choose not to compute them in parallel.

    // Build list of chains we want to evaluate for repayment:
    const chainsToEvaluate: number[] = [];
    // Add optimistic rollups to front of evaluation list because these are chains with long withdrawal periods
    // that we want to prioritize taking repayment on if the chain is going to end up sending funds back to the
    // hub in the next root bundle over the slow canonical bridge.
    // We need to calculate the latest running balance for each optimistic rollup chain.
    // We'll add the last proposed running balance plus new deposits and refunds.
    if (!deposit.fromLiteChain && this.prioritizeLpUtilization) {
      const excessRunningBalancePcts = await this.getExcessRunningBalancePcts(
        l1Token,
        inputAmount,
        this.getSlowWithdrawalRepaymentChains(l1Token)
      );
      // Sort chains by highest excess percentage over the spoke target, so we can prioritize
      // taking repayment on chains with the most excess balance.
      const chainsWithExcessSpokeBalances = Object.entries(excessRunningBalancePcts)
        .filter(([, pct]) => pct.gt(0))
        .sort(([, pctx], [, pcty]) => bnComparatorDescending(pctx, pcty))
        .map(([chainId]) => Number(chainId));
      chainsToEvaluate.push(...chainsWithExcessSpokeBalances);
    }
    // Add origin chain to take higher priority than destination chain if the destination chain
    // is a lite chain, which should allow the relayer to take more repayments away from the lite chain. Because
    // lite chain deposits force repayment on origin, we end up taking lots of repayment on the lite chain so
    // we should take repayment away from the lite chain where possible.
    if (
      deposit.toLiteChain &&
      !chainsToEvaluate.includes(originChainId) &&
      this._l1TokenEnabledForChain(l1Token, Number(originChainId))
    ) {
      chainsToEvaluate.push(originChainId);
    }
    // Add destination and origin chain if they are not already added.
    // Prioritize destination chain repayment over origin chain repayment but prefer both over
    // hub chain repayment if they are under allocated. We don't include hub chain
    // since its the fallback chain if both destination and origin chain are over allocated.
    // If destination chain is hub chain, we still want to evaluate it before the origin chain.
    if (
      !chainsToEvaluate.includes(destinationChainId) &&
      this._l1TokenEnabledForChain(l1Token, Number(destinationChainId)) &&
      !deposit.fromLiteChain
    ) {
      chainsToEvaluate.push(destinationChainId);
    }
    if (
      !chainsToEvaluate.includes(originChainId) &&
      originChainId !== hubChainId &&
      this._l1TokenEnabledForChain(l1Token, Number(originChainId))
    ) {
      chainsToEvaluate.push(originChainId);
    }

    const eligibleRefundChains: number[] = [];
    // At this point, all chains to evaluate have defined token configs and are sorted in order of
    // highest priority to take repayment on, assuming the chain is under-allocated.
    for (const chainId of chainsToEvaluate) {
      assert(this._l1TokenEnabledForChain(l1Token, chainId), `Token ${l1Token} not enabled for chain ${chainId}`);
      // Destination chain:
      const repaymentToken = this.getRepaymentTokenForL1Token(l1Token, chainId);
      const chainShortfall = this.tokenClient.getShortfallTotalRequirement(chainId, repaymentToken);
      const chainVirtualBalance = this.getBalanceOnChain(chainId, l1Token, repaymentToken);
      const chainVirtualBalanceWithShortfall = chainVirtualBalance.sub(chainShortfall);
      // @dev Do not subtract outputAmount from virtual balance if output token and input token are not equivalent.
      // This is possible when the output token is USDC.e and the input token is USDC which would still cause
      // validateOutputToken() to return true above.
      let chainVirtualBalanceWithShortfallPostRelay =
        chainId === destinationChainId &&
        this.hubPoolClient.areTokensEquivalent(inputToken, originChainId, outputToken, destinationChainId)
          ? chainVirtualBalanceWithShortfall
          : chainVirtualBalanceWithShortfall.add(inputAmount);

      // Add upcoming refunds:
      chainVirtualBalanceWithShortfallPostRelay = chainVirtualBalanceWithShortfallPostRelay.add(
        totalRefundsPerChain[chainId] ?? bnZero
      );
      // To correctly compute the allocation % for this destination chain, we need to add all upcoming refunds for the
      // equivalents of l1Token on all chains.
      const cumulativeVirtualBalancePostRefunds = cumulativeVirtualBalance.add(cumulativeRefunds);

      // Compute what the balance will be on the target chain, considering this relay and the finalization of the
      // transfers that are currently flowing through the canonical bridge.
      const expectedPostRelayAllocation = chainVirtualBalanceWithShortfallPostRelay
        .mul(this.scalar)
        .div(cumulativeVirtualBalancePostRefunds);

      // Consider configured buffer for target to allow relayer to support slight overages.
      const tokenConfig = this.getTokenConfig(l1Token, chainId, repaymentToken);
      if (!isDefined(tokenConfig)) {
        const repaymentChain = getNetworkName(chainId);
        this.logger.debug({
          at: "InventoryClient#determineRefundChainId",
          message: `No token config for ${repaymentToken} on ${repaymentChain}.`,
        });
        if (chainId === destinationChainId) {
          this.logger.debug({
            at: "InventoryClient#determineRefundChainId",
            message: `Will consider to repayment on ${repaymentChain} as destination chain.`,
          });
          eligibleRefundChains.push(chainId);
        }
        continue;
      }

      // It's undesirable to accrue excess balances on a Lite chain because the relayer relies on additional deposits
      // destined for that chain in order to offload its excess.
      const { targetOverageBuffer = DEFAULT_TOKEN_OVERAGE } = tokenConfig;
      const effectiveTargetPct =
        deposit.toLiteChain && chainId === destinationChainId
          ? tokenConfig.targetPct
          : tokenConfig.targetPct.mul(targetOverageBuffer).div(fixedPointAdjustment);

      this.log(
        `Evaluated taking repayment on ${
          chainId === originChainId ? "origin" : chainId === destinationChainId ? "destination" : "slow withdrawal"
        } chain ${chainId} for deposit ${deposit.depositId}: ${
          expectedPostRelayAllocation.lte(effectiveTargetPct) ? "UNDERALLOCATED ✅" : "OVERALLOCATED ❌"
        }`,
        {
          l1Token,
          originChainId,
          destinationChainId,
          chainShortfall,
          chainVirtualBalance,
          chainVirtualBalanceWithShortfall,
          chainVirtualBalanceWithShortfallPostRelay,
          cumulativeVirtualBalance,
<<<<<<< HEAD
          cumulativeVirtualBalancePostRefunds,
          targetPct: ethersUtils.formatUnits(tokenConfig.targetPct, 18),
          targetOverage: ethersUtils.formatUnits(targetOverageBuffer, 18),
          effectiveTargetPct: ethersUtils.formatUnits(effectiveTargetPct, 18),
=======
          cumulativeVirtualBalanceWithShortfall,
          cumulativeVirtualBalanceWithShortfallPostRefunds,
          targetPct: formatUnits(tokenConfig.targetPct, 18),
          targetOverage: formatUnits(targetOverageBuffer, 18),
          effectiveTargetPct: formatUnits(effectiveTargetPct, 18),
>>>>>>> 2f26603a
          expectedPostRelayAllocation,
          chainsToEvaluate,
        }
      );
      if (expectedPostRelayAllocation.lte(effectiveTargetPct)) {
        eligibleRefundChains.push(chainId);
      }
    }

    // At this point, if the deposit originated on a lite chain, which forces fillers to take repayment on the origin
    // chain, and the origin chain is not an eligible repayment chain, then we shouldn't fill this deposit otherwise
    // the filler will be forced to be over-allocated on the origin chain, which could be very difficult to withdraw
    // funds from.
    // @dev The RHS of this conditional is essentially true if eligibleRefundChains does NOT deep equal [originChainid].
    if (deposit.fromLiteChain && (eligibleRefundChains.length !== 1 || !eligibleRefundChains.includes(originChainId))) {
      return [];
    }

    // Always add hubChain as a fallback option if inventory management is enabled. If none of the chainsToEvaluate
    // were selected, then this function will return just the hub chain as a fallback option.
    if (!eligibleRefundChains.includes(hubChainId)) {
      eligibleRefundChains.push(hubChainId);
    }
    return eligibleRefundChains;
  }

  /**
   * Returns running balances for l1Tokens on all slow withdrawal chains that are enabled for this l1Token.
   * @param l1Token
   * @returns Dictionary keyed by chain ID of the absolute value of the latest running balance for the l1Token.
   */
  async getLatestRunningBalances(
    l1Token: string,
    chainsToEvaluate: number[]
  ): Promise<{ [chainId: number]: BigNumber }> {
    const { root: latestPoolRebalanceRoot, blockRanges } = await this.bundleDataClient.getLatestPoolRebalanceRoot();
    const chainIds = this.hubPoolClient.configStoreClient.getChainIdIndicesForBlock();

    const mark = this.profiler.start("getLatestRunningBalances");
    const runningBalances = Object.fromEntries(
      await sdkUtils.mapAsync(chainsToEvaluate, async (chainId) => {
        const chainIdIndex = chainIds.indexOf(chainId);
        const blockRange = blockRanges[chainIdIndex];

        // We need to find the latest proposed running balance for this chain and token. It may not have been
        // proposed in the last or pending bundle, so we need to be prepared to call the hub pool client and look
        // back for an older bundle.
        let runningBalanceForToken: BigNumber;

        const leaf = latestPoolRebalanceRoot.leaves.find((leaf) => leaf.chainId === chainId);
        const l1TokenIndex = leaf?.l1Tokens.indexOf(l1Token);
        if (leaf === undefined || l1TokenIndex === -1) {
          runningBalanceForToken = this.hubPoolClient.getRunningBalanceBeforeBlockForChain(
            blockRange[1],
            chainId,
            l1Token
          ).runningBalance;
        } else {
          runningBalanceForToken = leaf.runningBalances[l1TokenIndex];
        }
        const l2Token = this.hubPoolClient.getL2TokenForL1TokenAtBlock(l1Token, Number(chainId));

        // Approximate latest running balance as last known proposed running balance...
        // - minus total deposit amount on chain since the latest end block proposed
        // - plus total refund amount on chain since the latest end block proposed
        const upcomingDeposits = this.bundleDataClient.getUpcomingDepositAmount(chainId, l2Token, blockRange[1]);

        // Grab refunds that are not included in any bundle proposed on-chain. These are refunds that have not
        // been accounted for in the latest running balance set in `runningBalanceForToken`.
        const allBundleRefunds = lodash.cloneDeep(await this.bundleRefundsPromise);
        const upcomingRefunds = allBundleRefunds.pop(); // @dev upcoming refunds are always pushed last into this list.
        // If a chain didn't exist in the last bundle or a spoke pool client isn't defined, then
        // one of the refund entries for a chain can be undefined.
        const upcomingRefundForChain = Object.values(upcomingRefunds?.[chainId]?.[l2Token] ?? {}).reduce(
          (acc, curr) => acc.add(curr),
          bnZero
        );

        // Updated running balance is last known running balance minus deposits plus upcoming refunds.
        const latestRunningBalance = runningBalanceForToken.sub(upcomingDeposits).add(upcomingRefundForChain);
        // A negative running balance means that the spoke has a balance. If the running balance is positive, then the hub
        // owes it funds and its below target so we don't want to take additional repayment.
        const absLatestRunningBalance = latestRunningBalance.lt(0) ? latestRunningBalance.abs() : toBN(0);
        return [
          chainId,
          {
            absLatestRunningBalance,
            lastProposedRunningBalance: runningBalanceForToken,
            depositsPostProposal: upcomingDeposits,
            refundsPostProposal: upcomingRefundForChain,
          },
        ];
      })
    );
    mark.stop({
      message: "Time to get running balances",
      runningBalances,
    });
    return Object.fromEntries(Object.entries(runningBalances).map(([k, v]) => [k, v.absLatestRunningBalance]));
  }

  /**
   * @param excessRunningBalances Dictionary of "excess" running balances per chain. Running balances
   * are recorded in PoolRebalanceLeaves and are positive if the Hub owes the Spoke funds and negative otherwise.
   * Therefore, running balances can only be considered "excess" if the running balance as recorded in the
   * PoolRebalanceLeaf is negative. This is denoting that the Hub is over-allocated on the Spoke.
   * @param l1Token Token we are comparing running balances for against spoke pool targets.
   * @param refundAmount Amount that will be refunded to the relayer. This value gets subtracted from running
   * balance excesses before comparing with the spoke pool target, since refunds are taken out of spoke pool balances.
   * @returns Dictionary of excess percentages for each chain. The excess percentage is the percentage of the
   * excess running balance over the spoke pool target balance. If the absolute running balance is 0, then
   * the excess percentage is 0. If the target is 0, then the excess percentage is infinite.
   */
  _getExcessRunningBalancePcts(
    excessRunningBalances: { [chainId: number]: BigNumber },
    l1Token: string,
    refundAmount: BigNumber
  ): { [chainId: number]: BigNumber } {
    const pcts = Object.fromEntries(
      Object.entries(excessRunningBalances).map(([chainId, excess]) => {
        const target = this.hubPoolClient.configStoreClient.getSpokeTargetBalancesForBlock(
          l1Token,
          Number(chainId)
        ).target;
        const excessPostRelay = excess.sub(refundAmount);
        const returnObj = {
          pct: toBN(0),
          target,
          excess,
          excessPostRelay,
        };
        // If target is greater than excess running balance, then pct will
        // be set to 0. If target is 0 then pct is infinite.
        if (target.gte(excessPostRelay)) {
          returnObj.pct = toBN(0);
        } else {
          if (target.eq(0)) {
            returnObj.pct = MAX_UINT_VAL;
          } else {
            // @dev If target is negative, then the denominator will be negative,
            // so we use the .abs() of the denominator to ensure the pct is positive. The
            // numerator will always be positive because in this branch, excessPostRelay > target.
            returnObj.pct = excessPostRelay.sub(target).mul(this.scalar).div(target.abs());
          }
        }
        return [chainId, returnObj];
      })
    );
    this.log(`Computed excess running balances for ${l1Token}`, {
      refundAmount,
      excessRunningBalancePcts: Object.fromEntries(
        Object.entries(pcts).map(([k, v]) => [
          k,
          {
            ...v,
            pct: formatFeePct(v.pct) + "%",
          },
        ])
      ),
    });
    return Object.fromEntries(Object.entries(pcts).map(([k, v]) => [k, v.pct]));
  }

  async getExcessRunningBalancePcts(
    l1Token: string,
    refundAmount: BigNumber,
    chainsToEvaluate: number[]
  ): Promise<{ [chainId: number]: BigNumber }> {
    if (!isDefined(this.excessRunningBalancePromises[l1Token])) {
      // @dev Save this as a promise so that other parallel calls to this function don't make the same call.
      this.excessRunningBalancePromises[l1Token] = this.getLatestRunningBalances(l1Token, chainsToEvaluate);
    }
    const excessRunningBalances = lodash.cloneDeep(await this.excessRunningBalancePromises[l1Token]);
    return this._getExcessRunningBalancePcts(excessRunningBalances, l1Token, refundAmount);
  }

  getPossibleRebalances(): Rebalance[] {
    const chainIds = this.getEnabledL2Chains();
    const rebalancesRequired: Rebalance[] = [];

    for (const l1Token of this.getL1Tokens()) {
      const cumulativeBalance = this.getCumulativeBalance(l1Token);
      if (cumulativeBalance.eq(bnZero)) {
        continue;
      }

      chainIds.forEach((chainId) => {
        // Skip if there's no configuration for l1Token on chainId.
        if (!this._l1TokenEnabledForChain(l1Token, chainId)) {
          return;
        }

        const l2Tokens = this.getRemoteTokensForL1Token(l1Token, chainId);
        l2Tokens.forEach((l2Token) => {
          const currentAllocPct = this.getCurrentAllocationPct(l1Token, chainId, l2Token);
          const tokenConfig = this.getTokenConfig(l1Token, chainId, l2Token);
          if (!isDefined(tokenConfig)) {
            return;
          }

          const { thresholdPct, targetPct } = tokenConfig;
          if (currentAllocPct.gte(thresholdPct)) {
            return;
          }

          const deltaPct = targetPct.sub(currentAllocPct);
          const amount = deltaPct.mul(cumulativeBalance).div(this.scalar);
          const balance = this.tokenClient.getBalance(this.hubPoolClient.chainId, l1Token);
          rebalancesRequired.push({
            chainId,
            l1Token,
            l2Token,
            currentAllocPct,
            thresholdPct,
            targetPct,
            balance,
            cumulativeBalance,
            amount,
          });
        });
      });
    }

    return rebalancesRequired;
  }

  // Trigger a rebalance if the current balance on any L2 chain, including shortfalls, is less than the threshold
  // allocation.
  async rebalanceInventoryIfNeeded(): Promise<void> {
    // Note: these types are just used inside this method, so they are declared in-line.
    type ExecutedRebalance = Rebalance & { hash: string };

    const possibleRebalances: Rebalance[] = [];
    const unexecutedRebalances: Rebalance[] = [];
    const executedTransactions: ExecutedRebalance[] = [];
    try {
      if (!this.isInventoryManagementEnabled()) {
        return;
      }
      const tokenDistributionPerL1Token = this.getTokenDistributionPerL1Token();
      this.constructConsideringRebalanceDebugLog(tokenDistributionPerL1Token);

      const rebalancesRequired = this.getPossibleRebalances();
      if (rebalancesRequired.length === 0) {
        this.log("No rebalances required");
        return;
      }

      // Next, evaluate if we have enough tokens on L1 to actually do these rebalances.
      for (const rebalance of rebalancesRequired) {
        const { balance, amount, l1Token, l2Token, chainId } = rebalance;

        // This is the balance left after any assumed rebalances from earlier loop iterations.
        const unallocatedBalance = this.tokenClient.getBalance(this.hubPoolClient.chainId, l1Token);

        // If the amount required in the rebalance is less than the total amount of this token on L1 then we can execute
        // the rebalance to this particular chain. Note that if the sum of all rebalances required exceeds the l1
        // balance then this logic ensures that we only fill the first n number of chains where we can.
        if (amount.lte(unallocatedBalance)) {
          // As a precautionary step before proceeding, check that the token balance for the token we're about to send
          // hasn't changed on L1. It's possible its changed since we updated the inventory due to one or more of the
          // RPC's returning slowly, leading to concurrent/overlapping instances of the bot running.
          const tokenContract = new Contract(l1Token, ERC20.abi, this.hubPoolClient.hubPool.signer);
          const currentBalance = await tokenContract.balanceOf(this.relayer);

          const balanceChanged = !balance.eq(currentBalance);
          const [message, log] = balanceChanged
            ? ["🚧 Token balance on mainnet changed, skipping rebalance", this.logger.warn]
            : ["Token balance in relayer on mainnet is as expected, sending cross chain transfer", this.logger.debug];
          log({ at: "InventoryClient", message, l1Token, l2Token, l2ChainId: chainId, balance, currentBalance });

          if (!balanceChanged) {
            possibleRebalances.push(rebalance);
            // Decrement token balance in client for this chain and increment cross chain counter.
            this.trackCrossChainTransfer(l1Token, l2Token, amount, chainId);
          }
        } else {
          // Extract unexecutable rebalances for logging.
          unexecutedRebalances.push(rebalance);
        }
      }

      // Extract unexecutable rebalances for logging.

      this.log("Considered inventory rebalances", { rebalancesRequired, possibleRebalances });

      // Finally, execute the rebalances.
      // TODO: The logic below is slow as it waits for each transaction to be included before sending the next one. This
      // should be refactored to enable us to pass an array of transaction objects to the transaction util that then
      // sends each transaction one after the other with incrementing nonce. this will be left for a follow on PR as this
      // is already complex logic and most of the time we'll not be sending batches of rebalance transactions.
      for (const rebalance of possibleRebalances) {
        const { chainId, l1Token, l2Token, amount } = rebalance;
        const { hash } = await this.sendTokenCrossChain(chainId, l1Token, amount, this.simMode, l2Token);
        executedTransactions.push({ ...rebalance, hash });
      }

      // Construct logs on the cross-chain actions executed.
      let mrkdwn = "";

      const groupedRebalances = lodash.groupBy(executedTransactions, "chainId");
      for (const [_chainId, rebalances] of Object.entries(groupedRebalances)) {
        const chainId = Number(_chainId);
        mrkdwn += `*Rebalances sent to ${getNetworkName(chainId)}:*\n`;
        for (const { l2Token, amount, targetPct, thresholdPct, cumulativeBalance, hash, chainId } of rebalances) {
          const tokenInfo = this.hubPoolClient.getTokenInfoForAddress(l2Token, chainId);
          if (!tokenInfo) {
            `InventoryClient::rebalanceInventoryIfNeeded no token info for L2 token ${l2Token} on chain ${chainId}`;
          }
          const { symbol, decimals } = tokenInfo;
          const formatter = createFormatFunction(2, 4, false, decimals);
          mrkdwn +=
            ` - ${formatter(amount.toString())} ${symbol} rebalanced. This meets target allocation of ` +
            `${this.formatWei(targetPct.mul(100).toString())}% (trigger of ` +
            `${this.formatWei(thresholdPct.mul(100).toString())}%) of the total ` +
            `${formatter(
              cumulativeBalance.toString()
            )} ${symbol} over all chains (ignoring hubpool repayments). This chain has a shortfall of ` +
            `${formatter(this.tokenClient.getShortfallTotalRequirement(chainId, l2Token).toString())} ${symbol} ` +
            `tx: ${blockExplorerLink(hash, this.hubPoolClient.chainId)}\n`;
        }
      }

      const groupedUnexecutedRebalances = lodash.groupBy(unexecutedRebalances, "chainId");
      for (const [_chainId, rebalances] of Object.entries(groupedUnexecutedRebalances)) {
        const chainId = Number(_chainId);
        mrkdwn += `*Insufficient amount to rebalance to ${getNetworkName(chainId)}:*\n`;
        for (const { l1Token, l2Token, balance, cumulativeBalance, amount } of rebalances) {
          const tokenInfo = this.hubPoolClient.getTokenInfoForAddress(l2Token, chainId);
          if (!tokenInfo) {
            throw new Error(
              `InventoryClient::rebalanceInventoryIfNeeded no token info for L2 token ${l2Token} on chain ${chainId}`
            );
          }
          const { symbol, decimals } = tokenInfo;
          const formatter = createFormatFunction(2, 4, false, decimals);
          const distributionPct = tokenDistributionPerL1Token[l1Token][chainId][l2Token].mul(100);
          mrkdwn +=
            `- ${symbol} transfer blocked. Required to send ` +
            `${formatter(amount.toString())} but relayer has ` +
            `${formatter(balance.toString())} on L1. There is currently ` +
            `${formatter(this.getBalanceOnChain(chainId, l1Token, l2Token).toString())} ${symbol} on ` +
            `${getNetworkName(chainId)} which is ` +
            `${this.formatWei(distributionPct.toString())}% of the total ` +
            `${formatter(cumulativeBalance.toString())} ${symbol}.` +
            " This chain's pending L1->L2 transfer amount is " +
            `${formatter(
              this.crossChainTransferClient
                .getOutstandingCrossChainTransferAmount(this.relayer, chainId, l1Token, l2Token)
                .toString()
            )}.` +
            ` This chain has a shortfall of ${formatter(
              this.tokenClient.getShortfallTotalRequirement(chainId, l2Token).toString()
            )} ${symbol}.\n`;
        }
      }

      if (mrkdwn) {
        this.log("Executed Inventory rebalances 📒", { mrkdwn }, "info");
      }
    } catch (error) {
      this.log(
        "Something errored during inventory rebalance",
        { error, possibleRebalances, unexecutedRebalances, executedTransactions }, // include all info to help debugging.
        "error"
      );
    }
  }

  async unwrapWeth(): Promise<void> {
    if (!this.isInventoryManagementEnabled()) {
      return;
    }

    // Note: these types are just used inside this method, so they are declared in-line.
    type ChainInfo = {
      chainId: number;
      weth: string;
      unwrapWethThreshold: BigNumber;
      unwrapWethTarget: BigNumber;
      balance: BigNumber;
    };
    type Unwrap = { chainInfo: ChainInfo; amount: BigNumber };
    type ExecutedUnwrap = Unwrap & { hash: string };

    const unwrapsRequired: Unwrap[] = [];
    const unexecutedUnwraps: Unwrap[] = [];
    const executedTransactions: ExecutedUnwrap[] = [];

    try {
      const l1Weth = TOKEN_SYMBOLS_MAP.WETH.addresses[this.hubPoolClient.chainId];
      const chains = await Promise.all(
        this.getEnabledChains()
          .map((chainId) => {
            const tokenConfig = this.getTokenConfig(l1Weth, chainId);
            if (!isDefined(tokenConfig)) {
              return;
            }

            const { unwrapWethThreshold, unwrapWethTarget } = tokenConfig;

            // Ignore chains where ETH isn't the native gas token. Returning null will result in these being filtered.
            if (
              getNativeTokenSymbol(chainId) !== "ETH" ||
              unwrapWethThreshold === undefined ||
              unwrapWethTarget === undefined
            ) {
              return;
            }
            const weth = TOKEN_SYMBOLS_MAP.WETH.addresses[chainId];
            assert(isDefined(weth), `No WETH definition for ${getNetworkName(chainId)}`);

            return { chainId, weth, unwrapWethThreshold, unwrapWethTarget };
          })
          // This filters out all nulls, which removes any chains that are meant to be ignored.
          .filter(isDefined)
          // This map adds the ETH balance to the object.
          .map(async (chainInfo) => ({
            ...chainInfo,
            balance: await this.tokenClient.spokePoolClients[chainInfo.chainId].spokePool.provider.getBalance(
              this.relayer
            ),
          }))
      );

      this.log("Checking WETH unwrap thresholds for chains with thresholds set", { chains });

      chains.forEach((chainInfo) => {
        const { chainId, weth, unwrapWethThreshold, unwrapWethTarget, balance } = chainInfo;
        const l2WethBalance = this.tokenClient.getBalance(chainId, weth);

        if (balance.lt(unwrapWethThreshold)) {
          const amountToUnwrap = unwrapWethTarget.sub(balance);
          const unwrap = { chainInfo, amount: amountToUnwrap };
          if (l2WethBalance.gte(amountToUnwrap)) {
            unwrapsRequired.push(unwrap);
          }
          // Extract unexecutable rebalances for logging.
          else {
            unexecutedUnwraps.push(unwrap);
          }
        }
      });

      this.log("Considered WETH unwraps", { unwrapsRequired, unexecutedUnwraps });

      if (unwrapsRequired.length === 0) {
        this.log("No unwraps required");
        return;
      }

      // Finally, execute the unwraps.
      // TODO: The logic below is slow as it waits for each transaction to be included before sending the next one. This
      // should be refactored to enable us to pass an array of transaction objects to the transaction util that then
      // sends each transaction one after the other with incrementing nonce. this will be left for a follow on PR as this
      // is already complex logic and most of the time we'll not be sending batches of rebalance transactions.
      for (const { chainInfo, amount } of unwrapsRequired) {
        const { chainId, weth } = chainInfo;
        this.tokenClient.decrementLocalBalance(chainId, weth, amount);
        const receipt = await this._unwrapWeth(chainId, weth, amount);
        executedTransactions.push({ chainInfo, amount, hash: receipt.hash });
      }

      // Construct logs on the cross-chain actions executed.
      let mrkdwn = "";

      for (const { chainInfo, amount, hash } of executedTransactions) {
        const { chainId, unwrapWethTarget, unwrapWethThreshold, balance } = chainInfo;
        mrkdwn += `*Unwraps sent to ${getNetworkName(chainId)}:*\n`;
        const formatter = createFormatFunction(2, 4, false, 18);
        mrkdwn +=
          ` - ${formatter(amount.toString())} WETH rebalanced. This meets target ETH balance of ` +
          `${this.formatWei(unwrapWethTarget.toString())} (trigger of ` +
          `${this.formatWei(unwrapWethThreshold.toString())} ETH), ` +
          `current balance of ${this.formatWei(balance.toString())} ` +
          `tx: ${blockExplorerLink(hash, chainId)}\n`;
      }

      for (const { chainInfo, amount } of unexecutedUnwraps) {
        const { chainId, weth } = chainInfo;
        mrkdwn += `*Insufficient amount to unwrap WETH on ${getNetworkName(chainId)}:*\n`;
        const formatter = createFormatFunction(2, 4, false, 18);
        mrkdwn +=
          "- WETH unwrap blocked. Required to send " +
          `${formatter(amount.toString())} but relayer has ` +
          `${formatter(this.tokenClient.getBalance(chainId, weth).toString())} WETH balance.\n`;
      }

      if (mrkdwn) {
        this.log("Executed WETH unwraps 🎁", { mrkdwn }, "info");
      }
    } catch (error) {
      this.log(
        "Something errored during WETH unwrapping",
        { error, unwrapsRequired, unexecutedUnwraps, executedTransactions }, // include all info to help debugging.
        "error"
      );
    }
  }

  constructConsideringRebalanceDebugLog(distribution: TokenDistributionPerL1Token): void {
    const logData: {
      [symbol: string]: {
        [chainId: number]: {
          [l2TokenAddress: string]: {
            actualBalanceOnChain: string;
            virtualBalanceOnChain: string;
            outstandingTransfers: string;
            tokenShortFalls: string;
            proRataShare: string;
          };
        };
      };
    } = {};
    const cumulativeBalances: { [symbol: string]: string } = {};
    Object.entries(distribution).forEach(([l1Token, distributionForToken]) => {
      const tokenInfo = this.hubPoolClient.getTokenInfoForL1Token(l1Token);
      if (tokenInfo === undefined) {
        throw new Error(
          `InventoryClient::constructConsideringRebalanceDebugLog info not found for L1 token ${l1Token}`
        );
      }
      const { symbol, decimals } = tokenInfo;
      const formatter = createFormatFunction(2, 4, false, decimals);
      cumulativeBalances[symbol] = formatter(this.getCumulativeBalance(l1Token).toString());
      logData[symbol] ??= {};

      Object.keys(distributionForToken).forEach((_chainId) => {
        const chainId = Number(_chainId);
        logData[symbol][chainId] ??= {};

        Object.entries(distributionForToken[chainId]).forEach(([l2Token, amount]) => {
          const balanceOnChain = this.getBalanceOnChain(chainId, l1Token, l2Token);
          const transfers = this.crossChainTransferClient.getOutstandingCrossChainTransferAmount(
            this.relayer,
            chainId,
            l1Token,
            l2Token
          );
          const actualBalanceOnChain = this.tokenClient.getBalance(chainId, l2Token);
          logData[symbol][chainId][l2Token] = {
            actualBalanceOnChain: formatter(actualBalanceOnChain.toString()),
            virtualBalanceOnChain: formatter(balanceOnChain.toString()),
            outstandingTransfers: formatter(transfers.toString()),
            tokenShortFalls: formatter(this.tokenClient.getShortfallTotalRequirement(chainId, l2Token).toString()),
            proRataShare: this.formatWei(amount.mul(100).toString()) + "%",
          };
        });
      });
    });

    this.log("Considering rebalance", {
      tokenDistribution: logData,
      cumulativeBalances,
      inventoryConfig: this.inventoryConfig,
    });
  }

  sendTokenCrossChain(
    chainId: number | string,
    l1Token: string,
    amount: BigNumber,
    simMode = false,
    l2Token?: string
  ): Promise<TransactionResponse> {
    return this.adapterManager.sendTokenCrossChain(this.relayer, Number(chainId), l1Token, amount, simMode, l2Token);
  }

  _unwrapWeth(chainId: number, _l2Weth: string, amount: BigNumber): Promise<TransactionResponse> {
    const l2Signer = this.tokenClient.spokePoolClients[chainId].spokePool.signer;
    const l2Weth = new Contract(_l2Weth, WETH_ABI, l2Signer);
    this.log("Unwrapping WETH", { amount: amount.toString() });
    return runTransaction(this.logger, l2Weth, "withdraw", [amount]);
  }

  async setL1TokenApprovals(): Promise<void> {
    if (!this.isInventoryManagementEnabled()) {
      return;
    }
    const l1Tokens = this.getL1Tokens();
    this.log("Checking token approvals", { l1Tokens });
    await this.adapterManager.setL1TokenApprovals(l1Tokens);
  }

  async wrapL2EthIfAboveThreshold(): Promise<void> {
    // If inventoryConfig is defined, there should be a default wrapEtherTarget and wrapEtherThreshold
    // set by RelayerConfig.ts
    if (!this?.inventoryConfig?.wrapEtherThreshold || !this?.inventoryConfig?.wrapEtherTarget) {
      return;
    }
    this.log("Checking ETH->WETH Wrap status");
    await this.adapterManager.wrapEthIfAboveThreshold(this.inventoryConfig, this.simMode);
  }

  update(chainIds?: number[]): Promise<void> {
    if (!this.isInventoryManagementEnabled()) {
      return;
    }

    return this.crossChainTransferClient.update(this.getL1Tokens(), chainIds);
  }

  isInventoryManagementEnabled(): boolean {
    if (this?.inventoryConfig?.tokenConfig && Object.keys(this.inventoryConfig.tokenConfig).length > 0) {
      return true;
    }
    // Use logDisabledManagement to avoid spamming the logs on every check if this module is enabled.
    else if (this.logDisabledManagement == false) {
      this.log("Inventory Management Disabled");
    }
    this.logDisabledManagement = true;
    return false;
  }

  _l1TokenEnabledForChain(l1Token: string, chainId: number): boolean {
    const tokenConfig = this.inventoryConfig?.tokenConfig?.[l1Token];
    if (!isDefined(tokenConfig)) {
      return false;
    }

    // If tokenConfig directly references chainId, token is enabled.
    if (!isAliasConfig(tokenConfig) && isDefined(tokenConfig[chainId])) {
      return true;
    }

    // If any of the mapped symbols reference chainId, token is enabled.
    return Object.keys(tokenConfig).some((symbol) => isDefined(tokenConfig[symbol][chainId]));
  }

  /**
   * @notice Return possible repayment chains for L1 token that have "slow withdrawals" from L2 to L1, so
   * taking repayment on these chains would be done to reduce HubPool utilization and keep funds out of the
   * slow withdrawal canonical bridges.
   * @param l1Token
   * @returns list of chains for l1Token that have a token config enabled and have pool rebalance routes set.
   */
  getSlowWithdrawalRepaymentChains(l1Token: string): number[] {
    return SLOW_WITHDRAWAL_CHAINS.filter(
      (chainId) =>
        this._l1TokenEnabledForChain(l1Token, Number(chainId)) &&
        this.hubPoolClient.l2TokenEnabledForL1Token(l1Token, Number(chainId))
    );
  }

  log(message: string, data?: AnyObject, level: DefaultLogLevels = "debug"): void {
    if (this.logger) {
      this.logger[level]({ at: "InventoryClient", message, ...data });
    }
  }
}<|MERGE_RESOLUTION|>--- conflicted
+++ resolved
@@ -578,18 +578,11 @@
           chainVirtualBalanceWithShortfall,
           chainVirtualBalanceWithShortfallPostRelay,
           cumulativeVirtualBalance,
-<<<<<<< HEAD
-          cumulativeVirtualBalancePostRefunds,
-          targetPct: ethersUtils.formatUnits(tokenConfig.targetPct, 18),
-          targetOverage: ethersUtils.formatUnits(targetOverageBuffer, 18),
-          effectiveTargetPct: ethersUtils.formatUnits(effectiveTargetPct, 18),
-=======
           cumulativeVirtualBalanceWithShortfall,
           cumulativeVirtualBalanceWithShortfallPostRefunds,
           targetPct: formatUnits(tokenConfig.targetPct, 18),
           targetOverage: formatUnits(targetOverageBuffer, 18),
           effectiveTargetPct: formatUnits(effectiveTargetPct, 18),
->>>>>>> 2f26603a
           expectedPostRelayAllocation,
           chainsToEvaluate,
         }
