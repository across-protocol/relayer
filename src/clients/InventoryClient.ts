import { constants, utils as sdkUtils } from "@across-protocol/sdk-v2";
import {
  bnZero,
  BigNumber,
  winston,
  toBN,
  getNetworkName,
  createFormatFunction,
  blockExplorerLink,
  Contract,
  runTransaction,
  isDefined,
  DefaultLogLevels,
  TransactionResponse,
  AnyObject,
  ERC20,
  TOKEN_SYMBOLS_MAP,
  formatFeePct,
  fixedPointAdjustment,
  bnComparatorDescending,
  MAX_UINT_VAL,
  toBNWei,
  assert,
  compareAddressesSimple,
} from "../utils";
import { HubPoolClient, TokenClient, BundleDataClient } from ".";
import { AdapterManager, CrossChainTransferClient } from "./bridges";
import { InventoryConfig, V3Deposit } from "../interfaces";
import lodash from "lodash";
import { CONTRACT_ADDRESSES, SLOW_WITHDRAWAL_CHAINS } from "../common";
import { CombinedRefunds } from "../dataworker/DataworkerUtils";

export type Rebalance = {
  chainId: number;
  l1Token: string;
  l2Token: string;
  thresholdPct: BigNumber;
  targetPct: BigNumber;
  currentAllocPct: BigNumber;
  balance: BigNumber;
  cumulativeBalance: BigNumber;
  amount: BigNumber;
};

export type VirtualBalance = {
  balance: BigNumber;
  shortfall: BigNumber;
  spotBalance: BigNumber;
  outstandingTransferAmount: BigNumber;
  upcomingRefunds: BigNumber;
};

const { CHAIN_IDs } = constants;

export class InventoryClient {
  private logDisabledManagement = false;
  private readonly scalar: BigNumber;
  private readonly formatWei: ReturnType<typeof createFormatFunction>;
  private bundleRefundsPromise: Promise<CombinedRefunds[]> = undefined;
  private excessRunningBalancePromises: { [l1Token: string]: Promise<{ [chainId: number]: BigNumber }> } = {};

  constructor(
    readonly relayer: string,
    readonly logger: winston.Logger,
    readonly inventoryConfig: InventoryConfig,
    readonly tokenClient: TokenClient,
    readonly chainIdList: number[],
    readonly hubPoolClient: HubPoolClient,
    readonly bundleDataClient: BundleDataClient,
    readonly adapterManager: AdapterManager,
    readonly crossChainTransferClient: CrossChainTransferClient,
    readonly simMode = false,
    readonly prioritizeLpUtilization = true
  ) {
    this.scalar = sdkUtils.fixedPointAdjustment;
    this.formatWei = createFormatFunction(2, 4, false, 18);
  }
  /**
   * @notice Get the total balance across all chains, considering any outstanding cross chain transfers, token
   * shortfalls, optionally upcoming relayer refunds or other delta amounts.
   * @dev Accounting for upcoming refunds makes this function run slower since it requires making
   * async calls to other services to compute refunds.
   * @return A virtual cumulative balance across all chains for an L1 token.
   **/
  async getVirtualBalancesForL1Token(
    l1Token: string,
    includeUpcomingRefunds: boolean
  ): Promise<{ [chainId: number]: VirtualBalance }> {
    let totalRefundsPerChain: { [chainId: number]: BigNumber } = {};
    if (includeUpcomingRefunds) {
      totalRefundsPerChain = await this.getBundleRefunds(l1Token);
    }

    return Object.fromEntries(
      this.getEnabledChains().map((chainId) => {
        const virtualBalance = this.getBalanceOnChainForL1Token(chainId, l1Token, totalRefundsPerChain[chainId]);
        return [chainId, virtualBalance];
      })
    );
  }

  // Get the balance of a given l1 token on a target chain, considering any outstanding cross chain transfers as a virtual balance on that chain.
  getBalanceOnChainForL1Token(
    chainId: number | string,
    l1Token: string,
    upcomingRefundsForChain: BigNumber = bnZero
  ): VirtualBalance {
    // We want to skip any l2 token that is not present in the inventory config.
    chainId = Number(chainId);
    if (chainId !== this.hubPoolClient.chainId && !this._l1TokenEnabledForChain(l1Token, chainId)) {
      return bnZero;
    }

    // Start with current spot balance held on-chain.
    const spotBalance =
      this.tokenClient.getBalance(chainId, this.getDestinationTokenForL1Token(l1Token, chainId)) || bnZero;

    // Add any L1->L2 transfers that are currently pending in the canonical bridge.
    const outstandingTransferAmount = this.crossChainTransferClient.getOutstandingCrossChainTransferAmount(
      this.relayer,
      chainId,
      l1Token
    );

    // Subtract token short fall.
    const shortfall = this.getTokenShortFall(l1Token, chainId);

    // Add upcoming refunds.
    const upcomingRefunds = upcomingRefundsForChain;

    return {
      spotBalance,
      outstandingTransferAmount,
      shortfall,
      upcomingRefunds,
      balance: spotBalance.add(outstandingTransferAmount).sub(shortfall).add(upcomingRefunds),
    };
  }

  // Find how short a given chain is for a desired L1Token.
  getTokenShortFall(l1Token: string, chainId: number): BigNumber {
    return this.tokenClient.getShortfallTotalRequirement(chainId, this.getDestinationTokenForL1Token(l1Token, chainId));
  }

  getDestinationTokenForL1Token(l1Token: string, chainId: number | string): string {
    // TODO: Need to replace calling into the HubPoolClient with calling into TOKEN_SYMBOLS_MAP. For example,
    // imagine there is a utility function getL2TokenInfo(l1Token: string, chainId: number): L1Token that
    // looks into TOKEN_SYMBOLS_MAP and returns an L1Token object using a token entry that contains the l1Token address.
    // We'd need to be able to tie-break between tokens that map to the same L1Token (USDC.e, USDC), so maybe
    // this function would either return multiple L1Token objects or we'd need to pass in a symbol/l2TokenAddress.

    // return getL2TokenInfo(l1Token, chainId).address
    return this.hubPoolClient.getL2TokenForL1TokenAtBlock(l1Token, Number(chainId));
  }

  getEnabledChains(): number[] {
    return this.chainIdList;
  }

  getEnabledL2Chains(): number[] {
    const hubPoolChainId = this.hubPoolClient.chainId;
    return this.getEnabledChains().filter((chainId) => chainId !== hubPoolChainId);
  }

  getL1Tokens(): string[] {
    return (
      Object.keys(this.inventoryConfig.tokenConfig ?? {}) ||
      this.hubPoolClient.getL1Tokens().map((l1Token) => l1Token.address)
    );
  }

  // Decrement Tokens Balance And Increment Cross Chain Transfer
  trackCrossChainTransfer(l1Token: string, l2Token: string, rebalance: BigNumber, chainId: number | string): void {
    this.tokenClient.decrementLocalBalance(this.hubPoolClient.chainId, l1Token, rebalance);
    this.crossChainTransferClient.increaseOutstandingTransfer(
      this.relayer,
      l1Token,
      l2Token,
      rebalance,
      Number(chainId)
    );
  }

  async getAllBundleRefunds(): Promise<CombinedRefunds[]> {
    const refunds: CombinedRefunds[] = [];
    const [pendingRefunds, nextBundleRefunds] = await Promise.all([
      this.bundleDataClient.getPendingRefundsFromValidBundles(),
      this.bundleDataClient.getNextBundleRefunds(),
    ]);
    refunds.push(...pendingRefunds, ...nextBundleRefunds);
    this.logger.debug({
      at: "InventoryClient#getAllBundleRefunds",
      message: "Remaining refunds from last validated bundle (excludes already executed refunds)",
      refunds: pendingRefunds[0],
    });
    if (nextBundleRefunds.length === 2) {
      this.logger.debug({
        at: "InventoryClient#getAllBundleRefunds",
        message: "Refunds from pending bundle",
        refunds: nextBundleRefunds[0],
      });
      this.logger.debug({
        at: "InventoryClient#getAllBundleRefunds",
        message: "Refunds from upcoming bundle",
        refunds: nextBundleRefunds[1],
      });
    } else {
      this.logger.debug({
        at: "InventoryClient#getAllBundleRefunds",
        message: "Refunds from upcoming bundle",
        refunds: nextBundleRefunds[0],
      });
    }
    return refunds;
  }

  // Return the upcoming refunds (in pending and next bundles) on each chain.
  async getBundleRefunds(l1Token: string): Promise<{ [chainId: number]: BigNumber }> {
    let refundsToConsider: CombinedRefunds[] = [];

    // Increase virtual balance by pending relayer refunds from the latest valid bundle and the
    // upcoming bundle. We can assume that all refunds from the second latest valid bundle have already
    // been executed.
    let startTimer;
    if (!isDefined(this.bundleRefundsPromise)) {
      startTimer = performance.now();
      // @dev Save this as a promise so that other parallel calls to this function don't make the same call.
      this.bundleRefundsPromise = this.getAllBundleRefunds();
    }
    refundsToConsider = lodash.cloneDeep(await this.bundleRefundsPromise);
    const totalRefundsPerChain = this.getEnabledChains().reduce(
      (refunds: { [chainId: number]: BigNumber }, chainId) => {
        if (!this.hubPoolClient.l2TokenEnabledForL1Token(l1Token, chainId)) {
          refunds[chainId] = toBN(0);
        } else {
          const destinationToken = this.hubPoolClient.getL2TokenForL1TokenAtBlock(l1Token, Number(chainId));
          refunds[chainId] = this.bundleDataClient.getTotalRefund(
            refundsToConsider,
            this.relayer,
            chainId,
            destinationToken
          );
          return refunds;
        }
        return refunds;
      },
      {}
    );
    if (startTimer) {
      this.log(`Time taken to get bundle refunds: ${Math.round((performance.now() - startTimer) / 1000)}s`, {
        l1Token,
        totalRefundsPerChain,
      });
    }
    return totalRefundsPerChain;
  }

  /**
   * Returns possible repayment chain options for a deposit. This is designed to be called by the relayer
   * so that it can batch compute LP fees for all possible repayment chains. By locating this function
   * here it ensures that the relayer and the inventory client are in sync as to which chains are possible
   * repayment chains for a given deposit.
   * @param deposit V3Deposit
   * @returns list of chain IDs that are possible repayment chains for the deposit.
   */
  getPossibleRepaymentChainIds(deposit: V3Deposit): number[] {
    // Destination and Origin chain are always included in the repayment chain list.
    const { originChainId, destinationChainId, inputToken } = deposit;
    const chainIds = [originChainId, destinationChainId];
    const l1Token = this.hubPoolClient.getL1TokenInfoForL2Token(inputToken, originChainId).address;

    if (this.isInventoryManagementEnabled()) {
      chainIds.push(...this.getSlowWithdrawalRepaymentChains(l1Token));
    }
    if (![originChainId, destinationChainId].includes(this.hubPoolClient.chainId)) {
      chainIds.push(this.hubPoolClient.chainId);
    }
    return chainIds;
  }

  /**
   * Returns true if the depositor-specified output token is supported by the this inventory client.
   * @param deposit V3 Deposit to consider
   * @returns boolean True if output and input tokens are equivalent or if input token is USDC and output token
   * is Bridged USDC.
   */
  validateOutputToken(deposit: V3Deposit): boolean {
    const { inputToken, outputToken, originChainId, destinationChainId } = deposit;

    // Return true if input and output tokens are mapped to the same L1 token via PoolRebalanceRoutes
    const equivalentTokens = this.hubPoolClient.areTokensEquivalent(
      inputToken,
      originChainId,
      outputToken,
      destinationChainId
    );
    if (equivalentTokens) {
      return true;
    }

    // Return true if input token is USDC and output token is Bridged USDC.
    const isInputTokenUSDC = compareAddressesSimple(inputToken, TOKEN_SYMBOLS_MAP["_USDC"].addresses?.[originChainId]);
    const isOutputTokenBridgedUSDC = compareAddressesSimple(
      outputToken,
      TOKEN_SYMBOLS_MAP[destinationChainId === CHAIN_IDs.BASE ? "USDbC" : "USDC.e"].addresses?.[destinationChainId]
    );
    return isInputTokenUSDC && isOutputTokenBridgedUSDC;
  }

  // Work out where a relay should be refunded to optimally manage the bots inventory. If the inventory management logic
  // not enabled then return funds on the chain the deposit was filled on Else, use the following algorithm for each
  // of the origin and destination chain:
  // a) Find the chain virtual balance (current balance + pending relays + pending refunds) minus current shortfall.
  // b) Find the cumulative virtual balance, including the total refunds on all chains and excluding current shortfall.
  // c) Consider the size of a and b post relay (i.e after the relay is paid and all current transfers are settled what
  // will the balances be on the target chain and the overall cumulative balance).
  // d) Use c to compute what the post relay post current in-flight transactions allocation would be. Compare this
  // number to the target threshold and:
  //     If this number is less than the target for the destination chain + rebalance then select destination chain. We
  //     slightly prefer destination to origin chain to support relayer capital efficiency.
  //     Else, if this number is less than the target for the origin chain + rebalance then select origin
  //     chain.
  //     Else, take repayment on the Hub chain for ease of transferring out of L1 to any L2.
  async determineRefundChainId(deposit: V3Deposit, l1Token?: string): Promise<number> {
    const { originChainId, destinationChainId, inputToken, outputToken, outputAmount, inputAmount } = deposit;
    const hubChainId = this.hubPoolClient.chainId;

    if (!this.isInventoryManagementEnabled()) {
      return destinationChainId;
    }

    // The InventoryClient assumes 1:1 equivalency between input and output tokens. At the moment there is no support
    // for disparate output tokens (unless the output token is USDC.e and the input token is USDC),
    // so if one appears here then something is wrong. Throw hard and fast in that case.
    // In future, fills for disparate output tokens should probably just take refunds on the destination chain and
    // outsource inventory management to the operator.
    if (!this.validateOutputToken(deposit)) {
      const [srcChain, dstChain] = [getNetworkName(originChainId), getNetworkName(destinationChainId)];
      throw new Error(
        `Unexpected ${dstChain} output token on ${srcChain} deposit ${deposit.depositId}` +
          ` (${inputToken} != ${outputToken})`
      );
    }
    l1Token ??= this.hubPoolClient.getL1TokenForL2TokenAtBlock(inputToken, originChainId);
    const tokenConfig = this.inventoryConfig?.tokenConfig?.[l1Token];

    // Accept the slowdown of accounting for upcoming refunds because repayments will not affect inventory
    // until they are executed in the future so its important we are aware of other refunds that will perturb
    // the inventory in the near-term future.
    const considerUpcomingRefunds = true;
    const virtualTokenBalances = await this.getVirtualBalancesForL1Token(l1Token, considerUpcomingRefunds);
    const cumulativeVirtualBalance = Object.values(virtualTokenBalances).reduce(
      (acc, { balance }) => acc.add(balance),
      bnZero
    );

    // @dev: The following async call to `getExcessRunningBalancePcts` should be very fast compared to the above
    // getBundleRefunds async call. Therefore, we choose not to compute them in parallel.

    // Build list of chains we want to evaluate for repayment:
    const chainsToEvaluate: number[] = [];
    // Add optimistic rollups to front of evaluation list because these are chains with long withdrawal periods
    // that we want to prioritize taking repayment on if the chain is going to end up sending funds back to the
    // hub in the next root bundle over the slow canonical bridge.
    // We need to calculate the latest running balance for each optimistic rollup chain.
    // We'll add the last proposed running balance plus new deposits and refunds.
    if (this.prioritizeLpUtilization) {
      const excessRunningBalancePcts = await this.getExcessRunningBalancePcts(
        l1Token,
        inputAmount,
        this.getSlowWithdrawalRepaymentChains(l1Token)
      );
      // Sort chains by highest excess percentage over the spoke target, so we can prioritize
      // taking repayment on chains with the most excess balance.
      const chainsWithExcessSpokeBalances = Object.entries(excessRunningBalancePcts)
        .filter(([, pct]) => pct.gt(0))
        .sort(([, pctx], [, pcty]) => bnComparatorDescending(pctx, pcty))
        .map(([chainId]) => Number(chainId));
      chainsToEvaluate.push(...chainsWithExcessSpokeBalances);
    }
    // Add destination and origin chain if they are not already added.
    // Prioritize destination chain repayment over origin chain repayment but prefer both over
    // hub chain repayment if they are under allocated. We don't include hub chain
    // since its the fallback chain if both destination and origin chain are over allocated.
    // If destination chain is hub chain, we still want to evaluate it before the origin chain.
    if (
      !chainsToEvaluate.includes(destinationChainId) &&
      this._l1TokenEnabledForChain(l1Token, Number(destinationChainId))
    ) {
      chainsToEvaluate.push(destinationChainId);
    }
    if (
      !chainsToEvaluate.includes(originChainId) &&
      originChainId !== hubChainId &&
      this._l1TokenEnabledForChain(l1Token, Number(originChainId))
    ) {
      chainsToEvaluate.push(originChainId);
    }

    // At this point, all chains to evaluate have defined token configs and are sorted in order of
    // highest priority to take repayment on, assuming the chain is under-allocated.
    for (const _chain of chainsToEvaluate) {
      assert(this._l1TokenEnabledForChain(l1Token, _chain), `Token ${l1Token} not enabled for chain ${_chain}`);
      const chainVirtualBalance = virtualTokenBalances[_chain].balance;
      // @dev No need to factor in outputAmount when computing origin chain balance since funds only leave relayer
      // on destination chain
      // @dev Do not subtract outputAmount from virtual balance if output token and input token are not equivalent.
      // This is possible when the output token is USDC.e and the input token is USDC which would still cause
      // validateOutputToken() to return true above.
      const chainVirtualBalancePostRelay =
        _chain === destinationChainId &&
        this.hubPoolClient.areTokensEquivalent(inputToken, originChainId, outputToken, destinationChainId)
          ? chainVirtualBalance.sub(outputAmount)
          : chainVirtualBalance;
      const cumulativeVirtualBalancePostRelay = cumulativeVirtualBalance.sub(outputAmount);

      // Compute what the balance will be on the target chain, considering this relay and the finalization of the
      // transfers that are currently flowing through the canonical bridge.
      const expectedPostRelayAllocation = chainVirtualBalancePostRelay
        .mul(this.scalar)
        .div(cumulativeVirtualBalancePostRelay);

      // Consider configured buffer for target to allow relayer to support slight overages.
      const thresholdPct = toBN(this.inventoryConfig.tokenConfig[l1Token][_chain].targetPct)
        .mul(tokenConfig[_chain].targetOverageBuffer ?? toBNWei("1"))
        .div(fixedPointAdjustment);
      this.log(
        `Evaluated taking repayment on ${
          _chain === originChainId ? "origin" : _chain === destinationChainId ? "destination" : "slow withdrawal"
        } chain ${_chain} for deposit ${deposit.depositId}: ${
          expectedPostRelayAllocation.lte(thresholdPct) ? "UNDERALLOCATED ✅" : "OVERALLOCATED ❌"
        }`,
        {
          l1Token,
          outputAmount,
          originChainId,
          destinationChainId,
          chainVirtualBalance,
          chainVirtualBalancePostRelay,
          cumulativeVirtualBalance,
          cumulativeVirtualBalancePostRelay,
          thresholdPct,
          expectedPostRelayAllocation,
          chainsToEvaluate,
        }
      );
      if (expectedPostRelayAllocation.lte(thresholdPct)) {
        return _chain;
      }
    }

    // None of the chain allocation percentages are lower than their target so take
    // repayment on the hub chain by default. The caller has also set a token config so they are not expecting
    // repayments to default to destination chain. If caller wanted repayments to default to destination
    // chain, then they should not set a token config.
    return hubChainId;
  }

  /**
   * Returns running balances for l1Tokens on all slow withdrawal chains that are enabled for this l1Token.
   * @param l1Token
   * @returns Dictionary keyed by chain ID of the absolute value of the latest running balance for the l1Token.
   */
  async getLatestRunningBalances(
    l1Token: string,
    chainsToEvaluate: number[]
  ): Promise<{ [chainId: number]: BigNumber }> {
    const { root: latestPoolRebalanceRoot, blockRanges } = await this.bundleDataClient.getLatestPoolRebalanceRoot();
    const chainIds = this.hubPoolClient.configStoreClient.getChainIdIndicesForBlock();
    const start = performance.now();
    const runningBalances = Object.fromEntries(
      await sdkUtils.mapAsync(chainsToEvaluate, async (chainId) => {
        const chainIdIndex = chainIds.indexOf(chainId);
        const blockRange = blockRanges[chainIdIndex];

        // We need to find the latest proposed running balance for this chain and token. It may not have been
        // proposed in the last or pending bundle, so we need to be prepared to call the hub pool client and look
        // back for an older bundle.
        let runningBalanceForToken: BigNumber;

        const leaf = latestPoolRebalanceRoot.leaves.find((leaf) => leaf.chainId === chainId);
        const l1TokenIndex = leaf?.l1Tokens.indexOf(l1Token);
        if (leaf === undefined || l1TokenIndex === -1) {
          runningBalanceForToken = this.hubPoolClient.getRunningBalanceBeforeBlockForChain(
            blockRange[1],
            chainId,
            l1Token
          ).runningBalance;
        } else {
          runningBalanceForToken = leaf.runningBalances[l1TokenIndex];
        }
        const l2Token = this.hubPoolClient.getL2TokenForL1TokenAtBlock(l1Token, Number(chainId));
        // Approximate latest running balance as last known proposed running balance...
        // - minus total deposit amount on chain since the latest end block proposed
        // - plus total refund amount on chain since the latest end block proposed
        const upcomingDeposits = this.bundleDataClient.getUpcomingDepositAmount(chainId, l2Token, blockRange[1]);
        // Grab refunds that are not included in any bundle proposed on-chain. These are refunds that have not
        // been accounted for in the latest running balance set in `runningBalanceForToken`.
        const allBundleRefunds = lodash.cloneDeep(await this.bundleRefundsPromise);
        const upcomingRefunds = allBundleRefunds.pop(); // @dev upcoming refunds are always pushed last into this list.
        // If a chain didn't exist in the last bundle or a spoke pool client isn't defined, then
        // one of the refund entries for a chain can be undefined.
        const upcomingRefundForChain = Object.values(upcomingRefunds?.[chainId]?.[l2Token] ?? {}).reduce(
          (acc, curr) => acc.add(curr),
          bnZero
        );

        // Updated running balance is last known running balance minus deposits plus upcoming refunds.
        const latestRunningBalance = runningBalanceForToken.sub(upcomingDeposits).add(upcomingRefundForChain);
        // A negative running balance means that the spoke has a balance. If the running balance is positive, then the hub
        // owes it funds and its below target so we don't want to take additional repayment.
        const absLatestRunningBalance = latestRunningBalance.lt(0) ? latestRunningBalance.abs() : toBN(0);
        return [
          chainId,
          {
            absLatestRunningBalance,
            lastProposedRunningBalance: runningBalanceForToken,
            depositsPostProposal: upcomingDeposits,
            refundsPostProposal: upcomingRefundForChain,
          },
        ];
      })
    );
    this.log(
      `Approximated latest (abs. val) running balance for ORU chains for token ${l1Token} in ${
        Math.round(performance.now() - start) / 1000
      }s`,
      { runningBalances }
    );

    return Object.fromEntries(Object.entries(runningBalances).map(([k, v]) => [k, v.absLatestRunningBalance]));
  }

  /**
   * @param excessRunningBalances Dictionary of "excess" running balances per chain. Running balances
   * are recorded in PoolRebalanceLeaves and are positive if the Hub owes the Spoke funds and negative otherwise.
   * Therefore, running balances can only be considered "excess" if the running balance as recorded in the
   * PoolRebalanceLeaf is negative. This is denoting that the Hub is over-allocated on the Spoke.
   * @param l1Token Token we are comparing running balances for against spoke pool targets.
   * @param refundAmount Amount that will be refunded to the relayer. This value gets subtracted from running
   * balance excesses before comparing with the spoke pool target, since refunds are taken out of spoke pool balances.
   * @returns Dictionary of excess percentages for each chain. The excess percentage is the percentage of the
   * excess running balance over the spoke pool target balance. If the absolute running balance is 0, then
   * the excess percentage is 0. If the target is 0, then the excess percentage is infinite.
   */
  _getExcessRunningBalancePcts(
    excessRunningBalances: { [chainId: number]: BigNumber },
    l1Token: string,
    refundAmount: BigNumber
  ): { [chainId: number]: BigNumber } {
    const pcts = Object.fromEntries(
      Object.entries(excessRunningBalances).map(([chainId, excess]) => {
        const target = this.hubPoolClient.configStoreClient.getSpokeTargetBalancesForBlock(
          l1Token,
          Number(chainId)
        ).target;
        const excessPostRelay = excess.sub(refundAmount);
        const returnObj = {
          pct: toBN(0),
          target,
          excess,
          excessPostRelay,
        };
        // If target is greater than excess running balance, then pct will
        // be set to 0. If target is 0 then pct is infinite.
        if (target.gte(excessPostRelay)) {
          returnObj.pct = toBN(0);
        } else {
          if (target.eq(0)) {
            returnObj.pct = MAX_UINT_VAL;
          } else {
            // @dev If target is negative, then the denominator will be negative,
            // so we use the .abs() of the denominator to ensure the pct is positive. The
            // numerator will always be positive because in this branch, excessPostRelay > target.
            returnObj.pct = excessPostRelay.sub(target).mul(this.scalar).div(target.abs());
          }
        }
        return [chainId, returnObj];
      })
    );
    this.log(`Computed excess running balances for ${l1Token}`, {
      refundAmount,
      excessRunningBalancePcts: Object.fromEntries(
        Object.entries(pcts).map(([k, v]) => [
          k,
          {
            ...v,
            pct: formatFeePct(v.pct) + "%",
          },
        ])
      ),
    });
    return Object.fromEntries(Object.entries(pcts).map(([k, v]) => [k, v.pct]));
  }

  async getExcessRunningBalancePcts(
    l1Token: string,
    refundAmount: BigNumber,
    chainsToEvaluate: number[]
  ): Promise<{ [chainId: number]: BigNumber }> {
    if (!isDefined(this.excessRunningBalancePromises[l1Token])) {
      // @dev Save this as a promise so that other parallel calls to this function don't make the same call.
      this.excessRunningBalancePromises[l1Token] = this.getLatestRunningBalances(l1Token, chainsToEvaluate);
    }
    const excessRunningBalances = lodash.cloneDeep(await this.excessRunningBalancePromises[l1Token]);
    return this._getExcessRunningBalancePcts(excessRunningBalances, l1Token, refundAmount);
  }

  getPossibleRebalances(virtualBalances: { [l1Token: string]: { [chainId: number]: VirtualBalance } }): Rebalance[] {
    const rebalancesRequired: Rebalance[] = [];

    // First, compute the rebalances that we would do assuming we have sufficient tokens on L1.
    for (const l1Token of this.getL1Tokens()) {
      const virtualBalanceForL1Token = virtualBalances[l1Token];
      const cumulativeBalance = Object.values(virtualBalanceForL1Token).reduce(
        (acc, { balance }) => acc.add(balance),
        bnZero
      );
      if (cumulativeBalance.eq(bnZero)) {
        continue;
      }

      for (const chainId of this.getEnabledL2Chains()) {
        // Skip if there's no configuration for l1Token on chainId. This is the case for BOBA and BADGER
        // as they're not present on all L2s.
        if (!this._l1TokenEnabledForChain(l1Token, chainId)) {
          continue;
        }

        const chainVirtualBalance = virtualBalanceForL1Token[chainId].balance;
        // @dev multiply by scalar to avoid rounding errors.
        // @dev cumulativeBalance can't be 0 here because we exit above.
        const currentAllocPct = chainVirtualBalance.mul(this.scalar).div(cumulativeBalance);
        const { thresholdPct, targetPct } = this.inventoryConfig.tokenConfig[l1Token][chainId];
        if (currentAllocPct.lt(thresholdPct)) {
          const deltaPct = targetPct.sub(currentAllocPct);
          const amount = deltaPct.mul(cumulativeBalance).div(this.scalar);
          const balance = this.tokenClient.getBalance(this.hubPoolClient.chainId, l1Token);
          const l2Token = this.getDestinationTokenForL1Token(l1Token, chainId);
          rebalancesRequired.push({
            chainId,
            l1Token,
            l2Token,
            currentAllocPct,
            thresholdPct,
            targetPct,
            balance,
            cumulativeBalance,
            amount,
          });
        }
      }
    }
    return rebalancesRequired;
  }

  // Trigger a rebalance if the current balance on any L2 chain, including shortfalls, is less than the threshold
  // allocation.
  async rebalanceInventoryIfNeeded(): Promise<void> {
    // Note: these types are just used inside this method, so they are declared in-line.
    type ExecutedRebalance = Rebalance & { hash: string };

    const possibleRebalances: Rebalance[] = [];
    const unexecutedRebalances: Rebalance[] = [];
    const executedTransactions: ExecutedRebalance[] = [];
    try {
      if (!this.isInventoryManagementEnabled()) {
        return;
      }

      // Unlike the computation performed when determining which chain to take repayment for a fill on, when
      // deciding when to rebalance inventory we do not account for upcoming refunds. This is for a couple reasons:
      // 1) Inventory rebalances act quickly on shifting L1 inventory to L2s. Relayer repayments act slowly;
      //    getting repaid on a chain will not move the relayer's balance around until the next bundle proposed
      //    containing the repayment is executed, which can take several hours. Therefore, choosing repayment chain
      //    choice affects future balance and to get a better picture of future balance we need to consider
      //    other upcoming refunds. Conversely, rebalancing inventory is designed to meet a current dislocation.
      // 2) Related to the above point on short-term versus long-term dislocations, one of the rebalancer's goals
      //    is to make sure that all token "shortfalls" are covered quickly. Shortfalls are created when there is a
      //    a deposit to a chain where the relayer doesn't have enough inventory to fill the deposit. If we blindly
      //    added upcoming refunds to a relayer's balance, then we might inadvertently dissuade the relayer from
      //    rebalancing to the chain where the shortfall is. Therefore, accounting for upcoming refunds in the
      //    rebalancer needs to be done in such a way that all shortfalls are addressed first before considering
      //    future relayer refunds. This is definitely feasible to implement and is not a major obstacle, it is just
      //    a consideration.
      //
      // The downside of not accounting for upcoming refunds is that there is always the possibility that a
      // large refund is executed very shortly after a rebalance to the L2 is executed,causing the relayer's
      // inventory allocation to that chain to get much larger than it was supposed to.
      // However, even these dislocations will get addressed by the relayer choosing where to take repayments. So,
      // as long as the relayer is accounting for upcoming refunds when selecting repayment chains, the inventory
      // dislocations will correct themselves over time.
      const computeUpcomingRefunds = false;
      const virtualBalances: { [l1Token: string]: { [chainId: number]: VirtualBalance } } = Object.fromEntries(
        await sdkUtils.mapAsync(this.getL1Tokens(), async (l1Token) => [
          l1Token,
          await this.getVirtualBalancesForL1Token(l1Token, computeUpcomingRefunds),
        ])
      );
      this.log("Virtual balances for all L1 tokens not including upcoming refunds", {
        virtualBalances,
      });

      const rebalancesRequired = this.getPossibleRebalances(virtualBalances);
      if (rebalancesRequired.length === 0) {
        this.log("No rebalances required");
        return;
      }

      // Next, evaluate if we have enough tokens on L1 to actually do these rebalances.

      for (const rebalance of rebalancesRequired) {
        const { balance, amount, l1Token, l2Token, chainId } = rebalance;

        // This is the balance left after any assumed rebalances from earlier loop iterations.
        const unallocatedBalance = this.tokenClient.getBalance(this.hubPoolClient.chainId, l1Token);

        // If the amount required in the rebalance is less than the total amount of this token on L1 then we can execute
        // the rebalance to this particular chain. Note that if the sum of all rebalances required exceeds the l1
        // balance then this logic ensures that we only fill the first n number of chains where we can.
        if (amount.lte(unallocatedBalance)) {
          // As a precautionary step before proceeding, check that the token balance for the token we're about to send
          // hasn't changed on L1. It's possible its changed since we updated the inventory due to one or more of the
          // RPC's returning slowly, leading to concurrent/overlapping instances of the bot running.
          const tokenContract = new Contract(l1Token, ERC20.abi, this.hubPoolClient.hubPool.signer);
          const currentBalance = await tokenContract.balanceOf(this.relayer);
          if (!balance.eq(currentBalance)) {
            this.logger.warn({
              at: "InventoryClient",
              message: "🚧 Token balance on Ethereum changed before sending transaction, skipping rebalance",
              l1Token,
              l2ChainId: chainId,
              balance,
              currentBalance,
            });
            continue;
          } else {
            this.logger.debug({
              at: "InventoryClient",
              message: "Token balance in relayer on Ethereum is as expected, sending cross chain transfer",
              l1Token,
              l2ChainId: chainId,
              balance,
            });
            possibleRebalances.push(rebalance);
            // Decrement token balance in client for this chain and increment cross chain counter.
            this.trackCrossChainTransfer(l1Token, l2Token, amount, chainId);
          }
        } else {
          // Extract unexecutable rebalances for logging.
          unexecutedRebalances.push(rebalance);
        }
      }

      // Extract unexecutable rebalances for logging.

      this.log("Considered inventory rebalances", { rebalancesRequired, possibleRebalances });

      // Finally, execute the rebalances.
      // TODO: The logic below is slow as it waits for each transaction to be included before sending the next one. This
      // should be refactored to enable us to pass an array of transaction objects to the transaction util that then
      // sends each transaction one after the other with incrementing nonce. this will be left for a follow on PR as this
      // is already complex logic and most of the time we'll not be sending batches of rebalance transactions.
      for (const rebalance of possibleRebalances) {
        const { chainId, l1Token, l2Token, amount } = rebalance;
        const { hash } = await this.sendTokenCrossChain(chainId, l1Token, amount, this.simMode, l2Token);
        executedTransactions.push({ ...rebalance, hash });
      }

      // Construct logs on the cross-chain actions executed.
      let mrkdwn = "";

      const groupedRebalances = lodash.groupBy(executedTransactions, "chainId");
      for (const [_chainId, rebalances] of Object.entries(groupedRebalances)) {
        const chainId = Number(_chainId);
        mrkdwn += `*Rebalances sent to ${getNetworkName(chainId)}:*\n`;
        for (const { l1Token, amount, targetPct, thresholdPct, cumulativeBalance, hash } of rebalances) {
          const tokenInfo = this.hubPoolClient.getTokenInfoForL1Token(l1Token);
          if (!tokenInfo) {
            throw new Error(`InventoryClient::rebalanceInventoryIfNeeded no L1 token info for token ${l1Token}`);
          }
          const { symbol, decimals } = tokenInfo;
          const formatter = createFormatFunction(2, 4, false, decimals);
          mrkdwn +=
            ` - ${formatter(amount.toString())} ${symbol} rebalanced. This meets target allocation of ` +
            `${this.formatWei(targetPct.mul(100).toString())}% (trigger of ` +
            `${this.formatWei(thresholdPct.mul(100).toString())}%) of the total ` +
            `${formatter(
              cumulativeBalance.toString()
            )} ${symbol} over all chains (ignoring hubpool repayments). This chain has a shortfall of ` +
            `${formatter(this.getTokenShortFall(l1Token, chainId).toString())} ${symbol} ` +
            `tx: ${blockExplorerLink(hash, this.hubPoolClient.chainId)}\n`;
        }
      }

      const groupedUnexecutedRebalances = lodash.groupBy(unexecutedRebalances, "chainId");
      for (const [_chainId, rebalances] of Object.entries(groupedUnexecutedRebalances)) {
        const chainId = Number(_chainId);
        mrkdwn += `*Insufficient amount to rebalance to ${getNetworkName(chainId)}:*\n`;
        for (const { l1Token, balance, cumulativeBalance, amount } of rebalances) {
          const tokenInfo = this.hubPoolClient.getTokenInfoForL1Token(l1Token);
          if (!tokenInfo) {
            throw new Error(`InventoryClient::rebalanceInventoryIfNeeded no L1 token info for token ${l1Token}`);
          }
          const { symbol, decimals } = tokenInfo;
          const formatter = createFormatFunction(2, 4, false, decimals);
          mrkdwn +=
            `- ${symbol} transfer blocked. Required to send ` +
            `${formatter(amount.toString())} but relayer has ` +
            `${formatter(balance.toString())} on L1. There is currently ` +
            `${formatter(this.getBalanceOnChainForL1Token(chainId, l1Token).balance.toString())} ${symbol} on ` +
            `${getNetworkName(chainId)} out of a total of ` +
            `${formatter(cumulativeBalance.toString())} ${symbol}.` +
            " This chain's pending L1->L2 transfer amount is " +
            `${formatter(
              this.crossChainTransferClient
                .getOutstandingCrossChainTransferAmount(this.relayer, chainId, l1Token, l2Token)
                .toString()
            )}.\n`;
        }
      }

      if (mrkdwn) {
        this.log("Executed Inventory rebalances 📒", { mrkdwn }, "info");
      }
    } catch (error) {
      this.log(
        "Something errored during inventory rebalance",
        { error, possibleRebalances, unexecutedRebalances, executedTransactions }, // include all info to help debugging.
        "error"
      );
    }
  }

  async unwrapWeth(): Promise<void> {
    // Note: these types are just used inside this method, so they are declared in-line.
    type ChainInfo = {
      chainId: number;
      weth: string;
      unwrapWethThreshold: BigNumber;
      unwrapWethTarget: BigNumber;
      balance: BigNumber;
    };
    type Unwrap = { chainInfo: ChainInfo; amount: BigNumber };
    type ExecutedUnwrap = Unwrap & { hash: string };

    const unwrapsRequired: Unwrap[] = [];
    const unexecutedUnwraps: Unwrap[] = [];
    const executedTransactions: ExecutedUnwrap[] = [];

    try {
      if (!this.isInventoryManagementEnabled()) {
        return;
      }
      const l1Weth = TOKEN_SYMBOLS_MAP.WETH.addresses[this.hubPoolClient.chainId];
      const chains = await Promise.all(
        this.getEnabledChains()
          .map((chainId) => {
            const unwrapWethThreshold =
              this.inventoryConfig.tokenConfig?.[l1Weth]?.[chainId.toString()]?.unwrapWethThreshold;
            const unwrapWethTarget = this.inventoryConfig.tokenConfig?.[l1Weth]?.[chainId.toString()]?.unwrapWethTarget;

            // Ignore chains where ETH isn't the native gas token. Returning null will result in these being filtered.
            if (chainId === CHAIN_IDs.POLYGON || unwrapWethThreshold === undefined || unwrapWethTarget === undefined) {
              return null;
            }
            const weth = TOKEN_SYMBOLS_MAP.WETH.addresses[chainId];
            assert(isDefined(weth), `No WETH definition for ${getNetworkName(chainId)}`);

            return { chainId, weth, unwrapWethThreshold, unwrapWethTarget };
          })
          // This filters out all nulls, which removes any chains that are meant to be ignored.
          .filter(isDefined)
          // This map adds the ETH balance to the object.
          .map(async (chainInfo) => ({
            ...chainInfo,
            balance: await this.tokenClient.spokePoolClients[chainInfo.chainId].spokePool.provider.getBalance(
              this.relayer
            ),
          }))
      );

      this.log("Checking WETH unwrap thresholds for chains with thresholds set", { chains });

      chains.forEach((chainInfo) => {
        const { chainId, weth, unwrapWethThreshold, unwrapWethTarget, balance } = chainInfo;
        const l2WethBalance = this.tokenClient.getBalance(chainId, weth);

        if (balance.lt(unwrapWethThreshold)) {
          const amountToUnwrap = unwrapWethTarget.sub(balance);
          const unwrap = { chainInfo, amount: amountToUnwrap };
          if (l2WethBalance.gte(amountToUnwrap)) {
            unwrapsRequired.push(unwrap);
          }
          // Extract unexecutable rebalances for logging.
          else {
            unexecutedUnwraps.push(unwrap);
          }
        }
      });

      this.log("Considered WETH unwraps", { unwrapsRequired, unexecutedUnwraps });

      if (unwrapsRequired.length === 0) {
        this.log("No unwraps required");
        return;
      }

      // Finally, execute the unwraps.
      // TODO: The logic below is slow as it waits for each transaction to be included before sending the next one. This
      // should be refactored to enable us to pass an array of transaction objects to the transaction util that then
      // sends each transaction one after the other with incrementing nonce. this will be left for a follow on PR as this
      // is already complex logic and most of the time we'll not be sending batches of rebalance transactions.
      for (const { chainInfo, amount } of unwrapsRequired) {
        const { chainId, weth } = chainInfo;
        this.tokenClient.decrementLocalBalance(chainId, weth, amount);
        const receipt = await this._unwrapWeth(chainId, weth, amount);
        executedTransactions.push({ chainInfo, amount, hash: receipt.hash });
      }

      // Construct logs on the cross-chain actions executed.
      let mrkdwn = "";

      for (const { chainInfo, amount, hash } of executedTransactions) {
        const { chainId, unwrapWethTarget, unwrapWethThreshold, balance } = chainInfo;
        mrkdwn += `*Unwraps sent to ${getNetworkName(chainId)}:*\n`;
        const formatter = createFormatFunction(2, 4, false, 18);
        mrkdwn +=
          ` - ${formatter(amount.toString())} WETH rebalanced. This meets target ETH balance of ` +
          `${this.formatWei(unwrapWethTarget.toString())} (trigger of ` +
          `${this.formatWei(unwrapWethThreshold.toString())} ETH), ` +
          `current balance of ${this.formatWei(balance.toString())} ` +
          `tx: ${blockExplorerLink(hash, chainId)}\n`;
      }

      for (const { chainInfo, amount } of unexecutedUnwraps) {
        const { chainId, weth } = chainInfo;
        mrkdwn += `*Insufficient amount to unwrap WETH on ${getNetworkName(chainId)}:*\n`;
        const formatter = createFormatFunction(2, 4, false, 18);
        mrkdwn +=
          "- WETH unwrap blocked. Required to send " +
          `${formatter(amount.toString())} but relayer has ` +
          `${formatter(this.tokenClient.getBalance(chainId, weth).toString())} WETH balance.\n`;
      }

      if (mrkdwn) {
        this.log("Executed WETH unwraps 🎁", { mrkdwn }, "info");
      }
    } catch (error) {
      this.log(
        "Something errored during WETH unwrapping",
        { error, unwrapsRequired, unexecutedUnwraps, executedTransactions }, // include all info to help debugging.
        "error"
      );
    }
  }

<<<<<<< HEAD
  async sendTokenCrossChain(
=======
  constructConsideringRebalanceDebugLog(distribution: TokenDistributionPerL1Token): void {
    const logData: {
      [symbol: string]: {
        [chainId: number]: {
          actualBalanceOnChain: string;
          virtualBalanceOnChain: string;
          outstandingTransfers: string;
          tokenShortFalls: string;
          proRataShare: string;
        };
      };
    } = {};
    const cumulativeBalances: { [symbol: string]: string } = {};
    Object.entries(distribution).forEach(([l1Token, distributionForToken]) => {
      const tokenInfo = this.hubPoolClient.getTokenInfoForL1Token(l1Token);
      if (tokenInfo === undefined) {
        throw new Error(
          `InventoryClient::constructConsideringRebalanceDebugLog info not found for L1 token ${l1Token}`
        );
      }
      const { symbol, decimals } = tokenInfo;
      const formatter = createFormatFunction(2, 4, false, decimals);
      cumulativeBalances[symbol] = formatter(this.getCumulativeBalance(l1Token).toString());
      logData[symbol] ??= {};

      Object.keys(distributionForToken).forEach((_chainId) => {
        const chainId = Number(_chainId);

        Object.entries(distributionForToken[chainId]).forEach(([l2Token, amount]) => {
          const balanceOnChain = this.getBalanceOnChainForL1Token(chainId, l1Token);
          const transfers = this.crossChainTransferClient.getOutstandingCrossChainTransferAmount(
            this.relayer,
            chainId,
            l1Token,
            l2Token
          );
          const actualBalanceOnChain = this.tokenClient.getBalance(chainId, l2Token);

          logData[symbol][chainId] = {
            actualBalanceOnChain: formatter(actualBalanceOnChain.toString()),
            virtualBalanceOnChain: formatter(balanceOnChain.toString()),
            outstandingTransfers: formatter(transfers.toString()),
            tokenShortFalls: formatter(this.getTokenShortFall(l1Token, chainId).toString()),
            proRataShare: this.formatWei(amount.mul(100).toString()) + "%",
          };
        });
      });
    });

    this.log("Considering rebalance", {
      tokenDistribution: logData,
      cumulativeBalances,
      inventoryConfig: this.inventoryConfig,
    });
  }

  sendTokenCrossChain(
>>>>>>> ee284158
    chainId: number | string,
    l1Token: string,
    amount: BigNumber,
    simMode = false,
    l2Token?: string
  ): Promise<TransactionResponse> {
    return this.adapterManager.sendTokenCrossChain(this.relayer, Number(chainId), l1Token, amount, simMode, l2Token);
  }

  _unwrapWeth(chainId: number, _l2Weth: string, amount: BigNumber): Promise<TransactionResponse> {
    const l2Signer = this.tokenClient.spokePoolClients[chainId].spokePool.signer;
    const l2Weth = new Contract(_l2Weth, CONTRACT_ADDRESSES[1].weth.abi, l2Signer);
    this.log("Unwrapping WETH", { amount: amount.toString() });
    return runTransaction(this.logger, l2Weth, "withdraw", [amount]);
  }

  async setL1TokenApprovals(): Promise<void> {
    if (!this.isInventoryManagementEnabled()) {
      return;
    }
    const l1Tokens = this.getL1Tokens();
    this.log("Checking token approvals", { l1Tokens });
    await this.adapterManager.setL1TokenApprovals(this.relayer, l1Tokens);
  }

  async wrapL2EthIfAboveThreshold(): Promise<void> {
    // If inventoryConfig is defined, there should be a default wrapEtherTarget and wrapEtherThreshold
    // set by RelayerConfig.ts
    if (!this?.inventoryConfig?.wrapEtherThreshold || !this?.inventoryConfig?.wrapEtherTarget) {
      return;
    }
    this.log("Checking ETH->WETH Wrap status");
    await this.adapterManager.wrapEthIfAboveThreshold(this.inventoryConfig, this.simMode);
  }

  async update(): Promise<void> {
    if (!this.isInventoryManagementEnabled()) {
      return;
    }
    await this.crossChainTransferClient.update(this.getL1Tokens());
  }

  isInventoryManagementEnabled(): boolean {
    if (this?.inventoryConfig?.tokenConfig && Object.keys(this.inventoryConfig.tokenConfig).length > 0) {
      return true;
    }
    // Use logDisabledManagement to avoid spamming the logs on every check if this module is enabled.
    else if (this.logDisabledManagement == false) {
      this.log("Inventory Management Disabled");
    }
    this.logDisabledManagement = true;
    return false;
  }

  _l1TokenEnabledForChain(l1Token: string, chainId: number): boolean {
    return this.inventoryConfig.tokenConfig?.[l1Token]?.[String(chainId)] !== undefined;
  }

  /**
   * @notice Return possible repayment chains for L1 token that have "slow withdrawals" from L2 to L1, so
   * taking repayment on these chains would be done to reduce HubPool utilization and keep funds out of the
   * slow withdrawal canonical bridges.
   * @param l1Token
   * @returns list of chains for l1Token that have a token config enabled and have pool rebalance routes set.
   */
  getSlowWithdrawalRepaymentChains(l1Token: string): number[] {
    return SLOW_WITHDRAWAL_CHAINS.filter(
      (chainId) =>
        this._l1TokenEnabledForChain(l1Token, Number(chainId)) &&
        this.hubPoolClient.l2TokenEnabledForL1Token(l1Token, Number(chainId))
    );
  }

  log(message: string, data?: AnyObject, level: DefaultLogLevels = "debug"): void {
    if (this.logger) {
      this.logger[level]({ at: "InventoryClient", message, ...data });
    }
  }
}<|MERGE_RESOLUTION|>--- conflicted
+++ resolved
@@ -955,67 +955,7 @@
     }
   }
 
-<<<<<<< HEAD
   async sendTokenCrossChain(
-=======
-  constructConsideringRebalanceDebugLog(distribution: TokenDistributionPerL1Token): void {
-    const logData: {
-      [symbol: string]: {
-        [chainId: number]: {
-          actualBalanceOnChain: string;
-          virtualBalanceOnChain: string;
-          outstandingTransfers: string;
-          tokenShortFalls: string;
-          proRataShare: string;
-        };
-      };
-    } = {};
-    const cumulativeBalances: { [symbol: string]: string } = {};
-    Object.entries(distribution).forEach(([l1Token, distributionForToken]) => {
-      const tokenInfo = this.hubPoolClient.getTokenInfoForL1Token(l1Token);
-      if (tokenInfo === undefined) {
-        throw new Error(
-          `InventoryClient::constructConsideringRebalanceDebugLog info not found for L1 token ${l1Token}`
-        );
-      }
-      const { symbol, decimals } = tokenInfo;
-      const formatter = createFormatFunction(2, 4, false, decimals);
-      cumulativeBalances[symbol] = formatter(this.getCumulativeBalance(l1Token).toString());
-      logData[symbol] ??= {};
-
-      Object.keys(distributionForToken).forEach((_chainId) => {
-        const chainId = Number(_chainId);
-
-        Object.entries(distributionForToken[chainId]).forEach(([l2Token, amount]) => {
-          const balanceOnChain = this.getBalanceOnChainForL1Token(chainId, l1Token);
-          const transfers = this.crossChainTransferClient.getOutstandingCrossChainTransferAmount(
-            this.relayer,
-            chainId,
-            l1Token,
-            l2Token
-          );
-          const actualBalanceOnChain = this.tokenClient.getBalance(chainId, l2Token);
-
-          logData[symbol][chainId] = {
-            actualBalanceOnChain: formatter(actualBalanceOnChain.toString()),
-            virtualBalanceOnChain: formatter(balanceOnChain.toString()),
-            outstandingTransfers: formatter(transfers.toString()),
-            tokenShortFalls: formatter(this.getTokenShortFall(l1Token, chainId).toString()),
-            proRataShare: this.formatWei(amount.mul(100).toString()) + "%",
-          };
-        });
-      });
-    });
-
-    this.log("Considering rebalance", {
-      tokenDistribution: logData,
-      cumulativeBalances,
-      inventoryConfig: this.inventoryConfig,
-    });
-  }
-
-  sendTokenCrossChain(
->>>>>>> ee284158
     chainId: number | string,
     l1Token: string,
     amount: BigNumber,
