import { constants, utils as sdkUtils } from "@across-protocol/sdk-v2";
import {
  bnZero,
  BigNumber,
  winston,
  toBN,
  getNetworkName,
  createFormatFunction,
  blockExplorerLink,
  Contract,
  runTransaction,
  isDefined,
  DefaultLogLevels,
  TransactionResponse,
  AnyObject,
  ERC20,
  TOKEN_SYMBOLS_MAP,
  formatFeePct,
  fixedPointAdjustment,
  bnComparatorDescending,
  MAX_UINT_VAL,
  toBNWei,
  assert,
  compareAddressesSimple,
} from "../utils";
import { HubPoolClient, TokenClient, BundleDataClient } from ".";
import { AdapterManager, CrossChainTransferClient } from "./bridges";
import { InventoryConfig, V3Deposit } from "../interfaces";
import lodash from "lodash";
import { CONTRACT_ADDRESSES, SLOW_WITHDRAWAL_CHAINS } from "../common";
import { CombinedRefunds } from "../dataworker/DataworkerUtils";

type TokenDistribution = { [l2Token: string]: BigNumber };
type TokenDistributionPerL1Token = { [l1Token: string]: { [chainId: number]: TokenDistribution } };

export type Rebalance = {
  chainId: number;
  l1Token: string;
  l2Token: string;
  thresholdPct: BigNumber;
  targetPct: BigNumber;
  currentAllocPct: BigNumber;
  balance: BigNumber;
  cumulativeBalance: BigNumber;
  amount: BigNumber;
};

const { CHAIN_IDs } = constants;

export class InventoryClient {
  private logDisabledManagement = false;
  private readonly scalar: BigNumber;
  private readonly formatWei: ReturnType<typeof createFormatFunction>;
  private bundleRefundsPromise: Promise<CombinedRefunds[]> = undefined;
  private excessRunningBalancePromises: { [l1Token: string]: Promise<{ [chainId: number]: BigNumber }> } = {};

  constructor(
    readonly relayer: string,
    readonly logger: winston.Logger,
    readonly inventoryConfig: InventoryConfig,
    readonly tokenClient: TokenClient,
    readonly chainIdList: number[],
    readonly hubPoolClient: HubPoolClient,
    readonly bundleDataClient: BundleDataClient,
    readonly adapterManager: AdapterManager,
    readonly crossChainTransferClient: CrossChainTransferClient,
    readonly simMode = false,
    readonly prioritizeLpUtilization = true
  ) {
    this.scalar = sdkUtils.fixedPointAdjustment;
    this.formatWei = createFormatFunction(2, 4, false, 18);
  }

  // Get the total balance across all chains, considering any outstanding cross chain transfers as a virtual balance on that chain.
  getCumulativeBalance(l1Token: string): BigNumber {
    return this.getEnabledChains()
      .map((chainId) => this.getBalanceOnChainForL1Token(chainId, l1Token))
      .reduce((acc, curr) => acc.add(curr), bnZero);
  }

  // Get the balance of a given l1 token on a target chain, considering any outstanding cross chain transfers as a virtual balance on that chain.
  getBalanceOnChainForL1Token(chainId: number | string, l1Token: string): BigNumber {
    // We want to skip any l2 token that is not present in the inventory config.
    chainId = Number(chainId);
    if (chainId !== this.hubPoolClient.chainId && !this._l1TokenEnabledForChain(l1Token, chainId)) {
      return bnZero;
    }

    // If the chain does not have this token (EG BOBA on Optimism) then 0.
    const balance =
      this.tokenClient.getBalance(chainId, this.getDestinationTokenForL1Token(l1Token, chainId)) || bnZero;

    // Consider any L1->L2 transfers that are currently pending in the canonical bridge.
    return balance.add(
      this.crossChainTransferClient.getOutstandingCrossChainTransferAmount(this.relayer, chainId, l1Token)
    );
  }

  // Get the fraction of funds allocated on each chain.
  getChainDistribution(l1Token: string): { [chainId: number]: TokenDistribution } {
    const cumulativeBalance = this.getCumulativeBalance(l1Token);
    const distribution: { [chainId: number]: TokenDistribution } = {};

    this.getEnabledChains().forEach((chainId) => {
      // If token doesn't have entry on chain, skip creating an entry for it since we'll likely run into an error
      // later trying to grab the chain equivalent of the L1 token via the HubPoolClient.
      if (chainId === this.hubPoolClient.chainId || this._l1TokenEnabledForChain(l1Token, chainId)) {
        const l2Token = this.getDestinationTokenForL1Token(l1Token, chainId);
        if (cumulativeBalance.gt(bnZero)) {
          distribution[chainId] ??= {};
          distribution[chainId][l2Token] = this.getBalanceOnChainForL1Token(chainId, l1Token)
            .mul(this.scalar)
            .div(cumulativeBalance);
        }
      }
    });
    return distribution;
  }

  // Get the distribution of all tokens, spread over all chains.
  getTokenDistributionPerL1Token(): TokenDistributionPerL1Token {
    const distributionPerL1Token: TokenDistributionPerL1Token = {};
    this.getL1Tokens().forEach((l1Token) => (distributionPerL1Token[l1Token] = this.getChainDistribution(l1Token)));
    return distributionPerL1Token;
  }

  // Get the balance of a given token on a given chain, including shortfalls and any pending cross chain transfers.
  getCurrentAllocationPct(l1Token: string, chainId: number): BigNumber {
    // If there is nothing over all chains, return early.
    const cumulativeBalance = this.getCumulativeBalance(l1Token);
    if (cumulativeBalance.eq(bnZero)) {
      return bnZero;
    }

    const shortfall = this.getTokenShortFall(l1Token, chainId);
    const currentBalance = this.getBalanceOnChainForL1Token(chainId, l1Token).sub(shortfall);
    // Multiply by scalar to avoid rounding errors.
    return currentBalance.mul(this.scalar).div(cumulativeBalance);
  }

  // Find how short a given chain is for a desired L1Token.
  getTokenShortFall(l1Token: string, chainId: number): BigNumber {
    return this.tokenClient.getShortfallTotalRequirement(chainId, this.getDestinationTokenForL1Token(l1Token, chainId));
  }

  getDestinationTokenForL1Token(l1Token: string, chainId: number | string): string {
    return this.hubPoolClient.getL2TokenForL1TokenAtBlock(l1Token, Number(chainId));
  }

  getEnabledChains(): number[] {
    return this.chainIdList;
  }

  getEnabledL2Chains(): number[] {
    const hubPoolChainId = this.hubPoolClient.chainId;
    return this.getEnabledChains().filter((chainId) => chainId !== hubPoolChainId);
  }

  getL1Tokens(): string[] {
    return (
      Object.keys(this.inventoryConfig.tokenConfig ?? {}) ||
      this.hubPoolClient.getL1Tokens().map((l1Token) => l1Token.address)
    );
  }

  // Decrement Tokens Balance And Increment Cross Chain Transfer
  trackCrossChainTransfer(l1Token: string, l2Token: string, rebalance: BigNumber, chainId: number | string): void {
    this.tokenClient.decrementLocalBalance(this.hubPoolClient.chainId, l1Token, rebalance);
    this.crossChainTransferClient.increaseOutstandingTransfer(
      this.relayer,
      l1Token,
      l2Token,
      rebalance,
      Number(chainId)
    );
  }

  async getAllBundleRefunds(): Promise<CombinedRefunds[]> {
    const refunds: CombinedRefunds[] = [];
    const [pendingRefunds, nextBundleRefunds] = await Promise.all([
      this.bundleDataClient.getPendingRefundsFromValidBundles(),
      this.bundleDataClient.getNextBundleRefunds(),
    ]);
    refunds.push(...pendingRefunds, ...nextBundleRefunds);
    this.logger.debug({
      at: "InventoryClient#getAllBundleRefunds",
      message: "Remaining refunds from last validated bundle (excludes already executed refunds)",
      refunds: pendingRefunds[0],
    });
    if (nextBundleRefunds.length === 2) {
      this.logger.debug({
        at: "InventoryClient#getAllBundleRefunds",
        message: "Refunds from pending bundle",
        refunds: nextBundleRefunds[0],
      });
      this.logger.debug({
        at: "InventoryClient#getAllBundleRefunds",
        message: "Refunds from upcoming bundle",
        refunds: nextBundleRefunds[1],
      });
    } else {
      this.logger.debug({
        at: "InventoryClient#getAllBundleRefunds",
        message: "Refunds from upcoming bundle",
        refunds: nextBundleRefunds[0],
      });
    }
    return refunds;
  }

  // Return the upcoming refunds (in pending and next bundles) on each chain.
  async getBundleRefunds(l1Token: string): Promise<{ [chainId: string]: BigNumber }> {
    let refundsToConsider: CombinedRefunds[] = [];

    // Increase virtual balance by pending relayer refunds from the latest valid bundle and the
    // upcoming bundle. We can assume that all refunds from the second latest valid bundle have already
    // been executed.
    let startTimer;
    if (!isDefined(this.bundleRefundsPromise)) {
      startTimer = performance.now();
      // @dev Save this as a promise so that other parallel calls to this function don't make the same call.
      this.bundleRefundsPromise = this.getAllBundleRefunds();
    }
    refundsToConsider = lodash.cloneDeep(await this.bundleRefundsPromise);
    const totalRefundsPerChain = this.getEnabledChains().reduce(
      (refunds: { [chainId: string]: BigNumber }, chainId) => {
        if (!this.hubPoolClient.l2TokenEnabledForL1Token(l1Token, chainId)) {
          refunds[chainId] = toBN(0);
        } else {
          const destinationToken = this.getDestinationTokenForL1Token(l1Token, chainId);
          refunds[chainId] = this.bundleDataClient.getTotalRefund(
            refundsToConsider,
            this.relayer,
            chainId,
            destinationToken
          );
          return refunds;
        }
        return refunds;
      },
      {}
    );
    if (startTimer) {
      this.log(`Time taken to get bundle refunds: ${Math.round((performance.now() - startTimer) / 1000)}s`, {
        l1Token,
        totalRefundsPerChain,
      });
    }
    return totalRefundsPerChain;
  }

  /**
   * Returns possible repayment chain options for a deposit. This is designed to be called by the relayer
   * so that it can batch compute LP fees for all possible repayment chains. By locating this function
   * here it ensures that the relayer and the inventory client are in sync as to which chains are possible
   * repayment chains for a given deposit.
   * @param deposit V3Deposit
   * @returns list of chain IDs that are possible repayment chains for the deposit.
   */
  getPossibleRepaymentChainIds(deposit: V3Deposit): number[] {
    // Destination and Origin chain are always included in the repayment chain list.
    const { originChainId, destinationChainId, inputToken } = deposit;
    const chainIds = [originChainId, destinationChainId];
    const l1Token = this.hubPoolClient.getL1TokenInfoForL2Token(inputToken, originChainId).address;

    if (this.isInventoryManagementEnabled()) {
      chainIds.push(...this.getSlowWithdrawalRepaymentChains(l1Token));
    }
    if (![originChainId, destinationChainId].includes(this.hubPoolClient.chainId)) {
      chainIds.push(this.hubPoolClient.chainId);
    }
    return chainIds;
  }

  /**
   * Returns true if the depositor-specified output token is supported by the this inventory client.
   * @param deposit V3 Deposit to consider
   * @returns boolean True if output and input tokens are equivalent or if input token is USDC and output token
   * is Bridged USDC.
   */
  validateOutputToken(deposit: V3Deposit): boolean {
    const { inputToken, outputToken, originChainId, destinationChainId } = deposit;

    // Return true if input and output tokens are mapped to the same L1 token via PoolRebalanceRoutes
    const equivalentTokens = this.hubPoolClient.areTokensEquivalent(
      inputToken,
      originChainId,
      outputToken,
      destinationChainId
    );
    if (equivalentTokens) {
      return true;
    }

    // Return true if input token is USDC and output token is Bridged USDC.
    const isInputTokenUSDC = compareAddressesSimple(inputToken, TOKEN_SYMBOLS_MAP["_USDC"].addresses?.[originChainId]);
    const isOutputTokenBridgedUSDC = compareAddressesSimple(
      outputToken,
      TOKEN_SYMBOLS_MAP[destinationChainId === CHAIN_IDs.BASE ? "USDbC" : "USDC.e"].addresses?.[destinationChainId]
    );
    return isInputTokenUSDC && isOutputTokenBridgedUSDC;
  }

  // Work out where a relay should be refunded to optimally manage the bots inventory. If the inventory management logic
  // not enabled then return funds on the chain the deposit was filled on Else, use the following algorithm for each
  // of the origin and destination chain:
  // a) Find the chain virtual balance (current balance + pending relays + pending refunds) minus current shortfall.
  // b) Find the cumulative virtual balance, including the total refunds on all chains and excluding current shortfall.
  // c) Consider the size of a and b post relay (i.e after the relay is paid and all current transfers are settled what
  // will the balances be on the target chain and the overall cumulative balance).
  // d) Use c to compute what the post relay post current in-flight transactions allocation would be. Compare this
  // number to the target threshold and:
  //     If this number is less than the target for the destination chain + rebalance then select destination chain. We
  //     slightly prefer destination to origin chain to support relayer capital efficiency.
  //     Else, if this number is less than the target for the origin chain + rebalance then select origin
  //     chain.
  //     Else, take repayment on the Hub chain for ease of transferring out of L1 to any L2.
  async determineRefundChainId(deposit: V3Deposit, l1Token?: string): Promise<number> {
    const { originChainId, destinationChainId, inputToken, outputToken, outputAmount, inputAmount } = deposit;
    const hubChainId = this.hubPoolClient.chainId;

    if (!this.isInventoryManagementEnabled()) {
      return destinationChainId;
    }

    // The InventoryClient assumes 1:1 equivalency between input and output tokens. At the moment there is no support
    // for disparate output tokens (unless the output token is USDC.e and the input token is USDC),
    // so if one appears here then something is wrong. Throw hard and fast in that case.
    // In future, fills for disparate output tokens should probably just take refunds on the destination chain and
    // outsource inventory management to the operator.
    if (!this.validateOutputToken(deposit)) {
      const [srcChain, dstChain] = [getNetworkName(originChainId), getNetworkName(destinationChainId)];
      throw new Error(
        `Unexpected ${dstChain} output token on ${srcChain} deposit ${deposit.depositId}` +
          ` (${inputToken} != ${outputToken})`
      );
    }
    l1Token ??= this.hubPoolClient.getL1TokenForL2TokenAtBlock(inputToken, originChainId);
    const tokenConfig = this.inventoryConfig?.tokenConfig?.[l1Token];

    // Consider any refunds from executed and to-be executed bundles. If bundle data client doesn't return in
    // time, return an object with zero refunds for all chains.
    const totalRefundsPerChain: { [chainId: string]: BigNumber } = await this.getBundleRefunds(l1Token);
    const cumulativeRefunds = Object.values(totalRefundsPerChain).reduce((acc, curr) => acc.add(curr), bnZero);
    const cumulativeVirtualBalance = this.getCumulativeBalance(l1Token);

    // @dev: The following async call to `getExcessRunningBalancePcts` should be very fast compared to the above
    // getBundleRefunds async call. Therefore, we choose not to compute them in parallel.

    // Build list of chains we want to evaluate for repayment:
    const chainsToEvaluate: number[] = [];
    // Add optimistic rollups to front of evaluation list because these are chains with long withdrawal periods
    // that we want to prioritize taking repayment on if the chain is going to end up sending funds back to the
    // hub in the next root bundle over the slow canonical bridge.
    // We need to calculate the latest running balance for each optimistic rollup chain.
    // We'll add the last proposed running balance plus new deposits and refunds.
    if (this.prioritizeLpUtilization) {
      const excessRunningBalancePcts = await this.getExcessRunningBalancePcts(
        l1Token,
        inputAmount,
        this.getSlowWithdrawalRepaymentChains(l1Token)
      );
      // Sort chains by highest excess percentage over the spoke target, so we can prioritize
      // taking repayment on chains with the most excess balance.
      const chainsWithExcessSpokeBalances = Object.entries(excessRunningBalancePcts)
        .filter(([, pct]) => pct.gt(0))
        .sort(([, pctx], [, pcty]) => bnComparatorDescending(pctx, pcty))
        .map(([chainId]) => Number(chainId));
      chainsToEvaluate.push(...chainsWithExcessSpokeBalances);
    }
    // Add destination and origin chain if they are not already added.
    // Prioritize destination chain repayment over origin chain repayment but prefer both over
    // hub chain repayment if they are under allocated. We don't include hub chain
    // since its the fallback chain if both destination and origin chain are over allocated.
    // If destination chain is hub chain, we still want to evaluate it before the origin chain.
    if (
      !chainsToEvaluate.includes(destinationChainId) &&
      this._l1TokenEnabledForChain(l1Token, Number(destinationChainId))
    ) {
      chainsToEvaluate.push(destinationChainId);
    }
    if (
      !chainsToEvaluate.includes(originChainId) &&
      originChainId !== hubChainId &&
      this._l1TokenEnabledForChain(l1Token, Number(originChainId))
    ) {
      chainsToEvaluate.push(originChainId);
    }

    // At this point, all chains to evaluate have defined token configs and are sorted in order of
    // highest priority to take repayment on, assuming the chain is under-allocated.
    for (const _chain of chainsToEvaluate) {
      assert(this._l1TokenEnabledForChain(l1Token, _chain), `Token ${l1Token} not enabled for chain ${_chain}`);
      // Destination chain:
      const chainShortfall = this.getTokenShortFall(l1Token, _chain);
      const chainVirtualBalance = this.getBalanceOnChainForL1Token(_chain, l1Token);
      const chainVirtualBalanceWithShortfall = chainVirtualBalance.sub(chainShortfall);
      let cumulativeVirtualBalanceWithShortfall = cumulativeVirtualBalance.sub(chainShortfall);
      // @dev No need to factor in outputAmount when computing origin chain balance since funds only leave relayer
      // on destination chain
      // @dev Do not subtract outputAmount from virtual balance if output token and input token are not equivalent.
      // This is possible when the output token is USDC.e and the input token is USDC which would still cause
      // validateOutputToken() to return true above.
      let chainVirtualBalanceWithShortfallPostRelay =
        _chain === destinationChainId &&
        this.hubPoolClient.areTokensEquivalent(inputToken, originChainId, outputToken, destinationChainId)
          ? chainVirtualBalanceWithShortfall.sub(outputAmount)
          : chainVirtualBalanceWithShortfall;
      // Add upcoming refunds:
      chainVirtualBalanceWithShortfallPostRelay = chainVirtualBalanceWithShortfallPostRelay.add(
        totalRefundsPerChain[_chain]
      );
      // To correctly compute the allocation % for this destination chain, we need to add all upcoming refunds for the
      // equivalents of l1Token on all chains.
      cumulativeVirtualBalanceWithShortfall = cumulativeVirtualBalanceWithShortfall.add(cumulativeRefunds);
      const cumulativeVirtualBalanceWithShortfallPostRelay = cumulativeVirtualBalanceWithShortfall.sub(outputAmount);

      // Compute what the balance will be on the target chain, considering this relay and the finalization of the
      // transfers that are currently flowing through the canonical bridge.
      const expectedPostRelayAllocation = chainVirtualBalanceWithShortfallPostRelay
        .mul(this.scalar)
        .div(cumulativeVirtualBalanceWithShortfallPostRelay);

      // Consider configured buffer for target to allow relayer to support slight overages.
      const thresholdPct = toBN(this.inventoryConfig.tokenConfig[l1Token][_chain].targetPct)
        .mul(tokenConfig[_chain].targetOverageBuffer ?? toBNWei("1"))
        .div(fixedPointAdjustment);
      this.log(
        `Evaluated taking repayment on ${
          _chain === originChainId ? "origin" : _chain === destinationChainId ? "destination" : "slow withdrawal"
        } chain ${_chain} for deposit ${deposit.depositId}: ${
          expectedPostRelayAllocation.lte(thresholdPct) ? "UNDERALLOCATED ✅" : "OVERALLOCATED ❌"
        }`,
        {
          l1Token,
          outputAmount,
          originChainId,
          destinationChainId,
          chainShortfall,
          chainVirtualBalance,
          chainVirtualBalanceWithShortfall,
          chainVirtualBalanceWithShortfallPostRelay,
          cumulativeVirtualBalance,
          cumulativeVirtualBalanceWithShortfall,
          cumulativeVirtualBalanceWithShortfallPostRelay,
          thresholdPct,
          expectedPostRelayAllocation,
          chainsToEvaluate,
        }
      );
      if (expectedPostRelayAllocation.lte(thresholdPct)) {
        return _chain;
      }
    }

    // None of the chain allocation percentages are lower than their target so take
    // repayment on the hub chain by default. The caller has also set a token config so they are not expecting
    // repayments to default to destination chain. If caller wanted repayments to default to destination
    // chain, then they should not set a token config.
    return hubChainId;
  }

  /**
   * Returns running balances for l1Tokens on all slow withdrawal chains that are enabled for this l1Token.
   * @param l1Token
   * @returns Dictionary keyed by chain ID of the absolute value of the latest running balance for the l1Token.
   */
  async getLatestRunningBalances(
    l1Token: string,
    chainsToEvaluate: number[]
  ): Promise<{ [chainId: number]: BigNumber }> {
    const { root: latestPoolRebalanceRoot, blockRanges } = await this.bundleDataClient.getLatestPoolRebalanceRoot();
    const chainIds = this.hubPoolClient.configStoreClient.getChainIdIndicesForBlock();
    const start = performance.now();
    const runningBalances = Object.fromEntries(
      await sdkUtils.mapAsync(chainsToEvaluate, async (chainId) => {
        const chainIdIndex = chainIds.indexOf(chainId);
        const blockRange = blockRanges[chainIdIndex];

        // We need to find the latest proposed running balance for this chain and token. It may not have been
        // proposed in the last or pending bundle, so we need to be prepared to call the hub pool client and look
        // back for an older bundle.
        let runningBalanceForToken: BigNumber;

        const leaf = latestPoolRebalanceRoot.leaves.find((leaf) => leaf.chainId === chainId);
        const l1TokenIndex = leaf?.l1Tokens.indexOf(l1Token);
        if (leaf === undefined || l1TokenIndex === -1) {
          runningBalanceForToken = this.hubPoolClient.getRunningBalanceBeforeBlockForChain(
            blockRange[1],
            chainId,
            l1Token
          ).runningBalance;
        } else {
          runningBalanceForToken = leaf.runningBalances[l1TokenIndex];
        }
        // Approximate latest running balance as last known proposed running balance...
        // - minus total deposit amount on chain since the latest end block proposed
        // - plus total refund amount on chain since the latest end block proposed
        const upcomingDeposits = this.bundleDataClient.getUpcomingDepositAmount(
          chainId,
          this.getDestinationTokenForL1Token(l1Token, chainId),
          blockRange[1]
        );
        // Grab refunds that are not included in any bundle proposed on-chain. These are refunds that have not
        // been accounted for in the latest running balance set in `runningBalanceForToken`.
        const allBundleRefunds = lodash.cloneDeep(await this.bundleRefundsPromise);
        const upcomingRefunds = allBundleRefunds.pop(); // @dev upcoming refunds are always pushed last into this list.
        // If a chain didn't exist in the last bundle or a spoke pool client isn't defined, then
        // one of the refund entries for a chain can be undefined.
        const upcomingRefundForChain = Object.values(
          upcomingRefunds?.[chainId]?.[this.getDestinationTokenForL1Token(l1Token, chainId)] ?? {}
        ).reduce((acc, curr) => acc.add(curr), bnZero);

        // Updated running balance is last known running balance minus deposits plus upcoming refunds.
        const latestRunningBalance = runningBalanceForToken.sub(upcomingDeposits).add(upcomingRefundForChain);
        // A negative running balance means that the spoke has a balance. If the running balance is positive, then the hub
        // owes it funds and its below target so we don't want to take additional repayment.
        const absLatestRunningBalance = latestRunningBalance.lt(0) ? latestRunningBalance.abs() : toBN(0);
        return [
          chainId,
          {
            absLatestRunningBalance,
            lastProposedRunningBalance: runningBalanceForToken,
            depositsPostProposal: upcomingDeposits,
            refundsPostProposal: upcomingRefundForChain,
          },
        ];
      })
    );
    this.log(
      `Approximated latest (abs. val) running balance for ORU chains for token ${l1Token} in ${
        Math.round(performance.now() - start) / 1000
      }s`,
      { runningBalances }
    );

    return Object.fromEntries(Object.entries(runningBalances).map(([k, v]) => [k, v.absLatestRunningBalance]));
  }

  /**
   * @param excessRunningBalances Dictionary of "excess" running balances per chain. Running balances
   * are recorded in PoolRebalanceLeaves and are positive if the Hub owes the Spoke funds and negative otherwise.
   * Therefore, running balances can only be considered "excess" if the running balance as recorded in the
   * PoolRebalanceLeaf is negative. This is denoting that the Hub is over-allocated on the Spoke.
   * @param l1Token Token we are comparing running balances for against spoke pool targets.
   * @param refundAmount Amount that will be refunded to the relayer. This value gets subtracted from running
   * balance excesses before comparing with the spoke pool target, since refunds are taken out of spoke pool balances.
   * @returns Dictionary of excess percentages for each chain. The excess percentage is the percentage of the
   * excess running balance over the spoke pool target balance. If the absolute running balance is 0, then
   * the excess percentage is 0. If the target is 0, then the excess percentage is infinite.
   */
  _getExcessRunningBalancePcts(
    excessRunningBalances: { [chainId: number]: BigNumber },
    l1Token: string,
    refundAmount: BigNumber
  ): { [chainId: number]: BigNumber } {
    const pcts = Object.fromEntries(
      Object.entries(excessRunningBalances).map(([chainId, excess]) => {
        const target = this.hubPoolClient.configStoreClient.getSpokeTargetBalancesForBlock(
          l1Token,
          Number(chainId)
        ).target;
        const excessPostRelay = excess.sub(refundAmount);
        const returnObj = {
          pct: toBN(0),
          target,
          excess,
          excessPostRelay,
        };
        // If target is greater than excess running balance, then pct will
        // be set to 0. If target is 0 then pct is infinite.
        if (target.gte(excessPostRelay)) {
          returnObj.pct = toBN(0);
        } else {
          if (target.eq(0)) {
            returnObj.pct = MAX_UINT_VAL;
          } else {
            // @dev If target is negative, then the denominator will be negative,
            // so we use the .abs() of the denominator to ensure the pct is positive. The
            // numerator will always be positive because in this branch, excessPostRelay > target.
            returnObj.pct = excessPostRelay.sub(target).mul(this.scalar).div(target.abs());
          }
        }
        return [chainId, returnObj];
      })
    );
    this.log(`Computed excess running balances for ${l1Token}`, {
      refundAmount,
      excessRunningBalancePcts: Object.fromEntries(
        Object.entries(pcts).map(([k, v]) => [
          k,
          {
            ...v,
            pct: formatFeePct(v.pct) + "%",
          },
        ])
      ),
    });
    return Object.fromEntries(Object.entries(pcts).map(([k, v]) => [k, v.pct]));
  }

  async getExcessRunningBalancePcts(
    l1Token: string,
    refundAmount: BigNumber,
    chainsToEvaluate: number[]
  ): Promise<{ [chainId: number]: BigNumber }> {
    if (!isDefined(this.excessRunningBalancePromises[l1Token])) {
      // @dev Save this as a promise so that other parallel calls to this function don't make the same call.
      this.excessRunningBalancePromises[l1Token] = this.getLatestRunningBalances(l1Token, chainsToEvaluate);
    }
    const excessRunningBalances = lodash.cloneDeep(await this.excessRunningBalancePromises[l1Token]);
    return this._getExcessRunningBalancePcts(excessRunningBalances, l1Token, refundAmount);
  }

  getPossibleRebalances(): Rebalance[] {
    const rebalancesRequired: Rebalance[] = [];

    // First, compute the rebalances that we would do assuming we have sufficient tokens on L1.
    for (const l1Token of this.getL1Tokens()) {
      const cumulativeBalance = this.getCumulativeBalance(l1Token);
      if (cumulativeBalance.eq(bnZero)) {
        continue;
      }

      for (const chainId of this.getEnabledL2Chains()) {
        // Skip if there's no configuration for l1Token on chainId. This is the case for BOBA and BADGER
        // as they're not present on all L2s.
        if (!this._l1TokenEnabledForChain(l1Token, chainId)) {
          continue;
        }

        const currentAllocPct = this.getCurrentAllocationPct(l1Token, chainId);
        const { thresholdPct, targetPct } = this.inventoryConfig.tokenConfig[l1Token][chainId];
        if (currentAllocPct.lt(thresholdPct)) {
          const deltaPct = targetPct.sub(currentAllocPct);
          const amount = deltaPct.mul(cumulativeBalance).div(this.scalar);
<<<<<<< HEAD
          const balance = this.tokenClient.getBalance(1, l1Token);
          // Divide by scalar because allocation percent was multiplied by it to avoid rounding errors.
=======
          const balance = this.tokenClient.getBalance(this.hubPoolClient.chainId, l1Token);
>>>>>>> b451b136
          const l2Token = this.getDestinationTokenForL1Token(l1Token, chainId);
          rebalancesRequired.push({
            chainId,
            l1Token,
            l2Token,
            currentAllocPct,
            thresholdPct,
            targetPct,
            balance,
            cumulativeBalance,
            amount,
          });
        }
      }
    }
    return rebalancesRequired;
  }

  // Trigger a rebalance if the current balance on any L2 chain, including shortfalls, is less than the threshold
  // allocation.
  async rebalanceInventoryIfNeeded(): Promise<void> {
    // Note: these types are just used inside this method, so they are declared in-line.
    type ExecutedRebalance = Rebalance & { hash: string };

    const possibleRebalances: Rebalance[] = [];
    const unexecutedRebalances: Rebalance[] = [];
    const executedTransactions: ExecutedRebalance[] = [];
    try {
      if (!this.isInventoryManagementEnabled()) {
        return;
      }
      const tokenDistributionPerL1Token = this.getTokenDistributionPerL1Token();
      this.constructConsideringRebalanceDebugLog(tokenDistributionPerL1Token);

      const rebalancesRequired = this.getPossibleRebalances();
      if (rebalancesRequired.length === 0) {
        this.log("No rebalances required");
        return;
      }

      // Next, evaluate if we have enough tokens on L1 to actually do these rebalances.

      for (const rebalance of rebalancesRequired) {
        const { balance, amount, l1Token, chainId } = rebalance;

        // This is the balance left after any assumed rebalances from earlier loop iterations.
        const unallocatedBalance = this.tokenClient.getBalance(this.hubPoolClient.chainId, l1Token);

        // If the amount required in the rebalance is less than the total amount of this token on L1 then we can execute
        // the rebalance to this particular chain. Note that if the sum of all rebalances required exceeds the l1
        // balance then this logic ensures that we only fill the first n number of chains where we can.
        if (amount.lte(unallocatedBalance)) {
          // As a precautionary step before proceeding, check that the token balance for the token we're about to send
          // hasn't changed on L1. It's possible its changed since we updated the inventory due to one or more of the
          // RPC's returning slowly, leading to concurrent/overlapping instances of the bot running.
          const tokenContract = new Contract(l1Token, ERC20.abi, this.hubPoolClient.hubPool.signer);
          const currentBalance = await tokenContract.balanceOf(this.relayer);
          if (!balance.eq(currentBalance)) {
            this.logger.warn({
              at: "InventoryClient",
              message: "🚧 Token balance on Ethereum changed before sending transaction, skipping rebalance",
              l1Token,
              l2ChainId: chainId,
              balance,
              currentBalance,
            });
            continue;
          } else {
            this.logger.debug({
              at: "InventoryClient",
              message: "Token balance in relayer on Ethereum is as expected, sending cross chain transfer",
              l1Token,
              l2ChainId: chainId,
              balance,
            });
            possibleRebalances.push(rebalance);
            // Decrement token balance in client for this chain and increment cross chain counter.
            const l2Token = this.getDestinationTokenForL1Token(l1Token, chainId);
            this.trackCrossChainTransfer(l1Token, l2Token, amount, chainId);
          }
        } else {
          // Extract unexecutable rebalances for logging.
          unexecutedRebalances.push(rebalance);
        }
      }

      // Extract unexecutable rebalances for logging.

      this.log("Considered inventory rebalances", { rebalancesRequired, possibleRebalances });

      // Finally, execute the rebalances.
      // TODO: The logic below is slow as it waits for each transaction to be included before sending the next one. This
      // should be refactored to enable us to pass an array of transaction objects to the transaction util that then
      // sends each transaction one after the other with incrementing nonce. this will be left for a follow on PR as this
      // is already complex logic and most of the time we'll not be sending batches of rebalance transactions.
      for (const rebalance of possibleRebalances) {
        const { chainId, l1Token, amount } = rebalance;
        const { hash } = await this.sendTokenCrossChain(chainId, l1Token, amount, this.simMode);
        executedTransactions.push({ ...rebalance, hash });
      }

      // Construct logs on the cross-chain actions executed.
      let mrkdwn = "";

      const groupedRebalances = lodash.groupBy(executedTransactions, "chainId");
      for (const [_chainId, rebalances] of Object.entries(groupedRebalances)) {
        const chainId = Number(_chainId);
        mrkdwn += `*Rebalances sent to ${getNetworkName(chainId)}:*\n`;
        for (const { l1Token, amount, targetPct, thresholdPct, cumulativeBalance, hash } of rebalances) {
          const tokenInfo = this.hubPoolClient.getTokenInfoForL1Token(l1Token);
          if (!tokenInfo) {
            throw new Error(`InventoryClient::rebalanceInventoryIfNeeded no L1 token info for token ${l1Token}`);
          }
          const { symbol, decimals } = tokenInfo;
          const formatter = createFormatFunction(2, 4, false, decimals);
          mrkdwn +=
            ` - ${formatter(amount.toString())} ${symbol} rebalanced. This meets target allocation of ` +
            `${this.formatWei(targetPct.mul(100).toString())}% (trigger of ` +
            `${this.formatWei(thresholdPct.mul(100).toString())}%) of the total ` +
            `${formatter(
              cumulativeBalance.toString()
            )} ${symbol} over all chains (ignoring hubpool repayments). This chain has a shortfall of ` +
            `${formatter(this.getTokenShortFall(l1Token, chainId).toString())} ${symbol} ` +
            `tx: ${blockExplorerLink(hash, this.hubPoolClient.chainId)}\n`;
        }
      }

      const groupedUnexecutedRebalances = lodash.groupBy(unexecutedRebalances, "chainId");
      for (const [_chainId, rebalances] of Object.entries(groupedUnexecutedRebalances)) {
        const chainId = Number(_chainId);
        mrkdwn += `*Insufficient amount to rebalance to ${getNetworkName(chainId)}:*\n`;
        for (const { l1Token, l2Token, balance, cumulativeBalance, amount } of rebalances) {
          const tokenInfo = this.hubPoolClient.getTokenInfoForL1Token(l1Token);
          if (!tokenInfo) {
            throw new Error(`InventoryClient::rebalanceInventoryIfNeeded no L1 token info for token ${l1Token}`);
          }
          const { symbol, decimals } = tokenInfo;
          const formatter = createFormatFunction(2, 4, false, decimals);
          const distributionPct = tokenDistributionPerL1Token[l1Token][chainId][l2Token].mul(100);
          mrkdwn +=
            `- ${symbol} transfer blocked. Required to send ` +
            `${formatter(amount.toString())} but relayer has ` +
            `${formatter(balance.toString())} on L1. There is currently ` +
            `${formatter(this.getBalanceOnChainForL1Token(chainId, l1Token).toString())} ${symbol} on ` +
            `${getNetworkName(chainId)} which is ` +
            `${this.formatWei(distributionPct.toString())}% of the total ` +
            `${formatter(cumulativeBalance.toString())} ${symbol}.` +
            " This chain's pending L1->L2 transfer amount is " +
            `${formatter(
              this.crossChainTransferClient
                .getOutstandingCrossChainTransferAmount(this.relayer, chainId, l1Token)
                .toString()
            )}.\n`;
        }
      }

      if (mrkdwn) {
        this.log("Executed Inventory rebalances 📒", { mrkdwn }, "info");
      }
    } catch (error) {
      this.log(
        "Something errored during inventory rebalance",
        { error, possibleRebalances, unexecutedRebalances, executedTransactions }, // include all info to help debugging.
        "error"
      );
    }
  }

  async unwrapWeth(): Promise<void> {
    // Note: these types are just used inside this method, so they are declared in-line.
    type ChainInfo = {
      chainId: number;
      weth: string;
      unwrapWethThreshold: BigNumber;
      unwrapWethTarget: BigNumber;
      balance: BigNumber;
    };
    type Unwrap = { chainInfo: ChainInfo; amount: BigNumber };
    type ExecutedUnwrap = Unwrap & { hash: string };

    const unwrapsRequired: Unwrap[] = [];
    const unexecutedUnwraps: Unwrap[] = [];
    const executedTransactions: ExecutedUnwrap[] = [];

    try {
      if (!this.isInventoryManagementEnabled()) {
        return;
      }
      const l1Weth = TOKEN_SYMBOLS_MAP.WETH.addresses[this.hubPoolClient.chainId];
      const chains = await Promise.all(
        this.getEnabledChains()
          .map((chainId) => {
            const unwrapWethThreshold =
              this.inventoryConfig.tokenConfig?.[l1Weth]?.[chainId.toString()]?.unwrapWethThreshold;
            const unwrapWethTarget = this.inventoryConfig.tokenConfig?.[l1Weth]?.[chainId.toString()]?.unwrapWethTarget;

            // Ignore chains where ETH isn't the native gas token. Returning null will result in these being filtered.
            if (chainId === CHAIN_IDs.POLYGON || unwrapWethThreshold === undefined || unwrapWethTarget === undefined) {
              return null;
            }
            const weth = TOKEN_SYMBOLS_MAP.WETH.addresses[chainId];
            assert(isDefined(weth), `No WETH definition for ${getNetworkName(chainId)}`);

            return { chainId, weth, unwrapWethThreshold, unwrapWethTarget };
          })
          // This filters out all nulls, which removes any chains that are meant to be ignored.
          .filter(isDefined)
          // This map adds the ETH balance to the object.
          .map(async (chainInfo) => ({
            ...chainInfo,
            balance: await this.tokenClient.spokePoolClients[chainInfo.chainId].spokePool.provider.getBalance(
              this.relayer
            ),
          }))
      );

      this.log("Checking WETH unwrap thresholds for chains with thresholds set", { chains });

      chains.forEach((chainInfo) => {
        const { chainId, weth, unwrapWethThreshold, unwrapWethTarget, balance } = chainInfo;
        const l2WethBalance = this.tokenClient.getBalance(chainId, weth);

        if (balance.lt(unwrapWethThreshold)) {
          const amountToUnwrap = unwrapWethTarget.sub(balance);
          const unwrap = { chainInfo, amount: amountToUnwrap };
          if (l2WethBalance.gte(amountToUnwrap)) {
            unwrapsRequired.push(unwrap);
          }
          // Extract unexecutable rebalances for logging.
          else {
            unexecutedUnwraps.push(unwrap);
          }
        }
      });

      this.log("Considered WETH unwraps", { unwrapsRequired, unexecutedUnwraps });

      if (unwrapsRequired.length === 0) {
        this.log("No unwraps required");
        return;
      }

      // Finally, execute the unwraps.
      // TODO: The logic below is slow as it waits for each transaction to be included before sending the next one. This
      // should be refactored to enable us to pass an array of transaction objects to the transaction util that then
      // sends each transaction one after the other with incrementing nonce. this will be left for a follow on PR as this
      // is already complex logic and most of the time we'll not be sending batches of rebalance transactions.
      for (const { chainInfo, amount } of unwrapsRequired) {
        const { chainId, weth } = chainInfo;
        this.tokenClient.decrementLocalBalance(chainId, weth, amount);
        const receipt = await this._unwrapWeth(chainId, weth, amount);
        executedTransactions.push({ chainInfo, amount, hash: receipt.hash });
      }

      // Construct logs on the cross-chain actions executed.
      let mrkdwn = "";

      for (const { chainInfo, amount, hash } of executedTransactions) {
        const { chainId, unwrapWethTarget, unwrapWethThreshold, balance } = chainInfo;
        mrkdwn += `*Unwraps sent to ${getNetworkName(chainId)}:*\n`;
        const formatter = createFormatFunction(2, 4, false, 18);
        mrkdwn +=
          ` - ${formatter(amount.toString())} WETH rebalanced. This meets target ETH balance of ` +
          `${this.formatWei(unwrapWethTarget.toString())} (trigger of ` +
          `${this.formatWei(unwrapWethThreshold.toString())} ETH), ` +
          `current balance of ${this.formatWei(balance.toString())} ` +
          `tx: ${blockExplorerLink(hash, chainId)}\n`;
      }

      for (const { chainInfo, amount } of unexecutedUnwraps) {
        const { chainId, weth } = chainInfo;
        mrkdwn += `*Insufficient amount to unwrap WETH on ${getNetworkName(chainId)}:*\n`;
        const formatter = createFormatFunction(2, 4, false, 18);
        mrkdwn +=
          "- WETH unwrap blocked. Required to send " +
          `${formatter(amount.toString())} but relayer has ` +
          `${formatter(this.tokenClient.getBalance(chainId, weth).toString())} WETH balance.\n`;
      }

      if (mrkdwn) {
        this.log("Executed WETH unwraps 🎁", { mrkdwn }, "info");
      }
    } catch (error) {
      this.log(
        "Something errored during WETH unwrapping",
        { error, unwrapsRequired, unexecutedUnwraps, executedTransactions }, // include all info to help debugging.
        "error"
      );
    }
  }

  constructConsideringRebalanceDebugLog(distribution: TokenDistributionPerL1Token): void {
    const logData: {
      [symbol: string]: {
        [chainId: number]: {
          actualBalanceOnChain: string;
          virtualBalanceOnChain: string;
          outstandingTransfers: string;
          tokenShortFalls: string;
          proRataShare: string;
        };
      };
    } = {};
    const cumulativeBalances: { [symbol: string]: string } = {};
    Object.entries(distribution).forEach(([l1Token, distributionForToken]) => {
      const tokenInfo = this.hubPoolClient.getTokenInfoForL1Token(l1Token);
      if (tokenInfo === undefined) {
        throw new Error(
          `InventoryClient::constructConsideringRebalanceDebugLog info not found for L1 token ${l1Token}`
        );
      }
      const { symbol, decimals } = tokenInfo;
      const formatter = createFormatFunction(2, 4, false, decimals);
      cumulativeBalances[symbol] = formatter(this.getCumulativeBalance(l1Token).toString());
      logData[symbol] ??= {};

      Object.keys(distributionForToken).forEach((_chainId) => {
        const chainId = Number(_chainId);

        Object.entries(distributionForToken[chainId]).forEach(([l2Token, amount]) => {
          const balanceOnChain = this.getBalanceOnChainForL1Token(chainId, l1Token);
          const transfers = this.crossChainTransferClient.getOutstandingCrossChainTransferAmount(
            this.relayer,
            chainId,
            l1Token
          );
          const actualBalanceOnChain = this.tokenClient.getBalance(chainId, l2Token);

          logData[symbol][chainId] = {
            actualBalanceOnChain: formatter(actualBalanceOnChain.toString()),
            virtualBalanceOnChain: formatter(balanceOnChain.toString()),
            outstandingTransfers: formatter(transfers.toString()),
            tokenShortFalls: formatter(this.getTokenShortFall(l1Token, chainId).toString()),
            proRataShare: this.formatWei(amount.mul(100).toString()) + "%",
          };
        });
      });
    });

    this.log("Considering rebalance", {
      tokenDistribution: logData,
      cumulativeBalances,
      inventoryConfig: this.inventoryConfig,
    });
  }

  async sendTokenCrossChain(
    chainId: number | string,
    l1Token: string,
    amount: BigNumber,
    simMode = false
  ): Promise<TransactionResponse> {
    return await this.adapterManager.sendTokenCrossChain(this.relayer, Number(chainId), l1Token, amount, simMode);
  }

  async _unwrapWeth(chainId: number, _l2Weth: string, amount: BigNumber): Promise<TransactionResponse> {
    const l2Signer = this.tokenClient.spokePoolClients[chainId].spokePool.signer;
    const l2Weth = new Contract(_l2Weth, CONTRACT_ADDRESSES[1].weth.abi, l2Signer);
    this.log("Unwrapping WETH", { amount: amount.toString() });
    return await runTransaction(this.logger, l2Weth, "withdraw", [amount]);
  }

  async setL1TokenApprovals(): Promise<void> {
    if (!this.isInventoryManagementEnabled()) {
      return;
    }
    const l1Tokens = this.getL1Tokens();
    this.log("Checking token approvals", { l1Tokens });
    await this.adapterManager.setL1TokenApprovals(this.relayer, l1Tokens);
  }

  async wrapL2EthIfAboveThreshold(): Promise<void> {
    // If inventoryConfig is defined, there should be a default wrapEtherTarget and wrapEtherThreshold
    // set by RelayerConfig.ts
    if (!this?.inventoryConfig?.wrapEtherThreshold || !this?.inventoryConfig?.wrapEtherTarget) {
      return;
    }
    this.log("Checking ETH->WETH Wrap status");
    await this.adapterManager.wrapEthIfAboveThreshold(this.inventoryConfig, this.simMode);
  }

  async update(): Promise<void> {
    if (!this.isInventoryManagementEnabled()) {
      return;
    }
    await this.crossChainTransferClient.update(this.getL1Tokens());
  }

  isInventoryManagementEnabled(): boolean {
    if (this?.inventoryConfig?.tokenConfig && Object.keys(this.inventoryConfig.tokenConfig).length > 0) {
      return true;
    }
    // Use logDisabledManagement to avoid spamming the logs on every check if this module is enabled.
    else if (this.logDisabledManagement == false) {
      this.log("Inventory Management Disabled");
    }
    this.logDisabledManagement = true;
    return false;
  }

  _l1TokenEnabledForChain(l1Token: string, chainId: number): boolean {
    return this.inventoryConfig.tokenConfig?.[l1Token]?.[String(chainId)] !== undefined;
  }

  /**
   * @notice Return possible repayment chains for L1 token that have "slow withdrawals" from L2 to L1, so
   * taking repayment on these chains would be done to reduce HubPool utilization and keep funds out of the
   * slow withdrawal canonical bridges.
   * @param l1Token
   * @returns list of chains for l1Token that have a token config enabled and have pool rebalance routes set.
   */
  getSlowWithdrawalRepaymentChains(l1Token: string): number[] {
    return SLOW_WITHDRAWAL_CHAINS.filter(
      (chainId) =>
        this._l1TokenEnabledForChain(l1Token, Number(chainId)) &&
        this.hubPoolClient.l2TokenEnabledForL1Token(l1Token, Number(chainId))
    );
  }

  log(message: string, data?: AnyObject, level: DefaultLogLevels = "debug"): void {
    if (this.logger) {
      this.logger[level]({ at: "InventoryClient", message, ...data });
    }
  }
}<|MERGE_RESOLUTION|>--- conflicted
+++ resolved
@@ -634,12 +634,7 @@
         if (currentAllocPct.lt(thresholdPct)) {
           const deltaPct = targetPct.sub(currentAllocPct);
           const amount = deltaPct.mul(cumulativeBalance).div(this.scalar);
-<<<<<<< HEAD
-          const balance = this.tokenClient.getBalance(1, l1Token);
-          // Divide by scalar because allocation percent was multiplied by it to avoid rounding errors.
-=======
           const balance = this.tokenClient.getBalance(this.hubPoolClient.chainId, l1Token);
->>>>>>> b451b136
           const l2Token = this.getDestinationTokenForL1Token(l1Token, chainId);
           rebalancesRequired.push({
             chainId,
