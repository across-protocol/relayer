--- conflicted
+++ resolved
@@ -850,14 +850,8 @@
       this.log("Checking WETH unwrap thresholds for chains with thresholds set", { chains });
 
       chains.forEach((chainInfo) => {
-<<<<<<< HEAD
-        const { chainId, unwrapWethThreshold, unwrapWethTarget, balance } = chainInfo;
-        const l2Weth = this.hubPoolClient.getL2TokenForL1TokenAtBlock(l1Weth, Number(chainId));
-        const l2WethBalance = this.tokenClient.getBalance(chainId, l2Weth);
-=======
         const { chainId, weth, unwrapWethThreshold, unwrapWethTarget, balance } = chainInfo;
         const l2WethBalance = this.tokenClient.getBalance(chainId, weth);
->>>>>>> e6565177
 
         if (balance.lt(unwrapWethThreshold)) {
           const amountToUnwrap = unwrapWethTarget.sub(balance);
@@ -885,16 +879,9 @@
       // sends each transaction one after the other with incrementing nonce. this will be left for a follow on PR as this
       // is already complex logic and most of the time we'll not be sending batches of rebalance transactions.
       for (const { chainInfo, amount } of unwrapsRequired) {
-<<<<<<< HEAD
-        const { chainId } = chainInfo;
-        const l2Weth = this.hubPoolClient.getL2TokenForL1TokenAtBlock(l1Weth, Number(chainId));
-        this.tokenClient.decrementLocalBalance(chainId, l2Weth, amount);
-        const receipt = await this._unwrapWeth(chainId, l2Weth, amount);
-=======
         const { chainId, weth } = chainInfo;
         this.tokenClient.decrementLocalBalance(chainId, weth, amount);
         const receipt = await this._unwrapWeth(chainId, weth, amount);
->>>>>>> e6565177
         executedTransactions.push({ chainInfo, amount, hash: receipt.hash });
       }
 
@@ -914,22 +901,13 @@
       }
 
       for (const { chainInfo, amount } of unexecutedUnwraps) {
-<<<<<<< HEAD
-        const { chainId } = chainInfo;
-        const l2Weth = this.hubPoolClient.getL2TokenForL1TokenAtBlock(l1Weth, Number(chainId));
-=======
         const { chainId, weth } = chainInfo;
->>>>>>> e6565177
         mrkdwn += `*Insufficient amount to unwrap WETH on ${getNetworkName(chainId)}:*\n`;
         const formatter = createFormatFunction(2, 4, false, 18);
         mrkdwn +=
           "- WETH unwrap blocked. Required to send " +
           `${formatter(amount.toString())} but relayer has ` +
-<<<<<<< HEAD
-          `${formatter(this.tokenClient.getBalance(chainId, l2Weth).toString())} WETH balance.\n`;
-=======
           `${formatter(this.tokenClient.getBalance(chainId, weth).toString())} WETH balance.\n`;
->>>>>>> e6565177
       }
 
       if (mrkdwn) {
