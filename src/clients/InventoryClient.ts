import { utils as sdkUtils } from "@across-protocol/sdk";
import WETH_ABI from "../common/abi/Weth.json";
import {
  bnZero,
  BigNumber,
  winston,
  toBN,
  getNetworkName,
  createFormatFunction,
  blockExplorerLink,
  Contract,
  formatUnits,
  runTransaction,
  isDefined,
  DefaultLogLevels,
  TransactionResponse,
  AnyObject,
  ERC20,
  TOKEN_SYMBOLS_MAP,
  formatFeePct,
  fixedPointAdjustment,
  bnComparatorDescending,
  MAX_UINT_VAL,
  toBNWei,
  assert,
  Profiler,
  getNativeTokenSymbol,
  getL1TokenInfo,
  depositForcesOriginChainRepayment,
  getRemoteTokenForL1Token,
  getTokenInfo,
  compareAddressesSimple,
} from "../utils";
import { HubPoolClient, TokenClient, BundleDataClient } from ".";
import { Deposit, L1Token, ProposedRootBundle } from "../interfaces";
import { InventoryConfig, isAliasConfig, TokenBalanceConfig } from "../interfaces/InventoryManagement";
import lodash from "lodash";
import { SLOW_WITHDRAWAL_CHAINS } from "../common";
import { CombinedRefunds } from "../dataworker/DataworkerUtils";
import { AdapterManager, CrossChainTransferClient } from "./bridges";

type TokenDistribution = { [l2Token: string]: BigNumber };
type TokenDistributionPerL1Token = { [l1Token: string]: { [chainId: number]: TokenDistribution } };

export type Rebalance = {
  chainId: number;
  l1Token: string;
  l2Token: string;
  thresholdPct: BigNumber;
  targetPct: BigNumber;
  currentAllocPct: BigNumber;
  balance: BigNumber;
  cumulativeBalance: BigNumber;
  amount: BigNumber;
};

const DEFAULT_TOKEN_OVERAGE = toBNWei("1.5");

export class InventoryClient {
  private logDisabledManagement = false;
  private readonly scalar: BigNumber;
  private readonly formatWei: ReturnType<typeof createFormatFunction>;
  private bundleRefundsPromise: Promise<CombinedRefunds[]> = undefined;
  private excessRunningBalancePromises: { [l1Token: string]: Promise<{ [chainId: number]: BigNumber }> } = {};
  private profiler: InstanceType<typeof Profiler>;

  constructor(
    readonly relayer: string,
    readonly logger: winston.Logger,
    readonly inventoryConfig: InventoryConfig,
    readonly tokenClient: TokenClient,
    readonly chainIdList: number[],
    readonly hubPoolClient: HubPoolClient,
    readonly bundleDataClient: BundleDataClient,
    readonly adapterManager: AdapterManager,
    readonly crossChainTransferClient: CrossChainTransferClient,
    readonly simMode = false,
    readonly prioritizeLpUtilization = true
  ) {
    this.scalar = sdkUtils.fixedPointAdjustment;
    this.formatWei = createFormatFunction(2, 4, false, 18);
    this.profiler = new Profiler({
      logger: this.logger,
      at: "InventoryClient",
    });
  }

  /**
   * Resolve the token balance configuration for `l1Token` on `chainId`. If `l1Token` maps to multiple tokens on
   * `chainId` then `l2Token` must be supplied.
   * @param l1Token L1 token address to query.
   * @param chainId Chain ID to query on
   * @param l2Token Optional L2 token address when l1Token maps to multiple l2Token addresses.
   */
  getTokenConfig(l1Token: string, chainId: number, l2Token?: string): TokenBalanceConfig | undefined {
    const tokenConfig = this.inventoryConfig.tokenConfig[l1Token];
    if (!isDefined(tokenConfig)) {
      return;
    }

    if (isAliasConfig(tokenConfig)) {
      assert(isDefined(l2Token), `Cannot resolve ambiguous ${getNetworkName(chainId)} token config for ${l1Token}`);
      return tokenConfig[l2Token]?.[chainId];
    } else {
      return tokenConfig[chainId];
    }
  }

  /*
   * Get the total balance for an L1 token across all chains, considering any outstanding cross chain transfers as a
   * virtual balance on that chain.
   * @notice Returns the balance in the decimals of the L1 token.
   * @param l1Token L1 token address to query.
   * returns Cumulative balance of l1Token across all inventory-managed chains.
   */
  getCumulativeBalance(l1Token: string): BigNumber {
    return this.getEnabledChains()
      .map((chainId) => this.getBalanceOnChain(chainId, l1Token))
      .reduce((acc, curr) => acc.add(curr), bnZero);
  }

  /**
   * Determine the effective/virtual balance of an l1 token that has been deployed to another chain.
   * Includes both the actual balance on the chain and any pending inbound transfers to the target chain.
   * If l2Token is supplied, return its balance on the specified chain. Otherwise, return the total allocation
   * of l1Token on the specified chain.
   * @notice Returns the balance of the tokens normalized to the L1 token decimals, which matters if the L2 token
   * decimals differs from the L1 token decimals.
   * @param chainId Chain to query token balance on.
   * @param l1Token L1 token to query on chainId (after mapping).
   * @param l2Token Optional l2 token address to narrow the balance reporting.
   * @returns Balance of l1Token on chainId.
   */
  protected getBalanceOnChain(chainId: number, l1Token: string, l2Token?: string): BigNumber {
    const { crossChainTransferClient, relayer, tokenClient } = this;
    let balance: BigNumber;

    const { decimals: l1TokenDecimals } = getTokenInfo(l1Token, this.hubPoolClient.chainId);

    // Return the balance for a specific l2 token on the remote chain.
    if (isDefined(l2Token)) {
      const { decimals: l2TokenDecimals } = this.hubPoolClient.getTokenInfoForAddress(l2Token, chainId);
      balance = sdkUtils.ConvertDecimals(l2TokenDecimals, l1TokenDecimals)(tokenClient.getBalance(chainId, l2Token));
      return balance.add(
        crossChainTransferClient.getOutstandingCrossChainTransferAmount(relayer, chainId, l1Token, l2Token)
      );
    }

    const l2Tokens = this.getRemoteTokensForL1Token(l1Token, chainId);
    balance = l2Tokens
      .map((l2Token) => {
        const { decimals: l2TokenDecimals } = this.hubPoolClient.getTokenInfoForAddress(l2Token, chainId);
        return sdkUtils.ConvertDecimals(l2TokenDecimals, l1TokenDecimals)(tokenClient.getBalance(chainId, l2Token));
      })
      .reduce((acc, curr) => acc.add(curr), bnZero);

    return balance.add(crossChainTransferClient.getOutstandingCrossChainTransferAmount(this.relayer, chainId, l1Token));
  }

  /**
   * Determine the allocation of an l1 token across all configured remote chain IDs.
   * @param l1Token L1 token to query.
   * @returns Distribution of l1Token by chain ID and l2Token.
   */
  private getChainDistribution(l1Token: string): { [chainId: number]: TokenDistribution } {
    const cumulativeBalance = this.getCumulativeBalance(l1Token);
    const distribution: { [chainId: number]: TokenDistribution } = {};

    this.getEnabledChains().forEach((chainId) => {
      // If token doesn't have entry on chain, skip creating an entry for it since we'll likely run into an error
      // later trying to grab the chain equivalent of the L1 token via the HubPoolClient.
      if (chainId === this.hubPoolClient.chainId || this._l1TokenEnabledForChain(l1Token, chainId)) {
        if (cumulativeBalance.eq(bnZero)) {
          return;
        }

        distribution[chainId] ??= {};
        const l2Tokens = this.getRemoteTokensForL1Token(l1Token, chainId);
        l2Tokens.forEach((l2Token) => {
          // The effective balance is the current balance + inbound bridge transfers.
          const effectiveBalance = this.getBalanceOnChain(chainId, l1Token, l2Token);
          distribution[chainId][l2Token] = effectiveBalance.mul(this.scalar).div(cumulativeBalance);
        });
      }
    });
    return distribution;
  }

  /**
   * Determine the allocation of an l1 token across all configured remote chain IDs.
   * @param l1Token L1 token to query.
   * @returns Distribution of l1Token by chain ID and l2Token.
   */
  getTokenDistributionPerL1Token(): TokenDistributionPerL1Token {
    const distributionPerL1Token: TokenDistributionPerL1Token = {};
    this.getL1Tokens().forEach((l1Token) => (distributionPerL1Token[l1Token] = this.getChainDistribution(l1Token)));
    return distributionPerL1Token;
  }

  // Get the balance of a given token on a given chain, including shortfalls and any pending cross chain transfers.
  getCurrentAllocationPct(l1Token: string, chainId: number, l2Token: string): BigNumber {
    // If there is nothing over all chains, return early.
    const cumulativeBalance = this.getCumulativeBalance(l1Token);
    if (cumulativeBalance.eq(bnZero)) {
      return bnZero;
    }

    const { decimals: l2TokenDecimals } = this.hubPoolClient.getTokenInfoForAddress(l2Token, chainId);
    const { decimals: l1TokenDecimals } = getTokenInfo(l1Token, this.hubPoolClient.chainId);
    const shortfall = sdkUtils.ConvertDecimals(
      l2TokenDecimals,
      l1TokenDecimals
    )(this.tokenClient.getShortfallTotalRequirement(chainId, l2Token));
    const currentBalance = this.getBalanceOnChain(chainId, l1Token, l2Token).sub(shortfall);

    // Multiply by scalar to avoid rounding errors.
    return currentBalance.mul(this.scalar).div(cumulativeBalance);
  }

  protected getRemoteTokenForL1Token(l1Token: string, chainId: number | string): string | undefined {
    return chainId === this.hubPoolClient.chainId
      ? l1Token
      : getRemoteTokenForL1Token(l1Token, chainId, this.hubPoolClient);
  }

  /**
   * From an L1Token and remote chain ID, resolve all supported corresponding tokens.
   * This should include at least the relevant repayment token on the relevant chain, but may also include other
   * "equivalent" tokens (i.e. as with Bridged & Native USDC) as defined by a custom token configuration.
   * @param l1Token Mainnet token to query.
   * @param chainId Remove chain to query.
   * @returns An array of supported tokens on chainId that map back to l1Token on mainnet.
   */
  getRemoteTokensForL1Token(l1Token: string, chainId: number | string): string[] {
    if (chainId === this.hubPoolClient.chainId) {
      return [l1Token];
    }

    const tokenConfig = this.inventoryConfig.tokenConfig[l1Token];
    if (!isDefined(tokenConfig)) {
      return [];
    }

    if (isAliasConfig(tokenConfig)) {
      return Object.keys(tokenConfig).filter((k) => isDefined(tokenConfig[k][chainId]));
    }

    const destinationToken = this.getRemoteTokenForL1Token(l1Token, chainId);
    if (!isDefined(destinationToken)) {
      return [];
    }

    return [destinationToken];
  }

  getEnabledChains(): number[] {
    return this.chainIdList;
  }

  getEnabledL2Chains(): number[] {
    const hubPoolChainId = this.hubPoolClient.chainId;
    return this.getEnabledChains().filter((chainId) => chainId !== hubPoolChainId);
  }

  getL1Tokens(): string[] {
    return (
      Object.keys(this.inventoryConfig.tokenConfig ?? {}) ||
      this.hubPoolClient.getL1Tokens().map((l1Token) => l1Token.address)
    );
  }

  // Decrement Tokens Balance And Increment Cross Chain Transfer
  trackCrossChainTransfer(l1Token: string, l2Token: string, rebalance: BigNumber, chainId: number | string): void {
    this.tokenClient.decrementLocalBalance(this.hubPoolClient.chainId, l1Token, rebalance);
    this.crossChainTransferClient.increaseOutstandingTransfer(
      this.relayer,
      l1Token,
      l2Token,
      rebalance,
      Number(chainId)
    );
  }

  async getAllBundleRefunds(): Promise<CombinedRefunds[]> {
    const refunds: CombinedRefunds[] = [];
    const [pendingRefunds, nextBundleRefunds] = await Promise.all([
      this.bundleDataClient.getPendingRefundsFromValidBundles(),
      this.bundleDataClient.getNextBundleRefunds(),
    ]);
    refunds.push(...pendingRefunds, ...nextBundleRefunds);
    this.logger.debug({
      at: "InventoryClient#getAllBundleRefunds",
      message: "Remaining refunds from last validated bundle (excludes already executed refunds)",
      refunds: pendingRefunds[0],
    });
    if (nextBundleRefunds.length === 2) {
      this.logger.debug({
        at: "InventoryClient#getAllBundleRefunds",
        message: "Refunds from pending bundle",
        refunds: nextBundleRefunds[0],
      });
      this.logger.debug({
        at: "InventoryClient#getAllBundleRefunds",
        message: "Refunds from upcoming bundle",
        refunds: nextBundleRefunds[1],
      });
    } else {
      this.logger.debug({
        at: "InventoryClient#getAllBundleRefunds",
        message: "Refunds from upcoming bundle",
        refunds: nextBundleRefunds[0],
      });
    }
    return refunds;
  }

  // Return the upcoming refunds (in pending and next bundles) on each chain.
  // @notice Returns refunds using decimals of the l1Token.
  private async getBundleRefunds(l1Token: string): Promise<{ [chainId: string]: BigNumber }> {
    let refundsToConsider: CombinedRefunds[] = [];
    const { decimals: l1TokenDecimals } = getTokenInfo(l1Token, this.hubPoolClient.chainId);

    let mark: ReturnType<typeof this.profiler.start>;
    // Increase virtual balance by pending relayer refunds from the latest valid bundle and the
    // upcoming bundle. We can assume that all refunds from the second latest valid bundle have already
    // been executed.
    if (!isDefined(this.bundleRefundsPromise)) {
      // @dev Save this as a promise so that other parallel calls to this function don't make the same call.
      mark = this.profiler.start(`bundleRefunds for ${l1Token}`);
      this.bundleRefundsPromise = this.getAllBundleRefunds();
    }
    refundsToConsider = lodash.cloneDeep(await this.bundleRefundsPromise);
    const totalRefundsPerChain = this.getEnabledChains().reduce(
      (refunds: { [chainId: string]: BigNumber }, chainId) => {
        const destinationToken = this.getRemoteTokenForL1Token(l1Token, chainId);
        if (!destinationToken) {
          refunds[chainId] = bnZero;
        } else {
          const { decimals: l2TokenDecimals } = this.hubPoolClient.getTokenInfoForAddress(destinationToken, chainId);
          refunds[chainId] = sdkUtils.ConvertDecimals(
            l2TokenDecimals,
            l1TokenDecimals
          )(this.bundleDataClient.getTotalRefund(refundsToConsider, this.relayer, chainId, destinationToken));
          return refunds;
        }
        return refunds;
      },
      {}
    );

    mark?.stop({
      message: "Time to calculate total refunds per chain",
      l1Token,
    });

    return totalRefundsPerChain;
  }

  /**
   * Returns possible repayment chain options for a deposit. This is designed to be called by the relayer
   * so that it can batch compute LP fees for all possible repayment chains. By locating this function
   * here it ensures that the relayer and the inventory client are in sync as to which chains are possible
   * repayment chains for a given deposit.
   * @param deposit Deposit
   * @returns list of chain IDs that are possible repayment chains for the deposit.
   */
  getPossibleRepaymentChainIds(deposit: Deposit): number[] {
    // Origin chain is always included in the repayment chain list.
    const { originChainId, destinationChainId, inputToken } = deposit;
    const chainIds = new Set<number>();
    chainIds.add(originChainId);
    if (depositForcesOriginChainRepayment(deposit, this.hubPoolClient)) {
      return [...chainIds];
    }

    if (this.canTakeDestinationChainRepayment(deposit)) {
      chainIds.add(destinationChainId);
    }

    if (this.isInventoryManagementEnabled()) {
      const l1Token = this.getL1TokenInfo(inputToken, originChainId).address;
      this.getSlowWithdrawalRepaymentChains(l1Token).forEach((chainId) => {
        if (this.hubPoolClient.l2TokenEnabledForL1Token(l1Token, chainId)) {
          chainIds.add(chainId);
        }
      });
    }
    chainIds.add(this.hubPoolClient.chainId);
    return [...chainIds];
  }

  getL1TokenInfo(l2Token: string, chainId: number): L1Token {
    return chainId === this.hubPoolClient.chainId ? getTokenInfo(l2Token, chainId) : getL1TokenInfo(l2Token, chainId);
  }

  /**
   * Returns true if the depositor-specified output token is supported by this inventory client.
   * @param deposit V3 Deposit to consider
   * @returns boolean True if output and input tokens are equivalent or if input token is USDC and output token
   * is Bridged USDC.
   */
  validateOutputToken(deposit: Deposit): boolean {
    const { inputToken, outputToken, originChainId, destinationChainId } = deposit;

    // Return true if input and output tokens are mapped to the same L1 token via PoolRebalanceRoutes
    const equivalentTokens = this.hubPoolClient.areTokensEquivalent(
      inputToken,
      originChainId,
      outputToken,
      destinationChainId
    );
    if (equivalentTokens) {
      return true;
    }

    // Return true if the input and output token are defined as equivalent according to a hardcoded mapping
    // of equivalent tokens. This should allow relayer to define which tokens it should be able to fill despite them
    // not being linked via a PoolRebalanceRoute.
    try {
      const l1TokenMappedToInputToken = this.getL1TokenInfo(inputToken, originChainId).address;
      const l1TokenMappedToOutputToken = this.getL1TokenInfo(outputToken, destinationChainId).address;
      return l1TokenMappedToInputToken === l1TokenMappedToOutputToken;
    } catch (e) {
      // @dev getL1TokenInfo will throw if a token is not found in the TOKEN_SYMBOLS_MAP.
      return false;
    }
  }

  /**
   * Returns true if the deposit input and output tokens are mapped to the same PoolRebalanceRoute mapping.
   * @param deposit Deposit data
   * @returns True if the input and output tokens are mapped to the same PoolRebalanceRoute mapping, or False.
   */
  canTakeDestinationChainRepayment(
    deposit: Pick<Deposit, "inputToken" | "originChainId" | "outputToken" | "destinationChainId" | "fromLiteChain">
  ): boolean {
    if (depositForcesOriginChainRepayment(deposit, this.hubPoolClient)) {
      return false;
    }
    return this.hubPoolClient.areTokensEquivalent(
      deposit.inputToken,
      deposit.originChainId,
      deposit.outputToken,
      deposit.destinationChainId
    );
  }

  /*
   * Return all eligible repayment chains for a deposit. If inventory management is enabled, then this function will
   * only choose chains where the post-relay balance allocation for a potential repayment chain is under the maximum
   * allowed allocation on that chain. Origin, Destination, and HubChains are always evaluated as potential
   * repayment chains in addition to  "Slow Withdrawal chains" such as Base, Optimism and Arbitrum for which
   * taking repayment would reduce HubPool utilization. Post-relay allocation percentages take into
   * account pending cross-chain inventory-management transfers, upcoming bundle refunds, token shortfalls
   * needed to cover other unfilled deposits in addition to current token balances. Slow withdrawal chains are only
   * selected if the SpokePool's running balance for that chain is over the system's desired target.
   * @dev The HubChain is always evaluated as a fallback option if the inventory management is enabled and all other
   * chains are over-allocated, unless the origin chain is a lite chain, in which case
   * there is no fallback if the origin chain is not an eligible repayment chain.
   * @dev If the origin chain is a lite chain, then only the origin chain is evaluated as a potential repayment chain.
   * @dev If inventory management is disabled, then destinationChain is used as a default unless the
   * originChain is a lite chain, then originChain is the default used.
   * @param deposit Deposit to determine repayment chains for.
   * @param l1Token L1Token linked with deposited inputToken and repayment chain refund token.
   * @returns list of chain IDs that are possible repayment chains for the deposit, sorted from highest
   * to lowest priority.
   */
  async determineRefundChainId(deposit: Deposit, l1Token?: string): Promise<number[]> {
    const { originChainId, destinationChainId, inputToken, outputToken, inputAmount } = deposit;
    const hubChainId = this.hubPoolClient.chainId;

    if (sdkUtils.invalidOutputToken(deposit)) {
      return [];
    }

    const forceOriginRepayment = depositForcesOriginChainRepayment(deposit, this.hubPoolClient);
    if (!this.isInventoryManagementEnabled()) {
<<<<<<< HEAD
      return [!this.canTakeDestinationChainRepayment(deposit) ? originChainId : destinationChainId];
=======
      return [
        forceOriginRepayment || !this.canTakeDestinationChainRepayment(deposit) ? originChainId : destinationChainId,
      ];
>>>>>>> b809b21f
    }

    // The InventoryClient assumes 1:1 equivalency between input and output tokens. At the moment there is no support
    // for disparate output tokens (unless the output token is USDC.e and the input token is USDC),
    // so if one appears here then something is wrong. Throw hard and fast in that case.
    // In future, fills for disparate output tokens should probably just take refunds on the destination chain and
    // outsource inventory management to the operator.
    if (!this.validateOutputToken(deposit)) {
      const [srcChain, dstChain] = [getNetworkName(originChainId), getNetworkName(destinationChainId)];
      throw new Error(
        `Unexpected ${dstChain} output token on ${srcChain} deposit ${deposit.depositId.toString()}` +
          ` (${inputToken} != ${outputToken})`
      );
    }

    // The hub chain is magical; don't fumble repayment based on perceived over-allocation.
    if (forceOriginRepayment && deposit.originChainId === hubChainId) {
      return [hubChainId];
    }

    l1Token ??= this.getL1TokenInfo(inputToken, originChainId).address;
    const { decimals: l1TokenDecimals } = getTokenInfo(l1Token, this.hubPoolClient.chainId);
    const { decimals: inputTokenDecimals } = this.hubPoolClient.getTokenInfoForAddress(inputToken, originChainId);
    const inputAmountInL1TokenDecimals = sdkUtils.ConvertDecimals(inputTokenDecimals, l1TokenDecimals)(inputAmount);

    // Consider any refunds from executed and to-be executed bundles. If bundle data client doesn't return in
    // time, return an object with zero refunds for all chains.
    const totalRefundsPerChain: { [chainId: string]: BigNumber } = await this.getBundleRefunds(l1Token);
    const cumulativeRefunds = Object.values(totalRefundsPerChain).reduce((acc, curr) => acc.add(curr), bnZero);
    const cumulativeVirtualBalance = this.getCumulativeBalance(l1Token);

    // @dev: The following async call to `getExcessRunningBalancePcts` should be very fast compared to the above
    // getBundleRefunds async call. Therefore, we choose not to compute them in parallel.

    // Build list of chains we want to evaluate for repayment:
    const chainsToEvaluate: number[] = [];
    // Add optimistic rollups to front of evaluation list because these are chains with long withdrawal periods
    // that we want to prioritize taking repayment on if the chain is going to end up sending funds back to the
    // hub in the next root bundle over the slow canonical bridge.
    // We need to calculate the latest running balance for each optimistic rollup chain.
    // We'll add the last proposed running balance plus new deposits and refunds.
    if (!forceOriginRepayment && this.prioritizeLpUtilization) {
      const excessRunningBalancePcts = await this.getExcessRunningBalancePcts(
        l1Token,
        inputAmountInL1TokenDecimals,
        this.getSlowWithdrawalRepaymentChains(l1Token)
      );
      // Sort chains by highest excess percentage over the spoke target, so we can prioritize
      // taking repayment on chains with the most excess balance.
      const chainsWithExcessSpokeBalances = Object.entries(excessRunningBalancePcts)
        .filter(([, pct]) => pct.gt(0))
        .sort(([, pctx], [, pcty]) => bnComparatorDescending(pctx, pcty))
        .map(([chainId]) => Number(chainId));
      chainsToEvaluate.push(...chainsWithExcessSpokeBalances);
    }
    // Add origin chain to take higher priority than destination chain if the destination chain
    // is a lite chain, which should allow the relayer to take more repayments away from the lite chain. Because
    // lite chain deposits force repayment on origin, we end up taking lots of repayment on the lite chain so
    // we should take repayment away from the lite chain where possible.
    if (
      deposit.toLiteChain &&
      !chainsToEvaluate.includes(originChainId) &&
      this._l1TokenEnabledForChain(l1Token, Number(originChainId))
    ) {
      chainsToEvaluate.push(originChainId);
    }
    // Add destination and origin chain if they are not already added.
    // Prioritize destination chain repayment over origin chain repayment but prefer both over
    // hub chain repayment if they are under allocated. We don't include hub chain
    // since its the fallback chain if both destination and origin chain are over allocated.
    // If destination chain is hub chain, we still want to evaluate it before the origin chain.
    if (
      this.canTakeDestinationChainRepayment(deposit) &&
      !chainsToEvaluate.includes(destinationChainId) &&
<<<<<<< HEAD
      this._l1TokenEnabledForChain(l1Token, Number(destinationChainId))
=======
      this._l1TokenEnabledForChain(l1Token, Number(destinationChainId)) &&
      !forceOriginRepayment
>>>>>>> b809b21f
    ) {
      chainsToEvaluate.push(destinationChainId);
    }
    if (
      !chainsToEvaluate.includes(originChainId) &&
      originChainId !== hubChainId &&
      this._l1TokenEnabledForChain(l1Token, Number(originChainId))
    ) {
      chainsToEvaluate.push(originChainId);
    }

    // Sanity check that the possible chains used to pre-compute LP fees by the relayer are a subset of the
    // chains that are actually eligible for repayment.
    const possibleRepaymentChainIds = this.getPossibleRepaymentChainIds(deposit);
    if (chainsToEvaluate.some((_chain) => !possibleRepaymentChainIds.includes(_chain))) {
      throw new Error(
        `InventoryClient.getPossibleRepaymentChainIds (${possibleRepaymentChainIds})and determineRefundChainId (${chainsToEvaluate}) disagree on eligible repayment chains`
      );
    }
    const eligibleRefundChains: number[] = [];
    // At this point, all chains to evaluate have defined token configs and are sorted in order of
    // highest priority to take repayment on, assuming the chain is under-allocated.
    for (const chainId of chainsToEvaluate) {
      assert(this._l1TokenEnabledForChain(l1Token, chainId), `Token ${l1Token} not enabled for chain ${chainId}`);

      // Destination chain:
      const repaymentToken = this.getRemoteTokenForL1Token(l1Token, chainId);
      if (chainId !== originChainId) {
        assert(
          this.hubPoolClient.l2TokenHasPoolRebalanceRoute(repaymentToken, chainId),
          `Token ${repaymentToken} not enabled as PoolRebalanceRoute for chain ${chainId} for l1 token ${l1Token}`
        );
      }
      const { decimals: l2TokenDecimals } = this.hubPoolClient.getTokenInfoForAddress(repaymentToken, chainId);
      const chainShortfall = sdkUtils.ConvertDecimals(
        l2TokenDecimals,
        l1TokenDecimals
      )(this.tokenClient.getShortfallTotalRequirement(chainId, repaymentToken));
      const chainVirtualBalance = this.getBalanceOnChain(chainId, l1Token, repaymentToken);
      const chainVirtualBalanceWithShortfall = chainVirtualBalance.sub(chainShortfall);
      // @dev Do not subtract outputAmount from virtual balance if output token and input token are not equivalent.
      // This is possible when the output token is USDC.e and the input token is USDC which would still cause
      // validateOutputToken() to return true above.
      let chainVirtualBalanceWithShortfallPostRelay =
        chainId === destinationChainId &&
        this.hubPoolClient.areTokensEquivalent(inputToken, originChainId, outputToken, destinationChainId)
          ? chainVirtualBalanceWithShortfall
          : chainVirtualBalanceWithShortfall.add(inputAmountInL1TokenDecimals);

      // Add upcoming refunds:
      chainVirtualBalanceWithShortfallPostRelay = chainVirtualBalanceWithShortfallPostRelay.add(
        totalRefundsPerChain[chainId] ?? bnZero
      );
      // To correctly compute the allocation % for this destination chain, we need to add all upcoming refunds for the
      // equivalents of l1Token on all chains.
      const cumulativeVirtualBalancePostRefunds = cumulativeVirtualBalance.add(cumulativeRefunds);

      // Compute what the balance will be on the target chain, considering this relay and the finalization of the
      // transfers that are currently flowing through the canonical bridge.
      const expectedPostRelayAllocation = chainVirtualBalanceWithShortfallPostRelay
        .mul(this.scalar)
        .div(cumulativeVirtualBalancePostRefunds);

      // Consider configured buffer for target to allow relayer to support slight overages.
      const tokenConfig = this.getTokenConfig(l1Token, chainId, repaymentToken);
      if (!isDefined(tokenConfig)) {
        const repaymentChain = getNetworkName(chainId);
        this.logger.debug({
          at: "InventoryClient#determineRefundChainId",
          message: `No token config for ${repaymentToken} on ${repaymentChain}.`,
        });
        if (chainId === destinationChainId) {
          this.logger.debug({
            at: "InventoryClient#determineRefundChainId",
            message: `Will consider to take repayment on ${repaymentChain} as destination chain.`,
          });
          eligibleRefundChains.push(chainId);
        }
        continue;
      }

      // It's undesirable to accrue excess balances on a Lite chain because the relayer relies on additional deposits
      // destined for that chain in order to offload its excess.
      const { targetOverageBuffer = DEFAULT_TOKEN_OVERAGE } = tokenConfig;
      const effectiveTargetPct =
        deposit.toLiteChain && chainId === destinationChainId
          ? tokenConfig.targetPct
          : tokenConfig.targetPct.mul(targetOverageBuffer).div(fixedPointAdjustment);

      this.log(
        `Evaluated taking repayment on ${
          chainId === originChainId ? "origin" : chainId === destinationChainId ? "destination" : "slow withdrawal"
        } chain ${chainId} for deposit ${deposit.depositId.toString()}: ${
          expectedPostRelayAllocation.lte(effectiveTargetPct) ? "UNDERALLOCATED ✅" : "OVERALLOCATED ❌"
        }`,
        {
          l1Token,
          originChainId,
          destinationChainId,
          chainShortfall,
          chainVirtualBalance,
          chainVirtualBalanceWithShortfall,
          chainVirtualBalanceWithShortfallPostRelay,
          cumulativeVirtualBalance,
          cumulativeVirtualBalancePostRefunds,
          targetPct: formatUnits(tokenConfig.targetPct, 18),
          targetOverage: formatUnits(targetOverageBuffer, 18),
          effectiveTargetPct: formatUnits(effectiveTargetPct, 18),
          expectedPostRelayAllocation,
          chainsToEvaluate,
        }
      );
      if (expectedPostRelayAllocation.lte(effectiveTargetPct)) {
        eligibleRefundChains.push(chainId);
      }
    }

    // At this point, if the deposit originated on a lite chain, which forces fillers to take repayment on the origin
    // chain, and the origin chain is not an eligible repayment chain, then we shouldn't fill this deposit otherwise
    // the filler will be forced to be over-allocated on the origin chain, which could be very difficult to withdraw
    // funds from.
    // @dev The RHS of this conditional is essentially true if eligibleRefundChains does NOT deep equal [originChainId].
    if (forceOriginRepayment && (eligibleRefundChains.length !== 1 || !eligibleRefundChains.includes(originChainId))) {
      return [];
    }

    // Always add hubChain as a fallback option if inventory management is enabled and origin chain is not a lite chain.
    // If none of the chainsToEvaluate were selected, then this function will return just the hub chain as a fallback option.
    if (!depositForcesOriginChainRepayment(deposit, this.hubPoolClient) && !eligibleRefundChains.includes(hubChainId)) {
      eligibleRefundChains.push(hubChainId);
    }
    return eligibleRefundChains;
  }

  /**
   * Returns running balances for l1Tokens on all slow withdrawal chains that are enabled for this l1Token.
   * @param l1Token
   * @returns Dictionary keyed by chain ID of the absolute value of the latest running balance for the l1Token.
   */
  private async _getLatestRunningBalances(
    l1Token: string,
    chainsToEvaluate: number[]
  ): Promise<{ [chainId: number]: BigNumber }> {
    const mark = this.profiler.start("getLatestRunningBalances");
    const chainIds = this.hubPoolClient.configStoreClient.getChainIdIndicesForBlock();
    const l1TokenDecimals = getTokenInfo(l1Token, this.hubPoolClient.chainId).decimals;
    const runningBalances = Object.fromEntries(
      await sdkUtils.mapAsync(chainsToEvaluate, async (chainId) => {
        const chainIdIndex = chainIds.indexOf(chainId);

        // We need to find the latest validated running balance for this chain and token.
        const lastValidatedRunningBalance = this.hubPoolClient.getRunningBalanceBeforeBlockForChain(
          this.hubPoolClient.latestBlockSearched,
          chainId,
          l1Token
        ).runningBalance;

        // Approximate latest running balance for a chain as last known validated running balance...
        // - minus total deposit amount on chain since the latest validated end block
        // - plus total refund amount on chain since the latest validated end block
        const latestValidatedBundle = this.hubPoolClient.getLatestExecutedRootBundleContainingL1Token(
          this.hubPoolClient.latestBlockSearched,
          chainId,
          l1Token
        );
        const l2Token = this.hubPoolClient.getL2TokenForL1TokenAtBlock(l1Token, Number(chainId));
        const l2TokenDecimals = this.hubPoolClient.getTokenInfoForAddress(l2Token, chainId).decimals;
        const l2AmountToL1Amount = sdkUtils.ConvertDecimals(l2TokenDecimals, l1TokenDecimals);

        // If there is no ExecutedRootBundle event in the hub pool client's lookback for the token and chain, then
        // default the bundle end block to 0. This will force getUpcomingDepositAmount to count any deposit
        // seen in the spoke pool client's lookback. It would be very odd however for there to be deposits or refunds
        // for a token and chain without there being a validated root bundle containing the token, so really the
        // following check will be hit if the chain's running balance is very stale. The best way to check
        // its running balance at that point is to query the token balance directly but this is still potentially
        // inaccurate if someone sent tokens directly to the contract, and it incurs an extra RPC call so we avoid
        // it for now. The default running balance will be 0, and this function is primarily designed to choose
        // which chains have too many running balances and therefore should be selected for repayment, so returning
        // 0 here means this chain will never be selected for repayment as a "slow withdrawal" chain.
        let lastValidatedBundleEndBlock = 0;
        let proposedRootBundle: ProposedRootBundle | undefined;
        if (latestValidatedBundle) {
          proposedRootBundle = this.hubPoolClient.getLatestFullyExecutedRootBundle(
            latestValidatedBundle.blockNumber // The ProposeRootBundle event must precede the ExecutedRootBundle
            // event we grabbed above. However, it might not exist if the ExecutedRootBundle event is old enough
            // that the preceding ProposeRootBundle is older than the lookback. In this case, leave the
            // last validated bundle end block as 0, since it must be before the earliest lookback block since it was
            // before the ProposeRootBundle event and we can't even find that.
          );
          if (proposedRootBundle) {
            lastValidatedBundleEndBlock = proposedRootBundle.bundleEvaluationBlockNumbers[chainIdIndex].toNumber();
          }
        }
        const upcomingDepositsAfterLastValidatedBundle = l2AmountToL1Amount(
          this.bundleDataClient.getUpcomingDepositAmount(chainId, l2Token, lastValidatedBundleEndBlock)
        );

        // Grab refunds that are not included in any bundle proposed on-chain. These are refunds that have not
        // been accounted for in the latest running balance set in `runningBalanceForToken`.
        const allBundleRefunds = lodash.cloneDeep(await this.bundleRefundsPromise);
        // @dev upcoming refunds are always pushed last into this list, that's why we can pop() it.
        // If a chain didn't exist in the last bundle or a spoke pool client isn't defined, then
        // one of the refund entries for a chain can be undefined.
        const upcomingRefundsAfterLastValidatedBundle = Object.values(
          allBundleRefunds.pop()?.[chainId]?.[l2Token] ?? {}
        ).reduce((acc, curr) => acc.add(l2AmountToL1Amount(curr)), bnZero);

        // Updated running balance is last known running balance minus deposits plus upcoming refunds.
        const latestRunningBalance = lastValidatedRunningBalance
          .sub(upcomingDepositsAfterLastValidatedBundle)
          .add(upcomingRefundsAfterLastValidatedBundle);
        // A negative running balance means that the spoke has a balance. If the running balance is positive, then the hub
        // owes it funds and its below target so we don't want to take additional repayment.
        const absLatestRunningBalance = latestRunningBalance.lt(0) ? latestRunningBalance.abs() : toBN(0);
        return [
          chainId,
          {
            absLatestRunningBalance,
            lastValidatedRunningBalance,
            upcomingDeposits: upcomingDepositsAfterLastValidatedBundle,
            upcomingRefunds: upcomingRefundsAfterLastValidatedBundle,
            bundleEndBlock: lastValidatedBundleEndBlock,
            proposedRootBundle: proposedRootBundle?.txnRef,
          },
        ];
      })
    );
    mark.stop({
      message: `Time to get running balances for ${l1Token}`,
      chainsToEvaluate,
      runningBalances,
    });
    return Object.fromEntries(Object.entries(runningBalances).map(([k, v]) => [k, v.absLatestRunningBalance]));
  }

  /**
   * @param excessRunningBalances Dictionary of "excess" running balances per chain. Running balances
   * are recorded in PoolRebalanceLeaves and are positive if the Hub owes the Spoke funds and negative otherwise.
   * Therefore, running balances can only be considered "excess" if the running balance as recorded in the
   * PoolRebalanceLeaf is negative. This is denoting that the Hub is over-allocated on the Spoke.
   * @param l1Token Token we are comparing running balances for against spoke pool targets.
   * @param refundAmount Amount that will be refunded to the relayer. This value gets subtracted from running
   * balance excesses before comparing with the spoke pool target, since refunds are taken out of spoke pool balances.
   * @returns Dictionary of excess percentages for each chain. The excess percentage is the percentage of the
   * excess running balance over the spoke pool target balance. If the absolute running balance is 0, then
   * the excess percentage is 0. If the target is 0, then the excess percentage is infinite.
   */
  private _getExcessRunningBalancePcts(
    excessRunningBalances: { [chainId: number]: BigNumber },
    l1Token: string,
    refundAmountInL1TokenDecimals: BigNumber
  ): { [chainId: number]: BigNumber } {
    const pcts = Object.fromEntries(
      Object.entries(excessRunningBalances).map(([_chainId, excess]) => {
        const chainId = Number(_chainId);
        const target = this.hubPoolClient.configStoreClient.getSpokeTargetBalancesForBlock(l1Token, chainId).target;
        const excessPostRelay = excess.sub(refundAmountInL1TokenDecimals);
        const returnObj = {
          pct: toBN(0),
          target,
          excess,
          excessPostRelay,
        };
        // If target is greater than excess running balance, then pct will
        // be set to 0. If target is 0 then pct is infinite.
        if (target.gte(excessPostRelay)) {
          returnObj.pct = toBN(0);
        } else {
          if (target.eq(0)) {
            returnObj.pct = MAX_UINT_VAL;
          } else {
            // @dev If target is negative, then the denominator will be negative,
            // so we use the .abs() of the denominator to ensure the pct is positive. The
            // numerator will always be positive because in this branch, excessPostRelay > target.
            returnObj.pct = excessPostRelay.sub(target).mul(this.scalar).div(target.abs());
          }
        }
        return [chainId, returnObj];
      })
    );
    this.log(`Computed excess running balances for ${l1Token}`, {
      refundAmountInL1TokenDecimals,
      excessRunningBalancePcts: Object.fromEntries(
        Object.entries(pcts).map(([k, v]) => [
          k,
          {
            ...v,
            pct: formatFeePct(v.pct) + "%",
          },
        ])
      ),
    });
    return Object.fromEntries(Object.entries(pcts).map(([k, v]) => [k, v.pct]));
  }

  async getExcessRunningBalancePcts(
    l1Token: string,
    refundAmountInL1TokenDecimals: BigNumber,
    chainsToEvaluate: number[]
  ): Promise<{ [chainId: number]: BigNumber }> {
    if (!isDefined(this.excessRunningBalancePromises[l1Token])) {
      // @dev Save this as a promise so that other parallel calls to this function don't make the same call.
      this.excessRunningBalancePromises[l1Token] = this._getLatestRunningBalances(l1Token, chainsToEvaluate);
    }
    const excessRunningBalances = lodash.cloneDeep(await this.excessRunningBalancePromises[l1Token]);
    return this._getExcessRunningBalancePcts(excessRunningBalances, l1Token, refundAmountInL1TokenDecimals);
  }

  getPossibleRebalances(): Rebalance[] {
    const chainIds = this.getEnabledL2Chains();
    const rebalancesRequired: Rebalance[] = [];

    for (const l1Token of this.getL1Tokens()) {
      const cumulativeBalance = this.getCumulativeBalance(l1Token);
      if (cumulativeBalance.eq(bnZero)) {
        continue;
      }

      chainIds.forEach((chainId) => {
        // Skip if there's no configuration for l1Token on chainId.
        if (!this._l1TokenEnabledForChain(l1Token, chainId)) {
          return;
        }

        const l2Tokens = this.getRemoteTokensForL1Token(l1Token, chainId);
        l2Tokens.forEach((l2Token) => {
          const currentAllocPct = this.getCurrentAllocationPct(l1Token, chainId, l2Token);
          const tokenConfig = this.getTokenConfig(l1Token, chainId, l2Token);
          if (!isDefined(tokenConfig)) {
            return;
          }

          const { thresholdPct, targetPct } = tokenConfig;
          if (currentAllocPct.gte(thresholdPct)) {
            return;
          }

          const deltaPct = targetPct.sub(currentAllocPct);
          const amount = deltaPct.mul(cumulativeBalance).div(this.scalar);
          const balance = this.tokenClient.getBalance(this.hubPoolClient.chainId, l1Token);
          rebalancesRequired.push({
            chainId,
            l1Token,
            l2Token,
            currentAllocPct,
            thresholdPct,
            targetPct,
            balance,
            cumulativeBalance,
            amount,
          });
        });
      });
    }

    return rebalancesRequired;
  }

  // Trigger a rebalance if the current balance on any L2 chain, including shortfalls, is less than the threshold
  // allocation.
  async rebalanceInventoryIfNeeded(): Promise<void> {
    // Note: these types are just used inside this method, so they are declared in-line.
    type ExecutedRebalance = Rebalance & { hash: string };

    const possibleRebalances: Rebalance[] = [];
    const unexecutedRebalances: Rebalance[] = [];
    const executedTransactions: ExecutedRebalance[] = [];
    try {
      if (!this.isInventoryManagementEnabled()) {
        return;
      }
      const tokenDistributionPerL1Token = this.getTokenDistributionPerL1Token();
      this.constructConsideringRebalanceDebugLog(tokenDistributionPerL1Token);

      const rebalancesRequired = this.getPossibleRebalances();
      if (rebalancesRequired.length === 0) {
        this.log("No rebalances required");
        return;
      }

      // Next, evaluate if we have enough tokens on L1 to actually do these rebalances.
      for (const rebalance of rebalancesRequired) {
        const { balance, amount, l1Token, l2Token, chainId } = rebalance;

        // This is the balance left after any assumed rebalances from earlier loop iterations.
        const unallocatedBalance = this.tokenClient.getBalance(this.hubPoolClient.chainId, l1Token);

        // If the amount required in the rebalance is less than the total amount of this token on L1 then we can execute
        // the rebalance to this particular chain. Note that if the sum of all rebalances required exceeds the l1
        // balance then this logic ensures that we only fill the first n number of chains where we can.
        if (amount.lte(unallocatedBalance)) {
          // As a precautionary step before proceeding, check that the token balance for the token we're about to send
          // hasn't changed on L1. It's possible its changed since we updated the inventory due to one or more of the
          // RPC's returning slowly, leading to concurrent/overlapping instances of the bot running.
          const tokenContract = new Contract(l1Token, ERC20.abi, this.hubPoolClient.hubPool.signer);
          const currentBalance = await tokenContract.balanceOf(this.relayer);

          const balanceChanged = !balance.eq(currentBalance);
          const [message, log] = balanceChanged
            ? ["🚧 Token balance on mainnet changed, skipping rebalance", this.logger.warn]
            : ["Token balance in relayer on mainnet is as expected, sending cross chain transfer", this.logger.debug];
          log({ at: "InventoryClient", message, l1Token, l2Token, l2ChainId: chainId, balance, currentBalance });

          if (!balanceChanged) {
            possibleRebalances.push(rebalance);
            // Decrement token balance in client for this chain and increment cross chain counter.
            this.trackCrossChainTransfer(l1Token, l2Token, amount, chainId);
          }
        } else {
          // Extract unexecutable rebalances for logging.
          unexecutedRebalances.push(rebalance);
        }
      }

      // Extract unexecutable rebalances for logging.

      this.log("Considered inventory rebalances", { rebalancesRequired, possibleRebalances });

      // Finally, execute the rebalances.
      // TODO: The logic below is slow as it waits for each transaction to be included before sending the next one. This
      // should be refactored to enable us to pass an array of transaction objects to the transaction util that then
      // sends each transaction one after the other with incrementing nonce. this will be left for a follow on PR as this
      // is already complex logic and most of the time we'll not be sending batches of rebalance transactions.
      for (const rebalance of possibleRebalances) {
        const { chainId, l1Token, l2Token, amount } = rebalance;
        const { hash } = await this.sendTokenCrossChain(chainId, l1Token, amount, this.simMode, l2Token);
        executedTransactions.push({ ...rebalance, hash });
      }

      // Construct logs on the cross-chain actions executed.
      let mrkdwn = "";

      const groupedRebalances = lodash.groupBy(executedTransactions, "chainId");
      for (const [_chainId, rebalances] of Object.entries(groupedRebalances)) {
        const chainId = Number(_chainId);
        mrkdwn += `*Rebalances sent to ${getNetworkName(chainId)}:*\n`;
        for (const {
          l1Token,
          l2Token,
          amount,
          targetPct,
          thresholdPct,
          cumulativeBalance,
          hash,
          chainId,
        } of rebalances) {
          const tokenInfo = this.hubPoolClient.getTokenInfoForAddress(l2Token, chainId);
          if (!tokenInfo) {
            `InventoryClient::rebalanceInventoryIfNeeded no token info for L2 token ${l2Token} on chain ${chainId}`;
          }
          const { symbol, decimals } = tokenInfo;
          const l2TokenFormatter = createFormatFunction(2, 4, false, decimals);
          const l1TokenInfo = getTokenInfo(l1Token, this.hubPoolClient.chainId);
          const l1Formatter = createFormatFunction(2, 4, false, l1TokenInfo.decimals);

          mrkdwn +=
            ` - ${l1Formatter(amount.toString())} ${symbol} rebalanced. This meets target allocation of ` +
            `${this.formatWei(targetPct.mul(100).toString())}% (trigger of ` +
            `${this.formatWei(thresholdPct.mul(100).toString())}%) of the total ` +
            `${l1Formatter(
              cumulativeBalance.toString()
            )} ${symbol} over all chains (ignoring hubpool repayments). This chain has a shortfall of ` +
            `${l2TokenFormatter(
              this.tokenClient.getShortfallTotalRequirement(chainId, l2Token).toString()
            )} ${symbol} ` +
            `tx: ${blockExplorerLink(hash, this.hubPoolClient.chainId)}\n`;
        }
      }

      const groupedUnexecutedRebalances = lodash.groupBy(unexecutedRebalances, "chainId");
      for (const [_chainId, rebalances] of Object.entries(groupedUnexecutedRebalances)) {
        const chainId = Number(_chainId);
        mrkdwn += `*Insufficient amount to rebalance to ${getNetworkName(chainId)}:*\n`;
        for (const { l1Token, l2Token, balance, cumulativeBalance, amount } of rebalances) {
          const tokenInfo = this.hubPoolClient.getTokenInfoForAddress(l2Token, chainId);
          if (!tokenInfo) {
            throw new Error(
              `InventoryClient::rebalanceInventoryIfNeeded no token info for L2 token ${l2Token} on chain ${chainId}`
            );
          }
          const l1TokenInfo = getTokenInfo(l1Token, this.hubPoolClient.chainId);
          const l1Formatter = createFormatFunction(2, 4, false, l1TokenInfo.decimals);

          const { symbol, decimals } = tokenInfo;
          const l2TokenFormatter = createFormatFunction(2, 4, false, decimals);
          const distributionPct = tokenDistributionPerL1Token[l1Token][chainId][l2Token].mul(100);
          mrkdwn +=
            `- ${symbol} transfer blocked. Required to send ` +
            `${l1Formatter(amount.toString())} but relayer has ` +
            `${l1Formatter(balance.toString())} on L1. There is currently ` +
            `${l1Formatter(this.getBalanceOnChain(chainId, l1Token, l2Token).toString())} ${symbol} on ` +
            `${getNetworkName(chainId)} which is ` +
            `${this.formatWei(distributionPct.toString())}% of the total ` +
            `${l1Formatter(cumulativeBalance.toString())} ${symbol}.` +
            " This chain's pending L1->L2 transfer amount is " +
            `${l1Formatter(
              this.crossChainTransferClient
                .getOutstandingCrossChainTransferAmount(this.relayer, chainId, l1Token, l2Token)
                .toString()
            )}.` +
            ` This chain has a shortfall of ${l2TokenFormatter(
              this.tokenClient.getShortfallTotalRequirement(chainId, l2Token).toString()
            )} ${symbol}.\n`;
        }
      }

      if (mrkdwn) {
        this.log("Executed Inventory rebalances 📒", { mrkdwn }, "info");
      }
    } catch (error) {
      this.log(
        "Something errored during inventory rebalance",
        { error, possibleRebalances, unexecutedRebalances, executedTransactions }, // include all info to help debugging.
        "error"
      );
    }
  }

  async unwrapWeth(): Promise<void> {
    if (!this.isInventoryManagementEnabled()) {
      return;
    }

    // Note: these types are just used inside this method, so they are declared in-line.
    type ChainInfo = {
      chainId: number;
      weth: string;
      unwrapWethThreshold: BigNumber;
      unwrapWethTarget: BigNumber;
      balance: BigNumber;
    };
    type Unwrap = { chainInfo: ChainInfo; amount: BigNumber };
    type ExecutedUnwrap = Unwrap & { hash: string };

    const unwrapsRequired: Unwrap[] = [];
    const unexecutedUnwraps: Unwrap[] = [];
    const executedTransactions: ExecutedUnwrap[] = [];

    try {
      const l1Weth = TOKEN_SYMBOLS_MAP.WETH.addresses[this.hubPoolClient.chainId];
      const chains = await Promise.all(
        this.getEnabledChains()
          .map((chainId) => {
            const tokenConfig = this.getTokenConfig(l1Weth, chainId);
            if (!isDefined(tokenConfig)) {
              return;
            }

            const { unwrapWethThreshold, unwrapWethTarget } = tokenConfig;

            // Ignore chains where ETH isn't the native gas token. Returning null will result in these being filtered.
            if (
              getNativeTokenSymbol(chainId) !== "ETH" ||
              unwrapWethThreshold === undefined ||
              unwrapWethTarget === undefined
            ) {
              return;
            }
            const weth = TOKEN_SYMBOLS_MAP.WETH.addresses[chainId];
            assert(isDefined(weth), `No WETH definition for ${getNetworkName(chainId)}`);

            return { chainId, weth, unwrapWethThreshold, unwrapWethTarget };
          })
          // This filters out all nulls, which removes any chains that are meant to be ignored.
          .filter(isDefined)
          // This map adds the ETH balance to the object.
          .map(async (chainInfo) => ({
            ...chainInfo,
            balance: await this.tokenClient.spokePoolClients[chainInfo.chainId].spokePool.provider.getBalance(
              this.relayer
            ),
          }))
      );

      this.log("Checking WETH unwrap thresholds for chains with thresholds set", { chains });

      chains.forEach((chainInfo) => {
        const { chainId, weth, unwrapWethThreshold, unwrapWethTarget, balance } = chainInfo;
        const l2WethBalance = this.tokenClient.getBalance(chainId, weth);

        if (balance.lt(unwrapWethThreshold)) {
          const amountToUnwrap = unwrapWethTarget.sub(balance);
          const unwrap = { chainInfo, amount: amountToUnwrap };
          if (l2WethBalance.gte(amountToUnwrap)) {
            unwrapsRequired.push(unwrap);
          }
          // Extract unexecutable rebalances for logging.
          else {
            unexecutedUnwraps.push(unwrap);
          }
        }
      });

      this.log("Considered WETH unwraps", { unwrapsRequired, unexecutedUnwraps });

      if (unwrapsRequired.length === 0) {
        this.log("No unwraps required");
        return;
      }

      // Finally, execute the unwraps.
      // TODO: The logic below is slow as it waits for each transaction to be included before sending the next one. This
      // should be refactored to enable us to pass an array of transaction objects to the transaction util that then
      // sends each transaction one after the other with incrementing nonce. this will be left for a follow on PR as this
      // is already complex logic and most of the time we'll not be sending batches of rebalance transactions.
      for (const { chainInfo, amount } of unwrapsRequired) {
        const { chainId, weth } = chainInfo;
        this.tokenClient.decrementLocalBalance(chainId, weth, amount);
        const receipt = await this._unwrapWeth(chainId, weth, amount);
        executedTransactions.push({ chainInfo, amount, hash: receipt.hash });
      }

      // Construct logs on the cross-chain actions executed.
      let mrkdwn = "";

      for (const { chainInfo, amount, hash } of executedTransactions) {
        const { chainId, unwrapWethTarget, unwrapWethThreshold, balance } = chainInfo;
        mrkdwn += `*Unwraps sent to ${getNetworkName(chainId)}:*\n`;
        const formatter = createFormatFunction(2, 4, false, 18);
        mrkdwn +=
          ` - ${formatter(amount.toString())} WETH rebalanced. This meets target ETH balance of ` +
          `${this.formatWei(unwrapWethTarget.toString())} (trigger of ` +
          `${this.formatWei(unwrapWethThreshold.toString())} ETH), ` +
          `current balance of ${this.formatWei(balance.toString())} ` +
          `tx: ${blockExplorerLink(hash, chainId)}\n`;
      }

      for (const { chainInfo, amount } of unexecutedUnwraps) {
        const { chainId, weth } = chainInfo;
        mrkdwn += `*Insufficient amount to unwrap WETH on ${getNetworkName(chainId)}:*\n`;
        const formatter = createFormatFunction(2, 4, false, 18);
        mrkdwn +=
          "- WETH unwrap blocked. Required to send " +
          `${formatter(amount.toString())} but relayer has ` +
          `${formatter(this.tokenClient.getBalance(chainId, weth).toString())} WETH balance.\n`;
      }

      if (mrkdwn) {
        this.log("Executed WETH unwraps 🎁", { mrkdwn }, "info");
      }
    } catch (error) {
      this.log(
        "Something errored during WETH unwrapping",
        { error, unwrapsRequired, unexecutedUnwraps, executedTransactions }, // include all info to help debugging.
        "error"
      );
    }
  }

  async withdrawExcessBalances(): Promise<void> {
    if (!this.isInventoryManagementEnabled()) {
      return;
    }

    const chainIds = this.getEnabledL2Chains();
    type L2Withdrawal = { l2Token: string; amountToWithdraw: BigNumber };
    const withdrawalsRequired: { [chainId: number]: L2Withdrawal[] } = {};

    await sdkUtils.forEachAsync(this.getL1Tokens(), async (l1Token) => {
      const l1TokenInfo = getTokenInfo(l1Token, this.hubPoolClient.chainId);
      const formatter = createFormatFunction(2, 4, false, l1TokenInfo.decimals);

      // We do not currently count any outstanding L2->L1 pending withdrawal balance in the cumulative balance
      // because it can take so long for these withdrawals to finalize (usually >1 day and up to 7 days). Unlike the
      // L1->L2 pending deposit balances which will finalize in <1 hour in most cases. For allocation % calculations,
      // these pending withdrawals are therefore ignored.
      const cumulativeBalance = this.getCumulativeBalance(l1Token);
      if (cumulativeBalance.eq(bnZero)) {
        return;
      }
      await sdkUtils.forEachAsync(chainIds, async (chainId) => {
        if (chainId === this.hubPoolClient.chainId || !this._l1TokenEnabledForChain(l1Token, chainId)) {
          return;
        }

        const l2Tokens = this.getRemoteTokensForL1Token(l1Token, chainId);
        await sdkUtils.forEachAsync(l2Tokens, async (l2Token) => {
          const { decimals: l2TokenDecimals } = this.hubPoolClient.getTokenInfoForAddress(l2Token, chainId);
          const l2TokenFormatter = createFormatFunction(2, 4, false, l2TokenDecimals);
          const l2BalanceFromL1Decimals = sdkUtils.ConvertDecimals(l1TokenInfo.decimals, l2TokenDecimals);
          const tokenConfig = this.getTokenConfig(l1Token, chainId, l2Token);
          if (!isDefined(tokenConfig)) {
            return;
          }
          // When l2 token balance exceeds threshold, withdraw (balance - target) to hub pool.
          const { targetOverageBuffer, targetPct, withdrawExcessPeriod } = tokenConfig;

          // Excess withdrawals are activated only for chains where the withdrawExcessPeriod variable is set.
          if (!isDefined(withdrawExcessPeriod)) {
            return;
          }

          const adapter = this.adapterManager.adapters[chainId];
          if (!adapter.isSupportedL2Bridge(l1Token)) {
            this.logger.warn({
              at: "InventoryClient#withdrawExcessBalances",
              message: `No L2 bridge configured for ${getNetworkName(chainId)} for token ${l1Token}`,
            });
            return;
          }

          const currentAllocPct = this.getCurrentAllocationPct(l1Token, chainId, l2Token);

          // We apply a discount on the effective target % because the repayment chain choice
          // algorithm should never allow the inventory to get above the target pct * target overage buffer.
          // Withdraw excess when current allocation % is within a small % of the target percentage multiplied
          // by the target overage buffer.
          const discountToTargetOverageBuffer = toBNWei("0.95");
          const targetPctMultiplier = targetOverageBuffer.mul(discountToTargetOverageBuffer).div(this.scalar);
          assert(
            targetPctMultiplier.gte(toBNWei("1")),
            `Target overage buffer multiplied by discount must be >= 1, got ${targetPctMultiplier.toString()}`
          );
          const excessWithdrawThresholdPct = targetPct.mul(targetPctMultiplier).div(this.scalar);

          const shouldWithdrawExcess = currentAllocPct.gte(excessWithdrawThresholdPct);
          const withdrawPct = currentAllocPct.sub(targetPct);
          const cumulativeBalanceInL2TokenDecimals = l2BalanceFromL1Decimals(cumulativeBalance);
          const desiredWithdrawalAmount = cumulativeBalanceInL2TokenDecimals.mul(withdrawPct).div(this.scalar);

          this.log(
            `Evaluated withdrawing excess balance on ${getNetworkName(chainId)} for token ${l1TokenInfo.symbol}: ${
              shouldWithdrawExcess ? "HAS EXCESS ✅" : "NO EXCESS ❌"
            }`,
            {
              l1Token,
              l2Token,
              cumulativeBalance: formatter(cumulativeBalance),
              currentAllocPct: formatUnits(currentAllocPct, 18),
              excessWithdrawThresholdPct: formatUnits(excessWithdrawThresholdPct, 18),
              targetPct: formatUnits(targetPct, 18),
              withdrawalParams: shouldWithdrawExcess
                ? {
                    withdrawPct: formatUnits(withdrawPct, 18),
                    desiredWithdrawalAmount: l2TokenFormatter(desiredWithdrawalAmount),
                  }
                : undefined,
            }
          );
          if (!shouldWithdrawExcess) {
            return;
          }
          // Check to make sure the total pending volume withdrawn over the last
          // maxL2WithdrawalPeriodSeconds does not exceed the maxL2WithdrawalVolume.
          const maxL2WithdrawalVolume = excessWithdrawThresholdPct
            .sub(targetPct)
            .mul(cumulativeBalanceInL2TokenDecimals)
            .div(this.scalar);
          // Note: getL2PendingWithdrawalAmount() returns a value in L2 token decimals so we can compare it with
          // maxL2WithdrawalVolume.
          const pendingWithdrawalAmount = await this.adapterManager.getL2PendingWithdrawalAmount(
            withdrawExcessPeriod,
            chainId,
            this.relayer,
            l2Token
          );
          // If this withdrawal would push the volume over the limit, allow it because the
          // a subsequent withdrawal would be blocked. In other words, the maximum withdrawal volume
          // would still behave as a rate-limit but with some overage allowed.
          const withdrawalVolumeOverCap = pendingWithdrawalAmount.gte(maxL2WithdrawalVolume);
          this.log(
            `Total withdrawal volume for the last ${withdrawExcessPeriod} seconds is ${
              withdrawalVolumeOverCap ? "OVER" : "UNDER"
            } the limit of ${l2TokenFormatter(maxL2WithdrawalVolume)} for ${l1TokenInfo.symbol} on ${getNetworkName(
              chainId
            )}, ${withdrawalVolumeOverCap ? "cannot" : "proceeding to"} withdraw ${l2TokenFormatter(
              desiredWithdrawalAmount
            )}.`,
            {
              excessWithdrawThresholdPct: formatUnits(excessWithdrawThresholdPct, 18),
              targetPct: formatUnits(targetPct, 18),
              maximumWithdrawalPct: formatUnits(excessWithdrawThresholdPct.sub(targetPct), 18),
              maximumWithdrawalAmount: l2TokenFormatter(maxL2WithdrawalVolume),
              pendingWithdrawalAmount: l2TokenFormatter(pendingWithdrawalAmount),
            }
          );
          if (pendingWithdrawalAmount.gte(maxL2WithdrawalVolume)) {
            return;
          }
          withdrawalsRequired[chainId] ??= [];
          withdrawalsRequired[chainId].push({
            l2Token,
            amountToWithdraw: desiredWithdrawalAmount,
          });
        });
      });
    });

    if (Object.keys(withdrawalsRequired).length === 0) {
      this.log("No excess balances to withdraw");
      return;
    } else {
      this.log("Excess balances to withdraw", { withdrawalsRequired });
    }

    // Now, go through each chain and submit transactions. We cannot batch them unfortunately since the bridges
    // pull tokens from the msg.sender.
    const txnReceipts: { [chainId: number]: string[] } = {};
    await sdkUtils.forEachAsync(Object.keys(withdrawalsRequired), async (_chainId) => {
      const chainId = Number(_chainId);
      txnReceipts[chainId] = [];
      await sdkUtils.forEachAsync(withdrawalsRequired[chainId], async (withdrawal) => {
        const txnRef = await this.adapterManager.withdrawTokenFromL2(
          this.relayer,
          chainId,
          withdrawal.l2Token,
          withdrawal.amountToWithdraw,
          this.simMode
        );
        txnReceipts[chainId].push(...txnRef);
      });
    });
    Object.keys(txnReceipts).forEach((chainId) => {
      this.logger.debug({
        at: "InventoryClient",
        message: `L2->L1 withdrawals on ${getNetworkName(chainId)} submitted`,
        chainId,
        withdrawalsRequired: withdrawalsRequired[chainId].map((withdrawal: L2Withdrawal) => {
          const l2TokenInfo = this.hubPoolClient.getTokenInfoForAddress(withdrawal.l2Token, Number(chainId));

          const formatter = createFormatFunction(2, 4, false, l2TokenInfo.decimals);
          return {
            l2Token: l2TokenInfo.symbol,
            amountToWithdraw: formatter(withdrawal.amountToWithdraw.toString()),
          };
        }),
        txnReceipt: txnReceipts[chainId],
      });
    });
  }

  constructConsideringRebalanceDebugLog(distribution: TokenDistributionPerL1Token): void {
    const logData: {
      [symbol: string]: {
        [chainId: number]: {
          [l2TokenAddress: string]: {
            actualBalanceOnChain: string;
            virtualBalanceOnChain: string;
            outstandingTransfers: string;
            tokenShortFalls: string;
            proRataShare: string;
          };
        };
      };
    } = {};
    const cumulativeBalances: { [symbol: string]: string } = {};
    Object.entries(distribution).forEach(([l1Token, distributionForToken]) => {
      const tokenInfo = getTokenInfo(l1Token, this.hubPoolClient.chainId);
      if (tokenInfo === undefined) {
        throw new Error(
          `InventoryClient::constructConsideringRebalanceDebugLog info not found for L1 token ${l1Token}`
        );
      }
      const { symbol, decimals } = tokenInfo;
      const formatter = createFormatFunction(2, 4, false, decimals);
      cumulativeBalances[symbol] = formatter(this.getCumulativeBalance(l1Token).toString());
      logData[symbol] ??= {};

      Object.keys(distributionForToken).forEach((_chainId) => {
        const chainId = Number(_chainId);
        logData[symbol][chainId] ??= {};

        Object.entries(distributionForToken[chainId]).forEach(([l2Token, amount]) => {
          const { decimals: l2TokenDecimals } = this.hubPoolClient.getTokenInfoForAddress(l2Token, chainId);
          const l2Formatter = createFormatFunction(2, 4, false, l2TokenDecimals);
          const balanceOnChain = this.getBalanceOnChain(chainId, l1Token, l2Token);
          const transfers = this.crossChainTransferClient.getOutstandingCrossChainTransferAmount(
            this.relayer,
            chainId,
            l1Token,
            l2Token
          );
          const actualBalanceOnChain = this.tokenClient.getBalance(chainId, l2Token);
          logData[symbol][chainId][l2Token] = {
            actualBalanceOnChain: l2Formatter(actualBalanceOnChain.toString()),
            virtualBalanceOnChain: formatter(balanceOnChain.toString()),
            outstandingTransfers: formatter(transfers.toString()),
            tokenShortFalls: l2Formatter(this.tokenClient.getShortfallTotalRequirement(chainId, l2Token).toString()),
            proRataShare: this.formatWei(amount.mul(100).toString()) + "%",
          };
        });
      });
    });

    this.log("Considering rebalance", {
      tokenDistribution: logData,
      cumulativeBalances,
      inventoryConfig: this.inventoryConfig,
    });
  }

  sendTokenCrossChain(
    chainId: number | string,
    l1Token: string,
    amount: BigNumber,
    simMode = false,
    l2Token?: string
  ): Promise<TransactionResponse> {
    return this.adapterManager.sendTokenCrossChain(this.relayer, Number(chainId), l1Token, amount, simMode, l2Token);
  }

  _unwrapWeth(chainId: number, _l2Weth: string, amount: BigNumber): Promise<TransactionResponse> {
    const l2Signer = this.tokenClient.spokePoolClients[chainId].spokePool.signer;
    const l2Weth = new Contract(_l2Weth, WETH_ABI, l2Signer);
    this.log("Unwrapping WETH", { amount: amount.toString() });
    return runTransaction(this.logger, l2Weth, "withdraw", [amount]);
  }

  async setL1TokenApprovals(): Promise<void> {
    if (!this.isInventoryManagementEnabled()) {
      return;
    }
    const l1Tokens = this.getL1Tokens();
    this.log("Checking token approvals", { l1Tokens });
    await this.adapterManager.setL1TokenApprovals(l1Tokens);
  }

  async wrapL2EthIfAboveThreshold(): Promise<void> {
    // If inventoryConfig is defined, there should be a default wrapEtherTarget and wrapEtherThreshold
    // set by RelayerConfig.ts
    if (!this?.inventoryConfig?.wrapEtherThreshold || !this?.inventoryConfig?.wrapEtherTarget) {
      return;
    }
    this.log("Checking ETH->WETH Wrap status");
    await this.adapterManager.wrapNativeTokenIfAboveThreshold(this.inventoryConfig, this.simMode);
  }

  update(chainIds?: number[]): Promise<void> {
    if (!this.isInventoryManagementEnabled()) {
      return;
    }

    return this.crossChainTransferClient.update(this.getL1Tokens(), chainIds);
  }

  isInventoryManagementEnabled(): boolean {
    if (this?.inventoryConfig?.tokenConfig && Object.keys(this.inventoryConfig.tokenConfig).length > 0) {
      return true;
    }
    // Use logDisabledManagement to avoid spamming the logs on every check if this module is enabled.
    else if (this.logDisabledManagement == false) {
      this.log("Inventory Management Disabled");
    }
    this.logDisabledManagement = true;
    return false;
  }

  _l1TokenEnabledForChain(l1Token: string, chainId: number): boolean {
    const tokenConfig = this.inventoryConfig?.tokenConfig?.[l1Token];
    if (!isDefined(tokenConfig)) {
      return false;
    }

    // If tokenConfig directly references chainId, token is enabled.
    if (!isAliasConfig(tokenConfig) && isDefined(tokenConfig[chainId])) {
      return true;
    }

    // If any of the mapped symbols reference chainId, token is enabled.
    return Object.keys(tokenConfig).some((symbol) => isDefined(tokenConfig[symbol][chainId]));
  }

  /**
   * @notice Return possible repayment chains for L1 token that have "slow withdrawals" from L2 to L1, so
   * taking repayment on these chains would be done to reduce HubPool utilization and keep funds out of the
   * slow withdrawal canonical bridges.
   * @param l1Token
   * @returns list of chains for l1Token that have a token config enabled and have pool rebalance routes set.
   */
  getSlowWithdrawalRepaymentChains(l1Token: string): number[] {
    return SLOW_WITHDRAWAL_CHAINS.filter(
      (chainId) =>
        this._l1TokenEnabledForChain(l1Token, Number(chainId)) &&
        this.hubPoolClient.l2TokenEnabledForL1Token(l1Token, Number(chainId))
    );
  }

  log(message: string, data?: AnyObject, level: DefaultLogLevels = "debug"): void {
    if (this.logger) {
      this.logger[level]({ at: "InventoryClient", message, ...data });
    }
  }
}<|MERGE_RESOLUTION|>--- conflicted
+++ resolved
@@ -475,13 +475,9 @@
 
     const forceOriginRepayment = depositForcesOriginChainRepayment(deposit, this.hubPoolClient);
     if (!this.isInventoryManagementEnabled()) {
-<<<<<<< HEAD
-      return [!this.canTakeDestinationChainRepayment(deposit) ? originChainId : destinationChainId];
-=======
       return [
         forceOriginRepayment || !this.canTakeDestinationChainRepayment(deposit) ? originChainId : destinationChainId,
       ];
->>>>>>> b809b21f
     }
 
     // The InventoryClient assumes 1:1 equivalency between input and output tokens. At the moment there is no support
@@ -556,12 +552,8 @@
     if (
       this.canTakeDestinationChainRepayment(deposit) &&
       !chainsToEvaluate.includes(destinationChainId) &&
-<<<<<<< HEAD
-      this._l1TokenEnabledForChain(l1Token, Number(destinationChainId))
-=======
       this._l1TokenEnabledForChain(l1Token, Number(destinationChainId)) &&
       !forceOriginRepayment
->>>>>>> b809b21f
     ) {
       chainsToEvaluate.push(destinationChainId);
     }
