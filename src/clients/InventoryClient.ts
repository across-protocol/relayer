import { TOKEN_SYMBOLS_MAP } from "@across-protocol/constants-v2";
import {
  BigNumber,
  winston,
  toBN,
  getNetworkName,
  createFormatFunction,
  blockExplorerLink,
  Contract,
  runTransaction,
  isDefined,
  DefaultLogLevels,
  TransactionResponse,
  AnyObject,
  ERC20,
} from "../utils";
import { HubPoolClient, TokenClient, BundleDataClient } from ".";
import { AdapterManager, CrossChainTransferClient } from "./bridges";
import { Deposit, FillsToRefund, InventoryConfig } from "../interfaces";
import lodash from "lodash";
import { CONTRACT_ADDRESSES } from "../common";

type TokenDistributionPerL1Token = { [l1Token: string]: { [chainId: number]: BigNumber } };

export class InventoryClient {
  private logDisabledManagement = false;
  private readonly scalar: BigNumber;
  private readonly formatWei: ReturnType<typeof createFormatFunction>;

  constructor(
    readonly relayer: string,
    readonly logger: winston.Logger,
    readonly inventoryConfig: InventoryConfig,
    readonly tokenClient: TokenClient,
    readonly chainIdList: number[],
    readonly hubPoolClient: HubPoolClient,
    readonly bundleDataClient: BundleDataClient,
    readonly adapterManager: AdapterManager,
    readonly crossChainTransferClient: CrossChainTransferClient,
    readonly bundleRefundLookback = 2,
    readonly simMode = false
  ) {
    this.scalar = toBN(10).pow(18);
    this.formatWei = createFormatFunction(2, 4, false, 18);
  }

  // Get the total balance across all chains, considering any outstanding cross chain transfers as a virtual balance on that chain.
  getCumulativeBalance(l1Token: string): BigNumber {
    return this.getEnabledChains()
      .map((chainId) => this.getBalanceOnChainForL1Token(chainId, l1Token))
      .reduce((acc, curr) => acc.add(curr), toBN(0));
  }

  // Get the balance of a given l1 token on a target chain, considering any outstanding cross chain transfers as a virtual balance on that chain.
  getBalanceOnChainForL1Token(chainId: number | string, l1Token: string): BigNumber {
    // We want to skip any l2 token that is not present in the inventory config.
    chainId = Number(chainId);
    if (
      chainId !== this.hubPoolClient.chainId &&
      this.inventoryConfig.tokenConfig[l1Token][String(chainId)] === undefined
    ) {
      return toBN(0);
    }

    // If the chain does not have this token (EG BOBA on Optimism) then 0.
    const balance =
      this.tokenClient.getBalance(chainId, this.getDestinationTokenForL1Token(l1Token, chainId)) || toBN(0);

    // Consider any L1->L2 transfers that are currently pending in the canonical bridge.
    return balance.add(
      this.crossChainTransferClient.getOutstandingCrossChainTransferAmount(this.relayer, chainId, l1Token)
    );
  }

  // Get the fraction of funds allocated on each chain.
  getChainDistribution(l1Token: string): { [chainId: number]: BigNumber } {
    const cumulativeBalance = this.getCumulativeBalance(l1Token);
    const distribution: { [chainId: number]: BigNumber } = {};
    this.getEnabledChains().forEach((chainId) => {
      if (cumulativeBalance.gt(0)) {
        distribution[chainId] = this.getBalanceOnChainForL1Token(chainId, l1Token)
          .mul(this.scalar)
          .div(cumulativeBalance);
      }
    });
    return distribution;
  }

  // Get the distribution of all tokens, spread over all chains.
  getTokenDistributionPerL1Token(): TokenDistributionPerL1Token {
    const distributionPerL1Token: TokenDistributionPerL1Token = {};
    this.getL1Tokens().forEach((l1Token) => (distributionPerL1Token[l1Token] = this.getChainDistribution(l1Token)));
    return distributionPerL1Token;
  }

  // Get the balance of a given token on a given chain, including shortfalls and any pending cross chain transfers.
  getCurrentAllocationPct(l1Token: string, chainId: number): BigNumber {
    // If there is nothing over all chains, return early.
    const cumulativeBalance = this.getCumulativeBalance(l1Token);
    if (cumulativeBalance.eq(0)) {
      return toBN(0);
    }

    const shortfall = this.getTokenShortFall(l1Token, chainId) || toBN(0);
    const currentBalance = this.getBalanceOnChainForL1Token(chainId, l1Token).sub(shortfall);
    // Multiply by scalar to avoid rounding errors.
    return currentBalance.mul(this.scalar).div(cumulativeBalance);
  }

  // Find how short a given chain is for a desired L1Token.
  getTokenShortFall(l1Token: string, chainId: number): BigNumber {
    return this.tokenClient.getShortfallTotalRequirement(chainId, this.getDestinationTokenForL1Token(l1Token, chainId));
  }

  getDestinationTokenForL1Token(l1Token: string, chainId: number | string): string {
    return this.hubPoolClient.getDestinationTokenForL1Token(l1Token, Number(chainId));
  }

  getEnabledChains(): number[] {
    return this.chainIdList;
  }

  getEnabledL2Chains(): number[] {
    const hubPoolChainId = this.hubPoolClient.chainId;
    return this.getEnabledChains().filter((chainId) => chainId !== hubPoolChainId);
  }

  getL1Tokens(): string[] {
    return (
      Object.keys(this.inventoryConfig.tokenConfig) ||
      this.hubPoolClient.getL1Tokens().map((l1Token) => l1Token.address)
    );
  }

  // Decrement Tokens Balance And Increment Cross Chain Transfer
  trackCrossChainTransfer(l1Token: string, rebalance: BigNumber, chainId: number | string): void {
    this.tokenClient.decrementLocalBalance(this.hubPoolClient.chainId, l1Token, rebalance);
    this.crossChainTransferClient.increaseOutstandingTransfer(this.relayer, l1Token, rebalance, Number(chainId));
  }

  // Return the upcoming refunds (in pending and next bundles) on each chain.
  async getBundleRefunds(l1Token: string): Promise<{ [chainId: string]: BigNumber }> {
    // Increase virtual balance by pending relayer refunds from the latest valid bundles.
    // Allow caller to set how many bundles to look back for refunds. The default is set to 2 which means
    // we'll look back only at the two latest valid bundle unless the caller overrides.
    const refundsToConsider: FillsToRefund[] = await this.bundleDataClient.getPendingRefundsFromValidBundles(
      this.bundleRefundLookback
    );

    // Consider refunds from next bundle to be proposed:
    const nextBundleRefunds = await this.bundleDataClient.getNextBundleRefunds();
    refundsToConsider.push(nextBundleRefunds);

    return Object.fromEntries(
      this.getEnabledChains().map((chainId) => {
        const destinationToken = this.getDestinationTokenForL1Token(l1Token, chainId);
        return [
          chainId,
          this.bundleDataClient.getTotalRefund(refundsToConsider, this.relayer, Number(chainId), destinationToken),
        ];
      })
    );
  }

  // Work out where a relay should be refunded to optimally manage the bots inventory. If the inventory management logic
  // not enabled then return funds on the chain the deposit was filled on Else, use the following algorithm:
  // a) Find the chain virtual balance (current balance + pending relays + pending refunds) minus current shortfall.
  // b) Find the cumulative virtual balance, including the total refunds on all chains and excluding current shortfall.
  // c) Consider the size of a and b post relay (i.e after the relay is paid and all current transfers are settled what
  // will the balances be on the target chain and the overall cumulative balance).
  // d) Use c to compute what the post relay post current in-flight transactions allocation would be. Compare this
  // number to the target threshold and:
  //     If this number of more than the target for the designation chain + rebalance overshoot then refund on L1.
  //     Else, the post fill amount is within the target, so refund on the destination chain.
  async determineRefundChainId(deposit: Deposit, l1Token?: string): Promise<number> {
    const { amount, destinationChainId } = deposit;

    // Always refund on L1 if the transfer is to L1.
    if (!this.isInventoryManagementEnabled() || destinationChainId === this.hubPoolClient.chainId) {
      return destinationChainId;
    }

    l1Token ??= this.hubPoolClient.getL1TokenForDeposit(deposit);

    // If there is no inventory config for this token or this token and destination chain the return the destination chain.
    if (
      this.inventoryConfig.tokenConfig[l1Token] === undefined ||
      this.inventoryConfig.tokenConfig?.[l1Token]?.[destinationChainId] === undefined
    ) {
      return destinationChainId;
    }
    const chainShortfall = this.getTokenShortFall(l1Token, destinationChainId);
    const chainVirtualBalance = this.getBalanceOnChainForL1Token(destinationChainId, l1Token);
    const chainVirtualBalanceWithShortfall = chainVirtualBalance.sub(chainShortfall);
    let chainVirtualBalanceWithShortfallPostRelay = chainVirtualBalanceWithShortfall.sub(amount);
    const cumulativeVirtualBalance = this.getCumulativeBalance(l1Token);
    let cumulativeVirtualBalanceWithShortfall = cumulativeVirtualBalance.sub(chainShortfall);

    let totalRefundsPerChain: { [chainId: string]: BigNumber } = {};
    try {
      // Consider any refunds from executed and to-be executed bundles.
      totalRefundsPerChain = await this.getBundleRefunds(l1Token);
    } catch (e) {
      // Fallback to getting refunds on Mainnet if calculating bundle refunds goes wrong.
      // Inventory management can always rebalance from Mainnet to other chains easily if needed.
      return this.hubPoolClient.chainId;
    }

    // Add upcoming refunds going to this destination chain.
    chainVirtualBalanceWithShortfallPostRelay = chainVirtualBalanceWithShortfallPostRelay.add(
      totalRefundsPerChain[destinationChainId]
    );
    // To correctly compute the allocation % for this destination chain, we need to add all upcoming refunds for the
    // equivalents of l1Token on all chains.
    const cumulativeRefunds = Object.values(totalRefundsPerChain).reduce((acc, curr) => acc.add(curr), toBN(0));
    cumulativeVirtualBalanceWithShortfall = cumulativeVirtualBalanceWithShortfall.add(cumulativeRefunds);

    const cumulativeVirtualBalanceWithShortfallPostRelay = cumulativeVirtualBalanceWithShortfall.sub(amount);
    // Compute what the balance will be on the target chain, considering this relay and the finalization of the
    // transfers that are currently flowing through the canonical bridge.
    const expectedPostRelayAllocation = chainVirtualBalanceWithShortfallPostRelay
      .mul(this.scalar)
      .div(cumulativeVirtualBalanceWithShortfallPostRelay);

    // If the post relay allocation, considering funds in transit, is larger than the target threshold then refund on L1
    // Else, refund on destination chian to keep funds within the target.
    const targetPct = toBN(this.inventoryConfig.tokenConfig[l1Token][destinationChainId].targetPct);
    const refundChainId = expectedPostRelayAllocation.gt(targetPct) ? this.hubPoolClient.chainId : destinationChainId;

    this.log("Evaluated refund Chain", {
      chainShortfall,
      chainVirtualBalance,
      chainVirtualBalanceWithShortfall,
      chainVirtualBalanceWithShortfallPostRelay,
      cumulativeVirtualBalance,
      cumulativeVirtualBalanceWithShortfall,
      cumulativeVirtualBalanceWithShortfallPostRelay,
      targetPct,
      expectedPostRelayAllocation,
      refundChainId,
    });
    // If the allocation is greater than the target then refund on L1. Else, refund on destination chain.
    return refundChainId;
  }

  // Trigger a rebalance if the current balance on any L2 chain, including shortfalls, is less than the threshold
  // allocation.
  async rebalanceInventoryIfNeeded(): Promise<void> {
    // Note: these types are just used inside this method, so they are declared in-line.
    type Rebalance = {
      chainId: number;
      l1Token: string;
      thresholdPct: BigNumber;
      targetPct: BigNumber;
      currentAllocPct: BigNumber;
      balance: BigNumber;
      cumulativeBalance: BigNumber;
      amount: BigNumber;
    };
    type ExecutedRebalance = Rebalance & { hash: string };

    const rebalancesRequired: Rebalance[] = [];
    const possibleRebalances: Rebalance[] = [];
    const unexecutedRebalances: Rebalance[] = [];
    const executedTransactions: ExecutedRebalance[] = [];
    try {
      if (!this.isInventoryManagementEnabled()) {
        return;
      }
      const tokenDistributionPerL1Token = this.getTokenDistributionPerL1Token();
      this.constructConsideringRebalanceDebugLog(tokenDistributionPerL1Token);

      // First, compute the rebalances that we would do assuming we have sufficient tokens on L1.
      for (const l1Token of Object.keys(tokenDistributionPerL1Token)) {
        const cumulativeBalance = this.getCumulativeBalance(l1Token);
        if (cumulativeBalance.eq(0)) {
          continue;
        }

        for (const chainId of this.getEnabledL2Chains()) {
          // Skip if there's no configuration for l1Token on chainId. This is the case for BOBA and BADGER
          // as they're not present on all L2s.
          if (this.inventoryConfig.tokenConfig[l1Token][String(chainId)] === undefined) {
            continue;
          }

          const currentAllocPct = this.getCurrentAllocationPct(l1Token, chainId);
          const { thresholdPct, targetPct } = this.inventoryConfig.tokenConfig[l1Token][chainId];
          if (currentAllocPct.lt(thresholdPct)) {
            const deltaPct = targetPct.sub(currentAllocPct);
            const amount = deltaPct.mul(cumulativeBalance).div(this.scalar);
            const balance = this.tokenClient.getBalance(1, l1Token);
            // Divide by scalar because allocation percent was multiplied by it to avoid rounding errors.
            rebalancesRequired.push({
              chainId,
              l1Token,
              currentAllocPct,
              thresholdPct,
              targetPct,
              balance,
              cumulativeBalance,
              amount,
            });
          }
        }
      }

      if (rebalancesRequired.length === 0) {
        this.log("No rebalances required");
        return;
      }

      // Next, evaluate if we have enough tokens on L1 to actually do these rebalances.

      for (const rebalance of rebalancesRequired) {
        const { balance, amount, l1Token, chainId } = rebalance;
        // If the amount required in the rebalance is less than the total amount of this token on L1 then we can execute
        // the rebalance to this particular chain. Note that if the sum of all rebalances required exceeds the l1
        // balance then this logic ensures that we only fill the first n number of chains where we can.
        if (amount.lt(balance)) {
          // As a precautionary step before proceeding, check that the token balance for the token we're about to send
          // hasn't changed on L1. It's possible its changed since we updated the inventory due to one or more of the
          // RPC's returning slowly, leading to concurrent/overlapping instances of the bot running.
          const expectedBalance = this.tokenClient.getBalance(1, l1Token);
          const tokenContract = new Contract(l1Token, ERC20.abi, this.hubPoolClient.hubPool.signer);
          const currentBalance = await tokenContract.balanceOf(this.relayer);
          if (!expectedBalance.eq(currentBalance)) {
            this.logger.warn({
              at: "InventoryClient",
              message: "🚧 Token balance on Ethereum changed before sending transaction, skipping rebalance",
              l1Token,
              l2ChainId: chainId,
              expectedBalance,
              currentBalance,
            });
            continue;
          } else {
            this.logger.debug({
              at: "InventoryClient",
              message: "Token balance in relayer on Ethereum is as expected, sending cross chain transfer",
              l1Token,
              l2ChainId: chainId,
              expectedBalance,
            });
            possibleRebalances.push(rebalance);
            // Decrement token balance in client for this chain and increment cross chain counter.
            this.trackCrossChainTransfer(l1Token, amount, chainId);
          }
        } else {
          // Extract unexecutable rebalances for logging.
          unexecutedRebalances.push(rebalance);
        }
      }

      // Extract unexecutable rebalances for logging.

      this.log("Considered inventory rebalances", { rebalancesRequired, possibleRebalances });

      // Finally, execute the rebalances.
      // TODO: The logic below is slow as it waits for each transaction to be included before sending the next one. This
      // should be refactored to enable us to pass an array of transaction objects to the transaction util that then
      // sends each transaction one after the other with incrementing nonce. this will be left for a follow on PR as this
      // is already complex logic and most of the time we'll not be sending batches of rebalance transactions.
      for (const rebalance of possibleRebalances) {
        const { chainId, l1Token, amount } = rebalance;
        const { hash } = await this.sendTokenCrossChain(chainId, l1Token, amount, this.simMode);
        executedTransactions.push({ ...rebalance, hash });
      }

      // Construct logs on the cross-chain actions executed.
      let mrkdwn = "";

      const groupedRebalances = lodash.groupBy(executedTransactions, "chainId");
      for (const [_chainId, rebalances] of Object.entries(groupedRebalances)) {
        const chainId = Number(_chainId);
        mrkdwn += `*Rebalances sent to ${getNetworkName(chainId)}:*\n`;
        for (const { l1Token, amount, targetPct, thresholdPct, cumulativeBalance, hash } of rebalances) {
          const tokenInfo = this.hubPoolClient.getTokenInfoForL1Token(l1Token);
          if (!tokenInfo) {
            throw new Error(`InventoryClient::rebalanceInventoryIfNeeded no L1 token info for token ${l1Token}`);
          }
          const { symbol, decimals } = tokenInfo;
          const formatter = createFormatFunction(2, 4, false, decimals);
          mrkdwn +=
            ` - ${formatter(amount.toString())} ${symbol} rebalanced. This meets target allocation of ` +
            `${this.formatWei(targetPct.mul(100).toString())}% (trigger of ` +
            `${this.formatWei(thresholdPct.mul(100).toString())}%) of the total ` +
            `${formatter(
              cumulativeBalance.toString()
            )} ${symbol} over all chains (ignoring hubpool repayments). This chain has a shortfall of ` +
            `${formatter(this.getTokenShortFall(l1Token, chainId).toString())} ${symbol} ` +
            `tx: ${blockExplorerLink(hash, this.hubPoolClient.chainId)}\n`;
        }
      }

      const groupedUnexecutedRebalances = lodash.groupBy(unexecutedRebalances, "chainId");
      for (const [_chainId, rebalances] of Object.entries(groupedUnexecutedRebalances)) {
        const chainId = Number(_chainId);
        mrkdwn += `*Insufficient amount to rebalance to ${getNetworkName(chainId)}:*\n`;
        for (const { l1Token, balance, cumulativeBalance, amount } of rebalances) {
          const tokenInfo = this.hubPoolClient.getTokenInfoForL1Token(l1Token);
          if (!tokenInfo) {
            throw new Error(`InventoryClient::rebalanceInventoryIfNeeded no L1 token info for token ${l1Token}`);
          }
          const { symbol, decimals } = tokenInfo;
          const formatter = createFormatFunction(2, 4, false, decimals);
          mrkdwn +=
            `- ${symbol} transfer blocked. Required to send ` +
            `${formatter(amount.toString())} but relayer has ` +
            `${formatter(balance.toString())} on L1. There is currently ` +
            `${formatter(this.getBalanceOnChainForL1Token(chainId, l1Token).toString())} ${symbol} on ` +
            `${getNetworkName(chainId)} which is ` +
            `${this.formatWei(tokenDistributionPerL1Token[l1Token][chainId].mul(100).toString())}% of the total ` +
            `${formatter(cumulativeBalance.toString())} ${symbol}.` +
            " This chain's pending L1->L2 transfer amount is " +
            `${formatter(
              this.crossChainTransferClient
                .getOutstandingCrossChainTransferAmount(this.relayer, chainId, l1Token)
                .toString()
            )}.\n`;
        }
      }

      if (mrkdwn) {
        this.log("Executed Inventory rebalances 📒", { mrkdwn }, "info");
      }
    } catch (error) {
      this.log(
        "Something errored during inventory rebalance",
        { error, rebalancesRequired, possibleRebalances, unexecutedRebalances, executedTransactions }, // include all info to help debugging.
        "error"
      );
    }
  }

  async unwrapWeth(): Promise<void> {
    // Note: these types are just used inside this method, so they are declared in-line.
    type ChainInfo = {
      chainId: number;
      unwrapWethThreshold: BigNumber;
      unwrapWethTarget: BigNumber;
      balance: BigNumber;
    };
    type Unwrap = { chainInfo: ChainInfo; amount: BigNumber };
    type ExecutedUnwrap = Unwrap & { hash: string };

    const unwrapsRequired: Unwrap[] = [];
    const unexecutedUnwraps: Unwrap[] = [];
    const executedTransactions: ExecutedUnwrap[] = [];

    try {
      if (!this.isInventoryManagementEnabled()) {
        return;
      }
      const l1Weth = TOKEN_SYMBOLS_MAP.WETH.addresses[this.hubPoolClient.chainId];
      const chains = await Promise.all(
        this.getEnabledChains()
          .map((chainId) => {
            const unwrapWethThreshold =
              this.inventoryConfig.tokenConfig[l1Weth][chainId.toString()]?.unwrapWethThreshold;
            const unwrapWethTarget = this.inventoryConfig.tokenConfig[l1Weth][chainId.toString()]?.unwrapWethTarget;

            // Ignore chains where ETH isn't the native gas token. Returning null will result in these being filtered.
            if (chainId === 137 || unwrapWethThreshold === undefined || unwrapWethTarget === undefined) {
              return null;
            }
            return { chainId, unwrapWethThreshold, unwrapWethTarget };
          })
          // This filters out all nulls, which removes any chains that are meant to be ignored.
          .filter(isDefined)
          // This map adds the ETH balance to the object.
          .map(async (chainInfo) => ({
            ...chainInfo,
            balance: await this.tokenClient.spokePoolClients[chainInfo.chainId].spokePool.provider.getBalance(
              this.relayer
            ),
          }))
      );

      this.log("Checking WETH unwrap thresholds for chains with thresholds set", { chains });

      chains.forEach((chainInfo) => {
        const { chainId, unwrapWethThreshold, unwrapWethTarget, balance } = chainInfo;
        const l2WethBalance = this.tokenClient.getBalance(chainId, this.getDestinationTokenForL1Token(l1Weth, chainId));

        if (balance.lt(unwrapWethThreshold)) {
          const amountToUnwrap = unwrapWethTarget.sub(balance);
          const unwrap = { chainInfo, amount: amountToUnwrap };
          if (l2WethBalance.gte(amountToUnwrap)) {
            unwrapsRequired.push(unwrap);
          }
          // Extract unexecutable rebalances for logging.
          else {
            unexecutedUnwraps.push(unwrap);
          }
        }
      });

      this.log("Considered WETH unwraps", { unwrapsRequired, unexecutedUnwraps });

      if (unwrapsRequired.length === 0) {
        this.log("No unwraps required");
        return;
      }

      // Finally, execute the unwraps.
      // TODO: The logic below is slow as it waits for each transaction to be included before sending the next one. This
      // should be refactored to enable us to pass an array of transaction objects to the transaction util that then
      // sends each transaction one after the other with incrementing nonce. this will be left for a follow on PR as this
      // is already complex logic and most of the time we'll not be sending batches of rebalance transactions.
      for (const { chainInfo, amount } of unwrapsRequired) {
        const { chainId } = chainInfo;
        const l2Weth = this.getDestinationTokenForL1Token(l1Weth, chainId);
        this.tokenClient.decrementLocalBalance(chainId, l2Weth, amount);
        const receipt = await this._unwrapWeth(chainId, l2Weth, amount);
        executedTransactions.push({ chainInfo, amount, hash: receipt.hash });
      }

      // Construct logs on the cross-chain actions executed.
      let mrkdwn = "";

      for (const { chainInfo, amount, hash } of executedTransactions) {
        const { chainId, unwrapWethTarget, unwrapWethThreshold, balance } = chainInfo;
        mrkdwn += `*Unwraps sent to ${getNetworkName(chainId)}:*\n`;
        const formatter = createFormatFunction(2, 4, false, 18);
        mrkdwn +=
          ` - ${formatter(amount.toString())} WETH rebalanced. This meets target ETH balance of ` +
          `${this.formatWei(unwrapWethTarget.toString())} (trigger of ` +
          `${this.formatWei(unwrapWethThreshold.toString())} ETH), ` +
          `current balance of ${this.formatWei(balance.toString())} ` +
          `tx: ${blockExplorerLink(hash, chainId)}\n`;
      }

      for (const { chainInfo, amount } of unexecutedUnwraps) {
        const { chainId } = chainInfo;
        mrkdwn += `*Insufficient amount to unwrap WETH on ${getNetworkName(chainId)}:*\n`;
        const formatter = createFormatFunction(2, 4, false, 18);
        mrkdwn +=
          "- WETH unwrap blocked. Required to send " +
          `${formatter(amount.toString())} but relayer has ` +
          `${formatter(
            this.tokenClient.getBalance(chainId, this.getDestinationTokenForL1Token(l1Weth, chainId)).toString()
          )} WETH balance.\n`;
      }

      if (mrkdwn) {
        this.log("Executed WETH unwraps 🎁", { mrkdwn }, "info");
      }
    } catch (error) {
      this.log(
        "Something errored during WETH unwrapping",
        { error, unwrapsRequired, unexecutedUnwraps, executedTransactions }, // include all info to help debugging.
        "error"
      );
    }
  }

  constructConsideringRebalanceDebugLog(distribution: { [l1Token: string]: { [chainId: number]: BigNumber } }): void {
    const logData: {
      [symbol: string]: {
        [chainId: number]: {
          actualBalanceOnChain: string;
          virtualBalanceOnChain: string;
          outstandingTransfers: string;
          tokenShortFalls: string;
          proRataShare: string;
        };
      };
    } = {};
    const cumulativeBalances: { [symbol: string]: string } = {};
    Object.entries(distribution).forEach(([l1Token, distributionForToken]) => {
      const tokenInfo = this.hubPoolClient.getTokenInfoForL1Token(l1Token);
      if (tokenInfo === undefined) {
        throw new Error(
          `InventoryClient::constructConsideringRebalanceDebugLog info not found for L1 token ${l1Token}`
        );
      }
      const { symbol, decimals } = tokenInfo;
      if (!logData[symbol]) {
        logData[symbol] = {};
      }
      const formatter = createFormatFunction(2, 4, false, decimals);
      cumulativeBalances[symbol] = formatter(this.getCumulativeBalance(l1Token).toString());
      Object.entries(distributionForToken).forEach(([_chainId, amount]) => {
        const chainId = Number(_chainId);
        logData[symbol][chainId] = {
          actualBalanceOnChain: formatter(
            this.getBalanceOnChainForL1Token(chainId, l1Token)
              .sub(this.crossChainTransferClient.getOutstandingCrossChainTransferAmount(this.relayer, chainId, l1Token))
              .toString()
          ),
          virtualBalanceOnChain: formatter(this.getBalanceOnChainForL1Token(chainId, l1Token).toString()),
          outstandingTransfers: formatter(
            this.crossChainTransferClient
              .getOutstandingCrossChainTransferAmount(this.relayer, chainId, l1Token)
              .toString()
          ),
          tokenShortFalls: formatter(this.getTokenShortFall(l1Token, chainId).toString()),
          proRataShare: this.formatWei(amount.mul(100).toString()) + "%",
        };
      });
    });

    this.log("Considering rebalance", {
      tokenDistribution: logData,
      cumulativeBalances,
      inventoryConfig: this.inventoryConfig,
    });
  }

  async sendTokenCrossChain(
    chainId: number | string,
    l1Token: string,
    amount: BigNumber,
    simMode = false
  ): Promise<TransactionResponse> {
    return await this.adapterManager.sendTokenCrossChain(this.relayer, Number(chainId), l1Token, amount, simMode);
  }

  async _unwrapWeth(chainId: number, _l2Weth: string, amount: BigNumber): Promise<TransactionResponse> {
    const l2Signer = this.tokenClient.spokePoolClients[chainId].spokePool.signer;
    const l2Weth = new Contract(_l2Weth, CONTRACT_ADDRESSES[1].weth.abi, l2Signer);
    this.log("Unwrapping WETH", { amount: amount.toString() });
    return await runTransaction(this.logger, l2Weth, "withdraw", [amount]);
  }

  async setL1TokenApprovals(): Promise<void> {
    if (!this.isInventoryManagementEnabled()) {
      return;
    }
    const l1Tokens = this.getL1Tokens();
    this.log("Checking token approvals", { l1Tokens });
    await this.adapterManager.setL1TokenApprovals(this.relayer, l1Tokens);
  }

  async wrapL2EthIfAboveThreshold(): Promise<void> {
    // If inventoryConfig is defined, there will be a default wrapEtherTarget and wrapEtherThreshold
    // set by RelayerConfig.ts
<<<<<<< HEAD
    if (!this?.inventoryConfig?.wrapEtherThreshold || !this?.inventoryConfig?.wrapEtherTarget) {
=======
    if (!this?.inventoryConfig) {
>>>>>>> 4d42f7f5
      return;
    }
    this.log("Checking ETH->WETH Wrap status");
    await this.adapterManager.wrapEthIfAboveThreshold(this.inventoryConfig, this.simMode);
  }

  async update(): Promise<void> {
    if (!this.isInventoryManagementEnabled()) {
      return;
    }
    await this.crossChainTransferClient.update(this.getL1Tokens());
  }

  isInventoryManagementEnabled(): boolean {
    if (this?.inventoryConfig?.tokenConfig) {
      return true;
    }
    // Use logDisabledManagement to avoid spamming the logs on every check if this module is enabled.
    else if (this.logDisabledManagement == false) {
      this.log("Inventory Management Disabled");
    }
    this.logDisabledManagement = true;
    return false;
  }

  log(message: string, data?: AnyObject, level: DefaultLogLevels = "debug"): void {
    if (this.logger) {
      this.logger[level]({ at: "InventoryClient", message, ...data });
    }
  }
}<|MERGE_RESOLUTION|>--- conflicted
+++ resolved
@@ -634,13 +634,9 @@
   }
 
   async wrapL2EthIfAboveThreshold(): Promise<void> {
-    // If inventoryConfig is defined, there will be a default wrapEtherTarget and wrapEtherThreshold
+    // If inventoryConfig is defined, there should be a default wrapEtherTarget and wrapEtherThreshold
     // set by RelayerConfig.ts
-<<<<<<< HEAD
     if (!this?.inventoryConfig?.wrapEtherThreshold || !this?.inventoryConfig?.wrapEtherTarget) {
-=======
-    if (!this?.inventoryConfig) {
->>>>>>> 4d42f7f5
       return;
     }
     this.log("Checking ETH->WETH Wrap status");
