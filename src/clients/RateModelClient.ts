import { spreadEvent, winston, Contract, BigNumber } from "../utils";
import { Deposit } from "../interfaces/SpokePool";
import { lpFeeCalculator } from "@across-protocol/sdk-v2";
import { BlockFinder, across } from "@uma/sdk";
import { HubPoolClient } from "./HubPoolClient";

export class RateModelClient {
  private readonly blockFinder;

  public cumulativeRateModelEvents: across.rateModel.RateModelEvent[] = [];
  private rateModelDictionary: across.rateModel.RateModelDictionary;
  public firstBlockToSearch: number;

  public isUpdated: boolean = false;

  constructor(
    readonly logger: winston.Logger,
    readonly rateModelStore: Contract,
    readonly hubPoolClient: HubPoolClient,
    readonly startingBlock: number = 0
  ) {
    this.firstBlockToSearch = startingBlock;
    this.blockFinder = new BlockFinder(this.rateModelStore.provider.getBlock.bind(this.rateModelStore.provider));
    this.rateModelDictionary = new across.rateModel.RateModelDictionary();
  }

  async computeRealizedLpFeePct(deposit: Deposit, l1Token: string): Promise<BigNumber> {
<<<<<<< HEAD
    // const quoteBlock = (await this.blockFinder.getBlockForTimestamp(deposit.quoteTimestamp)).number;
    const quoteBlock = 10469009;
=======
    const quoteBlock = (await this.blockFinder.getBlockForTimestamp(deposit.quoteTimestamp)).number;
>>>>>>> 05197b9e

    const { current, post } = await this.hubPoolClient.getPostRelayPoolUtilization(l1Token, quoteBlock, deposit.amount);

    const rateModel = this.getRateModelForBlockNumber(l1Token, quoteBlock);
    const realizedLpFeePct = lpFeeCalculator.calculateRealizedLpFeePct(rateModel, current, post);

    this.logger.debug({
      at: "RateModelClient",
      message: "Computed realizedLPFeePct",
      depositId: deposit.depositId,
      originChainId: deposit.originChainId,
      quoteBlock,
      rateModel,
      realizedLpFeePct,
    });

    return realizedLpFeePct;
  }

  getRateModelForBlockNumber(l1Token: string, blockNumber: number | undefined = undefined): across.constants.RateModel {
    return this.rateModelDictionary.getRateModelForBlockNumber(l1Token, blockNumber);
  }

  async update() {
    const searchConfig = [this.firstBlockToSearch, await this.rateModelStore.provider.getBlockNumber()];
    this.logger.debug({ at: "RateModelClient", message: "Updating client", searchConfig });
    if (searchConfig[0] > searchConfig[1]) return; // If the starting block is greater than the ending block return.
    const rateModelStoreEvents = await this.rateModelStore.queryFilter(
      this.rateModelStore.filters.UpdatedRateModel(),
      ...searchConfig
    );

    for (const event of rateModelStoreEvents) {
      const args = {
        blockNumber: event.blockNumber,
        transactionIndex: event.transactionIndex,
        logIndex: event.logIndex,
        ...spreadEvent(event),
      };
      this.cumulativeRateModelEvents = [...this.cumulativeRateModelEvents, args];
    }
    this.rateModelDictionary.updateWithEvents(this.cumulativeRateModelEvents);

    this.isUpdated = true;
    this.firstBlockToSearch = searchConfig[1] + 1; // Next iteration should start off from where this one ended.

    this.logger.debug({ at: "RateModelClient", message: "Client updated!" });
  }
}<|MERGE_RESOLUTION|>--- conflicted
+++ resolved
@@ -25,12 +25,9 @@
   }
 
   async computeRealizedLpFeePct(deposit: Deposit, l1Token: string): Promise<BigNumber> {
-<<<<<<< HEAD
     // const quoteBlock = (await this.blockFinder.getBlockForTimestamp(deposit.quoteTimestamp)).number;
     const quoteBlock = 10469009;
-=======
-    const quoteBlock = (await this.blockFinder.getBlockForTimestamp(deposit.quoteTimestamp)).number;
->>>>>>> 05197b9e
+    // const quoteBlock = (await this.blockFinder.getBlockForTimestamp(deposit.quoteTimestamp)).number;
 
     const { current, post } = await this.hubPoolClient.getPostRelayPoolUtilization(l1Token, quoteBlock, deposit.amount);
 
