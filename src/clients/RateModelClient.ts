--- conflicted
+++ resolved
@@ -24,14 +24,7 @@
     this.rateModelDictionary = new across.rateModel.RateModelDictionary();
   }
 
-<<<<<<< HEAD
-  async computeRealizedLpFeePct(
-    deposit: Deposit,
-    l1Token: string
-  ): Promise<{ realizedLpFeePct: BigNumber; quoteBlock: number }> {
-    const quoteBlock = (await this.blockFinder.getBlockForTimestamp(deposit.quoteTimestamp)).number;
-=======
-  async computeRealizedLpFeePct(deposit: Deposit, l1Token: string): Promise<BigNumber> {
+  async computeRealizedLpFeePct(deposit: Deposit, l1Token: string): Promise<{ realizedLpFeePct: BigNumber; quoteBlock: number }> {
     // The below is a temp work around to deal with the incorrect deployment that was done on all test nets. If the rate
     // model store is deployed after the a fill is done then some calls to this method will fail, resulting in an error.
     // For test nets we can just work around this by using the latest block number.
@@ -42,12 +35,11 @@
       rateModel = this.getRateModelForBlockNumber(l1Token, quoteBlock);
     } catch (error) {
       if ((await this.hubPoolClient.hubPool.provider.getNetwork()).chainId === 1)
-        throw new error("Bad rate model store deployment");
+        throw new Error("Bad rate model store deployment");
 
       quoteBlock = await this.blockFinder.getLatestBlock().number;
       rateModel = this.getRateModelForBlockNumber(l1Token, quoteBlock);
     }
->>>>>>> b03be7ca
 
     const { current, post } = await this.hubPoolClient.getPostRelayPoolUtilization(l1Token, quoteBlock, deposit.amount);
 
