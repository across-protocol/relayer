import { spreadEvent, winston, Contract, BigNumber, paginatedEventQuery, EventSearchConfig } from "../utils";
import { Deposit } from "../interfaces/SpokePool";
import { lpFeeCalculator } from "@across-protocol/sdk-v2";
import { BlockFinder, across } from "@uma/sdk";
import { HubPoolClient } from "./HubPoolClient";

export class RateModelClient {
  private readonly blockFinder;

  public cumulativeRateModelEvents: across.rateModel.RateModelEvent[] = [];
  private rateModelDictionary: across.rateModel.RateModelDictionary;
  public firstBlockToSearch: number;

  public isUpdated: boolean = false;

  constructor(
    readonly logger: winston.Logger,
    readonly rateModelStore: Contract,
    readonly hubPoolClient: HubPoolClient,
    readonly eventSearchConfig: EventSearchConfig = { fromBlock: 0, toBlock: null, maxBlockLookBack: 0 }
  ) {
    this.firstBlockToSearch = eventSearchConfig.fromBlock;
    this.blockFinder = new BlockFinder(this.rateModelStore.provider.getBlock.bind(this.rateModelStore.provider));
    this.rateModelDictionary = new across.rateModel.RateModelDictionary();
  }

  async computeRealizedLpFeePct(
    deposit: Deposit,
    l1Token: string
  ): Promise<{ realizedLpFeePct: BigNumber; quoteBlock: number }> {
    // The below is a temp work around to deal with the incorrect deployment that was done on all test nets. If the rate
    // model store is deployed after the a fill is done then some calls to this method will fail, resulting in an error.
    // For test nets we can just work around this by using the latest block number.
    let quoteBlock = 0;
    let rateModel: any;
    try {
      quoteBlock = (await this.blockFinder.getBlockForTimestamp(deposit.quoteTimestamp)).number;
      rateModel = this.getRateModelForBlockNumber(l1Token, quoteBlock);
    } catch (error) {
      if ((await this.hubPoolClient.hubPool.provider.getNetwork()).chainId === 1)
        throw new Error("Bad rate model store deployment");

      quoteBlock = await this.blockFinder.getLatestBlock().number;
      rateModel = this.getRateModelForBlockNumber(l1Token, quoteBlock);
    }

    const { current, post } = await this.hubPoolClient.getPostRelayPoolUtilization(l1Token, quoteBlock, deposit.amount);

    const realizedLpFeePct = lpFeeCalculator.calculateRealizedLpFeePct(rateModel, current, post);

    this.logger.debug({
      at: "RateModelClient",
      message: "Computed realizedLPFeePct",
      depositId: deposit.depositId,
      originChainId: deposit.originChainId,
      quoteBlock,
      rateModel,
      realizedLpFeePct,
    });

    return { realizedLpFeePct, quoteBlock };
  }

  getRateModelForBlockNumber(l1Token: string, blockNumber: number | undefined = undefined): across.constants.RateModel {
    return this.rateModelDictionary.getRateModelForBlockNumber(l1Token, blockNumber);
  }

  async update() {
<<<<<<< HEAD
    const searchConfig = {
      fromBlock: this.firstBlockToSearch,
      toBlock: this.eventSearchConfig.toBlock || (await this.rateModelStore.provider.getBlockNumber()),
      maxBlockLookBack: this.eventSearchConfig.maxBlockLookBack,
    };

    if (searchConfig.fromBlock > searchConfig.toBlock) return; // If the starting block is greater than

=======
    if (this.hubPoolClient !== null && !this.hubPoolClient.isUpdated) throw new Error("HubPool not updated");

    const searchConfig = [this.firstBlockToSearch, await this.rateModelStore.provider.getBlockNumber()];
>>>>>>> 3908ab41
    this.logger.debug({ at: "RateModelClient", message: "Updating client", searchConfig });
    if (searchConfig[0] > searchConfig[1]) return; // If the starting block is greater than the ending block return.
    const rateModelStoreEvents = await paginatedEventQuery(
      this.rateModelStore,
      this.rateModelStore.filters.UpdatedRateModel(),
      searchConfig
    );

    for (const event of rateModelStoreEvents) {
      const args = {
        blockNumber: event.blockNumber,
        transactionIndex: event.transactionIndex,
        logIndex: event.logIndex,
        ...spreadEvent(event),
      };
      this.cumulativeRateModelEvents = [...this.cumulativeRateModelEvents, args];
    }
    this.rateModelDictionary.updateWithEvents(this.cumulativeRateModelEvents);

    this.isUpdated = true;
    this.firstBlockToSearch = searchConfig.toBlock + 1; // Next iteration should start off from where this one ended.

    this.logger.debug({ at: "RateModelClient", message: "Client updated!" });
  }
}<|MERGE_RESOLUTION|>--- conflicted
+++ resolved
@@ -66,20 +66,14 @@
   }
 
   async update() {
-<<<<<<< HEAD
     const searchConfig = {
       fromBlock: this.firstBlockToSearch,
       toBlock: this.eventSearchConfig.toBlock || (await this.rateModelStore.provider.getBlockNumber()),
       maxBlockLookBack: this.eventSearchConfig.maxBlockLookBack,
     };
-
     if (searchConfig.fromBlock > searchConfig.toBlock) return; // If the starting block is greater than
-
-=======
     if (this.hubPoolClient !== null && !this.hubPoolClient.isUpdated) throw new Error("HubPool not updated");
 
-    const searchConfig = [this.firstBlockToSearch, await this.rateModelStore.provider.getBlockNumber()];
->>>>>>> 3908ab41
     this.logger.debug({ at: "RateModelClient", message: "Updating client", searchConfig });
     if (searchConfig[0] > searchConfig[1]) return; // If the starting block is greater than the ending block return.
     const rateModelStoreEvents = await paginatedEventQuery(
