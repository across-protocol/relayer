import { utils as sdkUtils } from "@across-protocol/sdk";
import { HubPoolClient, SpokePoolClient } from ".";
import { CachingMechanismInterface, L1Token, Deposit } from "../interfaces";
import {
  BigNumber,
  bnZero,
  chainIsSvm,
  Contract,
  dedupArray,
  ERC20,
  isDefined,
  MAX_SAFE_ALLOWANCE,
  MAX_UINT_VAL,
  assign,
  blockExplorerLink,
  getNetworkName,
  Profiler,
  runTransaction,
  toBN,
  winston,
  getRedisCache,
  TOKEN_SYMBOLS_MAP,
  getRemoteTokenForL1Token,
  getTokenInfo,
  isEVMSpokePoolClient,
  assert,
  Address,
  toAddressType,
  isSVMSpokePoolClient,
  getSvmProvider,
  SvmAddress,
  SVMProvider,
  EvmAddress,
} from "../utils";

export type TokenDataType = { [chainId: number]: { [token: string]: { balance: BigNumber; allowance: BigNumber } } };
type TokenShortfallType = {
  [chainId: number]: { [token: string]: { deposits: BigNumber[]; totalRequirement: BigNumber } };
};

export class TokenClient {
  private profiler: InstanceType<typeof Profiler>;
  tokenData: TokenDataType = {};
  tokenShortfall: TokenShortfallType = {};

  constructor(
    readonly logger: winston.Logger,
    readonly relayerEvmAddress: EvmAddress,
    readonly relayerSvmAddress: SvmAddress,
    readonly spokePoolClients: { [chainId: number]: SpokePoolClient },
    readonly hubPoolClient: HubPoolClient,
    readonly additionalL1Tokens: EvmAddress[] = []
  ) {
    this.profiler = new Profiler({ at: "TokenClient", logger });
  }

  getAllTokenData(): TokenDataType {
    return this.tokenData;
  }

  getBalance(chainId: number, token: Address): BigNumber {
    if (!this._hasTokenPairData(chainId, token)) {
      return bnZero;
    }
    return this.tokenData[chainId][token.toBytes32()].balance;
  }

  decrementLocalBalance(chainId: number, token: Address, amount: BigNumber): void {
    this.tokenData[chainId][token.toBytes32()].balance = this.tokenData[chainId][token.toBytes32()].balance.sub(amount);
  }

  getShortfallTotalRequirement(chainId: number, token: Address): BigNumber {
    return this.tokenShortfall?.[chainId]?.[token.toBytes32()]?.totalRequirement ?? bnZero;
  }

  getTokensNeededToCoverShortfall(chainId: number, token: Address): BigNumber {
    return this.getShortfallTotalRequirement(chainId, token).sub(this.getBalance(chainId, token));
  }

  getShortfallDeposits(chainId: number, token: Address): BigNumber[] {
    return this.tokenShortfall?.[chainId]?.[token.toBytes32()]?.deposits || [];
  }

  hasBalanceForFill(deposit: Deposit): boolean {
    return this.getBalance(deposit.destinationChainId, deposit.outputToken).gte(deposit.outputAmount);
  }

  // If the relayer tries to execute a relay but does not have enough tokens to fully fill it will capture the
  // shortfall by calling this method. This will track the information for logging purposes and use in other clients.
  captureTokenShortfall(chainId: number, token: Address, depositId: BigNumber, unfilledAmount: BigNumber): void {
    // Shortfall is the previous shortfall + the current unfilledAmount from this deposit.
    const totalRequirement = this.getShortfallTotalRequirement(chainId, token).add(unfilledAmount);

    // Deposits are the previous shortfall deposits, appended to this depositId.
    const deposits = [...this.getShortfallDeposits(chainId, token), depositId];
    assign(this.tokenShortfall, [chainId, token], { deposits, totalRequirement });
  }

  captureTokenShortfallForFill(deposit: Deposit): void {
    const { outputAmount: unfilledAmount } = deposit;
    this.logger.debug({ at: "TokenBalanceClient", message: "Handling token shortfall", deposit, unfilledAmount });
    this.captureTokenShortfall(deposit.destinationChainId, deposit.outputToken, deposit.depositId, unfilledAmount);
  }

  // Returns the total token shortfall the client has seen. Shortfall is defined as the difference between the total
  // requirement to send all seen relays and the total remaining balance of the relayer.
  getTokenShortfall(): {
    [chainId: number]: {
      [token: string]: { balance: BigNumber; needed: BigNumber; shortfall: BigNumber; deposits: BigNumber[] };
    };
  } {
    const tokenShortfall: {
      [chainId: number]: {
        [token: string]: { balance: BigNumber; needed: BigNumber; shortfall: BigNumber; deposits: BigNumber[] };
      };
    } = {};
    Object.entries(this.tokenShortfall).forEach(([_chainId, tokenMap]) => {
      const chainId = Number(_chainId);
      Object.entries(tokenMap).forEach(([token, { totalRequirement, deposits }]) =>
        assign(tokenShortfall, [chainId, token], {
          balance: this.getBalance(chainId, toAddressType(token, chainId)),
          needed: totalRequirement,
          shortfall: this.getTokensNeededToCoverShortfall(chainId, toAddressType(token, chainId)),
          deposits,
        })
      );
    });
    return tokenShortfall;
  }

  anyCapturedShortFallFills(): boolean {
    return Object.keys(this.tokenShortfall).length != 0;
  }

  clearTokenShortfall(): void {
    this.tokenShortfall = {};
  }

  clearTokenData(): void {
    this.tokenData = {};
  }

  async setOriginTokenApprovals(): Promise<void> {
    const tokensToApprove: { chainId: number; token: string }[] = [];
    Object.entries(this.tokenData).forEach(([_chainId, tokenMap]) => {
      const chainId = Number(_chainId);
      if (chainIsSvm(chainId)) {
        return; // Solana doesn't require token approvals
      }
      Object.entries(tokenMap).forEach(([token, { balance, allowance }]) => {
        if (balance.gt(bnZero) && allowance.lt(MAX_SAFE_ALLOWANCE)) {
          tokensToApprove.push({ chainId, token });
        }
      });
    });
    if (tokensToApprove.length === 0) {
      this.logger.debug({ at: "TokenBalanceClient", message: "All token approvals set for non-zero balances" });
      return;
    }

    let mrkdwn = "*Approval transactions:* \n";
    for (const { token: _token, chainId } of tokensToApprove) {
      const targetSpokePoolClient = this.spokePoolClients[chainId];
      if (isEVMSpokePoolClient(targetSpokePoolClient)) {
        const targetSpokePool = targetSpokePoolClient.spokePool;
        const token = toAddressType(_token).toEvmAddress();
        const contract = new Contract(token, ERC20.abi, targetSpokePool.signer);
        const tx = await runTransaction(this.logger, contract, "approve", [targetSpokePool.address, MAX_UINT_VAL]);
        mrkdwn +=
          ` - Approved SpokePool ${blockExplorerLink(targetSpokePool.address, chainId)} ` +
          `to spend ${await contract.symbol()} ${blockExplorerLink(token, chainId)} on ${getNetworkName(chainId)}. ` +
          `tx: ${blockExplorerLink(tx.hash, chainId)}\n`;
      }
    }
    this.logger.info({ at: "TokenBalanceClient", message: "Approved whitelisted tokens! 💰", mrkdwn });
  }

  async setBondTokenAllowance(): Promise<void> {
    const { hubPool } = this.hubPoolClient;
    const { signer } = hubPool;
    const [_bondToken, ownerAddress] = await Promise.all([this._getBondToken(), signer.getAddress()]);
    const bondToken = new Contract(_bondToken, ERC20.abi, signer);

    const currentCollateralAllowance: BigNumber = await bondToken.allowance(ownerAddress, hubPool.address);
    if (currentCollateralAllowance.lt(toBN(MAX_SAFE_ALLOWANCE))) {
      const tx = await runTransaction(this.logger, bondToken, "approve", [hubPool.address, MAX_UINT_VAL]);
      const { chainId } = this.hubPoolClient;
      const mrkdwn =
        ` - Approved HubPool ${blockExplorerLink(hubPool.address, chainId)} ` +
        `to spend ${await bondToken.symbol()} ${blockExplorerLink(bondToken.address, chainId)}. ` +
        `tx ${blockExplorerLink(tx.hash, chainId)}\n`;
      this.logger.info({ at: "hubPoolClient", message: "Approved bond tokens! 💰", mrkdwn });
    } else {
      this.logger.debug({ at: "hubPoolClient", message: "Bond token approval set" });
    }
  }

  resolveRemoteTokens(chainId: number, hubPoolTokens: L1Token[]): Contract[] {
    const spokePoolClient = this.spokePoolClients[chainId];
    assert(isEVMSpokePoolClient(spokePoolClient));
    const signer = spokePoolClient.spokePool.signer;

    if (chainId === this.hubPoolClient.chainId) {
      return hubPoolTokens.map(({ address }) => new Contract(address.toEvmAddress(), ERC20.abi, signer));
    }

    const tokens = hubPoolTokens
      .map(({ symbol, address }) => {
        let tokenAddrs: string[] = [];
        try {
<<<<<<< HEAD
          const spokePoolToken = getRemoteTokenForL1Token(address, chainId, this.hubPoolClient);
          tokenAddrs.push(spokePoolToken.toEvmAddress());
=======
          const spokePoolToken = getRemoteTokenForL1Token(address, chainId, this.hubPoolClient.chainId);
          tokenAddrs.push(spokePoolToken);
>>>>>>> 951575c4
        } catch {
          // No known deployment for this token on the SpokePool.
          // note: To be overhauled subject to https://github.com/across-protocol/sdk/pull/643
        }

        // If the HubPool token is USDC then it might map to multiple tokens on the destination chain.
        if (symbol === "USDC") {
          ["USDC.e", "USDbC"]
            .map((symbol) => TOKEN_SYMBOLS_MAP[symbol]?.addresses[chainId])
            .filter(isDefined)
            .forEach((address) => tokenAddrs.push(address));
          tokenAddrs = dedupArray(tokenAddrs);
        }

        return tokenAddrs.filter(isDefined).map((address) => new Contract(address, ERC20.abi, signer));
      })
      .flat();

    return tokens;
  }

  resolveSolanaTokens(chainId: number, hubPoolTokens: L1Token[]): SvmAddress[] {
    assert(chainIsSvm(chainId));
    return hubPoolTokens
      .map(({ address }) => {
        try {
          const remoteToken = getRemoteTokenForL1Token(address, chainId, this.hubPoolClient.chainId);
          // Validate that the remote token is a valid Solana address
          return remoteToken;
        } catch (error) {
          // No known deployment for this token on the SpokePool.
          return undefined;
        }
      })
      .filter(isDefined);
  }

  async updateChain(
    chainId: number,
    hubPoolTokens: L1Token[]
  ): Promise<Record<string, { balance: BigNumber; allowance: BigNumber }>> {
    const spokePoolClient = this.spokePoolClients[chainId];

    if (isEVMSpokePoolClient(spokePoolClient)) {
      const multicall3 = sdkUtils.getMulticall3(chainId, spokePoolClient.spokePool.provider);
      if (!isDefined(multicall3)) {
        return this.fetchTokenData(chainId, hubPoolTokens);
      }

      const balances: sdkUtils.Call3[] = [];
      const allowances: sdkUtils.Call3[] = [];
      this.resolveRemoteTokens(chainId, hubPoolTokens).forEach((token) => {
        balances.push({ contract: token, method: "balanceOf", args: [this.relayerEvmAddress.toEvmAddress()] });
        allowances.push({
          contract: token,
          method: "allowance",
          args: [this.relayerEvmAddress.toEvmAddress(), spokePoolClient.spokePoolAddress.toEvmAddress()],
        });
      });

      const calls = [...balances, ...allowances];
      const results = await sdkUtils.aggregate(multicall3, calls);

      const allowanceOffset = balances.length;
      const balanceInfo = Object.fromEntries(
        balances.map(({ contract: { address } }, idx) => {
          return [
            toAddressType(address, chainId).toBytes32(),
            { balance: results[idx][0], allowance: results[allowanceOffset + idx][0] },
          ];
        })
      );

      return balanceInfo;
    } else if (isSVMSpokePoolClient(spokePoolClient)) {
      return this.fetchSolanaTokenData(chainId, hubPoolTokens);
    } else {
      throw new Error(`Unknown SpokePool client type: ${chainId}`);
    }
  }

  async update(): Promise<void> {
    const mark = this.profiler.start("update");
    this.logger.debug({ at: "TokenBalanceClient", message: "Updating TokenBalance client" });

    const tokenClientTokens = this._getTokenClientTokens();
    const chainIds = Object.values(this.spokePoolClients).map(({ chainId }) => chainId);

    const balanceInfo = await Promise.all(
      chainIds
        .filter((chainId) => isDefined(this.spokePoolClients[chainId]))
        .map((chainId) => this.updateChain(chainId, tokenClientTokens))
    );

    balanceInfo.forEach((tokenData, idx) => {
      const chainId = chainIds[idx];
      for (const _token of Object.keys(tokenData)) {
        const token = toAddressType(_token, chainId);
        assign(this.tokenData, [chainId, token.toBytes32()], tokenData[token.toBytes32()]);
      }
    });

    // Remove allowance from token data when logging.
    const balanceData = Object.fromEntries(
      Object.entries(this.tokenData).map(([chainId, tokenData]) => {
        return [
          chainId,
          Object.fromEntries(
            Object.entries(tokenData).map(([token, { balance }]) => {
              return [token, balance];
            })
          ),
        ];
      })
    );

    mark.stop({ message: "Updated TokenBalance client.", balanceData });
  }

  async fetchTokenData(
    chainId: number,
    hubPoolTokens: L1Token[]
  ): Promise<Record<string, { balance: BigNumber; allowance: BigNumber }>> {
    const spokePoolClient = this.spokePoolClients[chainId];
    assert(isEVMSpokePoolClient(spokePoolClient));

    const tokenData = Object.fromEntries(
      await sdkUtils.mapAsync(this.resolveRemoteTokens(chainId, hubPoolTokens), async (token: Contract) => {
        const balance: BigNumber = await token.balanceOf(this.relayerEvmAddress.toAddress());
        const allowance = await this._getAllowance(spokePoolClient, token);
        return [toAddressType(token.address, chainId).toBytes32(), { balance, allowance }];
      })
    );

    return tokenData;
  }

  async fetchSolanaTokenData(
    chainId: number,
    hubPoolTokens: L1Token[]
  ): Promise<Record<string, { balance: BigNumber; allowance: BigNumber }>> {
    const spokePoolClient = this.spokePoolClients[chainId];
    assert(isSVMSpokePoolClient(spokePoolClient));

    const provider = getSvmProvider();
    const solanaTokens = this.resolveSolanaTokens(chainId, hubPoolTokens);

    const tokenData = Object.fromEntries(
      await sdkUtils.mapAsync(solanaTokens, async (tokenMint) => {
        const balance = await this._getSolanaTokenBalance(provider, this.relayerSvmAddress, tokenMint);
        // Solana doesn't require allowances like EVM chains
        return [tokenMint.toAddress(), { balance, allowance: toBN(0) }];
      })
    );

    return tokenData;
  }

  private _getAllowanceCacheKey(spokePoolClient: SpokePoolClient, originToken: string): string {
    const { chainId } = spokePoolClient;
    return `l2TokenAllowance_${chainId}_${originToken}_${
      this.relayerEvmAddress
    }_targetContract:${spokePoolClient.spokePoolAddress.toEvmAddress()}`;
  }

  private async _getAllowance(spokePoolClient: SpokePoolClient, token: Contract): Promise<BigNumber> {
    const key = this._getAllowanceCacheKey(spokePoolClient, token.address);
    const redis = await this.getRedis();
    if (redis) {
      const result = await redis.get<string>(key);
      if (result !== null) {
        return toBN(result);
      }
    }
    const allowance: BigNumber = await token.allowance(
      this.relayerEvmAddress.toAddress(),
      spokePoolClient.spokePoolAddress.toEvmAddress()
    );
    if (allowance.gte(MAX_SAFE_ALLOWANCE) && redis) {
      // Save allowance in cache with no TTL as these should be exhausted.
      await redis.set(key, MAX_SAFE_ALLOWANCE);
    }
    return allowance;
  }

  _getBondTokenCacheKey(): string {
    return `bondToken_${this.hubPoolClient.hubPool.address}`;
  }

  private async _getBondToken(): Promise<string> {
    const redis = await this.getRedis();
    if (redis) {
      const cachedBondToken = await redis.get<string>(this._getBondTokenCacheKey());
      if (cachedBondToken !== null) {
        return cachedBondToken;
      }
    }
    const bondToken: string = await this.hubPoolClient.hubPool.bondToken();
    if (redis) {
      // The bond token should not change, and using the wrong bond token will be immediately obvious, so cache with
      // infinite TTL.
      await redis.set(this._getBondTokenCacheKey(), bondToken);
    }
    return bondToken;
  }

  private _hasTokenPairData(chainId: number, token: Address) {
    const hasData = !!this.tokenData?.[chainId]?.[token.toBytes32()];
    if (!hasData) {
      this.logger.warn({
        at: "TokenBalanceClient",
        message: `No data on ${getNetworkName(chainId)} -> ${token.toAddress()}`,
      });
    }
    return hasData;
  }

  private _getTokenClientTokens(): L1Token[] {
    // The token client's tokens should be the hub pool tokens plus any extra configured tokens in the inventory config.
    const hubPoolTokens = this.hubPoolClient.getL1Tokens();
    const additionalL1Tokens = this.additionalL1Tokens.map((l1Token) =>
      getTokenInfo(l1Token.toEvmAddress(), this.hubPoolClient.chainId)
    );
    return dedupArray([...hubPoolTokens, ...additionalL1Tokens]);
  }

  private async _getSolanaTokenBalance(
    provider: SVMProvider,
    walletAddress: SvmAddress,
    tokenMint: SvmAddress
  ): Promise<BigNumber> {
    // Convert addresses to the correct format for SVM provider
    const ownerPubkey = walletAddress.toV2Address();
    const mintPubkey = tokenMint.toV2Address();

    // Get token accounts owned by the wallet for this specific mint
    const tokenAccountsByOwner = await provider
      .getTokenAccountsByOwner(
        ownerPubkey,
        {
          mint: mintPubkey,
        },
        {
          encoding: "jsonParsed",
        }
      )
      .send();

    const response = tokenAccountsByOwner;
    if (!response.value || response.value.length === 0) {
      // No token account found for this mint, balance is 0
      return toBN(0);
    }

    // For SPL tokens, there should typically be only one token account per mint per owner
    // Sum all balances in case there are multiple accounts (rare but possible)
    const totalBalance = response.value.reduce((acc, accountInfo) => {
      const balance = accountInfo?.account?.data?.parsed?.info?.tokenAmount?.amount;
      return balance ? acc.add(toBN(balance)) : acc;
    }, toBN(0));

    return totalBalance;
  }

  protected async getRedis(): Promise<CachingMechanismInterface | undefined> {
    return getRedisCache(this.logger);
  }
}<|MERGE_RESOLUTION|>--- conflicted
+++ resolved
@@ -208,13 +208,8 @@
       .map(({ symbol, address }) => {
         let tokenAddrs: string[] = [];
         try {
-<<<<<<< HEAD
-          const spokePoolToken = getRemoteTokenForL1Token(address, chainId, this.hubPoolClient);
+          const spokePoolToken = getRemoteTokenForL1Token(address, chainId, this.hubPoolClient.chainId);
           tokenAddrs.push(spokePoolToken.toEvmAddress());
-=======
-          const spokePoolToken = getRemoteTokenForL1Token(address, chainId, this.hubPoolClient.chainId);
-          tokenAddrs.push(spokePoolToken);
->>>>>>> 951575c4
         } catch {
           // No known deployment for this token on the SpokePool.
           // note: To be overhauled subject to https://github.com/across-protocol/sdk/pull/643
