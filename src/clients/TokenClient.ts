import { utils as sdkUtils } from "@across-protocol/sdk";
import { HubPoolClient, SpokePoolClient } from ".";
import { CachingMechanismInterface, L1Token, Deposit } from "../interfaces";
import {
  BigNumber,
  bnZero,
  chainIsSvm,
  Contract,
  dedupArray,
  ERC20,
  isDefined,
  MAX_SAFE_ALLOWANCE,
  MAX_UINT_VAL,
  assign,
  blockExplorerLink,
  getNetworkName,
  Profiler,
  runTransaction,
  toBN,
  winston,
  getRedisCache,
  TOKEN_SYMBOLS_MAP,
  getRemoteTokenForL1Token,
  getTokenInfo,
  isEVMSpokePoolClient,
  assert,
<<<<<<< HEAD
  EvmAddress,
  Address,
  toAddressType,
=======
  isSVMSpokePoolClient,
  getSvmProvider,
  SvmAddress,
  SVMProvider,
  EvmAddress,
>>>>>>> 224babad
} from "../utils";

export type TokenDataType = { [chainId: number]: { [token: string]: { balance: BigNumber; allowance: BigNumber } } };
type TokenShortfallType = {
  [chainId: number]: { [token: string]: { deposits: BigNumber[]; totalRequirement: BigNumber } };
};

export class TokenClient {
  private profiler: InstanceType<typeof Profiler>;
  tokenData: TokenDataType = {};
  tokenShortfall: TokenShortfallType = {};

  constructor(
    readonly logger: winston.Logger,
<<<<<<< HEAD
    readonly relayerAddress: Address,
=======
    readonly relayerEvmAddress: EvmAddress,
    readonly relayerSvmAddress: SvmAddress,
>>>>>>> 224babad
    readonly spokePoolClients: { [chainId: number]: SpokePoolClient },
    readonly hubPoolClient: HubPoolClient,
    readonly additionalL1Tokens: EvmAddress[] = []
  ) {
    this.profiler = new Profiler({ at: "TokenClient", logger });
  }

  getAllTokenData(): TokenDataType {
    return this.tokenData;
  }

  getBalance(chainId: number, token: Address): BigNumber {
    if (!this._hasTokenPairData(chainId, token)) {
      return bnZero;
    }
    return this.tokenData[chainId][token.toBytes32()].balance;
  }

  decrementLocalBalance(chainId: number, token: Address, amount: BigNumber): void {
    this.tokenData[chainId][token.toBytes32()].balance = this.tokenData[chainId][token.toBytes32()].balance.sub(amount);
  }

  getShortfallTotalRequirement(chainId: number, token: Address): BigNumber {
    return this.tokenShortfall?.[chainId]?.[token.toBytes32()]?.totalRequirement ?? bnZero;
  }

  getTokensNeededToCoverShortfall(chainId: number, token: Address): BigNumber {
    return this.getShortfallTotalRequirement(chainId, token).sub(this.getBalance(chainId, token));
  }

  getShortfallDeposits(chainId: number, token: Address): BigNumber[] {
    return this.tokenShortfall?.[chainId]?.[token.toBytes32()]?.deposits || [];
  }

  hasBalanceForFill(deposit: Deposit): boolean {
    return this.getBalance(deposit.destinationChainId, deposit.outputToken).gte(deposit.outputAmount);
  }

  // If the relayer tries to execute a relay but does not have enough tokens to fully fill it will capture the
  // shortfall by calling this method. This will track the information for logging purposes and use in other clients.
  captureTokenShortfall(chainId: number, token: Address, depositId: BigNumber, unfilledAmount: BigNumber): void {
    // Shortfall is the previous shortfall + the current unfilledAmount from this deposit.
    const totalRequirement = this.getShortfallTotalRequirement(chainId, token).add(unfilledAmount);

    // Deposits are the previous shortfall deposits, appended to this depositId.
    const deposits = [...this.getShortfallDeposits(chainId, token), depositId];
    assign(this.tokenShortfall, [chainId, token], { deposits, totalRequirement });
  }

  captureTokenShortfallForFill(deposit: Deposit): void {
    const { outputAmount: unfilledAmount } = deposit;
    this.logger.debug({ at: "TokenBalanceClient", message: "Handling token shortfall", deposit, unfilledAmount });
    this.captureTokenShortfall(deposit.destinationChainId, deposit.outputToken, deposit.depositId, unfilledAmount);
  }

  // Returns the total token shortfall the client has seen. Shortfall is defined as the difference between the total
  // requirement to send all seen relays and the total remaining balance of the relayer.
  getTokenShortfall(): {
    [chainId: number]: {
      [token: string]: { balance: BigNumber; needed: BigNumber; shortfall: BigNumber; deposits: BigNumber[] };
    };
  } {
    const tokenShortfall: {
      [chainId: number]: {
        [token: string]: { balance: BigNumber; needed: BigNumber; shortfall: BigNumber; deposits: BigNumber[] };
      };
    } = {};
    Object.entries(this.tokenShortfall).forEach(([_chainId, tokenMap]) => {
      const chainId = Number(_chainId);
      Object.entries(tokenMap).forEach(([token, { totalRequirement, deposits }]) =>
        assign(tokenShortfall, [chainId, token], {
          balance: this.getBalance(chainId, toAddressType(token, chainId)),
          needed: totalRequirement,
          shortfall: this.getTokensNeededToCoverShortfall(chainId, toAddressType(token, chainId)),
          deposits,
        })
      );
    });
    return tokenShortfall;
  }

  anyCapturedShortFallFills(): boolean {
    return Object.keys(this.tokenShortfall).length != 0;
  }

  clearTokenShortfall(): void {
    this.tokenShortfall = {};
  }

  clearTokenData(): void {
    this.tokenData = {};
  }

  async setOriginTokenApprovals(): Promise<void> {
    const tokensToApprove: { chainId: number; token: string }[] = [];
    Object.entries(this.tokenData).forEach(([_chainId, tokenMap]) => {
      const chainId = Number(_chainId);
      if (chainIsSvm(chainId)) {
        return; // Solana doesn't require token approvals
      }
      Object.entries(tokenMap).forEach(([token, { balance, allowance }]) => {
        if (balance.gt(bnZero) && allowance.lt(MAX_SAFE_ALLOWANCE)) {
          tokensToApprove.push({ chainId, token });
        }
      });
    });
    if (tokensToApprove.length === 0) {
      this.logger.debug({ at: "TokenBalanceClient", message: "All token approvals set for non-zero balances" });
      return;
    }

    let mrkdwn = "*Approval transactions:* \n";
    for (const { token: _token, chainId } of tokensToApprove) {
      const targetSpokePoolClient = this.spokePoolClients[chainId];
      if (isEVMSpokePoolClient(targetSpokePoolClient)) {
        const targetSpokePool = targetSpokePoolClient.spokePool;
        const token = toAddressType(_token).toEvmAddress();
        const contract = new Contract(token, ERC20.abi, targetSpokePool.signer);
        const tx = await runTransaction(this.logger, contract, "approve", [targetSpokePool.address, MAX_UINT_VAL]);
        mrkdwn +=
          ` - Approved SpokePool ${blockExplorerLink(targetSpokePool.address, chainId)} ` +
          `to spend ${await contract.symbol()} ${blockExplorerLink(token, chainId)} on ${getNetworkName(chainId)}. ` +
          `tx: ${blockExplorerLink(tx.hash, chainId)}\n`;
      }
    }
    this.logger.info({ at: "TokenBalanceClient", message: "Approved whitelisted tokens! 💰", mrkdwn });
  }

  async setBondTokenAllowance(): Promise<void> {
    const { hubPool } = this.hubPoolClient;
    const { signer } = hubPool;
    const [_bondToken, ownerAddress] = await Promise.all([this._getBondToken(), signer.getAddress()]);
    const bondToken = new Contract(_bondToken, ERC20.abi, signer);

    const currentCollateralAllowance: BigNumber = await bondToken.allowance(ownerAddress, hubPool.address);
    if (currentCollateralAllowance.lt(toBN(MAX_SAFE_ALLOWANCE))) {
      const tx = await runTransaction(this.logger, bondToken, "approve", [hubPool.address, MAX_UINT_VAL]);
      const { chainId } = this.hubPoolClient;
      const mrkdwn =
        ` - Approved HubPool ${blockExplorerLink(hubPool.address, chainId)} ` +
        `to spend ${await bondToken.symbol()} ${blockExplorerLink(bondToken.address, chainId)}. ` +
        `tx ${blockExplorerLink(tx.hash, chainId)}\n`;
      this.logger.info({ at: "hubPoolClient", message: "Approved bond tokens! 💰", mrkdwn });
    } else {
      this.logger.debug({ at: "hubPoolClient", message: "Bond token approval set" });
    }
  }

  resolveRemoteTokens(chainId: number, hubPoolTokens: L1Token[]): Contract[] {
    const spokePoolClient = this.spokePoolClients[chainId];
    assert(isEVMSpokePoolClient(spokePoolClient));
    const signer = spokePoolClient.spokePool.signer;

    if (chainId === this.hubPoolClient.chainId) {
      return hubPoolTokens.map(({ address }) => new Contract(address.toEvmAddress(), ERC20.abi, signer));
    }

    const tokens = hubPoolTokens
      .map(({ symbol, address }) => {
        let tokenAddrs: string[] = [];
        try {
          const spokePoolToken = getRemoteTokenForL1Token(address, chainId, this.hubPoolClient);
          tokenAddrs.push(spokePoolToken.toEvmAddress());
        } catch {
          // No known deployment for this token on the SpokePool.
          // note: To be overhauled subject to https://github.com/across-protocol/sdk/pull/643
        }

        // If the HubPool token is USDC then it might map to multiple tokens on the destination chain.
        if (symbol === "USDC") {
          ["USDC.e", "USDbC"]
            .map((symbol) => TOKEN_SYMBOLS_MAP[symbol]?.addresses[chainId])
            .filter(isDefined)
            .forEach((address) => tokenAddrs.push(address));
          tokenAddrs = dedupArray(tokenAddrs);
        }

        return tokenAddrs.filter(isDefined).map((address) => new Contract(address, ERC20.abi, signer));
      })
      .flat();

    return tokens;
  }

  resolveSolanaTokens(chainId: number, hubPoolTokens: L1Token[]): SvmAddress[] {
    assert(chainIsSvm(chainId));
    return hubPoolTokens
      .map(({ address }) => {
        try {
          const remoteToken = getRemoteTokenForL1Token(address, chainId, this.hubPoolClient);
          // Validate that the remote token is a valid Solana address
          return SvmAddress.from(remoteToken);
        } catch (error) {
          // No known deployment for this token on the SpokePool.
          return undefined;
        }
      })
      .filter(isDefined);
  }

  async updateChain(
    chainId: number,
    hubPoolTokens: L1Token[]
  ): Promise<Record<string, { balance: BigNumber; allowance: BigNumber }>> {
    const spokePoolClient = this.spokePoolClients[chainId];

    if (isEVMSpokePoolClient(spokePoolClient)) {
      const multicall3 = sdkUtils.getMulticall3(chainId, spokePoolClient.spokePool.provider);
      if (!isDefined(multicall3)) {
        return this.fetchTokenData(chainId, hubPoolTokens);
      }

<<<<<<< HEAD
    const { relayerAddress } = this;
    const balances: sdkUtils.Call3[] = [];
    const allowances: sdkUtils.Call3[] = [];
    this.resolveRemoteTokens(chainId, hubPoolTokens).forEach((token) => {
      balances.push({ contract: token, method: "balanceOf", args: [relayerAddress.toEvmAddress()] });
      allowances.push({
        contract: token,
        method: "allowance",
        args: [relayerAddress.toEvmAddress(), spokePoolClient.spokePoolAddress.toEvmAddress()],
=======
      const balances: sdkUtils.Call3[] = [];
      const allowances: sdkUtils.Call3[] = [];
      this.resolveRemoteTokens(chainId, hubPoolTokens).forEach((token) => {
        balances.push({ contract: token, method: "balanceOf", args: [this.relayerEvmAddress.toAddress()] });
        allowances.push({
          contract: token,
          method: "allowance",
          args: [this.relayerEvmAddress.toAddress(), spokePoolClient.spokePoolAddress.toEvmAddress()],
        });
>>>>>>> 224babad
      });

      const calls = [...balances, ...allowances];
      const results = await sdkUtils.aggregate(multicall3, calls);

<<<<<<< HEAD
    const allowanceOffset = balances.length;
    const balanceInfo = Object.fromEntries(
      balances.map(({ contract: { address } }, idx) => {
        return [
          toAddressType(address, chainId).toBytes32(),
          { balance: results[idx][0], allowance: results[allowanceOffset + idx][0] },
        ];
      })
    );
=======
      const allowanceOffset = balances.length;
      const balanceInfo = Object.fromEntries(
        balances.map(({ contract: { address } }, idx) => {
          return [address, { balance: results[idx][0], allowance: results[allowanceOffset + idx][0] }];
        })
      );
>>>>>>> 224babad

      return balanceInfo;
    } else if (isSVMSpokePoolClient(spokePoolClient)) {
      return this.fetchSolanaTokenData(chainId, hubPoolTokens);
    } else {
      throw new Error(`Unknown SpokePool client type: ${chainId}`);
    }
  }

  async update(): Promise<void> {
    const mark = this.profiler.start("update");
    this.logger.debug({ at: "TokenBalanceClient", message: "Updating TokenBalance client" });

    const tokenClientTokens = this._getTokenClientTokens();
    const chainIds = Object.values(this.spokePoolClients).map(({ chainId }) => chainId);

    const balanceInfo = await Promise.all(
      chainIds
        .filter((chainId) => isDefined(this.spokePoolClients[chainId]))
        .map((chainId) => this.updateChain(chainId, tokenClientTokens))
    );

    balanceInfo.forEach((tokenData, idx) => {
      const chainId = chainIds[idx];
      for (const _token of Object.keys(tokenData)) {
        const token = toAddressType(_token, chainId);
        assign(this.tokenData, [chainId, token.toBytes32()], tokenData[token.toBytes32()]);
      }
    });

    // Remove allowance from token data when logging.
    const balanceData = Object.fromEntries(
      Object.entries(this.tokenData).map(([chainId, tokenData]) => {
        return [
          chainId,
          Object.fromEntries(
            Object.entries(tokenData).map(([token, { balance }]) => {
              return [token, balance];
            })
          ),
        ];
      })
    );

    mark.stop({ message: "Updated TokenBalance client.", balanceData });
  }

  async fetchTokenData(
    chainId: number,
    hubPoolTokens: L1Token[]
  ): Promise<Record<string, { balance: BigNumber; allowance: BigNumber }>> {
    const spokePoolClient = this.spokePoolClients[chainId];
    assert(isEVMSpokePoolClient(spokePoolClient));

    const tokenData = Object.fromEntries(
      await sdkUtils.mapAsync(this.resolveRemoteTokens(chainId, hubPoolTokens), async (token: Contract) => {
        const balance: BigNumber = await token.balanceOf(this.relayerEvmAddress.toAddress());
        const allowance = await this._getAllowance(spokePoolClient, token);
        return [toAddressType(token.address, chainId).toBytes32(), { balance, allowance }];
      })
    );

    return tokenData;
  }

  async fetchSolanaTokenData(
    chainId: number,
    hubPoolTokens: L1Token[]
  ): Promise<Record<string, { balance: BigNumber; allowance: BigNumber }>> {
    const spokePoolClient = this.spokePoolClients[chainId];
    assert(isSVMSpokePoolClient(spokePoolClient));

    const provider = getSvmProvider();
    const solanaTokens = this.resolveSolanaTokens(chainId, hubPoolTokens);

    const tokenData = Object.fromEntries(
      await sdkUtils.mapAsync(solanaTokens, async (tokenMint) => {
        const balance = await this._getSolanaTokenBalance(provider, this.relayerSvmAddress, tokenMint);
        // Solana doesn't require allowances like EVM chains
        return [tokenMint.toAddress(), { balance, allowance: toBN(0) }];
      })
    );

    return tokenData;
  }

  private _getAllowanceCacheKey(spokePoolClient: SpokePoolClient, originToken: string): string {
    const { chainId } = spokePoolClient;
    return `l2TokenAllowance_${chainId}_${originToken}_${
      this.relayerEvmAddress
    }_targetContract:${spokePoolClient.spokePoolAddress.toEvmAddress()}`;
  }

  private async _getAllowance(spokePoolClient: SpokePoolClient, token: Contract): Promise<BigNumber> {
    const key = this._getAllowanceCacheKey(spokePoolClient, token.address);
    const redis = await this.getRedis();
    if (redis) {
      const result = await redis.get<string>(key);
      if (result !== null) {
        return toBN(result);
      }
    }
    const allowance: BigNumber = await token.allowance(
      this.relayerEvmAddress.toAddress(),
      spokePoolClient.spokePoolAddress.toEvmAddress()
    );
    if (allowance.gte(MAX_SAFE_ALLOWANCE) && redis) {
      // Save allowance in cache with no TTL as these should be exhausted.
      await redis.set(key, MAX_SAFE_ALLOWANCE);
    }
    return allowance;
  }

  _getBondTokenCacheKey(): string {
    return `bondToken_${this.hubPoolClient.hubPool.address}`;
  }

  private async _getBondToken(): Promise<string> {
    const redis = await this.getRedis();
    if (redis) {
      const cachedBondToken = await redis.get<string>(this._getBondTokenCacheKey());
      if (cachedBondToken !== null) {
        return cachedBondToken;
      }
    }
    const bondToken: string = await this.hubPoolClient.hubPool.bondToken();
    if (redis) {
      // The bond token should not change, and using the wrong bond token will be immediately obvious, so cache with
      // infinite TTL.
      await redis.set(this._getBondTokenCacheKey(), bondToken);
    }
    return bondToken;
  }

  private _hasTokenPairData(chainId: number, token: Address) {
    const hasData = !!this.tokenData?.[chainId]?.[token.toBytes32()];
    if (!hasData) {
      this.logger.warn({
        at: "TokenBalanceClient",
        message: `No data on ${getNetworkName(chainId)} -> ${token.toAddress()}`,
      });
    }
    return hasData;
  }

  private _getTokenClientTokens(): L1Token[] {
    // The token client's tokens should be the hub pool tokens plus any extra configured tokens in the inventory config.
    const hubPoolTokens = this.hubPoolClient.getL1Tokens();
    const additionalL1Tokens = this.additionalL1Tokens.map((l1Token) =>
      getTokenInfo(l1Token.toEvmAddress(), this.hubPoolClient.chainId)
    );
    return dedupArray([...hubPoolTokens, ...additionalL1Tokens]);
  }

  private async _getSolanaTokenBalance(
    provider: SVMProvider,
    walletAddress: SvmAddress,
    tokenMint: SvmAddress
  ): Promise<BigNumber> {
    // Convert addresses to the correct format for SVM provider
    const ownerPubkey = walletAddress.toV2Address();
    const mintPubkey = tokenMint.toV2Address();

    // Get token accounts owned by the wallet for this specific mint
    const tokenAccountsByOwner = await provider
      .getTokenAccountsByOwner(
        ownerPubkey,
        {
          mint: mintPubkey,
        },
        {
          encoding: "jsonParsed",
        }
      )
      .send();

    const response = tokenAccountsByOwner;
    if (!response.value || response.value.length === 0) {
      // No token account found for this mint, balance is 0
      return toBN(0);
    }

    // For SPL tokens, there should typically be only one token account per mint per owner
    // Sum all balances in case there are multiple accounts (rare but possible)
    const totalBalance = response.value.reduce((acc, accountInfo) => {
      const balance = accountInfo?.account?.data?.parsed?.info?.tokenAmount?.amount;
      return balance ? acc.add(toBN(balance)) : acc;
    }, toBN(0));

    return totalBalance;
  }

  protected async getRedis(): Promise<CachingMechanismInterface | undefined> {
    return getRedisCache(this.logger);
  }
}<|MERGE_RESOLUTION|>--- conflicted
+++ resolved
@@ -24,17 +24,13 @@
   getTokenInfo,
   isEVMSpokePoolClient,
   assert,
-<<<<<<< HEAD
-  EvmAddress,
   Address,
   toAddressType,
-=======
   isSVMSpokePoolClient,
   getSvmProvider,
   SvmAddress,
   SVMProvider,
   EvmAddress,
->>>>>>> 224babad
 } from "../utils";
 
 export type TokenDataType = { [chainId: number]: { [token: string]: { balance: BigNumber; allowance: BigNumber } } };
@@ -49,12 +45,8 @@
 
   constructor(
     readonly logger: winston.Logger,
-<<<<<<< HEAD
-    readonly relayerAddress: Address,
-=======
     readonly relayerEvmAddress: EvmAddress,
     readonly relayerSvmAddress: SvmAddress,
->>>>>>> 224babad
     readonly spokePoolClients: { [chainId: number]: SpokePoolClient },
     readonly hubPoolClient: HubPoolClient,
     readonly additionalL1Tokens: EvmAddress[] = []
@@ -246,7 +238,7 @@
         try {
           const remoteToken = getRemoteTokenForL1Token(address, chainId, this.hubPoolClient);
           // Validate that the remote token is a valid Solana address
-          return SvmAddress.from(remoteToken);
+          return remoteToken;
         } catch (error) {
           // No known deployment for this token on the SpokePool.
           return undefined;
@@ -267,50 +259,29 @@
         return this.fetchTokenData(chainId, hubPoolTokens);
       }
 
-<<<<<<< HEAD
-    const { relayerAddress } = this;
-    const balances: sdkUtils.Call3[] = [];
-    const allowances: sdkUtils.Call3[] = [];
-    this.resolveRemoteTokens(chainId, hubPoolTokens).forEach((token) => {
-      balances.push({ contract: token, method: "balanceOf", args: [relayerAddress.toEvmAddress()] });
-      allowances.push({
-        contract: token,
-        method: "allowance",
-        args: [relayerAddress.toEvmAddress(), spokePoolClient.spokePoolAddress.toEvmAddress()],
-=======
       const balances: sdkUtils.Call3[] = [];
       const allowances: sdkUtils.Call3[] = [];
       this.resolveRemoteTokens(chainId, hubPoolTokens).forEach((token) => {
-        balances.push({ contract: token, method: "balanceOf", args: [this.relayerEvmAddress.toAddress()] });
+        balances.push({ contract: token, method: "balanceOf", args: [this.relayerEvmAddress.toEvmAddress()] });
         allowances.push({
           contract: token,
           method: "allowance",
-          args: [this.relayerEvmAddress.toAddress(), spokePoolClient.spokePoolAddress.toEvmAddress()],
+          args: [this.relayerEvmAddress.toEvmAddress(), spokePoolClient.spokePoolAddress.toEvmAddress()],
         });
->>>>>>> 224babad
       });
 
       const calls = [...balances, ...allowances];
       const results = await sdkUtils.aggregate(multicall3, calls);
 
-<<<<<<< HEAD
-    const allowanceOffset = balances.length;
-    const balanceInfo = Object.fromEntries(
-      balances.map(({ contract: { address } }, idx) => {
-        return [
-          toAddressType(address, chainId).toBytes32(),
-          { balance: results[idx][0], allowance: results[allowanceOffset + idx][0] },
-        ];
-      })
-    );
-=======
       const allowanceOffset = balances.length;
       const balanceInfo = Object.fromEntries(
         balances.map(({ contract: { address } }, idx) => {
-          return [address, { balance: results[idx][0], allowance: results[allowanceOffset + idx][0] }];
+          return [
+            toAddressType(address, chainId).toBytes32(),
+            { balance: results[idx][0], allowance: results[allowanceOffset + idx][0] },
+          ];
         })
       );
->>>>>>> 224babad
 
       return balanceInfo;
     } else if (isSVMSpokePoolClient(spokePoolClient)) {
