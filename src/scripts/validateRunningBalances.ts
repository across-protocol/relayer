// This script can be run to check if there are currently any running balances (i.e. the running balances
// validated in the latest root bundle proposal) that defy invariants:
// - Invariant 1: For bundle i with bundle end block b, for each token t and chain c:
// - excess_t_c_i = token_balance_t_c_i
//                  + net_send_amount_t_c_i
//                  + running_balance_t_c_i
//                  - slow_fill_amount_t_c_i
//                  - relayer_refund_t_c_i
// - excess_t_c_i == excess_t_c_i+1, etc. for all i into the future.
// - where:
//    - token_balance_t_c_i is the token balance t of the spoke pool on chain c at block b
//    - net_send_amount_t_c_i is the net send amount of token t on chain c at block b, where negative values indicate
//      that tokens need to be returned from the spoke to the hub, and positive values vice versa
//    - running_balance_t_c_i is the running balance of token t on chain c at block b, where negative values indicate
//      that tokens need to be returned from the spoke to the hub, and positive values vice versa
//    - slow_fill_amount_t_c_i is the total amount of token t that needs to be slow filled on chain c at block b
//      indicating an amount of tokens that need to be taken out of the spoke pool to execute those slow fills
//    - relayer_refund_t_c_i is the total amount of token t that needs to be refunded to relayers on chain c at block b
//      which also indicates an amount of tokens that need to be taken out of the spoke pool to execute those refunds
//  - excess_t_c_{i,i+1,i+2,...} should therefore be consistent unless tokens are dropped onto the spoke pool.

import {
<<<<<<< HEAD
  bnZero,
  Wallet,
=======
>>>>>>> 368e24fd
  winston,
  config,
  Logger,
  toBN,
  Event,
  fromWei,
  Contract,
  ERC20,
  getProvider,
  EMPTY_MERKLE_ROOT,
  sortEventsDescending,
  paginatedEventQuery,
  ZERO_ADDRESS,
  getRefund,
  disconnectRedisClients,
  Signer,
} from "../utils";
import { createDataworker } from "../dataworker";
import { getWidestPossibleExpectedBlockRange } from "../dataworker/PoolRebalanceUtils";
import { getBlockForChain, getEndBlockBuffers } from "../dataworker/DataworkerUtils";
import { ProposedRootBundle, SlowFillLeaf, SpokePoolClientsByChain } from "../interfaces";
import { CONTRACT_ADDRESSES, constructSpokePoolClientsWithStartBlocks, updateSpokePoolClients } from "../common";
import { createConsoleTransport } from "@uma/financial-templates-lib";
import { retrieveSignerFromCLIArgs } from "../utils/CLIUtils";

config();
let logger: winston.Logger;

const slowRootCache = {};

export async function runScript(_logger: winston.Logger, baseSigner: Signer): Promise<void> {
  logger = _logger;

  const { clients, dataworker, config } = await createDataworker(logger, baseSigner);

  // Throw out most recent bundle as its leaves might not have executed.
  const validatedBundles = sortEventsDescending(clients.hubPoolClient.getValidatedRootBundles()).slice(1);
  const excesses: { [chainId: number]: { [l1Token: string]: string[] } } = {};
  const bundlesToValidate = 10; // Roughly 2 days worth of bundles.

  // Create spoke pool clients that only query events related to root bundle proposals and roots
  // being sent to L2s. Clients will load events from the endblocks set in `oldestBundleToLookupEventsFor`.
  const oldestBundleToLookupEventsFor = validatedBundles[bundlesToValidate + 4];
  const _oldestBundleEndBlocks = oldestBundleToLookupEventsFor.bundleEvaluationBlockNumbers.map((x) => x.toNumber());
  const oldestBundleEndBlocks = Object.fromEntries(
    dataworker.chainIdListForBundleEvaluationBlockNumbers.map((chainId, i) => {
      // If chain wasn't active at time of the bundle, set from block to undefined which will set from blocks to the
      // spoke pool registration block this chain.
      if (i >= oldestBundleToLookupEventsFor.bundleEvaluationBlockNumbers.length) {
        return [chainId, undefined];
      }
      return [
        chainId,
        getBlockForChain(_oldestBundleEndBlocks, chainId, dataworker.chainIdListForBundleEvaluationBlockNumbers),
      ];
    })
  );
  const spokePoolClients = await _createSpokePoolClients(oldestBundleEndBlocks);
  await Promise.all(
    Object.values(spokePoolClients).map((client) => client.update(["RelayedRootBundle", "ExecutedRelayerRefundRoot"]))
  );

  for (let x = 0; x < bundlesToValidate; x++) {
    let mrkdwn = "";
    const mostRecentValidatedBundle = validatedBundles[x];
    mrkdwn += `Bundle proposed at ${mostRecentValidatedBundle.transactionHash}`;
    const followingBlockNumber =
      clients.hubPoolClient.getFollowingRootBundle(mostRecentValidatedBundle)?.blockNumber ||
      clients.hubPoolClient.latestBlockNumber;
    const poolRebalanceLeaves = clients.hubPoolClient.getExecutedLeavesForRootBundle(
      mostRecentValidatedBundle,
      followingBlockNumber
    );
    if (poolRebalanceLeaves.length !== mostRecentValidatedBundle.poolRebalanceLeafCount) {
      throw new Error("PoolRebalanceLeaves not executed for bundle");
    }

    for (const leaf of poolRebalanceLeaves) {
      if (spokePoolClients[leaf.chainId] === undefined) {
        continue;
      }
      for (let i = 0; i < leaf.l1Tokens.length; i++) {
        const l1Token = leaf.l1Tokens[i];
        const tokenInfo = clients.hubPoolClient.getTokenInfo(clients.hubPoolClient.chainId, l1Token);
        if (!excesses[leaf.chainId]) {
          excesses[leaf.chainId] = {};
        }
        if (!excesses[leaf.chainId][tokenInfo.symbol]) {
          excesses[leaf.chainId][tokenInfo.symbol] = [];
        }

        mrkdwn += `\n\tLeaf for chain ID ${leaf.chainId} and token ${tokenInfo.symbol} (${l1Token})`;
        const decimals = tokenInfo.decimals;
        const l2Token = clients.hubPoolClient.getDestinationTokenForL1Token(l1Token, leaf.chainId);
        const l2TokenContract = new Contract(l2Token, ERC20.abi, await getProvider(leaf.chainId));
        const runningBalance = leaf.runningBalances[i];
        const netSendAmount = leaf.netSendAmounts[i];
        const bundleEndBlockForChain =
          mostRecentValidatedBundle.bundleEvaluationBlockNumbers[
            dataworker.chainIdListForBundleEvaluationBlockNumbers.indexOf(leaf.chainId)
          ];
        mrkdwn += `\n\t\t- Bundle end block: ${bundleEndBlockForChain.toNumber()}`;
        let tokenBalanceAtBundleEndBlock = await l2TokenContract.balanceOf(
          spokePoolClients[leaf.chainId].spokePool.address,
          {
            blockTag: bundleEndBlockForChain.toNumber(),
          }
        );

        // To paint a more accurate picture of the excess, we need to check that the previous bundle's leaf
        // has been executed by the time that we snapshot the spoke pool's token balance (at the bundle end block).
        // If it was executed after that time, then we need to subtract the amount from the token balance.
        const previousValidatedBundle = validatedBundles[x + 1];
        const previousRelayedRootBundle = spokePoolClients[leaf.chainId]
          .getRootBundleRelays()
          .find((_rootBundle) => _rootBundle.relayerRefundRoot === previousValidatedBundle.relayerRefundRoot);
        // If previous root bundle's doesn't have a refund leaf for this chain then skip this step
        if (previousRelayedRootBundle) {
          const previousLeafExecution = spokePoolClients[leaf.chainId]
            .getRelayerRefundExecutions()
            .find((e) => e.rootBundleId === previousRelayedRootBundle.rootBundleId && e.l2TokenAddress === l2Token);
          if (previousLeafExecution) {
            mrkdwn += `\n\t\t- Previous leaf executed at block ${previousLeafExecution.blockNumber}`;
            const previousLeafExecutedAfterBundleEndBlockForChain =
              previousLeafExecution.blockNumber > bundleEndBlockForChain.toNumber();
            mrkdwn += `\n\t\t- Previous relayer refund leaf executed after bundle end block for chain: ${previousLeafExecutedAfterBundleEndBlockForChain}`;
            if (previousLeafExecutedAfterBundleEndBlockForChain) {
              const previousLeafRefundAmount = previousLeafExecution.refundAmounts.reduce((a, b) => a.add(b), bnZero);
              mrkdwn += `\n\t\t- Subtracting previous leaf's amountToReturn (${fromWei(
                previousLeafExecution.amountToReturn.toString(),
                decimals
              )}) and refunds (${fromWei(previousLeafRefundAmount.toString(), decimals)}) from token balance`;
              tokenBalanceAtBundleEndBlock = tokenBalanceAtBundleEndBlock
                .sub(previousLeafExecution.amountToReturn)
                .sub(previousLeafExecution.refundAmounts.reduce((a, b) => a.add(b), bnZero));
            }
          }

          // Make sure that previous root bundle's netSendAmount has been deposited into the spoke pool. We only
          // perform this check for these L2 chains because transfers from the hub pool to spoke
          // pools on those chains can take a variable amount of time, unlike transfers to the spoke pool on
          // mainnet. Additionally, deposits to those chains emit Transfer events where the to address
          // is the SpokePool address, making it easy to track.
          if (leaf.chainId !== clients.hubPoolClient.chainId) {
            const _followingBlockNumber =
              clients.hubPoolClient.getFollowingRootBundle(previousValidatedBundle)?.blockNumber ||
              clients.hubPoolClient.latestBlockNumber;
            const previousBundlePoolRebalanceLeaves = clients.hubPoolClient.getExecutedLeavesForRootBundle(
              previousValidatedBundle,
              _followingBlockNumber
            );
            const previousBundleEndBlockForChain =
              previousValidatedBundle.bundleEvaluationBlockNumbers[
                dataworker.chainIdListForBundleEvaluationBlockNumbers.indexOf(leaf.chainId)
              ];
            const previousPoolRebalanceLeaf = previousBundlePoolRebalanceLeaves.find(
              (_leaf) => _leaf.chainId === leaf.chainId && _leaf.l1Tokens.includes(l1Token)
            );
            if (previousPoolRebalanceLeaf) {
              const previousNetSendAmount =
                previousPoolRebalanceLeaf.netSendAmounts[previousPoolRebalanceLeaf.l1Tokens.indexOf(l1Token)];
              mrkdwn += `\n\t\t- Previous net send amount: ${fromWei(previousNetSendAmount.toString(), decimals)}`;
              if (previousNetSendAmount.gt(bnZero)) {
                console.log(
                  `Looking for previous net send amount between  blocks ${previousBundleEndBlockForChain.toNumber()} and ${bundleEndBlockForChain.toNumber()}`
                );
                const spokePoolAddress = spokePoolClients[leaf.chainId].spokePool.address;
                let depositsToSpokePool: Event[];
                // Handle the case that L1-->L2 deposits for some chains for ETH do not emit Transfer events, but
                // emit other events instead. This is the case for OpStack chains which emit DepositFinalized events
                // including the L1 and L2 ETH (native gas token) addresses.
                if ([10, 8453].includes(leaf.chainId) && tokenInfo.symbol === "WETH") {
                  const ovmL2BridgeContractInfo = CONTRACT_ADDRESSES[leaf.chainId].ovmStandardBridge;
                  const ovmL2Bridge = new Contract(
                    ovmL2BridgeContractInfo.address,
                    ovmL2BridgeContractInfo.abi,
                    await getProvider(leaf.chainId)
                  );
                  depositsToSpokePool = (
                    await paginatedEventQuery(
                      ovmL2Bridge,
                      ovmL2Bridge.filters.DepositFinalized(
                        ZERO_ADDRESS, // L1 token
                        CONTRACT_ADDRESSES[leaf.chainId].eth.address, // L2 token
                        clients.hubPoolClient.hubPool.address // from
                      ),
                      {
                        fromBlock: previousBundleEndBlockForChain.toNumber(),
                        toBlock: bundleEndBlockForChain.toNumber(),
                        maxBlockLookBack: config.maxBlockLookBack[leaf.chainId],
                      }
                    )
                  ).filter((e) => e.args._amount.eq(previousNetSendAmount) && e.args._to === spokePoolAddress);
                } else {
                  // This part could be inaccurate if there is a duplicate Transfer event for the exact same amount
                  // to the SpokePool address. This is unlikely so we'll ignore it for now.
                  depositsToSpokePool = (
                    await paginatedEventQuery(
                      l2TokenContract,
                      l2TokenContract.filters.Transfer(undefined, spokePoolAddress),
                      {
                        fromBlock: previousBundleEndBlockForChain.toNumber(),
                        toBlock: bundleEndBlockForChain.toNumber(),
                        maxBlockLookBack: config.maxBlockLookBack[leaf.chainId],
                      }
                    )
                  ).filter((e) => e.args.value.eq(previousNetSendAmount));
                }
                if (depositsToSpokePool.length === 0) {
                  mrkdwn += `\n\t\t- Adding previous leaf's netSendAmount (${fromWei(
                    previousNetSendAmount.toString(),
                    decimals
                  )}) to token balance because it did not arrive at spoke pool before bundle end block.`;
                  tokenBalanceAtBundleEndBlock = tokenBalanceAtBundleEndBlock.add(previousNetSendAmount);
                }
              }
            }
          }

          // Check if previous bundle has any slow fills that haven't executed by the time of the bundle end block.
          if (previousRelayedRootBundle.slowRelayRoot !== EMPTY_MERKLE_ROOT) {
            // Not many bundles are expected to have slow fills so we can load them as necessary.
            const { slowFills, bundleSpokePoolClients } = await _constructSlowRootForBundle(
              previousValidatedBundle,
              validatedBundles[x + 1 + 2],
              mostRecentValidatedBundle
            );
            // Compute how much the slow fill will execute by checking if any partial fills were sent after
            // the slow fill amount was sent to the spoke pool.
            const slowFillsForPoolRebalanceLeaf = slowFills.filter(
              (f) => f.relayData.destinationChainId === leaf.chainId && f.relayData.destinationToken === l2Token
            );
            if (slowFillsForPoolRebalanceLeaf.length > 0) {
              for (const slowFillForChain of slowFillsForPoolRebalanceLeaf) {
                const fillsForSameDeposit = bundleSpokePoolClients[slowFillForChain.relayData.destinationChainId]
                  .getFillsForOriginChain(slowFillForChain.relayData.originChainId)
                  .filter(
                    (f) =>
                      f.blockNumber <= bundleEndBlockForChain.toNumber() &&
                      f.depositId === slowFillForChain.relayData.depositId
                  );
                const amountSentForSlowFillLeftUnexecuted = slowFillForChain.relayData.amount.sub(
                  sortEventsDescending(fillsForSameDeposit)[0].totalFilledAmount
                );
                if (amountSentForSlowFillLeftUnexecuted.gt(0)) {
                  const deductionForSlowFill = getRefund(
                    amountSentForSlowFillLeftUnexecuted,
                    slowFillForChain.relayData.realizedLpFeePct
                  );
                  mrkdwn += `\n\t\t- subtracting leftover amount from previous bundle's unexecuted slow fill: ${fromWei(
                    deductionForSlowFill.toString(),
                    decimals
                  )}`;
                  tokenBalanceAtBundleEndBlock = tokenBalanceAtBundleEndBlock.sub(deductionForSlowFill);
                }
              }
            }
          }
        }

        if (mostRecentValidatedBundle.slowRelayRoot !== EMPTY_MERKLE_ROOT) {
          // If bundle has slow fills in it, then these are funds that need to be taken out of the spoke pool balance.
          // The slow fill amount will be captured in the netSendAmount as a positive value, so we need to cancel that out.

          // Not many bundles are expected to have slow fills so we can load them as necessary.
          const { slowFills, bundleSpokePoolClients } = await _constructSlowRootForBundle(
            mostRecentValidatedBundle,
            validatedBundles[x + 1 + 2],
            mostRecentValidatedBundle
          );
          const slowFillsForPoolRebalanceLeaf = slowFills.filter(
            (f) => f.relayData.destinationChainId === leaf.chainId && f.relayData.destinationToken === l2Token
          );
          if (slowFillsForPoolRebalanceLeaf.length > 0) {
            for (const slowFillForChain of slowFillsForPoolRebalanceLeaf) {
              const fillsForSameDeposit = bundleSpokePoolClients[slowFillForChain.relayData.destinationChainId]
                .getFillsForOriginChain(slowFillForChain.relayData.originChainId)
                .filter((f) => f.depositId === slowFillForChain.relayData.depositId);
              const amountSentForSlowFill = slowFillForChain.relayData.amount.sub(
                sortEventsDescending(fillsForSameDeposit)[0].totalFilledAmount
              );
              if (amountSentForSlowFill.gt(0)) {
                const deductionForSlowFill = getRefund(
                  amountSentForSlowFill,
                  slowFillForChain.relayData.realizedLpFeePct
                );
                mrkdwn += `\n\t\t- subtracting amount sent for slow fill: ${fromWei(
                  deductionForSlowFill.toString(),
                  decimals
                )}`;
                tokenBalanceAtBundleEndBlock = tokenBalanceAtBundleEndBlock.sub(deductionForSlowFill);
              }
            }
          }
        }

        const relayedRoot = spokePoolClients[leaf.chainId].getExecutedRefunds(
          mostRecentValidatedBundle.relayerRefundRoot
        );

        // NOTE: There are several ways in which excess can be incorrect:
        // - A relayer refund leaf from a bundle more than 2 bundles ago has not been executed or never
        //   arrived at the L2.
        // - A slow fill from a bundle more than 2 bundles ago has not been executed and has not been replaced
        // by a partial fill.
        // - A deposit from HubPool to Spoke took too long to arrive and those deposits are not trackable via
        // Transfer events where the sender is 0x0.
        let excess = toBN(tokenBalanceAtBundleEndBlock).add(netSendAmount).add(runningBalance);

        if (relayedRoot === undefined || relayedRoot[l2Token] === undefined) {
          if (!netSendAmount.eq(0)) {
            // We shouldn't get here for any bundle since we start with the i-1'th most recent bundle.
            // If so, then a relayed root message might have gotten stuck in a canonical bridge and we will
            // want to know about it.
            throw new Error(`No relayed root for chain ID ${leaf.chainId} and token ${l2Token}`);
          }
        } else {
          const executedRelayerRefund = Object.values(relayedRoot[l2Token]).reduce((a, b) => a.add(b), bnZero);
          excess = excess.sub(executedRelayerRefund);
          mrkdwn += `\n\t\t- executedRelayerRefund: ${fromWei(executedRelayerRefund.toString(), decimals)}`;
        }

        // Excess should theoretically be 0 but can be positive due to past accounting errors in computing running
        // balances. If excess is negative, then that means L2 leaves are unexecuted and the protocol could be
        // stuck
        excesses[leaf.chainId][tokenInfo.symbol].push(fromWei(excess.toString(), decimals));
        mrkdwn += `\n\t\t- tokenBalance: ${fromWei(tokenBalanceAtBundleEndBlock.toString(), decimals)}`;
        mrkdwn += `\n\t\t- netSendAmount: ${fromWei(netSendAmount.toString(), decimals)}`;
        mrkdwn += `\n\t\t- excess: ${fromWei(excess.toString(), decimals)}`;
        mrkdwn += `\n\t\t- runningBalance: ${fromWei(runningBalance.toString(), decimals)}`;
      }
    }
    logger.debug({
      at: "validateRunningBalances#index",
      message: `Bundle #${x} proposed at block ${mostRecentValidatedBundle.blockNumber}`,
      mrkdwn,
    });
  }

  // Print out historical excesses for chain ID and token to make it easy to see if excesses have changed.
  // They should never change.
  logger.debug({
    at: "validateRunningBalances#index",
    message: "Historical excesses",
    excesses,
  });
  const unexpectedExcess = Object.entries(excesses).some(([, tokenExcesses]) => {
    return Object.entries(tokenExcesses).some(([, excesses]) => {
      // We only care about the latest excess, because sometimes excesses can appear in historical bundles
      // due to ordering of executing leaves. As long as the excess resets back to 0 eventually it is fine.
      const excess = Number(excesses[0]);
      return excess > 0.05 || excess < -0.05;
    });
  });
  if (unexpectedExcess) {
    logger.error({
      at: "validateRunningBalances#index",
      message: "Unexpected excess found",
    });
  }

  /**
   *
   * @param bundle The bundle we want to construct a slow root for.
   * @param olderBundle Some bundle older than `bundle` whose end blocks we'll use to as the fromBlocks
   * when constructing custom spoke pool clients to query slow fills for `bundle`.
   * @param futureBundle Some bundle newer than `bundle` whose end blocks we'll use to as the toBlocks
   */
  async function _constructSlowRootForBundle(
    bundle: ProposedRootBundle,
    olderBundle: ProposedRootBundle,
    futureBundle: ProposedRootBundle
  ): Promise<{ slowFills: SlowFillLeaf[]; bundleSpokePoolClients: SpokePoolClientsByChain }> {
    // Construct custom spoke pool clients to query events needed to build slow roots.
    const spokeClientFromBlocks = Object.fromEntries(
      dataworker.chainIdListForBundleEvaluationBlockNumbers.map((chainId, i) => {
        // If chain was not active at the time of the older bundle, then set from blocks to undefined
        // which will load events since the registration block for the chain.
        if (i >= olderBundle.bundleEvaluationBlockNumbers.length) {
          return [chainId, undefined];
        }
        return [
          chainId,
          getBlockForChain(
            olderBundle.bundleEvaluationBlockNumbers.map((x) => x.toNumber()),
            Number(chainId),
            dataworker.chainIdListForBundleEvaluationBlockNumbers
          ),
        ];
      })
    );
    const spokeClientToBlocks = Object.fromEntries(
      dataworker.chainIdListForBundleEvaluationBlockNumbers.map((chainId, i) => {
        // If chain was not active at the time of the future bundle, then set to blocks to undefined
        // which will load events until latest
        if (i >= futureBundle.bundleEvaluationBlockNumbers.length) {
          return [chainId, undefined];
        }
        return [
          chainId,
          getBlockForChain(
            futureBundle.bundleEvaluationBlockNumbers.map((x) => x.toNumber()),
            Number(chainId),
            dataworker.chainIdListForBundleEvaluationBlockNumbers
          ),
        ];
      })
    );
    const key = `${JSON.stringify(spokeClientFromBlocks)}-${JSON.stringify(spokeClientToBlocks)}`;
    if (!slowRootCache[key]) {
      const spokePoolClientsForBundle = await constructSpokePoolClientsWithStartBlocks(
        winston.createLogger({
          level: "debug",
          transports: [createConsoleTransport()],
        }),
        clients.hubPoolClient,
        config,
        baseSigner,
        spokeClientFromBlocks,
        spokeClientToBlocks
      );
      await updateSpokePoolClients(spokePoolClientsForBundle);

      // Reconstruct bundle block range for bundle.
      const mainnetBundleEndBlock = getBlockForChain(
        bundle.bundleEvaluationBlockNumbers.map((x) => x.toNumber()),
        clients.hubPoolClient.chainId,
        dataworker.chainIdListForBundleEvaluationBlockNumbers
      );
      const widestPossibleExpectedBlockRange = getWidestPossibleExpectedBlockRange(
        clients.configStoreClient.getChainIdIndicesForBlock(mainnetBundleEndBlock),
        spokePoolClientsForBundle,
        getEndBlockBuffers(dataworker.chainIdListForBundleEvaluationBlockNumbers, dataworker.blockRangeEndBlockBuffer),
        clients,
        bundle.blockNumber,
        clients.configStoreClient.getEnabledChains(mainnetBundleEndBlock)
      );
      const blockRangesImpliedByBundleEndBlocks = widestPossibleExpectedBlockRange.map((blockRange, index) => [
        blockRange[0],
        bundle.bundleEvaluationBlockNumbers[index].toNumber(),
      ]);
      const output = {
        slowFills: (await dataworker.buildSlowRelayRoot(blockRangesImpliedByBundleEndBlocks, spokePoolClientsForBundle))
          .leaves,
        bundleSpokePoolClients: spokePoolClientsForBundle,
      };
      slowRootCache[key] = output;
      return output;
    } else {
      return slowRootCache[key];
    }
  }

  /**
   * @notice Create SpokePool clients that are configured to query events from their deployment blocks.
   * @dev Clients are only created for chains not on disabled chain list.
   * @returns A dictionary of chain ID to SpokePoolClient.
   */
  async function _createSpokePoolClients(fromBlocks: { [chainId: number]: number }) {
    return constructSpokePoolClientsWithStartBlocks(logger, clients.hubPoolClient, config, baseSigner, fromBlocks, {});
  }
}

export async function run(_logger: winston.Logger): Promise<void> {
  try {
    const baseSigner = await retrieveSignerFromCLIArgs();
    await runScript(_logger, baseSigner);
  } finally {
    await disconnectRedisClients(logger);
  }
}

// eslint-disable-next-line no-process-exit
void run(Logger).then(() => process.exit(0));<|MERGE_RESOLUTION|>--- conflicted
+++ resolved
@@ -20,11 +20,7 @@
 //  - excess_t_c_{i,i+1,i+2,...} should therefore be consistent unless tokens are dropped onto the spoke pool.
 
 import {
-<<<<<<< HEAD
   bnZero,
-  Wallet,
-=======
->>>>>>> 368e24fd
   winston,
   config,
   Logger,
