--- conflicted
+++ resolved
@@ -54,12 +54,6 @@
   getDestinationTokenForDeposit(deposit: Deposit) {
     const l1Token = this.getL1TokenForDeposit(deposit);
     return this.getDestinationTokenForL1TokenAndDestinationChainId(l1Token, deposit.destinationChainId);
-<<<<<<< HEAD
-  }
-
-  getL1TokensToDestinationTokens() {
-    return this.l1TokensToDestinationTokens;
-=======
   }
 
   getL1TokensToDestinationTokens() {
@@ -71,20 +65,6 @@
     Object.keys(this.l1TokensToDestinationTokens).forEach((_l1Token) => {
       if (this.l1TokensToDestinationTokens[_l1Token][deposit.originChainId.toString()] === deposit.originToken)
         l1Token = _l1Token;
-    });
-    return l1Token;
-  }
-
-  getDestinationTokenForL1TokenAndDestinationChainId(l1Token: string, destinationChainId: number) {
-    return this.l1TokensToDestinationTokens[l1Token][destinationChainId];
->>>>>>> 043e7115
-  }
-
-  getL1TokenForDeposit(deposit: Deposit) {
-    let l1Token = null;
-    Object.keys(this.l1TokensToDestinationTokens).forEach((key) => {
-      if (this.l1TokensToDestinationTokens[key][deposit.originChainId.toString()] === deposit.originToken)
-        l1Token = key;
     });
     return l1Token;
   }
@@ -116,26 +96,17 @@
       deposit.destinationChainId
     );
     return Boolean(expectedDestinationToken === fill.destinationToken);
-
   }
 
   async update() {
     const searchConfig = [this.firstBlockToSearch, this.endingBlock || (await this.getBlockNumber())];
     if (searchConfig[0] > searchConfig[1]) return; // If the starting block is greater than the ending block return.
-<<<<<<< HEAD
-    const [PoolRebalanceRouteEvents, rateModelStoreEvents] = await Promise.all([
-=======
     const [poolRebalanceRouteEvents, rateModelStoreEvents] = await Promise.all([
->>>>>>> 043e7115
       this.hubPool.queryFilter(this.hubPool.filters.SetPoolRebalanceRoute(), ...searchConfig),
       this.rateModelStore.queryFilter(this.rateModelStore.filters.UpdatedRateModel(), ...searchConfig),
     ]);
 
-<<<<<<< HEAD
-    for (const event of PoolRebalanceRouteEvents) {
-=======
     for (const event of poolRebalanceRouteEvents) {
->>>>>>> 043e7115
       const args = spreadEvent(event);
       assign(this.l1TokensToDestinationTokens, [args.l1Token, args.destinationChainId], args.destinationToken);
     }
