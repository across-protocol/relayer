import {
  winston,
  EMPTY_MERKLE_ROOT,
  sortEventsDescending,
  BigNumber,
  getRefund,
  MerkleTree,
  sortEventsAscending,
  isDefined,
  buildPoolRebalanceLeafTree,
  updateTotalRefundAmountRaw,
  _getFeeAmount,
} from "../utils";
import { toBNWei, getFillsInRange, ZERO_ADDRESS } from "../utils";
import {
  DepositWithBlock,
  FillsToRefund,
  FillWithBlock,
  isUbaOutflow,
  outflowIsFill,
  ProposedRootBundle,
  RootBundleRelayWithBlock,
  SlowFillLeaf,
  SpokePoolClientsByChain,
  UnfilledDeposit,
} from "../interfaces";
import {
  PendingRootBundle,
  TreeData,
  RunningBalances,
  PoolRebalanceLeaf,
  RelayerRefundLeaf,
  BigNumberForToken,
} from "../interfaces";
import { DataworkerClients } from "./DataworkerClientHelper";
import { SpokePoolClient, UBAClient } from "../clients";
import * as PoolRebalanceUtils from "./PoolRebalanceUtils";
import {
  blockRangesAreInvalidForSpokeClients,
  getBlockForChain,
  getBlockRangeForChain,
  getImpliedBundleBlockRanges,
} from "../dataworker/DataworkerUtils";
import {
  getEndBlockBuffers,
  _buildPoolRebalanceRoot,
  _buildRelayerRefundRoot,
  _buildSlowRelayRoot,
} from "./DataworkerUtils";
import { BalanceAllocator } from "../clients";
import _ from "lodash";
import { CONTRACT_ADDRESSES, spokePoolClientsToProviders } from "../common";
import { isOvmChain } from "../clients/bridges";
import { utils } from "@across-protocol/sdk-v2";

// Internal error reasons for labeling a pending root bundle as "invalid" that we don't want to submit a dispute
// for. These errors are due to issues with the dataworker configuration, instead of with the pending root
// bundle. Any reasons in IGNORE_X we emit a "debug" level log for, and any reasons in ERROR_X we emit an "error"
// level log for.
const IGNORE_DISPUTE_REASONS = new Set(["bundle-end-block-buffer"]);
const ERROR_DISPUTE_REASONS = new Set(["insufficient-dataworker-lookback", "out-of-date-config-store-version"]);

// Create a type for storing a collection of roots
type RootBundle = {
  leaves: SlowFillLeaf[];
  tree: MerkleTree<SlowFillLeaf>;
};

type ProposeRootBundleReturnType = {
  poolRebalanceLeaves: PoolRebalanceLeaf[];
  poolRebalanceTree: MerkleTree<PoolRebalanceLeaf>;
  relayerRefundLeaves: RelayerRefundLeaf[];
  relayerRefundTree: MerkleTree<RelayerRefundLeaf>;
  slowFillLeaves: SlowFillLeaf[];
  slowFillTree: MerkleTree<SlowFillLeaf>;
};

const ovmWethTokens = [CONTRACT_ADDRESSES[10].weth.address, CONTRACT_ADDRESSES[10].eth.address];

export type PoolRebalanceRoot = {
  runningBalances: RunningBalances;
  realizedLpFees: RunningBalances;
  leaves: PoolRebalanceLeaf[];
  tree: MerkleTree<PoolRebalanceLeaf>;
};

type PoolRebalanceRootCache = Record<string, PoolRebalanceRoot>;

// @notice Constructs roots to submit to HubPool on L1. Fetches all data synchronously from SpokePool/HubPool clients
// so this class assumes that those upstream clients are already updated and have fetched on-chain data from RPC's.
export class Dataworker {
  rootCache: PoolRebalanceRootCache = {};

  // eslint-disable-next-line no-useless-constructor
  constructor(
    readonly logger: winston.Logger,
    readonly clients: DataworkerClients,
    readonly chainIdListForBundleEvaluationBlockNumbers: number[],
    readonly maxRefundCountOverride: number | undefined,
    readonly maxL1TokenCountOverride: number | undefined,
    readonly tokenTransferThreshold: BigNumberForToken = {},
    readonly blockRangeEndBlockBuffer: { [chainId: number]: number } = {},
    readonly spokeRootsLookbackCount = 0,
    readonly bufferToPropose = 0
  ) {
    if (
      maxRefundCountOverride !== undefined ||
      maxL1TokenCountOverride !== undefined ||
      Object.keys(tokenTransferThreshold).length > 0 ||
      Object.keys(blockRangeEndBlockBuffer).length > 0
    ) {
      this.logger.debug({
        at: "Dataworker#Constructor",
        message: "Dataworker constructed with overridden config store settings",
        maxRefundCountOverride: this.maxRefundCountOverride,
        maxL1TokenCountOverride: this.maxL1TokenCountOverride,
        tokenTransferThreshold: this.tokenTransferThreshold,
        blockRangeEndBlockBuffer: this.blockRangeEndBlockBuffer,
      });
    }
  }

  // This should be called whenever it's possible that the loadData information for a block range could have changed.
  // For instance, if the spoke or hub clients have been updated, it probably makes sense to clear this to be safe.
  clearCache(): void {
    this.clients.bundleDataClient.clearCache();
    this.rootCache = {};
  }

  async buildSlowRelayRoot(
    blockRangesForChains: number[][],
    spokePoolClients: { [chainId: number]: SpokePoolClient }
  ): Promise<RootBundle> {
    const { unfilledDeposits } = await this.clients.bundleDataClient.loadData(blockRangesForChains, spokePoolClients);
    return _buildSlowRelayRoot(unfilledDeposits);
  }

  async buildRelayerRefundRoot(
    blockRangesForChains: number[][],
    spokePoolClients: { [chainId: number]: SpokePoolClient },
    poolRebalanceLeaves: PoolRebalanceLeaf[],
    runningBalances: RunningBalances
  ): Promise<{
    leaves: RelayerRefundLeaf[];
    tree: MerkleTree<RelayerRefundLeaf>;
  }> {
    const endBlockForMainnet = getBlockRangeForChain(
      blockRangesForChains,
      this.clients.hubPoolClient.chainId,
      this.chainIdListForBundleEvaluationBlockNumbers
    )[1];

    const { fillsToRefund } = await this.clients.bundleDataClient.loadData(blockRangesForChains, spokePoolClients);
    const maxRefundCount = this.maxRefundCountOverride
      ? this.maxRefundCountOverride
      : this.clients.configStoreClient.getMaxRefundCountForRelayerRefundLeafForBlock(endBlockForMainnet);
    return _buildRelayerRefundRoot(
      endBlockForMainnet,
      fillsToRefund,
      poolRebalanceLeaves,
      runningBalances,
      this.clients,
      maxRefundCount,
      this.tokenTransferThreshold
    );
  }

  // This method is only used in testing and scripts, not to propose new bundles.
  async buildPoolRebalanceRoot(
    blockRangesForChains: number[][],
    spokePoolClients: SpokePoolClientsByChain,
    latestMainnetBlock?: number
  ): Promise<PoolRebalanceRoot> {
    const { fillsToRefund, deposits, allValidFills, unfilledDeposits } = await this.clients.bundleDataClient.loadData(
      blockRangesForChains,
      spokePoolClients
    );

    const mainnetBundleEndBlock = getBlockRangeForChain(
      blockRangesForChains,
      this.clients.hubPoolClient.chainId,
      this.chainIdListForBundleEvaluationBlockNumbers
    )[1];
    const allValidFillsInRange = getFillsInRange(
      allValidFills,
      blockRangesForChains,
      this.chainIdListForBundleEvaluationBlockNumbers
    );

    return await this._getPoolRebalanceRoot(
      spokePoolClients,
      blockRangesForChains,
      latestMainnetBlock ?? mainnetBundleEndBlock,
      mainnetBundleEndBlock,
      fillsToRefund,
      deposits,
      allValidFills,
      allValidFillsInRange,
      unfilledDeposits,
      true
    );
  }

  shouldWaitToPropose(
    mainnetBundleEndBlock: number,
    bufferToPropose: number = this.bufferToPropose
  ): { shouldWait: boolean; [key: string]: unknown } {
    // Wait until all pool rebalance leaf executions from previous bundle are older than the new mainnet
    // bundle end block. This avoids any complications where a bundle is unable to determine the most recently
    // validated bundle. The HubPoolClient treats a bundle as "validated" once all of its pool rebalance leaves
    // are executed so we want to make sure that these are all older than the mainnet bundle end block which is
    // sometimes treated as the "latest" mainnet block.
    const mostRecentProposedRootBundle = this.clients.hubPoolClient.getLatestFullyExecutedRootBundle(
      this.clients.hubPoolClient.latestBlockNumber
    );

    // If there has never been a validated root bundle, then we can always propose a new one:
    if (mostRecentProposedRootBundle === undefined) {
      return {
        shouldWait: false,
      };
    }

    // Look for any executed leaves up to mainnet bundle end block. If they have been executed but they are not later
    // than the mainnet bundle end block, then we won't see them and we should wait.
    const executedPoolRebalanceLeaves = this.clients.hubPoolClient.getExecutedLeavesForRootBundle(
      mostRecentProposedRootBundle,
      mainnetBundleEndBlock
    );
    const expectedPoolRebalanceLeaves = mostRecentProposedRootBundle.poolRebalanceLeafCount;
    if (expectedPoolRebalanceLeaves === 0) {
      throw new Error("Pool rebalance leaf count must be > 0");
    }
    const poolRebalanceLeafExecutionBlocks = executedPoolRebalanceLeaves.map((execution) => execution.blockNumber);

    // If any leaves are unexecuted, we should wait. This can also happen if the most recent proposed root bundle
    // was disputed or is still pending in the challenge period.
    if (expectedPoolRebalanceLeaves !== executedPoolRebalanceLeaves.length) {
      return {
        shouldWait: true,
        poolRebalanceLeafExecutionBlocks,
        mainnetBundleEndBlock,
        mostRecentProposedRootBundle: mostRecentProposedRootBundle.transactionHash,
        expectedPoolRebalanceLeaves,
        executedPoolRebalanceLeaves: executedPoolRebalanceLeaves.length,
      };
    }
    // We should now only wait if not enough time (e.g. the bufferToPropose # of seconds) has passed since the last
    // pool rebalance leaf was executed.
    else {
      // `poolRebalanceLeafExecutionBlocks` must have at least one element so the following computation will produce
      // a number.
      const latestExecutedPoolRebalanceLeafBlock = Math.max(...poolRebalanceLeafExecutionBlocks);
      const minimumMainnetBundleEndBlockToPropose = latestExecutedPoolRebalanceLeafBlock + bufferToPropose;
      return {
        shouldWait: mainnetBundleEndBlock < minimumMainnetBundleEndBlockToPropose,
        bufferToPropose,
        poolRebalanceLeafExecutionBlocks,
        mainnetBundleEndBlock,
        minimumMainnetBundleEndBlockToPropose,
        mostRecentProposedRootBundle: mostRecentProposedRootBundle.transactionHash,
      };
    }
  }

  /**
   * Returns the next bundle block ranges if a new proposal is possible, otherwise
   * returns undefined.
   * @param spokePoolClients
   * @param earliestBlocksInSpokePoolClients Earliest blocks loaded in SpokePoolClients. Used to determine severity
   * of log level
   * @returns Array of blocks ranges to propose for next bundle.
   */
  _getNextProposalBlockRanges(
    spokePoolClients: SpokePoolClientsByChain,
    earliestBlocksInSpokePoolClients: { [chainId: number]: number } = {}
  ): number[][] | undefined {
    const { configStoreClient, hubPoolClient } = this.clients;

    // Check if a bundle is pending.
    if (!hubPoolClient.isUpdated || !hubPoolClient.latestBlockNumber) {
      throw new Error("HubPoolClient not updated");
    }
    if (hubPoolClient.hasPendingProposal()) {
      this.logger.debug({ at: "Dataworker#propose", message: "Has pending proposal, cannot propose" });
      return;
    }

    // If config store version isn't up to date, return early. This is a simple rule that is perhaps too aggressive
    // but the proposer role is a specialized one and the user should always be using updated software.
    if (!configStoreClient.hasLatestConfigStoreVersion) {
      this.logger.warn({
        at: "Dataworker#propose",
        message: "Skipping proposal because missing updated ConfigStore version, are you using the latest code?",
        latestVersionSupported: configStoreClient.configStoreVersion,
        latestInConfigStore: configStoreClient.getConfigStoreVersionForTimestamp(),
      });
      return;
    }

    // Construct a list of ending block ranges for each chain that we want to include
    // relay events for. The ending block numbers for these ranges will be added to a "bundleEvaluationBlockNumbers"
    // list, and the order of chain ID's is hardcoded in the ConfigStore client.
    // Pass in `latest` for the mainnet bundle end block because we want to use the latest disabled chains list
    // to construct the potential next bundle block range.
    const blockRangesForProposal = this._getWidestPossibleBlockRangeForNextBundle(
      spokePoolClients,
      hubPoolClient.latestBlockNumber - this.blockRangeEndBlockBuffer[1]
    );

    // Exit early if spoke pool clients don't have early enough event data to satisfy block ranges for the
    // potential proposal
    if (
      Object.keys(earliestBlocksInSpokePoolClients).length > 0 &&
      blockRangesAreInvalidForSpokeClients(
        spokePoolClients,
        blockRangesForProposal,
        this.chainIdListForBundleEvaluationBlockNumbers,
        earliestBlocksInSpokePoolClients
      )
    ) {
      this.logger.warn({
        at: "Dataworke#propose",
        message: "Cannot propose bundle with insufficient event data. Set a larger DATAWORKER_FAST_LOOKBACK_COUNT",
        rootBundleRanges: blockRangesForProposal,
        earliestBlocksInSpokePoolClients,
        spokeClientsEventSearchConfigs: Object.fromEntries(
          Object.entries(spokePoolClients).map(([chainId, client]) => [chainId, client.eventSearchConfig])
        ),
      });
      return;
    }

    return blockRangesForProposal;
  }

  async proposeRootBundle(
    spokePoolClients: { [chainId: number]: SpokePoolClient },
    usdThresholdToSubmitNewBundle?: BigNumber,
    submitProposals = true,
    earliestBlocksInSpokePoolClients: { [chainId: number]: number } = {}
  ): Promise<void> {
    // TODO: Handle the case where we can't get event data or even blockchain data from any chain. This will require
    // some changes to override the bundle block range here, and _loadData to skip chains with zero block ranges.
    // For now, we assume that if one blockchain fails to return data, then this entire function will fail. This is a
    // safe strategy but could lead to new roots failing to be proposed until ALL networks are healthy.

    const blockRangesForProposal = this._getNextProposalBlockRanges(spokePoolClients, earliestBlocksInSpokePoolClients);
    if (!blockRangesForProposal) {
      return;
    }

    const hubPoolChainId = this.clients.hubPoolClient.chainId;
    const mainnetBundleEndBlock = getBlockRangeForChain(
      blockRangesForProposal,
      hubPoolChainId,
      this.chainIdListForBundleEvaluationBlockNumbers
    )[1];

    let rootBundleData: ProposeRootBundleReturnType;

    const mainnetBundleStartBlock = getBlockRangeForChain(
      blockRangesForProposal,
      hubPoolChainId,
      this.chainIdListForBundleEvaluationBlockNumbers
    )[0];
    const version = this.clients.configStoreClient.getConfigStoreVersionForBlock(mainnetBundleStartBlock);
    let isUBA = false;
    if (utils.isUBA(version)) {
      if (!this.clients.configStoreClient.isValidConfigStoreVersion(version)) {
        throw new Error("proposeRootBundle: Invalid config store version");
      }
      isUBA = true;
    }
    if (!isUBA) {
      const _rootBundleData = await this.Legacy_proposeRootBundle(
        blockRangesForProposal,
        spokePoolClients,
        this.clients.hubPoolClient.latestBlockNumber,
        true
      );
      rootBundleData = {
        ..._rootBundleData,
      };
    } else {
      const ubaClient = new UBAClient(
        // Infer enabled chains from constructed spoke pool clients.
        Object.keys(spokePoolClients).map((chainId) => Number(chainId)),
        this.clients.hubPoolClient.getL1Tokens().map((token) => token.symbol),
        this.clients.hubPoolClient,
        spokePoolClients,
        this.logger
      );
      // TODO: Move this .update() to the Dataworker ClientHelper once we confirm it works.
      await ubaClient.update(undefined, false);
      const _rootBundleData = await this.UBA_proposeRootBundle(
        blockRangesForProposal,
        ubaClient,
        spokePoolClients,
        true
      );
      rootBundleData = {
        ..._rootBundleData,
      };
    }

    if (usdThresholdToSubmitNewBundle !== undefined) {
      // Exit early if volume of pool rebalance leaves exceeds USD threshold. Volume includes netSendAmounts only since
      // that is the actual amount sent over bridges. This also mitigates the chance that a RelayerRefundLeaf is
      // published but its refund currency isn't sent over the bridge in a PoolRebalanceLeaf.
      const totalUsdRefund = PoolRebalanceUtils.computePoolRebalanceUsdVolume(
        rootBundleData.poolRebalanceLeaves,
        this.clients
      );
      if (totalUsdRefund.lt(usdThresholdToSubmitNewBundle)) {
        this.logger.debug({
          at: "Dataworker",
          message: "Root bundle USD volume does not exceed threshold, exiting early 🟡",
          usdThresholdToSubmitNewBundle,
          totalUsdRefund,
          leaves: rootBundleData.poolRebalanceLeaves,
        });
        return;
      } else {
        this.logger.debug({
          at: "Dataworker",
          message: "Root bundle USD volume exceeds threshold! 💚",
          usdThresholdToSubmitNewBundle,
          totalUsdRefund,
        });
      }
    }

    // TODO: Validate running balances in potential new bundle and make sure that important invariants
    // are not violated, such as a token balance being lower than the amount necessary to pay out all refunds,
    // slow fills, and return funds to the HubPool. Can use logic similar to /src/scripts/validateRunningbalances.ts

    const shouldWaitToPropose = this.shouldWaitToPropose(mainnetBundleEndBlock);
    if (shouldWaitToPropose.shouldWait) {
      this.logger.debug({
        at: "Dataworker#propose",
        message: "Waiting to propose new bundle",
        shouldWaitToPropose,
      });
      return;
    } else {
      this.logger.debug({
        at: "Dataworker#propose",
        message: "Proceeding to propose new bundle",
        shouldWaitToPropose,
      });
    }

    if (rootBundleData.poolRebalanceLeaves.length === 0) {
      this.logger.debug({
        at: "Dataworker#propose",
        message: "No pool rebalance leaves, cannot propose",
      });
      return;
    }

    // 4. Propose roots to HubPool contract.
    this.logger.debug({
      at: "Dataworker#propose",
      message: "Enqueing new root bundle proposal txn",
      blockRangesForProposal,
      poolRebalanceLeavesCount: rootBundleData.poolRebalanceLeaves.length,
      poolRebalanceRoot: rootBundleData.poolRebalanceTree.getHexRoot(),
      relayerRefundRoot: rootBundleData.relayerRefundTree.getHexRoot(),
      slowRelayRoot: rootBundleData.slowFillTree.getHexRoot(),
    });
    if (submitProposals) {
      this._proposeRootBundle(
        hubPoolChainId,
        blockRangesForProposal,
        rootBundleData.poolRebalanceLeaves,
        rootBundleData.poolRebalanceTree.getHexRoot(),
        rootBundleData.relayerRefundLeaves,
        rootBundleData.relayerRefundTree.getHexRoot(),
        rootBundleData.slowFillLeaves,
        rootBundleData.slowFillTree.getHexRoot()
      );
    }
  }

  async Legacy_proposeRootBundle(
    blockRangesForProposal: number[][],
    spokePoolClients: SpokePoolClientsByChain,
    latestMainnetBundleEndBlock: number,
    logData = false
  ): Promise<ProposeRootBundleReturnType> {
    const timerStart = Date.now();
    const { fillsToRefund, deposits, allValidFills, unfilledDeposits } = await this.clients.bundleDataClient._loadData(
      blockRangesForProposal,
      spokePoolClients,
      false,
      logData
    );
    const allValidFillsInRange = getFillsInRange(
      allValidFills,
      blockRangesForProposal,
      this.chainIdListForBundleEvaluationBlockNumbers
    );

    const hubPoolChainId = this.clients.hubPoolClient.chainId;
    const mainnetBundleEndBlock = getBlockRangeForChain(
      blockRangesForProposal,
      hubPoolChainId,
      this.chainIdListForBundleEvaluationBlockNumbers
    )[1];
    const poolRebalanceRoot = await this._getPoolRebalanceRoot(
      spokePoolClients,
      blockRangesForProposal,
      latestMainnetBundleEndBlock,
      mainnetBundleEndBlock,
      fillsToRefund,
      deposits,
      allValidFills,
      allValidFillsInRange,
      unfilledDeposits,
      true
    );
    const relayerRefundRoot = _buildRelayerRefundRoot(
      mainnetBundleEndBlock,
      fillsToRefund,
      poolRebalanceRoot.leaves,
      poolRebalanceRoot.runningBalances,
      this.clients,
      this.maxRefundCountOverride
        ? this.maxRefundCountOverride
        : this.clients.configStoreClient.getMaxRefundCountForRelayerRefundLeafForBlock(mainnetBundleEndBlock),
      this.tokenTransferThreshold
    );
    const slowRelayRoot = _buildSlowRelayRoot(unfilledDeposits);

    if (logData) {
      this.logger.debug({
        at: "Dataworker",
        message: `Time to build root bundles for block ranges ${JSON.stringify(blockRangesForProposal)} : ${
          Date.now() - timerStart
        }ms`,
      });
      PoolRebalanceUtils.prettyPrintLeaves(
        this.logger,
        poolRebalanceRoot.tree,
        poolRebalanceRoot.leaves,
        "Pool rebalance"
      );
      PoolRebalanceUtils.prettyPrintLeaves(
        this.logger,
        relayerRefundRoot.tree,
        relayerRefundRoot.leaves,
        "Relayer refund"
      );
      PoolRebalanceUtils.prettyPrintLeaves(this.logger, slowRelayRoot.tree, slowRelayRoot.leaves, "Slow relay");
    }

    return {
      poolRebalanceLeaves: poolRebalanceRoot.leaves,
      poolRebalanceTree: poolRebalanceRoot.tree,
      relayerRefundLeaves: relayerRefundRoot.leaves,
      relayerRefundTree: relayerRefundRoot.tree,
      slowFillLeaves: slowRelayRoot.leaves,
      slowFillTree: slowRelayRoot.tree,
    };
  }

  async UBA_proposeRootBundle(
    blockRangesForProposal: number[][],
    ubaClient: UBAClient,
    spokePoolClients: SpokePoolClientsByChain,
    logData = false
  ): Promise<ProposeRootBundleReturnType> {
    const timerStart = Date.now();
    const enabledChainIds = Object.keys(spokePoolClients)
      .filter((chainId) => {
        const blockRangeForChain = getBlockRangeForChain(
          blockRangesForProposal,
          Number(chainId),
          this.chainIdListForBundleEvaluationBlockNumbers
        );
        return !PoolRebalanceUtils.isChainDisabled(blockRangeForChain);
      })
      .map((x) => Number(x));

    const { poolRebalanceLeaves } = this._UBA_buildPoolRebalanceLeaves(
      blockRangesForProposal,
      enabledChainIds,
      ubaClient
    );
    const poolRebalanceTree = buildPoolRebalanceLeafTree(poolRebalanceLeaves);

    // Load data for slow fill and relayer refund leaves. Set UBA mode to true to include
    // refund requests in the fills to refund list.
    const { fillsToRefund, unfilledDeposits } = await this.clients.bundleDataClient._loadData(
      blockRangesForProposal,
      ubaClient.spokePoolClients,
      true,
      logData
    );
    // Build RelayerRefundRoot:
    // 1. Get all fills in range from SpokePoolClient
    // 2. Get all flows from UBA Client
    // 3. Validate fills by matching them with a deposit flow. Partial and Full fills should be validated the same (?)
    // 4. Validate refunds by matching them with a refund flow and checking that they were the first refund.
    const relayerRefundTree = this._UBA_buildRelayerRefundLeaves(
      fillsToRefund,
      poolRebalanceLeaves,
      blockRangesForProposal,
      enabledChainIds,
      ubaClient
    );

    // Build SlowRelayRoot:
    // 1. Get all initial partial fills in range from SpokePoolClient that weren't later fully filled.
    // 2. Get all flows from UBA Client
    // 3. Validate fills by matching them with a deposit flow.
    const slowFillTree = this._UBA_buildSlowRelayLeaves(ubaClient, blockRangesForProposal, unfilledDeposits);

    if (logData) {
      this.logger.debug({
        at: "Dataworker",
        message: `Time to build root bundles for block ranges ${JSON.stringify(blockRangesForProposal)} : ${
          Date.now() - timerStart
        }ms`,
      });
      PoolRebalanceUtils.prettyPrintLeaves(this.logger, poolRebalanceTree, poolRebalanceLeaves, "Pool rebalance");
      PoolRebalanceUtils.prettyPrintLeaves(
        this.logger,
        relayerRefundTree.tree,
        relayerRefundTree.leaves,
        "Relayer refund"
      );
      PoolRebalanceUtils.prettyPrintLeaves(this.logger, slowFillTree.tree, slowFillTree.leaves, "Slow relay");
    }

    return {
      poolRebalanceLeaves,
      poolRebalanceTree,
      relayerRefundLeaves: relayerRefundTree.leaves,
      relayerRefundTree: relayerRefundTree.tree,
      slowFillLeaves: slowFillTree.leaves,
      slowFillTree: slowFillTree.tree,
    };
  }

  /**
   * Builds pool rebalance leaves for the given block ranges and enabled chains.
   * @param blockRanges Marks the event range that should be used to form pool rebalance leaf data
   * @param enabledChainIds Chains that we should create pool rebalance leaves for
   * @param ubaClient
   * @returns pool rebalance leaves to propose for `blockRanges`
   */
  _UBA_buildPoolRebalanceLeaves(
    blockRanges: number[][],
    enabledChainIds: number[],
    ubaClient: UBAClient
  ): { poolRebalanceLeaves: PoolRebalanceLeaf[]; runningBalances: RunningBalances } {
    const mainnetBundleEndBlock = getBlockRangeForChain(
      blockRanges,
      this.clients.hubPoolClient.chainId,
      this.chainIdListForBundleEvaluationBlockNumbers
    )[1];

    // Build PoolRebalanceRoot:
    // 1. Get all flows in range from UBA Client
    // 2. Set running balances to closing running balances from latest flows in range per token per chain
    // 3. Set bundleLpFees to sum of SystemFee.LPFee for all flows in range per token per chain
    // 4. Set netSendAmount to sum of netRunningBalanceAdjustments for all flows in range per token per chain
    const poolRebalanceLeafData: {
      runningBalances: RunningBalances;
      bundleLpFees: RunningBalances;
      incentivePoolBalances: RunningBalances;
      netSendAmounts: RunningBalances;
    } = {
      runningBalances: {},
      bundleLpFees: {},
      incentivePoolBalances: {},
      netSendAmounts: {},
    };
    for (const chainId of enabledChainIds) {
      const blockRangeForChain = getBlockRangeForChain(
        blockRanges,
        Number(chainId),
        this.chainIdListForBundleEvaluationBlockNumbers
      );

      for (const tokenSymbol of ubaClient.tokens) {
        poolRebalanceLeafData.runningBalances[chainId] = {};
        poolRebalanceLeafData.bundleLpFees[chainId] = {};
        poolRebalanceLeafData.incentivePoolBalances[chainId] = {};
        poolRebalanceLeafData.netSendAmounts[chainId] = {};
        const l1TokenAddress = this.clients.hubPoolClient
          .getL1Tokens()
          .find((l1Token) => l1Token.symbol === tokenSymbol)?.address;
        if (!l1TokenAddress) {
          throw new Error("Could not find l1 token address for token symbol: " + tokenSymbol);
        }

        const flowsForChain = ubaClient.getModifiedFlows(
          Number(chainId),
          tokenSymbol,
          blockRangeForChain[0],
          blockRangeForChain[1]
        );
        this.logger.debug({
          at: "UBA buildPoolRebalanceLeaves",
          message: `🌊 Found ${flowsForChain.length} flows for chain ${chainId} and token ${tokenSymbol}`,
          flowsForChain,
        });

        // If no flows for chain, we won't create a pool rebalance leaf for it. The next time there is a flow for this
        // chain, we'll find the previous running balance for it and use that as the starting point.
        if (flowsForChain.length === 0) {
          this.logger.debug({
            at: "UBA buildPoolRebalanceLeaves",
            message: `No flows for chain ${chainId} and token ${tokenSymbol}`,
          });
        } else {
          const closingRunningBalance = flowsForChain[flowsForChain.length - 1].runningBalance;
          const closingIncentiveBalance = flowsForChain[flowsForChain.length - 1].incentiveBalance;
          const bundleLpFees = flowsForChain.reduce((sum, flow) => sum.add(flow.systemFee.lpFee), BigNumber.from(0));
          const netSendAmount = flowsForChain[flowsForChain.length - 1].netRunningBalanceAdjustment;
          poolRebalanceLeafData.runningBalances[chainId][l1TokenAddress] = closingRunningBalance;
          poolRebalanceLeafData.bundleLpFees[chainId][l1TokenAddress] = bundleLpFees;
          poolRebalanceLeafData.incentivePoolBalances[chainId][l1TokenAddress] = closingIncentiveBalance;
          poolRebalanceLeafData.netSendAmounts[chainId][l1TokenAddress] = netSendAmount;
        }
      }
    }
    const poolRebalanceLeaves = PoolRebalanceUtils.constructPoolRebalanceLeaves(
      mainnetBundleEndBlock,
      poolRebalanceLeafData.runningBalances,
      poolRebalanceLeafData.bundleLpFees,
      this.clients.configStoreClient,
      this.maxL1TokenCountOverride,
      this.tokenTransferThreshold,
      poolRebalanceLeafData.incentivePoolBalances,
      poolRebalanceLeafData.netSendAmounts
    );
    const runningBalances = poolRebalanceLeafData.runningBalances;
    return {
      poolRebalanceLeaves,
      runningBalances,
    };
  }

  /**
   * Builds relayer refund leaves for the given block ranges and enabled chains.
   * @param poolRebalanceLeaves Used to determine how to set amountToReturn in relayer refund leaves
   * @param runningBalances
   * @param blockRanges
   * @returns
   */
  _UBA_buildRelayerRefundLeaves(
    fillsToRefund: FillsToRefund,
    poolRebalanceLeaves: PoolRebalanceLeaf[],
    blockRanges: number[][],
    enabledChainIds: number[],
    ubaClient: UBAClient
  ): { leaves: RelayerRefundLeaf[]; tree: MerkleTree<RelayerRefundLeaf> } {
    const hubPoolChainId = this.clients.hubPoolClient.chainId;
    const mainnetBundleEndBlock = getBlockRangeForChain(
      blockRanges,
      hubPoolChainId,
      this.chainIdListForBundleEvaluationBlockNumbers
    )[1];

    // Create roots using constructed block ranges.
    const timerStart = Date.now();
    this.logger.debug({
      at: "Dataworker",
      message: `Time to load data from BundleDataClient: ${Date.now() - timerStart}ms`,
    });

    // Go through all flows in range. For each outflow, add the refund balancing fee to the refund entry
    // of the relayer.
    for (const chainId of enabledChainIds) {
      const blockRangeForChain = getBlockRangeForChain(
        blockRanges,
        Number(chainId),
        this.chainIdListForBundleEvaluationBlockNumbers
      );
      for (const tokenSymbol of ubaClient.tokens) {
        const flowsForChain = ubaClient.getModifiedFlows(
          Number(chainId),
          tokenSymbol,
          blockRangeForChain[0],
          blockRangeForChain[1]
        );
        flowsForChain.forEach(({ flow, relayerFee }) => {
          // All flows in here are assumed to be valid, so we can use the flow's
          // repayment chain to pay out the refund. But we need to check which
          // token should be repaid in.
          if (isUbaOutflow(flow)) {
            const feeAmount = _getFeeAmount(flow.amount, relayerFee.relayerBalancingFee);
            updateTotalRefundAmountRaw(
              fillsToRefund,
              feeAmount,
              flow.repaymentChainId,
              flow.relayer,
              outflowIsFill(flow) ? flow.destinationToken : flow.refundToken
            );
          }
        });
      }
    }
    const relayerRefundRoot = _buildRelayerRefundRoot(
      mainnetBundleEndBlock,
      fillsToRefund,
      poolRebalanceLeaves,
      {}, // runningBalancess unused in UBA model.
      this.clients,
      this.maxRefundCountOverride
        ? this.maxRefundCountOverride
        : this.clients.configStoreClient.getMaxRefundCountForRelayerRefundLeafForBlock(mainnetBundleEndBlock),
      this.tokenTransferThreshold,
      true // Instruct function to always set amountToReturn = -netSendAmount iff netSendAmount < 0
    );
    return relayerRefundRoot;
  }

  _UBA_buildSlowRelayLeaves(
    ubaClient: UBAClient,
    blockRanges: number[][],
    unfilledDeposits: UnfilledDeposit[]
  ): { leaves: SlowFillLeaf[]; tree: MerkleTree<SlowFillLeaf> } {
    // In UBA mode, each unfilled deposit must be matched with a payout adjustment percent,
    // which is set equal to the refund balancing fee for the partial fill that triggered the slow fill.
    const unfilledDepositsWithPayoutAdjustmentPcts: UnfilledDeposit[] = unfilledDeposits.map(
      (unfilledDeposit: UnfilledDeposit) => {
        const deposit = unfilledDeposit.deposit;
        const destinationChainId = deposit.destinationChainId;
        const blockRangesForDestChain = getBlockRangeForChain(
          blockRanges,
          destinationChainId,
          this.chainIdListForBundleEvaluationBlockNumbers
        );
        const tokenSymbol = this.clients.hubPoolClient.getL1TokenInfoForL2Token(
          deposit.destinationToken,
          destinationChainId
        ).symbol;
        // There should only be one outflow on the deposit.destinationchain matching this deposit ID.
        const matchingOutflow = ubaClient
          .getModifiedFlows(destinationChainId, tokenSymbol, blockRangesForDestChain[0], blockRangesForDestChain[1])
          .find((flow) => flow.flow.depositId === deposit.depositId);
        if (!matchingOutflow || !matchingOutflow?.relayerFee?.relayerBalancingFee) {
          throw new Error(`No matching outflow with refund balancing fee found for deposit ID ${deposit.depositId}`);
        }
        return {
          ...unfilledDeposit,
          relayerBalancingFee: matchingOutflow.relayerFee.relayerBalancingFee,
        };
      }
    );
    const slowRelayRoot = _buildSlowRelayRoot(unfilledDepositsWithPayoutAdjustmentPcts);

    return slowRelayRoot;
  }

  async validatePendingRootBundle(
    spokePoolClients: { [chainId: number]: SpokePoolClient },
    submitDisputes = true,
    earliestBlocksInSpokePoolClients: { [chainId: number]: number } = {}
  ): Promise<void> {
    if (
      !this.clients.hubPoolClient.isUpdated ||
      this.clients.hubPoolClient.currentTime === undefined ||
      this.clients.hubPoolClient.latestBlockNumber === undefined
    ) {
      throw new Error("HubPoolClient not updated");
    }
    const hubPoolChainId = this.clients.hubPoolClient.chainId;

    // Exit early if a bundle is not pending.
    const pendingRootBundle = this.clients.hubPoolClient.getPendingRootBundle();
    if (pendingRootBundle === undefined) {
      this.logger.debug({
        at: "Dataworker#validate",
        message: "No pending proposal, nothing to validate",
      });
      return;
    }

    this.logger.debug({
      at: "Dataworker#validate",
      message: "Found pending proposal",
      pendingRootBundle,
    });

    // Exit early if challenge period timestamp has passed:
    if (this.clients.hubPoolClient.currentTime > pendingRootBundle.challengePeriodEndTimestamp) {
      this.logger.debug({
        at: "Dataworke#validater",
        message: "Challenge period passed, cannot dispute",
        expirationTime: pendingRootBundle.challengePeriodEndTimestamp,
      });
      return;
    }

    const mainnetBundleEndBlockForPendingRootBundle = getBlockForChain(
      pendingRootBundle.bundleEvaluationBlockNumbers,
      this.clients.hubPoolClient.chainId,
      this.chainIdListForBundleEvaluationBlockNumbers
    );
    const widestPossibleExpectedBlockRange = this._getWidestPossibleBlockRangeForNextBundle(
      spokePoolClients,
      mainnetBundleEndBlockForPendingRootBundle
    );
    const { valid, reason } = await this.validateRootBundle(
      hubPoolChainId,
      widestPossibleExpectedBlockRange,
      pendingRootBundle,
      spokePoolClients,
      earliestBlocksInSpokePoolClients
    );
    if (!valid) {
      // In the case where the Dataworker config is improperly configured, emit an error level alert so bot runner
      // can get dataworker running ASAP.
      if (ERROR_DISPUTE_REASONS.has(reason)) {
        this.logger.error({
          at: "Dataworker#validate",
          message: "Skipping dispute because of dataworker configuration error that needs to be fixed",
          reason,
        });
      } else if (IGNORE_DISPUTE_REASONS.has(reason)) {
        this.logger.debug({
          at: "Dataworker#validate",
          message: "Skipping dispute because of dataworker configuration error, should resolve itself eventually 😪",
          reason,
        });
      } else {
        this.logger.error({
          at: "Dataworker",
          message: "Submitting dispute 🤏🏼",
          mrkdwn: reason,
        });
        if (submitDisputes) {
          this._submitDisputeWithMrkdwn(hubPoolChainId, reason);
        }
      }
    }
  }

  async validateRootBundle(
    hubPoolChainId: number,
    widestPossibleExpectedBlockRange: number[][],
    rootBundle: PendingRootBundle,
    spokePoolClients: { [chainId: number]: SpokePoolClient },
    earliestBlocksInSpokePoolClients: { [chainId: number]: number }
  ): Promise<
    // If valid is false, we get a reason and we might get expected trees.
    | {
        valid: false;
        reason: string;
        expectedTrees?: {
          poolRebalanceTree: TreeData<PoolRebalanceLeaf>;
          relayerRefundTree: TreeData<RelayerRefundLeaf>;
          slowRelayTree: TreeData<SlowFillLeaf>;
        };
      }
    // If valid is true, we don't get a reason, and we always get expected trees.
    | {
        valid: true;
        reason: undefined;
        expectedTrees: {
          poolRebalanceTree: TreeData<PoolRebalanceLeaf>;
          relayerRefundTree: TreeData<RelayerRefundLeaf>;
          slowRelayTree: TreeData<SlowFillLeaf>;
        };
      }
  > {
    // If pool rebalance root is empty, always dispute. There should never be a bundle with an empty rebalance root.
    if (rootBundle.poolRebalanceRoot === EMPTY_MERKLE_ROOT) {
      this.logger.debug({
        at: "Dataworker#validate",
        message: "Empty pool rebalance root, submitting dispute",
        rootBundle,
      });
      return {
        valid: false,
        reason: "Disputed pending root bundle with empty pool rebalance root",
      };
    }

    // First, we'll evaluate the pending root bundle's block end numbers.
    if (rootBundle.bundleEvaluationBlockNumbers.length !== widestPossibleExpectedBlockRange.length) {
      this.logger.debug({
        at: "Dataworker#validate",
        message: "Unexpected bundle block range length, disputing",
        widestPossibleExpectedBlockRange,
        pendingEndBlocks: rootBundle.bundleEvaluationBlockNumbers,
      });
      return {
        valid: false,
        reason: "Disputed pending root bundle with incorrect bundle block range length",
      };
    }

    const endBlockBuffers = getEndBlockBuffers(
      this.chainIdListForBundleEvaluationBlockNumbers,
      this.blockRangeEndBlockBuffer
    );

    // Make sure that all end blocks are >= expected start blocks. Allow for situation where chain was halted
    // and bundle end blocks hadn't advanced at time of proposal, meaning that the end blocks were equal to the
    // previous end blocks. So, even if by the time the disputer runs, the chain has started advancing again, then
    // the proposed block is at most 1 behind the next expected block range.
    if (
      rootBundle.bundleEvaluationBlockNumbers.some(
        (block, index) => block + 1 < widestPossibleExpectedBlockRange[index][0]
      )
    ) {
      this.logger.debug({
        at: "Dataworker#validate",
        message: "A bundle end block is < expected start block, submitting dispute",
        expectedStartBlocks: widestPossibleExpectedBlockRange.map((range) => range[0]),
        pendingEndBlocks: rootBundle.bundleEvaluationBlockNumbers,
      });
      return {
        valid: false,
        reason: PoolRebalanceUtils.generateMarkdownForDisputeInvalidBundleBlocks(
          this.chainIdListForBundleEvaluationBlockNumbers,
          rootBundle,
          widestPossibleExpectedBlockRange,
          endBlockBuffers
        ),
      };
    }

    // If the bundle end block is less than HEAD but within the allowable margin of error into future,
    // then we won't dispute and we'll just exit early from this function.
    if (
      rootBundle.bundleEvaluationBlockNumbers.some((block, index) => block > widestPossibleExpectedBlockRange[index][1])
    ) {
      // If end block is further than the allowable margin of error into the future, then dispute it.
      if (
        rootBundle.bundleEvaluationBlockNumbers.some(
          (block, index) => block > widestPossibleExpectedBlockRange[index][1] + endBlockBuffers[index]
        )
      ) {
        this.logger.debug({
          at: "Dataworker#validate",
          message: "A bundle end block is > latest block + buffer for its chain, submitting dispute",
          expectedEndBlocks: widestPossibleExpectedBlockRange.map((range) => range[1]),
          pendingEndBlocks: rootBundle.bundleEvaluationBlockNumbers,
          endBlockBuffers,
        });
        return {
          valid: false,
          reason: PoolRebalanceUtils.generateMarkdownForDisputeInvalidBundleBlocks(
            this.chainIdListForBundleEvaluationBlockNumbers,
            rootBundle,
            widestPossibleExpectedBlockRange,
            endBlockBuffers
          ),
        };
      } else {
        this.logger.debug({
          at: "Dataworker#validate",
          message: "Cannot validate because a bundle end block is > latest block but within buffer",
          expectedEndBlocks: widestPossibleExpectedBlockRange.map((range) => range[1]),
          pendingEndBlocks: rootBundle.bundleEvaluationBlockNumbers,
          endBlockBuffers,
        });
      }
      return {
        valid: false,
        reason: "bundle-end-block-buffer",
      };
    }

    // The block range that we'll use to construct roots will be the end block specified in the pending root bundle,
    // and the block right after the last valid root bundle proposal's end block. If the proposer didn't use the same
    // start block, then they might have missed events and the roots will be different.
    const blockRangesImpliedByBundleEndBlocks = widestPossibleExpectedBlockRange.map((blockRange, index) => [
      blockRange[0],
      rootBundle.bundleEvaluationBlockNumbers[index],
    ]);

    // Exit early if spoke pool clients don't have early enough event data to satisfy block ranges for the
    // pending proposal. Log an error loudly so that user knows that disputer needs to increase its lookback.
    if (
      Object.keys(earliestBlocksInSpokePoolClients).length > 0 &&
      blockRangesAreInvalidForSpokeClients(
        spokePoolClients,
        blockRangesImpliedByBundleEndBlocks,
        this.chainIdListForBundleEvaluationBlockNumbers,
        earliestBlocksInSpokePoolClients
      )
    ) {
      this.logger.debug({
        at: "Dataworke#validate",
        message: "Cannot validate bundle with insufficient event data. Set a larger DATAWORKER_FAST_LOOKBACK_COUNT",
        rootBundleRanges: blockRangesImpliedByBundleEndBlocks,
        availableSpokePoolClients: Object.keys(spokePoolClients),
        earliestBlocksInSpokePoolClients,
        spokeClientsEventSearchConfigs: Object.fromEntries(
          Object.entries(spokePoolClients).map(([chainId, client]) => [chainId, client.eventSearchConfig])
        ),
      });
      return {
        valid: false,
        reason: "insufficient-dataworker-lookback",
      };
    }

    this.logger.debug({
      at: "Dataworker#validate",
      message: "Implied bundle ranges are valid",
      blockRangesImpliedByBundleEndBlocks,
      chainIdListForBundleEvaluationBlockNumbers: this.chainIdListForBundleEvaluationBlockNumbers,
    });

    // If config store version isn't up to date, return early. This is a simple rule that is perhaps too aggressive
    // but the proposer role is a specialized one and the user should always be using updated software.
    if (!this.clients.configStoreClient.hasLatestConfigStoreVersion) {
      this.logger.debug({
        at: "Dataworker#validate",
        message: "Cannot validate because missing updated ConfigStore version. Update to latest code.",
        latestVersionSupported: this.clients.configStoreClient.configStoreVersion,
        latestInConfigStore: this.clients.configStoreClient.getConfigStoreVersionForTimestamp(),
      });
      return {
        valid: false,
        reason: "out-of-date-config-store-version",
      };
    }
    let rootBundleData: ProposeRootBundleReturnType;
    const mainnetBundleStartBlock = getBlockRangeForChain(
      blockRangesImpliedByBundleEndBlocks,
      hubPoolChainId,
      this.chainIdListForBundleEvaluationBlockNumbers
    )[0];
    const version = this.clients.configStoreClient.getConfigStoreVersionForBlock(mainnetBundleStartBlock);
    let isUBA = false;
    if (utils.isUBA(version)) {
      if (!this.clients.configStoreClient.isValidConfigStoreVersion(version)) {
        throw new Error("validateRootBundle: Invalid config store version");
      }
      isUBA = true;
    }
    if (!isUBA) {
      const _rootBundleData = await this.Legacy_proposeRootBundle(
        blockRangesImpliedByBundleEndBlocks,
        spokePoolClients,
        rootBundle.proposalBlockNumber,
        true
      );
      rootBundleData = {
        ..._rootBundleData,
      };
    } else {
      const ubaClient = new UBAClient(
        this.chainIdListForBundleEvaluationBlockNumbers,
        this.clients.hubPoolClient.getL1Tokens().map((token) => token.symbol),
        this.clients.hubPoolClient,
        spokePoolClients,
        this.logger
      );
      // TODO: Move this .update() to the Dataworker ClientHelper once we confirm it works.
      await ubaClient.update(undefined, false);
      const _rootBundleData = await this.UBA_proposeRootBundle(
        blockRangesImpliedByBundleEndBlocks,
        ubaClient,
        spokePoolClients,
        true
      );
      rootBundleData = {
        ..._rootBundleData,
      };
    }
    const expectedPoolRebalanceRoot = {
      leaves: rootBundleData.poolRebalanceLeaves,
      tree: rootBundleData.poolRebalanceTree,
    };
    const expectedRelayerRefundRoot = {
      leaves: rootBundleData.relayerRefundLeaves,
      tree: rootBundleData.relayerRefundTree,
    };
    const expectedSlowRelayRoot = {
      leaves: rootBundleData.slowFillLeaves,
      tree: rootBundleData.slowFillTree,
    };
    const expectedTrees = {
      poolRebalanceTree: expectedPoolRebalanceRoot,
      relayerRefundTree: expectedRelayerRefundRoot,
      slowRelayTree: expectedSlowRelayRoot,
    };

    if (
      // Its ok if there are fewer unclaimed leaves than in the reconstructed root, because some of the leaves
      // might already have been executed, but its an issue if the reconstructed root expects fewer leaves than there
      // are left to execute because it means that the unclaimed count can never drop to 0.
      expectedPoolRebalanceRoot.leaves.length < rootBundle.unclaimedPoolRebalanceLeafCount ||
      expectedPoolRebalanceRoot.tree.getHexRoot() !== rootBundle.poolRebalanceRoot
    ) {
      this.logger.debug({
        at: "Dataworker#validate",
        message: "Unexpected pool rebalance root, submitting dispute",
        expectedBlockRanges: blockRangesImpliedByBundleEndBlocks,
        expectedPoolRebalanceLeaves: expectedPoolRebalanceRoot.leaves,
        expectedPoolRebalanceRoot: expectedPoolRebalanceRoot.tree.getHexRoot(),
        expectedRelayerRefundLeaves: expectedRelayerRefundRoot.leaves,
        expectedRelayerRefundRoot: expectedRelayerRefundRoot.tree.getHexRoot(),
        expectedSlowRelayLeaves: expectedSlowRelayRoot.leaves,
        expectedSlowRelayRoot: expectedSlowRelayRoot.tree.getHexRoot(),
        pendingRoot: rootBundle.poolRebalanceRoot,
        pendingPoolRebalanceLeafCount: rootBundle.unclaimedPoolRebalanceLeafCount,
      });
    } else if (expectedRelayerRefundRoot.tree.getHexRoot() !== rootBundle.relayerRefundRoot) {
      this.logger.debug({
        at: "Dataworker#validate",
        message: "Unexpected relayer refund root, submitting dispute",
        expectedBlockRanges: blockRangesImpliedByBundleEndBlocks,
        expectedRelayerRefundRoot: expectedRelayerRefundRoot.tree.getHexRoot(),
        pendingRoot: rootBundle.relayerRefundRoot,
      });
    } else if (expectedSlowRelayRoot.tree.getHexRoot() !== rootBundle.slowRelayRoot) {
      this.logger.debug({
        at: "Dataworker#validate",
        message: "Unexpected slow relay root, submitting dispute",
        expectedBlockRanges: blockRangesImpliedByBundleEndBlocks,
        expectedSlowRelayRoot: expectedSlowRelayRoot.tree.getHexRoot(),
        pendingRoot: rootBundle.slowRelayRoot,
      });
    } else {
      // All roots are valid! Exit early.
      this.logger.debug({
        at: "Dataworker#validate",
        message: "Pending root bundle matches with expected",
      });
      return {
        valid: true,
        expectedTrees,
        reason: undefined,
      };
    }

    return {
      valid: false,
      reason:
        PoolRebalanceUtils.generateMarkdownForDispute(rootBundle) +
        "\n" +
        PoolRebalanceUtils.generateMarkdownForRootBundle(
          this.clients.hubPoolClient,
          this.chainIdListForBundleEvaluationBlockNumbers,
          hubPoolChainId,
          blockRangesImpliedByBundleEndBlocks,
          [...expectedPoolRebalanceRoot.leaves],
          expectedPoolRebalanceRoot.tree.getHexRoot(),
          [...expectedRelayerRefundRoot.leaves],
          expectedRelayerRefundRoot.tree.getHexRoot(),
          [...expectedSlowRelayRoot.leaves],
          expectedSlowRelayRoot.tree.getHexRoot()
        ),
      expectedTrees,
    };
  }

  // TODO: this method and executeRelayerRefundLeaves have a lot of similarities, but they have some key differences
  // in both the events they search for and the comparisons they make. We should try to generalize this in the future,
  // but keeping them separate is probably the simplest for the initial implementation.
  async executeSlowRelayLeaves(
    spokePoolClients: { [chainId: number]: SpokePoolClient },
    balanceAllocator: BalanceAllocator = new BalanceAllocator(spokePoolClientsToProviders(spokePoolClients)),
    submitExecution = true,
    earliestBlocksInSpokePoolClients: { [chainId: number]: number } = {}
  ): Promise<void> {
    this.logger.debug({
      at: "Dataworker#executeSlowRelayLeaves",
      message: "Executing slow relay leaves",
    });

    let latestRootBundles = sortEventsDescending(this.clients.hubPoolClient.getValidatedRootBundles());
    if (this.spokeRootsLookbackCount !== 0) {
      latestRootBundles = latestRootBundles.slice(0, this.spokeRootsLookbackCount);
    }

    await Promise.all(
      Object.entries(spokePoolClients).map(async ([_chainId, client]) => {
        const chainId = Number(_chainId);
        let rootBundleRelays = sortEventsDescending(client.getRootBundleRelays()).filter(
          (rootBundle) => rootBundle.blockNumber >= client.eventSearchConfig.fromBlock
        );

        // Filter out roots that are not in the latest N root bundles. This assumes that
        // relayerRefundRoot+slowFillRoot combinations are unique.
        rootBundleRelays = this._getRelayedRootsFromBundles(latestRootBundles, rootBundleRelays);

        // Filter out empty slow fill roots:
        rootBundleRelays = rootBundleRelays.filter((rootBundle) => rootBundle.slowRelayRoot !== EMPTY_MERKLE_ROOT);

        this.logger.debug({
          at: "Dataworker#executeSlowRelayLeaves",
          message: `Evaluating ${rootBundleRelays.length} historical non-empty slow roots relayed to chain ${chainId}`,
        });

        const slowFillsForChain = client.getFills().filter((fill) => fill.updatableRelayData.isSlowRelay);
        for (const rootBundleRelay of sortEventsAscending(rootBundleRelays)) {
          const matchingRootBundle = this.clients.hubPoolClient.getProposedRootBundles().find((bundle) => {
            if (bundle.slowRelayRoot !== rootBundleRelay.slowRelayRoot) {
              return false;
            }

            const followingBlockNumber =
              this.clients.hubPoolClient.getFollowingRootBundle(bundle)?.blockNumber ||
              this.clients.hubPoolClient.latestBlockNumber;

            if (!followingBlockNumber) {
              return false;
            }

            const leaves = this.clients.hubPoolClient.getExecutedLeavesForRootBundle(bundle, followingBlockNumber);

            // Only use this bundle if it had valid leaves returned (meaning it was at least partially executed).
            return leaves.length > 0;
          });

          if (!matchingRootBundle) {
            this.logger.warn({
              at: "Dataworke#executeSlowRelayLeaves",
              message: "Couldn't find a matching mainnet root bundle for a slowRelayRoot on L2!",
              chainId,
              slowRelayRoot: rootBundleRelay.slowRelayRoot,
              rootBundleId: rootBundleRelay.rootBundleId,
            });
            continue;
          }

          const blockNumberRanges = getImpliedBundleBlockRanges(
            this.clients.hubPoolClient,
            this.clients.configStoreClient,
            matchingRootBundle
          );

          if (
            Object.keys(earliestBlocksInSpokePoolClients).length > 0 &&
            blockRangesAreInvalidForSpokeClients(
              spokePoolClients,
              blockNumberRanges,
              this.chainIdListForBundleEvaluationBlockNumbers,
              earliestBlocksInSpokePoolClients
            )
          ) {
            this.logger.warn({
              at: "Dataworke#executeSlowRelayLeaves",
              message:
                "Cannot validate bundle with insufficient event data. Set a larger DATAWORKER_FAST_LOOKBACK_COUNT",
              chainId,
              rootBundleRanges: blockNumberRanges,
              availableSpokePoolClients: Object.keys(spokePoolClients),
              earliestBlocksInSpokePoolClients,
              spokeClientsEventSearchConfigs: Object.fromEntries(
                Object.entries(spokePoolClients).map(([chainId, client]) => [chainId, client.eventSearchConfig])
              ),
            });
            continue;
          }

          let rootBundleData: ProposeRootBundleReturnType;

          const mainnetBundleStartBlock = getBlockRangeForChain(
            blockNumberRanges,
            this.clients.hubPoolClient.chainId,
            this.chainIdListForBundleEvaluationBlockNumbers
          )[0];
          const version = this.clients.configStoreClient.getConfigStoreVersionForBlock(mainnetBundleStartBlock);
          let isUBA = false;
          if (utils.isUBA(version)) {
            if (!this.clients.configStoreClient.isValidConfigStoreVersion(version)) {
              throw new Error("proposeRootBundle: Invalid config store version");
            }
            isUBA = true;
          }
          if (!isUBA) {
            const _rootBundleData = await this.Legacy_proposeRootBundle(
              blockNumberRanges,
              spokePoolClients,
              matchingRootBundle.blockNumber
            );
            rootBundleData = {
              ..._rootBundleData,
            };
          } else {
            const ubaClient = new UBAClient(
              this.chainIdListForBundleEvaluationBlockNumbers,
              this.clients.hubPoolClient.getL1Tokens().map((token) => token.symbol),
              this.clients.hubPoolClient,
              spokePoolClients,
              this.logger
            );
            // TODO: Move this .update() to the Dataworker ClientHelper once we confirm it works.
            await ubaClient.update(undefined, false);
            const _rootBundleData = await this.UBA_proposeRootBundle(blockNumberRanges, ubaClient, spokePoolClients);
            rootBundleData = {
              ..._rootBundleData,
            };
          }
          const { slowFillLeaves: leaves, slowFillTree: tree } = rootBundleData;
          if (tree.getHexRoot() !== rootBundleRelay.slowRelayRoot) {
            this.logger.warn({
              at: "Dataworke#executeSlowRelayLeaves",
              message: "Constructed a different root for the block range!",
              chainId,
              rootBundleRelay,
              mainnetRootBundleBlock: matchingRootBundle.blockNumber,
              mainnetRootBundleTxn: matchingRootBundle.transactionHash,
              publishedSlowRelayRoot: rootBundleRelay.slowRelayRoot,
              constructedSlowRelayRoot: tree.getHexRoot(),
            });
            continue;
          }

          const leavesForChain = leaves.filter((leaf) => leaf.relayData.destinationChainId === Number(chainId));
          const unexecutedLeaves = leavesForChain.filter((leaf) => {
            const executedLeaf = slowFillsForChain.find(
              (event) =>
                event.originChainId === leaf.relayData.originChainId && event.depositId === leaf.relayData.depositId
            );

            // Only return true if no leaf was found in the list of executed leaves.
            return !executedLeaf;
          });
          if (unexecutedLeaves.length === 0) {
            continue;
          }

          await this._executeSlowFillLeaf(
            unexecutedLeaves,
            balanceAllocator,
            client,
            tree,
            submitExecution,
            rootBundleRelay.rootBundleId
          );
        }
      })
    );
  }

  async _executeSlowFillLeaf(
    _leaves: SlowFillLeaf[],
    balanceAllocator: BalanceAllocator,
    client: SpokePoolClient,
    slowRelayTree: MerkleTree<SlowFillLeaf>,
    submitExecution: boolean,
    rootBundleId?: number
  ): Promise<void> {
    // Ignore slow fill leaves for deposits with messages as these messages might be very expensive to execute.
    // The original depositor can always execute these and pay for the gas themselves.
    const leaves = _leaves.filter(({ relayData, payoutAdjustmentPct }) => {
      if (relayData.message !== "0x") {
        this.logger.error({
          at: "Dataworker#_executeSlowFillLeaf",
          message: "Ignoring slow fill leaf with message",
          leafExecutionArgs: [
            relayData.depositor,
            relayData.recipient,
            relayData.destinationToken,
            relayData.amount,
            relayData.originChainId,
            relayData.realizedLpFeePct,
            relayData.relayerFeePct,
            relayData.depositId,
            rootBundleId,
            relayData.message,
            payoutAdjustmentPct,
            slowRelayTree.getHexProof({ relayData, payoutAdjustmentPct }),
          ],
        });
        return false;
      } else {
        return true;
      }
    });

    if (leaves.length === 0) {
      return;
    }

    const chainId = client.chainId;

    const sortedFills = client.getFills();
    const leavesWithLatestFills = leaves.map(({ relayData, payoutAdjustmentPct }) => {
      // Start with the most recent fills and search backwards.
      const fill = _.findLast(sortedFills, (fill) => {
        return (
          fill.depositId === relayData.depositId &&
          fill.originChainId === relayData.originChainId &&
          fill.depositor === relayData.depositor &&
          fill.destinationChainId === relayData.destinationChainId &&
          fill.destinationToken === relayData.destinationToken &&
          fill.amount.eq(relayData.amount) &&
          fill.realizedLpFeePct.eq(relayData.realizedLpFeePct) &&
          fill.relayerFeePct.eq(relayData.relayerFeePct) &&
          fill.recipient === relayData.recipient
        );
      });

      return { relayData, fill, payoutAdjustmentPct };
    });

    // Filter for leaves where the contract has the funding to send the required tokens.
    const fundedLeaves = (
      await Promise.all(
        leavesWithLatestFills.map(async ({ relayData, fill, payoutAdjustmentPct }) => {
          if (relayData.destinationChainId !== chainId) {
            throw new Error("Leaf chainId does not match input chainId");
          }

          // Check if fill was a full fill. If so, execution is unnecessary.
          if (fill && fill.totalFilledAmount.eq(fill.amount)) {
            return undefined;
          }

          // If the most recent fill is not found, just make the most conservative assumption: a 0-sized fill.
          const amountFilled = fill ? fill.totalFilledAmount : BigNumber.from(0);

          // Note: the getRefund function just happens to perform the same math we need.
          // A refund is the total fill amount minus LP fees, which is the same as the payout for a slow relay!
          const amountRequired = getRefund(relayData.amount.sub(amountFilled), relayData.realizedLpFeePct);
          const success = await balanceAllocator.requestBalanceAllocation(
            relayData.destinationChainId,
            isOvmChain(relayData.destinationChainId) && ovmWethTokens.includes(relayData.destinationToken)
              ? ovmWethTokens
              : [relayData.destinationToken],
            client.spokePool.address,
            amountRequired
          );

          if (!success) {
            this.logger.warn({
              at: "Dataworker#executeSlowRelayLeaves",
              message: "Not executing slow relay leaf due to lack of funds in SpokePool",
              root: slowRelayTree.getHexRoot(),
              bundle: rootBundleId,
              depositId: relayData.depositId,
              fromChain: relayData.originChainId,
              chainId: relayData.destinationChainId,
              token: relayData.destinationToken,
              amount: relayData.amount,
            });
          }

          // Assume we don't need to add balance in the BalanceAllocator to the HubPool because the slow fill's
          // recipient wouldn't be the HubPool in normal circumstances.

          return success ? { relayData, payoutAdjustmentPct } : undefined;
        })
      )
    ).filter(isDefined);

    fundedLeaves.forEach(({ relayData, payoutAdjustmentPct }) => {
      const mrkdwn = `rootBundleId: ${rootBundleId}\nslowRelayRoot: ${slowRelayTree.getHexRoot()}\nOrigin chain: ${
        relayData.originChainId
      }\nDestination chain:${relayData.destinationChainId}\nDeposit Id: ${
        relayData.depositId
      }\namount: ${relayData.amount.toString()}`;
      if (submitExecution) {
        this.clients.multiCallerClient.enqueueTransaction({
          contract: client.spokePool,
          chainId: Number(chainId),
          method: "executeSlowRelayLeaf",
          args: [
            relayData.depositor,
            relayData.recipient,
            relayData.destinationToken,
            relayData.amount,
            relayData.originChainId,
            relayData.realizedLpFeePct,
            relayData.relayerFeePct,
            relayData.depositId,
            rootBundleId,
            relayData.message,
            payoutAdjustmentPct,
            slowRelayTree.getHexProof({ relayData, payoutAdjustmentPct }),
          ],
          message: "Executed SlowRelayLeaf 🌿!",
          mrkdwn,
          unpermissioned: true,
          // If simulating mainnet execution, can fail as it may require funds to be sent from
          // pool rebalance leaf.
          canFailInSimulation: relayData.destinationChainId === this.clients.hubPoolClient.chainId,
        });
      } else {
        this.logger.debug({ at: "Dataworker#executeSlowRelayLeaves", message: mrkdwn });
      }
    });
  }

  async executePoolRebalanceLeaves(
    spokePoolClients: { [chainId: number]: SpokePoolClient },
    balanceAllocator: BalanceAllocator = new BalanceAllocator(spokePoolClientsToProviders(spokePoolClients)),
    submitExecution = true,
    earliestBlocksInSpokePoolClients: { [chainId: number]: number } = {}
  ): Promise<void> {
    this.logger.debug({
      at: "Dataworker#executePoolRebalanceLeaves",
      message: "Executing pool rebalance leaves",
    });

    if (
      !this.clients.hubPoolClient.isUpdated ||
      this.clients.hubPoolClient.currentTime === undefined ||
      this.clients.hubPoolClient.latestBlockNumber === undefined
    ) {
      throw new Error("HubPoolClient not updated");
    }
    const hubPoolChainId = this.clients.hubPoolClient.chainId;

    // Exit early if a bundle is not pending.
    const pendingRootBundle = this.clients.hubPoolClient.getPendingRootBundle();
    if (pendingRootBundle === undefined) {
      this.logger.debug({
        at: "Dataworker#executePoolRebalanceLeaves",
        message: "No pending proposal, nothing to execute",
      });
      return;
    }

    this.logger.debug({
      at: "Dataworker#executePoolRebalanceLeaves",
      message: "Found pending proposal",
      pendingRootBundle,
    });

    const mainnetBundleEndBlockForPendingRootBundle = getBlockForChain(
      pendingRootBundle.bundleEvaluationBlockNumbers,
      hubPoolChainId,
      this.chainIdListForBundleEvaluationBlockNumbers
    );
    const widestPossibleExpectedBlockRange = this._getWidestPossibleBlockRangeForNextBundle(
      spokePoolClients,
      mainnetBundleEndBlockForPendingRootBundle
    );
    const { valid, reason, expectedTrees } = await this.validateRootBundle(
      hubPoolChainId,
      widestPossibleExpectedBlockRange,
      pendingRootBundle,
      spokePoolClients,
      earliestBlocksInSpokePoolClients
    );

    // Call `exchangeRateCurrent` on the HubPool before accumulating fees from the executed bundle leaves and before
    // exiting early if challenge period isn't passed. This ensures that there is a maximum amount of time between
    // exchangeRateCurrent calls and that these happen before pool leaves are executed. This is to
    // address the situation where `addLiquidity` and `removeLiquidity` have not been called for an L1 token for a
    // while, which are the other methods that trigger an internal call to `_exchangeRateCurrent()`. Calling
    // this method triggers a recompounding of fees before new fees come in.
    const l1TokensInBundle = expectedTrees.poolRebalanceTree.leaves.reduce((l1TokenSet, leaf) => {
      const currLeafL1Tokens = leaf.l1Tokens;
      currLeafL1Tokens.forEach((l1Token) => {
        if (!l1TokenSet.includes(l1Token)) {
          l1TokenSet.push(l1Token);
        }
      });
      return l1TokenSet;
    }, []);
    await this._updateExchangeRates(l1TokensInBundle, submitExecution);

    // Exit early if challenge period timestamp has not passed:
    if (this.clients.hubPoolClient.currentTime <= pendingRootBundle.challengePeriodEndTimestamp) {
      this.logger.debug({
        at: "Dataworke#executePoolRebalanceLeaves",
        message: `Challenge period not passed, cannot execute until ${pendingRootBundle.challengePeriodEndTimestamp}`,
        expirationTime: pendingRootBundle.challengePeriodEndTimestamp,
      });
      return;
    }

    if (!valid) {
      this.logger.error({
        at: "Dataworke#executePoolRebalanceLeaves",
        message: "Found invalid proposal after challenge period!",
        reason,
        notificationPath: "across-error",
      });
      return;
    }

    if (valid && !expectedTrees) {
      this.logger.error({
        at: "Dataworke#executePoolRebalanceLeaves",
        message:
          "Found valid proposal, but no trees could be generated. This probably means that the proposal was never evaluated during liveness due to an odd block range!",
        reason,
        notificationPath: "across-error",
      });
      return;
    }

    const executedLeaves = this.clients.hubPoolClient.getExecutedLeavesForRootBundle(
      this.clients.hubPoolClient.getLatestProposedRootBundle(),
      this.clients.hubPoolClient.latestBlockNumber
    );

    // Filter out previously executed leaves.
    const unexecutedLeaves = expectedTrees.poolRebalanceTree.leaves.filter((leaf) =>
      executedLeaves.every(({ leafId }) => leafId !== leaf.leafId)
    );
    if (unexecutedLeaves.length === 0) {
      return;
    }

    // First, execute mainnet pool rebalance leaves. Then try to execute any relayer refund and slow leaves for the
    // expected relayed root hash, then proceed with remaining pool rebalance leaves. This is an optimization that
    // takes advantage of the fact that mainnet transfers between HubPool and SpokePool are atomic.
    const mainnetLeaves = unexecutedLeaves.filter((leaf) => leaf.chainId === hubPoolChainId);
    if (mainnetLeaves.length > 0) {
      await this._executePoolRebalanceLeaves(
        spokePoolClients,
        mainnetLeaves,
        balanceAllocator,
        expectedTrees.poolRebalanceTree.tree,
        submitExecution
      );

      // We need to know the next root bundle ID for the mainnet spoke pool in order to execute leaves for roots that
      // will be relayed after executing the above pool rebalance root.
      const nextRootBundleIdForMainnet = spokePoolClients[hubPoolChainId].getLatestRootBundleId();

      // Now, execute refund and slow fill leaves for Mainnet using new funds. These methods will return early if there
      // are no relevant leaves to execute.
      await this._executeSlowFillLeaf(
        expectedTrees.slowRelayTree.leaves.filter((leaf) => leaf.relayData.destinationChainId === hubPoolChainId),
        balanceAllocator,
        spokePoolClients[hubPoolChainId],
        expectedTrees.slowRelayTree.tree,
        submitExecution,
        nextRootBundleIdForMainnet
      );
      await this._executeRelayerRefundLeaves(
        expectedTrees.relayerRefundTree.leaves.filter((leaf) => leaf.chainId === hubPoolChainId),
        balanceAllocator,
        spokePoolClients[hubPoolChainId],
        expectedTrees.relayerRefundTree.tree,
        submitExecution,
        nextRootBundleIdForMainnet
      );
    }

    // Perform similar funding checks for remaining non-mainnet pool rebalance leaves.
    await this._executePoolRebalanceLeaves(
      spokePoolClients,
      unexecutedLeaves.filter((leaf) => leaf.chainId !== hubPoolChainId),
      balanceAllocator,
      expectedTrees.poolRebalanceTree.tree,
      submitExecution
    );
  }

  async _executePoolRebalanceLeaves(
    spokePoolClients: {
      [chainId: number]: SpokePoolClient;
    },
    leaves: PoolRebalanceLeaf[],
    balanceAllocator: BalanceAllocator,
    tree: MerkleTree<PoolRebalanceLeaf>,
    submitExecution: boolean
  ): Promise<void> {
    const hubPoolChainId = this.clients.hubPoolClient.chainId;
    const fundedLeaves = (
      await Promise.all(
        leaves.map(async (leaf) => {
          const requests = leaf.netSendAmounts.map((amount, i) => ({
            amount: amount.gte(0) ? amount : BigNumber.from(0),
            tokens: [leaf.l1Tokens[i]],
            holder: this.clients.hubPoolClient.hubPool.address,
            chainId: hubPoolChainId,
          }));

          if (leaf.chainId === 42161) {
            const hubPoolBalance = await this.clients.hubPoolClient.hubPool.provider.getBalance(
              this.clients.hubPoolClient.hubPool.address
            );
            if (hubPoolBalance.lt(this._getRequiredEthForArbitrumPoolRebalanceLeaf(leaf))) {
              requests.push({
                tokens: [ZERO_ADDRESS],
                amount: this._getRequiredEthForArbitrumPoolRebalanceLeaf(leaf),
                holder: await this.clients.hubPoolClient.hubPool.signer.getAddress(),
                chainId: hubPoolChainId,
              });
            }
          }

          const success = await balanceAllocator.requestBalanceAllocations(requests.filter((req) => req.amount.gt(0)));

          if (!success) {
            // Note: this is an error because the HubPool should generally not run out of funds to put into
            // netSendAmounts. This means that no new bundles can be proposed until this leaf is funded.
            this.logger.error({
              at: "Dataworker#executePoolRebalanceLeaves",
              message: "Not executing pool rebalance leaf on HubPool due to lack of funds to send.",
              root: tree.getHexRoot(),
              leafId: leaf.leafId,
              rebalanceChain: leaf.chainId,
              chainId: hubPoolChainId,
              token: leaf.l1Tokens,
              netSendAmounts: leaf.netSendAmounts,
            });
          } else {
            // Add balances to spoke pool on mainnet since we know it will be sent atomically.
            if (leaf.chainId === hubPoolChainId) {
              await Promise.all(
                leaf.netSendAmounts.map(async (amount, i) => {
                  if (amount.gt(0)) {
                    await balanceAllocator.addUsed(
                      leaf.chainId,
                      leaf.l1Tokens[i],
                      spokePoolClients[leaf.chainId].spokePool.address,
                      amount.mul(-1)
                    );
                  }
                })
              );
            }
          }
          return success ? leaf : undefined;
        })
      )
    ).filter(isDefined);

    let hubPoolBalance;
    if (fundedLeaves.some((leaf) => leaf.chainId === 42161)) {
      hubPoolBalance = await this.clients.hubPoolClient.hubPool.provider.getBalance(
        this.clients.hubPoolClient.hubPool.address
      );
    }
    fundedLeaves.forEach((leaf) => {
      const proof = tree.getHexProof(leaf);
      const mrkdwn = `Root hash: ${tree.getHexRoot()}\nLeaf: ${leaf.leafId}\nChain: ${leaf.chainId}`;
      if (submitExecution) {
        if (leaf.chainId === 42161) {
          if (hubPoolBalance.lt(this._getRequiredEthForArbitrumPoolRebalanceLeaf(leaf))) {
            this.clients.multiCallerClient.enqueueTransaction({
              contract: this.clients.hubPoolClient.hubPool,
              chainId: hubPoolChainId,
              method: "loadEthForL2Calls",
              args: [],
              message: "Loaded ETH for message to Arbitrum 📨!",
              mrkdwn,
              value: this._getRequiredEthForArbitrumPoolRebalanceLeaf(leaf),
            });
          }
        }
        this.clients.multiCallerClient.enqueueTransaction({
          contract: this.clients.hubPoolClient.hubPool,
          chainId: hubPoolChainId,
          method: "executeRootBundle",
          args: [
            leaf.chainId,
            leaf.groupIndex,
            leaf.bundleLpFees,
            leaf.netSendAmounts,
            leaf.runningBalances,
            leaf.leafId,
            leaf.l1Tokens,
            proof,
          ],
          message: "Executed PoolRebalanceLeaf 🌿!",
          mrkdwn,
          unpermissioned: true,
          // If simulating execution of leaves for non-mainnet chains, can fail as it may require funds to be returned
          // from relayer refund leaves.
          canFailInSimulation: leaf.chainId !== hubPoolChainId,
        });
      } else {
        this.logger.debug({ at: "Dataworker#executePoolRebalanceLeaves", message: mrkdwn });
      }
    });
  }

  async _updateExchangeRates(l1Tokens: string[], submitExecution: boolean): Promise<void> {
    const syncedL1Tokens: string[] = [];
    l1Tokens.forEach((l1Token) => {
      // Exit early if we already synced this l1 token on this loop
      if (syncedL1Tokens.includes(l1Token)) {
        return;
      } else {
        syncedL1Tokens.push(l1Token);
      }

      // Exit early if we recently synced this token.
      const lastestFeesCompoundedTime =
        this.clients.hubPoolClient.getLpTokenInfoForL1Token(l1Token)?.lastLpFeeUpdate ?? 0;
      if (
        this.clients.hubPoolClient.currentTime === undefined ||
        this.clients.hubPoolClient.currentTime - lastestFeesCompoundedTime <= 7200 // 2 hours
      ) {
        return;
      }

      if (submitExecution) {
        const chainId = this.clients.hubPoolClient.chainId;
        this.clients.multiCallerClient.enqueueTransaction({
          contract: this.clients.hubPoolClient.hubPool,
          chainId,
          method: "exchangeRateCurrent",
          args: [l1Token],
          message: "Updated exchange rate ♻️!",
          mrkdwn: `Updated exchange rate for l1 token: ${
            this.clients.hubPoolClient.getTokenInfo(chainId, l1Token)?.symbol
          }`,
          unpermissioned: true,
        });
      }
    });
  }

  async executeRelayerRefundLeaves(
    spokePoolClients: { [chainId: number]: SpokePoolClient },
    balanceAllocator: BalanceAllocator = new BalanceAllocator(spokePoolClientsToProviders(spokePoolClients)),
    submitExecution = true,
    earliestBlocksInSpokePoolClients: { [chainId: number]: number } = {}
  ): Promise<void> {
    const { bundleDataClient, configStoreClient, hubPoolClient } = this.clients;
    const hubPoolChainId = hubPoolClient.chainId;
    this.logger.debug({ at: "Dataworker#executeRelayerRefundLeaves", message: "Executing relayer refund leaves" });

    let latestRootBundles = sortEventsDescending(hubPoolClient.getValidatedRootBundles());
    if (this.spokeRootsLookbackCount !== 0) {
      latestRootBundles = latestRootBundles.slice(0, this.spokeRootsLookbackCount);
    }

    // Execute each chain's leaves sequentially to take advantage of pool rebalance root caching. If we executed
    // each chain in parallel, then we'd have to reconstruct identical pool rebalance root more times than necessary.
    for (const [_chainId, client] of Object.entries(spokePoolClients)) {
      const chainId = Number(_chainId);
      let rootBundleRelays = sortEventsDescending(client.getRootBundleRelays()).filter(
        (rootBundle) => rootBundle.blockNumber >= client.eventSearchConfig.fromBlock
      );

      // Filter out roots that are not in the latest N root bundles. This assumes that
      // relayerRefundRoot+slowFillRoot combinations are unique.
      rootBundleRelays = this._getRelayedRootsFromBundles(latestRootBundles, rootBundleRelays);

      // Filter out empty relayer refund root:
      rootBundleRelays = rootBundleRelays.filter((rootBundle) => rootBundle.relayerRefundRoot !== EMPTY_MERKLE_ROOT);

      this.logger.debug({
        at: "Dataworker#executeRelayerRefundLeaves",
        message: `Evaluating ${rootBundleRelays.length} historical non-empty relayer refund root bundles on chain ${chainId}`,
      });

      const executedLeavesForChain = client.getRelayerRefundExecutions();

      for (const rootBundleRelay of sortEventsAscending(rootBundleRelays)) {
        const matchingRootBundle = hubPoolClient.getProposedRootBundles().find((bundle) => {
          if (bundle.relayerRefundRoot !== rootBundleRelay.relayerRefundRoot) {
            return false;
          }
          const followingBlockNumber =
            hubPoolClient.getFollowingRootBundle(bundle)?.blockNumber || hubPoolClient.latestBlockNumber;

          if (followingBlockNumber === undefined) {
            return false;
          }

          const leaves = hubPoolClient.getExecutedLeavesForRootBundle(bundle, followingBlockNumber);

          // Only use this bundle if it had valid leaves returned (meaning it was at least partially executed).
          return leaves.length > 0;
        });

        if (!matchingRootBundle) {
          this.logger.warn({
            at: "Dataworke#executeRelayerRefundLeaves",
            message: "Couldn't find a matching mainnet root bundle for a relayerRefundRoot on L2!",
            chainId,
            relayerRefundRoot: rootBundleRelay.relayerRefundRoot,
            rootBundleId: rootBundleRelay.rootBundleId,
          });
          continue;
        }

        const blockNumberRanges = getImpliedBundleBlockRanges(
<<<<<<< HEAD
          hubPoolClient,
          configStoreClient,
          matchingRootBundle,
          this.chainIdListForBundleEvaluationBlockNumbers
=======
          this.clients.hubPoolClient,
          this.clients.configStoreClient,
          matchingRootBundle
>>>>>>> f42aceaf
        );

        if (
          Object.keys(earliestBlocksInSpokePoolClients).length > 0 &&
          blockRangesAreInvalidForSpokeClients(
            spokePoolClients,
            blockNumberRanges,
            this.chainIdListForBundleEvaluationBlockNumbers,
            earliestBlocksInSpokePoolClients
          )
        ) {
          this.logger.warn({
            at: "Dataworke#executeRelayerRefundLeaves",
            message: "Cannot validate bundle with insufficient event data. Set a larger DATAWORKER_FAST_LOOKBACK_COUNT",
            chainId,
            rootBundleRanges: blockNumberRanges,
            availableSpokePoolClients: Object.keys(spokePoolClients),
            earliestBlocksInSpokePoolClients,
            spokeClientsEventSearchConfigs: Object.fromEntries(
              Object.entries(spokePoolClients).map(([chainId, client]) => [chainId, client.eventSearchConfig])
            ),
          });
          continue;
        }

<<<<<<< HEAD
        const { fillsToRefund, deposits, allValidFills, unfilledDeposits } = await bundleDataClient.loadData(
          blockNumberRanges,
          spokePoolClients,
          false // Don't log this function's result since we're calling it once per chain per root bundle
        );
=======
        let rootBundleData: ProposeRootBundleReturnType;
>>>>>>> f42aceaf

        const mainnetBundleStartBlock = getBlockRangeForChain(
          blockNumberRanges,
          hubPoolChainId,
          this.chainIdListForBundleEvaluationBlockNumbers
<<<<<<< HEAD
        )[1];
        const mainnetEndBlockTimestamp = (await hubPoolClient.hubPool.provider.getBlock(endBlockForMainnet)).timestamp;
        if (!configStoreClient.hasValidConfigStoreVersionForTimestamp(mainnetEndBlockTimestamp)) {
          this.logger.debug({
            at: "Dataworke#executeRelayerRefundLeaves",
            message: "Cannot validate because missing updated ConfigStore version. Update to latest code.",
            mainnetEndBlockTimestamp,
            latestVersionSupported: configStoreClient.configStoreVersion,
            latestInConfigStore: configStoreClient.getConfigStoreVersionForTimestamp(),
          });
          continue;
        }

        const allValidFillsInRange = getFillsInRange(
          allValidFills,
          blockNumberRanges,
          this.chainIdListForBundleEvaluationBlockNumbers
        );
        const expectedPoolRebalanceRoot = await this._getPoolRebalanceRoot(
          spokePoolClients,
          blockNumberRanges,
          matchingRootBundle.blockNumber,
          endBlockForMainnet,
          fillsToRefund,
          deposits,
          allValidFills,
          allValidFillsInRange,
          unfilledDeposits,
          false
        );

        const maxRefundCount = this.maxRefundCountOverride
          ? this.maxRefundCountOverride
          : configStoreClient.getMaxRefundCountForRelayerRefundLeafForBlock(endBlockForMainnet);
        const { tree, leaves } = _buildRelayerRefundRoot(
          endBlockForMainnet,
          fillsToRefund,
          expectedPoolRebalanceRoot.leaves,
          expectedPoolRebalanceRoot.runningBalances,
          this.clients,
          maxRefundCount,
          this.tokenTransferThreshold
        );
=======
        )[0];
        const version = this.clients.configStoreClient.getConfigStoreVersionForBlock(mainnetBundleStartBlock);
        let isUBA = false;
        if (utils.isUBA(version)) {
          if (!this.clients.configStoreClient.isValidConfigStoreVersion(version)) {
            throw new Error("proposeRootBundle: Invalid config store version");
          }
          isUBA = true;
        }
        if (!isUBA) {
          const _rootBundleData = await this.Legacy_proposeRootBundle(
            blockNumberRanges,
            spokePoolClients,
            matchingRootBundle.blockNumber
          );
          rootBundleData = {
            ..._rootBundleData,
          };
        } else {
          const ubaClient = new UBAClient(
            this.chainIdListForBundleEvaluationBlockNumbers,
            this.clients.hubPoolClient.getL1Tokens().map((token) => token.symbol),
            this.clients.hubPoolClient,
            spokePoolClients,
            this.logger
          );
          // TODO: Move this .update() to the Dataworker ClientHelper once we confirm it works.
          await ubaClient.update({}, false);
          const _rootBundleData = await this.UBA_proposeRootBundle(blockNumberRanges, ubaClient, spokePoolClients);
          rootBundleData = {
            ..._rootBundleData,
          };
        }
        const { relayerRefundLeaves: leaves, relayerRefundTree: tree } = rootBundleData;
>>>>>>> f42aceaf

        if (tree.getHexRoot() !== rootBundleRelay.relayerRefundRoot) {
          this.logger.warn({
            at: "Dataworke#executeRelayerRefundLeaves",
            message: "Constructed a different root for the block range!",
            chainId,
            rootBundleRelay,
            mainnetRootBundleBlock: matchingRootBundle.blockNumber,
            mainnetRootBundleTxn: matchingRootBundle.transactionHash,
            publishedRelayerRefundRoot: rootBundleRelay.relayerRefundRoot,
            constructedRelayerRefundRoot: tree.getHexRoot(),
          });
          continue;
        }

        const leavesForChain = leaves.filter((leaf) => leaf.chainId === Number(chainId));
        const unexecutedLeaves = leavesForChain.filter((leaf) => {
          const executedLeaf = executedLeavesForChain.find(
            (event) => event.rootBundleId === rootBundleRelay.rootBundleId && event.leafId === leaf.leafId
          );
          // Only return true if no leaf was found in the list of executed leaves.
          return !executedLeaf;
        });
        if (unexecutedLeaves.length === 0) {
          continue;
        }

        await this._executeRelayerRefundLeaves(
          unexecutedLeaves,
          balanceAllocator,
          client,
          tree,
          submitExecution,
          rootBundleRelay.rootBundleId
        );
      }
    }
  }

  async _executeRelayerRefundLeaves(
    leaves: RelayerRefundLeaf[],
    balanceAllocator: BalanceAllocator,
    client: SpokePoolClient,
    relayerRefundTree: MerkleTree<RelayerRefundLeaf>,
    submitExecution: boolean,
    rootBundleId: number
  ): Promise<void> {
    if (leaves.length === 0) {
      return;
    }
    const chainId = client.chainId;
    // Filter for leaves where the contract has the funding to send the required tokens.
    const fundedLeaves = (
      await Promise.all(
        leaves.map(async (leaf) => {
          if (leaf.chainId !== chainId) {
            throw new Error("Leaf chainId does not match input chainId");
          }
          const l1TokenInfo = this.clients.hubPoolClient.getL1TokenInfoForL2Token(leaf.l2TokenAddress, chainId);
          const refundSum = leaf.refundAmounts.reduce((acc, curr) => acc.add(curr), BigNumber.from(0));
          const totalSent = refundSum.add(leaf.amountToReturn.gte(0) ? leaf.amountToReturn : BigNumber.from(0));
          const success = await balanceAllocator.requestBalanceAllocation(
            leaf.chainId,
            isOvmChain(leaf.chainId) && ovmWethTokens.includes(leaf.l2TokenAddress)
              ? ovmWethTokens
              : [leaf.l2TokenAddress],
            client.spokePool.address,
            totalSent
          );

          if (!success) {
            this.logger.warn({
              at: "Dataworker#executeRelayerRefundLeaves",
              message: "Not executing relayer refund leaf on SpokePool due to lack of funds.",
              root: relayerRefundTree.getHexRoot(),
              bundle: rootBundleId,
              leafId: leaf.leafId,
              token: l1TokenInfo?.symbol,
              chainId: leaf.chainId,
              amountToReturn: leaf.amountToReturn,
              refunds: leaf.refundAmounts,
            });
          } else {
            // If mainnet leaf, then allocate balance to the HubPool since it will be atomically transferred.
            if (leaf.chainId === this.clients.hubPoolClient.chainId && leaf.amountToReturn.gt(0)) {
              await balanceAllocator.addUsed(
                leaf.chainId,
                leaf.l2TokenAddress,
                this.clients.hubPoolClient.hubPool.address,
                leaf.amountToReturn.mul(-1)
              );
            }
          }

          return success ? leaf : undefined;
        })
      )
    ).filter(isDefined);

    fundedLeaves.forEach((leaf) => {
      const l1TokenInfo = this.clients.hubPoolClient.getL1TokenInfoForL2Token(leaf.l2TokenAddress, chainId);

      const mrkdwn = `rootBundleId: ${rootBundleId}\nrelayerRefundRoot: ${relayerRefundTree.getHexRoot()}\nLeaf: ${
        leaf.leafId
      }\nchainId: ${chainId}\ntoken: ${l1TokenInfo?.symbol}\namount: ${leaf.amountToReturn.toString()}`;
      if (submitExecution) {
        this.clients.multiCallerClient.enqueueTransaction({
          contract: client.spokePool,
          chainId: Number(chainId),
          method: "executeRelayerRefundLeaf",
          args: [rootBundleId, leaf, relayerRefundTree.getHexProof(leaf)],
          message: "Executed RelayerRefundLeaf 🌿!",
          mrkdwn,
          unpermissioned: true,
          // If simulating mainnet execution, can fail as it may require funds to be sent from
          // pool rebalance leaf.
          canFailInSimulation: leaf.chainId === this.clients.hubPoolClient.chainId,
        });
      } else {
        this.logger.debug({ at: "Dataworker#executeRelayerRefundLeaves", message: mrkdwn });
      }
    });
  }

  _proposeRootBundle(
    hubPoolChainId: number,
    bundleBlockRange: number[][],
    poolRebalanceLeaves: PoolRebalanceLeaf[],
    poolRebalanceRoot: string,
    relayerRefundLeaves: RelayerRefundLeaf[],
    relayerRefundRoot: string,
    slowRelayLeaves: SlowFillLeaf[],
    slowRelayRoot: string
  ): void {
    try {
      const bundleEndBlocks = bundleBlockRange.map((block) => block[1]);
      this.clients.multiCallerClient.enqueueTransaction({
        contract: this.clients.hubPoolClient.hubPool, // target contract
        chainId: hubPoolChainId,
        method: "proposeRootBundle", // method called.
        args: [bundleEndBlocks, poolRebalanceLeaves.length, poolRebalanceRoot, relayerRefundRoot, slowRelayRoot], // props sent with function call.
        message: "Proposed new root bundle 🌱", // message sent to logger.
        mrkdwn: PoolRebalanceUtils.generateMarkdownForRootBundle(
          this.clients.hubPoolClient,
          this.chainIdListForBundleEvaluationBlockNumbers,
          hubPoolChainId,
          bundleBlockRange,
          [...poolRebalanceLeaves],
          poolRebalanceRoot,
          [...relayerRefundLeaves],
          relayerRefundRoot,
          [...slowRelayLeaves],
          slowRelayRoot
        ),
      });
    } catch (error) {
      this.logger.error({
        at: "Dataworker",
        message: "Error creating proposeRootBundleTx",
        error,
        notificationPath: "across-error",
      });
    }
  }

  _submitDisputeWithMrkdwn(hubPoolChainId: number, mrkdwn: string): void {
    try {
      this.clients.multiCallerClient.enqueueTransaction({
        contract: this.clients.hubPoolClient.hubPool, // target contract
        chainId: hubPoolChainId,
        method: "disputeRootBundle", // method called.
        args: [], // props sent with function call.
        message: "Disputed pending root bundle 👺", // message sent to logger.
        mrkdwn,
      });
    } catch (error) {
      this.logger.error({
        at: "Dataworker",
        message: "Error creating disputeRootBundleTx",
        error,
        notificationPath: "across-error",
      });
    }
  }

  async _getPoolRebalanceRoot(
    spokePoolClients: SpokePoolClientsByChain,
    blockRangesForChains: number[][],
    latestMainnetBlock: number,
    mainnetBundleEndBlock: number,
    fillsToRefund: FillsToRefund,
    deposits: DepositWithBlock[],
    allValidFills: FillWithBlock[],
    allValidFillsInRange: FillWithBlock[],
    unfilledDeposits: UnfilledDeposit[],
    logSlowFillExcessData = false
  ): Promise<PoolRebalanceRoot> {
    const key = JSON.stringify(blockRangesForChains);
    if (!this.rootCache[key]) {
      this.rootCache[key] = await _buildPoolRebalanceRoot(
        latestMainnetBlock,
        mainnetBundleEndBlock,
        fillsToRefund,
        deposits,
        allValidFills,
        allValidFillsInRange,
        unfilledDeposits,
        this.clients,
        spokePoolClients,
        this.chainIdListForBundleEvaluationBlockNumbers,
        this.maxL1TokenCountOverride,
        this.tokenTransferThreshold,
        logSlowFillExcessData ? this.logger : undefined
      );
    }

    return _.cloneDeep(this.rootCache[key]);
  }

  _getRequiredEthForArbitrumPoolRebalanceLeaf(leaf: PoolRebalanceLeaf): BigNumber {
    // For arbitrum, the bot needs enough ETH to pay for each L1 -> L2 message.
    // The following executions trigger an L1 -> L2 message:
    // 1. The first arbitrum leaf for a particular set of roots. This means the roots must be sent and is
    //    signified by groupIndex === 0.
    // 2. Any netSendAmount > 0 triggers an L1 -> L2 token send, which costs 0.02 ETH.
    let requiredAmount = leaf.netSendAmounts.reduce(
      (acc, curr) => (curr.gt(0) ? acc.add(toBNWei("0.02")) : acc),
      BigNumber.from(0)
    );

    if (leaf.groupIndex === 0) {
      requiredAmount = requiredAmount.add(toBNWei("0.02"));
    }
    return requiredAmount;
  }

  /**
   * Filters out any root bundles that don't have a matching relayerRefundRoot+slowRelayRoot combination in the
   * list of proposed root bundles `allRootBundleRelays`.
   * @param targetRootBundles Root bundles whose relayed roots we want to find
   * @param allRootBundleRelays All relayed roots to search
   * @returns Relayed roots that originated from rootBundles contained in allRootBundleRelays
   */
  _getRelayedRootsFromBundles(
    targetRootBundles: ProposedRootBundle[],
    allRootBundleRelays: RootBundleRelayWithBlock[]
  ): RootBundleRelayWithBlock[] {
    return allRootBundleRelays.filter((rootBundle) =>
      targetRootBundles.some(
        (_rootBundle) =>
          _rootBundle.relayerRefundRoot === rootBundle.relayerRefundRoot &&
          _rootBundle.slowRelayRoot === rootBundle.slowRelayRoot
      )
    );
  }

  /**
   * Returns widest possible block range for next bundle.
   * @param spokePoolClients SpokePool clients to query. If one is undefined then the chain ID will be treated as
   * disabled.
   * @param mainnetBundleEndBlock Passed in to determine which disabled chain list to use (i.e. the list that is live
   * at the time of this block).
   * @returns [number, number]: [startBlock, endBlock]
   */
  _getWidestPossibleBlockRangeForNextBundle(
    spokePoolClients: SpokePoolClientsByChain,
    mainnetBundleEndBlock: number
  ): number[][] {
    return PoolRebalanceUtils.getWidestPossibleExpectedBlockRange(
      this.chainIdListForBundleEvaluationBlockNumbers,
      spokePoolClients,
      getEndBlockBuffers(this.chainIdListForBundleEvaluationBlockNumbers, this.blockRangeEndBlockBuffer),
      this.clients,
      this.clients.hubPoolClient.latestBlockNumber,
      this.clients.configStoreClient.getEnabledChains(
        mainnetBundleEndBlock,
        this.chainIdListForBundleEvaluationBlockNumbers
      )
    );
  }
}<|MERGE_RESOLUTION|>--- conflicted
+++ resolved
@@ -1974,19 +1974,7 @@
           continue;
         }
 
-        const blockNumberRanges = getImpliedBundleBlockRanges(
-<<<<<<< HEAD
-          hubPoolClient,
-          configStoreClient,
-          matchingRootBundle,
-          this.chainIdListForBundleEvaluationBlockNumbers
-=======
-          this.clients.hubPoolClient,
-          this.clients.configStoreClient,
-          matchingRootBundle
->>>>>>> f42aceaf
-        );
-
+        const blockNumberRanges = getImpliedBundleBlockRanges(hubPoolClient, configStoreClient, matchingRootBundle);
         if (
           Object.keys(earliestBlocksInSpokePoolClients).length > 0 &&
           blockRangesAreInvalidForSpokeClients(
@@ -2010,65 +1998,12 @@
           continue;
         }
 
-<<<<<<< HEAD
-        const { fillsToRefund, deposits, allValidFills, unfilledDeposits } = await bundleDataClient.loadData(
-          blockNumberRanges,
-          spokePoolClients,
-          false // Don't log this function's result since we're calling it once per chain per root bundle
-        );
-=======
         let rootBundleData: ProposeRootBundleReturnType;
->>>>>>> f42aceaf
 
         const mainnetBundleStartBlock = getBlockRangeForChain(
           blockNumberRanges,
           hubPoolChainId,
           this.chainIdListForBundleEvaluationBlockNumbers
-<<<<<<< HEAD
-        )[1];
-        const mainnetEndBlockTimestamp = (await hubPoolClient.hubPool.provider.getBlock(endBlockForMainnet)).timestamp;
-        if (!configStoreClient.hasValidConfigStoreVersionForTimestamp(mainnetEndBlockTimestamp)) {
-          this.logger.debug({
-            at: "Dataworke#executeRelayerRefundLeaves",
-            message: "Cannot validate because missing updated ConfigStore version. Update to latest code.",
-            mainnetEndBlockTimestamp,
-            latestVersionSupported: configStoreClient.configStoreVersion,
-            latestInConfigStore: configStoreClient.getConfigStoreVersionForTimestamp(),
-          });
-          continue;
-        }
-
-        const allValidFillsInRange = getFillsInRange(
-          allValidFills,
-          blockNumberRanges,
-          this.chainIdListForBundleEvaluationBlockNumbers
-        );
-        const expectedPoolRebalanceRoot = await this._getPoolRebalanceRoot(
-          spokePoolClients,
-          blockNumberRanges,
-          matchingRootBundle.blockNumber,
-          endBlockForMainnet,
-          fillsToRefund,
-          deposits,
-          allValidFills,
-          allValidFillsInRange,
-          unfilledDeposits,
-          false
-        );
-
-        const maxRefundCount = this.maxRefundCountOverride
-          ? this.maxRefundCountOverride
-          : configStoreClient.getMaxRefundCountForRelayerRefundLeafForBlock(endBlockForMainnet);
-        const { tree, leaves } = _buildRelayerRefundRoot(
-          endBlockForMainnet,
-          fillsToRefund,
-          expectedPoolRebalanceRoot.leaves,
-          expectedPoolRebalanceRoot.runningBalances,
-          this.clients,
-          maxRefundCount,
-          this.tokenTransferThreshold
-        );
-=======
         )[0];
         const version = this.clients.configStoreClient.getConfigStoreVersionForBlock(mainnetBundleStartBlock);
         let isUBA = false;
@@ -2090,8 +2025,8 @@
         } else {
           const ubaClient = new UBAClient(
             this.chainIdListForBundleEvaluationBlockNumbers,
-            this.clients.hubPoolClient.getL1Tokens().map((token) => token.symbol),
-            this.clients.hubPoolClient,
+            hubPoolClient.getL1Tokens().map((token) => token.symbol),
+            hubPoolClient,
             spokePoolClients,
             this.logger
           );
@@ -2103,7 +2038,6 @@
           };
         }
         const { relayerRefundLeaves: leaves, relayerRefundTree: tree } = rootBundleData;
->>>>>>> f42aceaf
 
         if (tree.getHexRoot() !== rootBundleRelay.relayerRefundRoot) {
           this.logger.warn({
