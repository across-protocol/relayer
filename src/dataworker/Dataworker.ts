import assert from "assert";
import { Contract, utils as ethersUtils } from "ethers";
import { utils as sdkUtils, arch } from "@across-protocol/sdk";
import {
  bnZero,
  winston,
  EMPTY_MERKLE_ROOT,
  sortEventsDescending,
  BigNumber,
  getNetworkName,
  MerkleTree,
  sortEventsAscending,
  isDefined,
  toBNWei,
  ZERO_ADDRESS,
  ZERO_BYTES,
  chainIsMatic,
  CHAIN_IDs,
  getWidestPossibleExpectedBlockRange,
  getEndBlockBuffers,
  _buildPoolRebalanceRoot,
  ERC20,
  getTokenInfo,
  isEVMSpokePoolClient,
  isSVMSpokePoolClient,
  Address,
  EvmAddress,
  toAddressType,
  getKitKeypairFromEvmSigner,
  getEventAuthority,
  getStatePda,
  getFillStatusPda,
  LatestBlockhash,
  getRelayDataHash,
  runTransactionSvm,
  SvmAddress,
  getInstructionParamsPda,
  getRootBundlePda,
  getTransferLiabilityPda,
  getAssociatedTokenAddress,
  toSvmRelayerRefundLeaf,
  toSvmSlowFillLeaf,
  forEachAsync,
  convertRelayDataParamsToBytes32,
  convertFillParamsToBytes32,
  mapAsync,
  getAccountMeta,
  chainIsSvm,
} from "../utils";
import {
  ProposedRootBundle,
  RootBundleRelayWithBlock,
  SpokePoolClientsByChain,
  PendingRootBundle,
  RunningBalances,
  PoolRebalanceLeaf,
  RelayerRefundLeaf,
  SlowFillLeaf,
  FillStatus,
  ConvertedRelayData,
} from "../interfaces";
import { DataworkerConfig } from "./DataworkerConfig";
import { DataworkerClients } from "./DataworkerClientHelper";
import { SpokePoolClient, BalanceAllocator, BundleDataClient, SVMSpokePoolClient } from "../clients";
import * as PoolRebalanceUtils from "./PoolRebalanceUtils";
import {
  blockRangesAreInvalidForSpokeClients,
  getBlockRangeForChain,
  getImpliedBundleBlockRanges,
  InvalidBlockRange,
  l2TokensToCountTowardsSpokePoolLeafExecutionCapital,
  persistDataToArweave,
} from "../dataworker/DataworkerUtils";
import { _buildRelayerRefundRoot, _buildSlowRelayRoot } from "./DataworkerUtils";
import _ from "lodash";
import { ARBITRUM_ORBIT_L1L2_MESSAGE_FEE_DATA, CONTRACT_ADDRESSES, spokePoolClientsToProviders } from "../common";
import * as sdk from "@across-protocol/sdk";
import {
  BundleData,
  BundleDepositsV3,
  BundleExcessSlowFills,
  BundleFillsV3,
  BundleSlowFills,
  ExpiredDepositsToRefundV3,
} from "../interfaces/BundleData";
import {
  address,
  createTransactionMessage,
  setTransactionMessageFeePayer,
  setTransactionMessageLifetimeUsingBlockhash,
  appendTransactionMessageInstructions,
  pipe,
  some,
  fetchEncodedAccount,
  type KeyPairSigner,
} from "@solana/kit";
import { TOKEN_PROGRAM_ADDRESS, getCreateAssociatedTokenIdempotentInstruction } from "@solana-program/token";
import { SYSTEM_PROGRAM_ADDRESS } from "@solana-program/system";
import { SvmSpokeClient } from "@across-protocol/contracts";

// Internal error reasons for labeling a pending root bundle as "invalid" that we don't want to submit a dispute
// for. These errors are due to issues with the dataworker configuration, instead of with the pending root
// bundle. Any reasons in IGNORE_X we emit a "debug" level log for, and any reasons in ERROR_X we emit an "error"
// level log for.
const IGNORE_DISPUTE_REASONS = new Set(["bundle-end-block-buffer"]);
const ERROR_DISPUTE_REASONS = new Set(["insufficient-dataworker-lookback", "out-of-date-config-store-version"]);

// When executing Solana leaves, we need to write data to the `instruction_params` PDA. Empirically, the maximum amount we can write per
// instruction is 900 bytes.
const INSTRUCTION_PARAMS_MAX_WRITE_SIZE = 900;

const { getMessageHash, getRelayEventKey } = sdkUtils;
const { getAddress } = ethersUtils;

// Create a type for storing a collection of roots
type SlowRootBundle = {
  leaves: SlowFillLeaf[];
  tree: MerkleTree<SlowFillLeaf>;
};

type ProposeRootBundleReturnType = {
  poolRebalanceLeaves: PoolRebalanceLeaf[];
  poolRebalanceTree: MerkleTree<PoolRebalanceLeaf>;
  relayerRefundLeaves: RelayerRefundLeaf[];
  relayerRefundTree: MerkleTree<RelayerRefundLeaf>;
  slowFillLeaves: SlowFillLeaf[];
  slowFillTree: MerkleTree<SlowFillLeaf>;
  bundleData: BundleData;
};

export type PoolRebalanceRoot = {
  runningBalances: RunningBalances;
  realizedLpFees: RunningBalances;
  leaves: PoolRebalanceLeaf[];
  tree: MerkleTree<PoolRebalanceLeaf>;
};

type PoolRebalanceRootCache = Record<string, PoolRebalanceRoot>;

// @notice Constructs roots to submit to HubPool on L1. Fetches all data synchronously from SpokePool/HubPool clients
// so this class assumes that those upstream clients are already updated and have fetched on-chain data from RPC's.
export class Dataworker {
  rootCache: PoolRebalanceRootCache = {};

  blockRangeEndBlockBuffer: { [chainId: number]: number };

  // eslint-disable-next-line no-useless-constructor
  constructor(
    readonly logger: winston.Logger,
    readonly config: DataworkerConfig,
    readonly clients: DataworkerClients,
    readonly chainIdListForBundleEvaluationBlockNumbers: number[],
    readonly maxRefundCountOverride: number | undefined,
    readonly maxL1TokenCountOverride: number | undefined,
    readonly spokeRootsLookbackCount = 0,
    readonly bufferToPropose = 0,
    readonly forceProposal = false,
    readonly forceBundleRange?: [number, number][]
  ) {
    this.blockRangeEndBlockBuffer = clients.bundleDataClient.blockRangeEndBlockBuffer;
    if (
      maxRefundCountOverride !== undefined ||
      maxL1TokenCountOverride !== undefined ||
      Object.keys(this.blockRangeEndBlockBuffer).length > 0
    ) {
      this.logger.debug({
        at: "Dataworker#Constructor",
        message: "Dataworker constructed with overridden config store settings",
        chainIdListForBundleEvaluationBlockNumbers,
        maxRefundCountOverride: this.maxRefundCountOverride,
        maxL1TokenCountOverride: this.maxL1TokenCountOverride,
        blockRangeEndBlockBuffer: this.blockRangeEndBlockBuffer,
      });
    }
  }

  isV3(_blockNumber: number): boolean {
    _blockNumber; // lint
    return true;
  }

  // This should be called whenever it's possible that the loadData information for a block range could have changed.
  // For instance, if the spoke or hub clients have been updated, it probably makes sense to clear this to be safe.
  clearCache(): void {
    this.clients.bundleDataClient.clearCache();
    this.rootCache = {};
  }

  async buildSlowRelayRoot(
    blockRangesForChains: number[][],
    spokePoolClients: { [chainId: number]: SpokePoolClient }
  ): Promise<SlowRootBundle> {
    const { bundleSlowFillsV3 } = await this.clients.bundleDataClient.loadData(blockRangesForChains, spokePoolClients);
    return _buildSlowRelayRoot(bundleSlowFillsV3);
  }

  async buildRelayerRefundRoot(
    blockRangesForChains: number[][],
    spokePoolClients: { [chainId: number]: SpokePoolClient },
    poolRebalanceLeaves: PoolRebalanceLeaf[],
    runningBalances: RunningBalances
  ): Promise<{
    leaves: RelayerRefundLeaf[];
    tree: MerkleTree<RelayerRefundLeaf>;
  }> {
    const endBlockForMainnet = getBlockRangeForChain(
      blockRangesForChains,
      this.clients.hubPoolClient.chainId,
      this.chainIdListForBundleEvaluationBlockNumbers
    )[1];

    const { bundleFillsV3, expiredDepositsToRefundV3 } = await this.clients.bundleDataClient.loadData(
      blockRangesForChains,
      spokePoolClients
    );
    const maxRefundCount = this.maxRefundCountOverride
      ? this.maxRefundCountOverride
      : this.clients.configStoreClient.getMaxRefundCountForRelayerRefundLeafForBlock(endBlockForMainnet);
    return _buildRelayerRefundRoot(
      endBlockForMainnet,
      bundleFillsV3,
      expiredDepositsToRefundV3,
      poolRebalanceLeaves,
      runningBalances,
      this.clients,
      maxRefundCount
    );
  }

  // This method is only used in testing and scripts, not to propose new bundles.
  async buildPoolRebalanceRoot(
    blockRangesForChains: number[][],
    spokePoolClients: SpokePoolClientsByChain,
    latestMainnetBlock?: number
  ): Promise<PoolRebalanceRoot> {
    const { bundleDepositsV3, bundleFillsV3, bundleSlowFillsV3, unexecutableSlowFills, expiredDepositsToRefundV3 } =
      await this.clients.bundleDataClient.loadData(blockRangesForChains, spokePoolClients);

    const mainnetBundleEndBlock = getBlockRangeForChain(
      blockRangesForChains,
      this.clients.hubPoolClient.chainId,
      this.chainIdListForBundleEvaluationBlockNumbers
    )[1];

    return this._getPoolRebalanceRoot(
      blockRangesForChains,
      latestMainnetBlock ?? mainnetBundleEndBlock,
      mainnetBundleEndBlock,
      bundleDepositsV3,
      bundleFillsV3,
      bundleSlowFillsV3,
      unexecutableSlowFills,
      expiredDepositsToRefundV3
    );
  }

  shouldWaitToPropose(
    mainnetBundleEndBlock: number,
    bufferToPropose: number = this.bufferToPropose
  ): { shouldWait: boolean; [key: string]: unknown } {
    // Wait until all pool rebalance leaf executions from previous bundle are older than the new mainnet
    // bundle end block. This avoids any complications where a bundle is unable to determine the most recently
    // validated bundle. The HubPoolClient treats a bundle as "validated" once all of its pool rebalance leaves
    // are executed so we want to make sure that these are all older than the mainnet bundle end block which is
    // sometimes treated as the "latest" mainnet block.
    const mostRecentProposedRootBundle = this.clients.hubPoolClient.getLatestFullyExecutedRootBundle(
      this.clients.hubPoolClient.latestHeightSearched
    );

    // If there has never been a validated root bundle, then we can always propose a new one:
    if (mostRecentProposedRootBundle === undefined) {
      return {
        shouldWait: false,
      };
    }

    // Look for any executed leaves up to mainnet bundle end block. If they have been executed but they are not later
    // than the mainnet bundle end block, then we won't see them and we should wait.
    const executedPoolRebalanceLeaves = this.clients.hubPoolClient.getExecutedLeavesForRootBundle(
      mostRecentProposedRootBundle,
      mainnetBundleEndBlock
    );
    const expectedPoolRebalanceLeaves = mostRecentProposedRootBundle.poolRebalanceLeafCount;
    if (expectedPoolRebalanceLeaves === 0) {
      throw new Error("Pool rebalance leaf count must be > 0");
    }
    const poolRebalanceLeafExecutionBlocks = executedPoolRebalanceLeaves.map((execution) => execution.blockNumber);

    // If any leaves are unexecuted, we should wait. This can also happen if the most recent proposed root bundle
    // was disputed or is still pending in the challenge period.
    if (expectedPoolRebalanceLeaves !== executedPoolRebalanceLeaves.length) {
      return {
        shouldWait: true,
        poolRebalanceLeafExecutionBlocks,
        mainnetBundleEndBlock,
        mostRecentProposedRootBundle: mostRecentProposedRootBundle.txnRef,
        expectedPoolRebalanceLeaves,
        executedPoolRebalanceLeaves: executedPoolRebalanceLeaves.length,
      };
    }
    // We should now only wait if not enough time (e.g. the bufferToPropose # of seconds) has passed since the last
    // pool rebalance leaf was executed.
    else {
      // `poolRebalanceLeafExecutionBlocks` must have at least one element so the following computation will produce
      // a number.
      const latestExecutedPoolRebalanceLeafBlock = Math.max(...poolRebalanceLeafExecutionBlocks);
      const minimumMainnetBundleEndBlockToPropose = latestExecutedPoolRebalanceLeafBlock + bufferToPropose;
      return {
        shouldWait: mainnetBundleEndBlock < minimumMainnetBundleEndBlockToPropose,
        bufferToPropose,
        poolRebalanceLeafExecutionBlocks,
        mainnetBundleEndBlock,
        minimumMainnetBundleEndBlockToPropose,
        mostRecentProposedRootBundle: mostRecentProposedRootBundle.txnRef,
      };
    }
  }

  /**
   * Returns the next bundle block ranges if a new proposal is possible, otherwise
   * returns undefined.
   * @param spokePoolClients
   * @param earliestBlocksInSpokePoolClients Earliest blocks loaded in SpokePoolClients. Used to determine severity
   * of log level
   * @returns Array of blocks ranges to propose for next bundle.
   */
  async _getNextProposalBlockRanges(
    spokePoolClients: SpokePoolClientsByChain,
    earliestBlocksInSpokePoolClients: { [chainId: number]: number } = {}
  ): Promise<number[][] | undefined> {
    const { configStoreClient, hubPoolClient } = this.clients;

    // Check if a bundle is pending.
    if (!hubPoolClient.isUpdated) {
      throw new Error("HubPoolClient not updated");
    }
    if (!this.forceProposal && hubPoolClient.hasPendingProposal()) {
      this.logger.debug({ at: "Dataworker#propose", message: "Has pending proposal, cannot propose" });
      return;
    }

    // If config store version isn't up to date, return early. This is a simple rule that is perhaps too aggressive
    // but the proposer role is a specialized one and the user should always be using updated software.
    if (!configStoreClient.hasLatestConfigStoreVersion) {
      this.logger.warn({
        at: "Dataworker#propose",
        message: "Skipping proposal because missing updated ConfigStore version, are you using the latest code?",
        latestVersionSupported: configStoreClient.configStoreVersion,
        latestInConfigStore: configStoreClient.getConfigStoreVersionForTimestamp(),
      });
      return;
    }

    // Construct a list of ending block ranges for each chain that we want to include
    // relay events for. The ending block numbers for these ranges will be added to a "bundleEvaluationBlockNumbers"
    // list, and the order of chain ID's is hardcoded in the ConfigStore client.
    const nextBundleMainnetStartBlock = this.getNextHubChainBundleStartBlock();
    const chainIds = this.clients.configStoreClient.getChainIdIndicesForBlock(nextBundleMainnetStartBlock);
    const blockRangesForProposal = await this._getWidestPossibleBlockRangeForNextBundle(
      spokePoolClients,
      nextBundleMainnetStartBlock
    );
    const mainnetBlockRange = getBlockRangeForChain(blockRangesForProposal, hubPoolClient.chainId, chainIds);

    // Exit early if spoke pool clients don't have early enough event data to satisfy block ranges for the
    // potential proposal
    const invalidBlockRanges = await this._validateBlockRanges(
      spokePoolClients,
      blockRangesForProposal,
      chainIds,
      earliestBlocksInSpokePoolClients,
      this.isV3(mainnetBlockRange[0])
    );
    if (invalidBlockRanges.length > 0) {
      this.logger.warn({
        at: "Dataworke#propose",
        message: "Cannot propose bundle with insufficient event data. Set a larger DATAWORKER_FAST_LOOKBACK_COUNT",
        invalidBlockRanges,
        bundleBlockRanges: this._prettifyBundleBlockRanges(chainIds, blockRangesForProposal),
      });
      return;
    }

    return blockRangesForProposal;
  }

  getNextHubChainBundleStartBlock(chainIdList = this.chainIdListForBundleEvaluationBlockNumbers): number {
    const hubPoolClient = this.clients.hubPoolClient;
    return hubPoolClient.getNextBundleStartBlockNumber(
      chainIdList,
      hubPoolClient.latestHeightSearched,
      hubPoolClient.chainId
    );
  }

  /**
   * @returns bundle data if new proposal transaction is enqueued, else undefined
   */
  async proposeRootBundle(
    spokePoolClients: { [chainId: number]: SpokePoolClient },
<<<<<<< HEAD
=======
    submitProposals = true,
>>>>>>> 648fadbb
    earliestBlocksInSpokePoolClients: { [chainId: number]: number } = {}
  ): Promise<BundleData> {
    const submitProposals = this.config.sendingTransactionsEnabled;

    // TODO: Handle the case where we can't get event data or even blockchain data from any chain. This will require
    // some changes to override the bundle block range here, and loadData to skip chains with zero block ranges.
    // For now, we assume that if one blockchain fails to return data, then this entire function will fail. This is a
    // safe strategy but could lead to new roots failing to be proposed until ALL networks are healthy.

    // If we are forcing a bundle range, then we should use that instead of the next proposal block ranges.
    const blockRangesForProposal = isDefined(this.forceBundleRange)
      ? this.forceBundleRange
      : await this._getNextProposalBlockRanges(spokePoolClients, earliestBlocksInSpokePoolClients);

    if (!blockRangesForProposal) {
      return;
    }

    const { chainId: hubPoolChainId, latestHeightSearched } = this.clients.hubPoolClient;
    const mainnetBundleEndBlock = blockRangesForProposal[0][1];

    this.logger.debug({
      at: "Dataworker#propose",
      message: "Proposing root bundle",
      blockRangesForProposal,
    });
    const logData = true;
    const rootBundleData = await this._proposeRootBundle(
      blockRangesForProposal,
      spokePoolClients,
      latestHeightSearched,
      false, // Don't load data from arweave when proposing.
      logData
    );

    // TODO: Validate running balances in potential new bundle and make sure that important invariants
    // are not violated, such as a token balance being lower than the amount necessary to pay out all refunds,
    // slow fills, and return funds to the HubPool. Can use logic similar to /src/scripts/validateRunningbalances.ts

    const shouldWaitToPropose = this.shouldWaitToPropose(mainnetBundleEndBlock);
    if (shouldWaitToPropose.shouldWait) {
      this.logger.debug({
        at: "Dataworker#propose",
        message: "Waiting to propose new bundle",
        shouldWaitToPropose,
      });
      return;
    } else {
      this.logger.debug({
        at: "Dataworker#propose",
        message: "Proceeding to propose new bundle",
        shouldWaitToPropose,
      });
    }

    if (rootBundleData.poolRebalanceLeaves.length === 0) {
      this.logger.debug({
        at: "Dataworker#propose",
        message: "No pool rebalance leaves, cannot propose",
      });
      return;
    }

    // 4. Propose roots to HubPool contract.
    this.logger.debug({
      at: "Dataworker#propose",
      message: "Enqueuing new root bundle proposal txn",
      blockRangesForProposal,
      poolRebalanceLeavesCount: rootBundleData.poolRebalanceLeaves.length,
      poolRebalanceRoot: rootBundleData.poolRebalanceTree.getHexRoot(),
      relayerRefundRoot: rootBundleData.relayerRefundTree.getHexRoot(),
      slowRelayRoot: rootBundleData.slowFillTree.getHexRoot(),
    });
    if (submitProposals) {
      this.enqueueRootBundleProposal(
        hubPoolChainId,
        blockRangesForProposal,
        rootBundleData.poolRebalanceLeaves,
        rootBundleData.poolRebalanceTree.getHexRoot(),
        rootBundleData.relayerRefundLeaves,
        rootBundleData.relayerRefundTree.getHexRoot(),
        rootBundleData.slowFillLeaves,
        rootBundleData.slowFillTree.getHexRoot()
      );
    }
    return rootBundleData.bundleData;
  }

  async _proposeRootBundle(
    blockRangesForProposal: number[][],
    spokePoolClients: SpokePoolClientsByChain,
    latestMainnetBundleEndBlock: number,
    loadDataFromArweave = false,
    logData = false
  ): Promise<ProposeRootBundleReturnType> {
    const timerStart = Date.now();
    const { bundleDepositsV3, bundleFillsV3, bundleSlowFillsV3, unexecutableSlowFills, expiredDepositsToRefundV3 } =
      await this.clients.bundleDataClient.loadData(blockRangesForProposal, spokePoolClients, loadDataFromArweave);
    const bundleData = {
      bundleBlockRanges: blockRangesForProposal,
      bundleDepositsV3,
      expiredDepositsToRefundV3,
      bundleFillsV3,
      unexecutableSlowFills,
      bundleSlowFillsV3,
    };
    const [, mainnetBundleEndBlock] = blockRangesForProposal[0];

    const poolRebalanceRoot = this._getPoolRebalanceRoot(
      blockRangesForProposal,
      latestMainnetBundleEndBlock,
      mainnetBundleEndBlock,
      bundleDepositsV3,
      bundleFillsV3,
      bundleSlowFillsV3,
      unexecutableSlowFills,
      expiredDepositsToRefundV3
    );

    const relayerRefundRoot = _buildRelayerRefundRoot(
      mainnetBundleEndBlock,
      bundleFillsV3,
      expiredDepositsToRefundV3,
      poolRebalanceRoot.leaves,
      poolRebalanceRoot.runningBalances,
      this.clients,
      this.maxRefundCountOverride
        ? this.maxRefundCountOverride
        : this.clients.configStoreClient.getMaxRefundCountForRelayerRefundLeafForBlock(mainnetBundleEndBlock)
    );
    const slowRelayRoot = _buildSlowRelayRoot(bundleSlowFillsV3);

    if (logData) {
      this.logger.debug({
        at: "Dataworker",
        message: `Time to build root bundles for block ranges ${JSON.stringify(blockRangesForProposal)} : ${
          Date.now() - timerStart
        }ms`,
      });
      PoolRebalanceUtils.prettyPrintLeaves(
        this.logger,
        poolRebalanceRoot.tree,
        poolRebalanceRoot.leaves,
        "Pool rebalance"
      );
      PoolRebalanceUtils.prettyPrintLeaves(
        this.logger,
        relayerRefundRoot.tree,
        relayerRefundRoot.leaves,
        "Relayer refund"
      );
      PoolRebalanceUtils.prettyPrintLeaves(this.logger, slowRelayRoot.tree, slowRelayRoot.leaves, "Slow relay");
    }

    return {
      poolRebalanceLeaves: poolRebalanceRoot.leaves,
      poolRebalanceTree: poolRebalanceRoot.tree,
      relayerRefundLeaves: relayerRefundRoot.leaves,
      relayerRefundTree: relayerRefundRoot.tree,
      slowFillLeaves: slowRelayRoot.leaves,
      slowFillTree: slowRelayRoot.tree,
      bundleData,
    };
  }

  async validatePendingRootBundle(
    spokePoolClients: { [chainId: number]: SpokePoolClient },
    earliestBlocksInSpokePoolClients: { [chainId: number]: number } = {},
  ): Promise<void> {
    const persistBundleData = this.config.persistingBundleData;
    const submitDisputes = this.config.sendingTransactionsEnabled;
    if (!this.clients.hubPoolClient.isUpdated || this.clients.hubPoolClient.currentTime === undefined) {
      throw new Error("HubPoolClient not updated");
    }
    const hubPoolChainId = this.clients.hubPoolClient.chainId;

    // Exit early if a bundle is not pending.
    const pendingRootBundle = this.clients.hubPoolClient.getPendingRootBundle();
    if (pendingRootBundle === undefined) {
      this.logger.debug({
        at: "Dataworker#validate",
        message: "No pending proposal, nothing to validate",
      });
      return;
    }

    this.logger.debug({
      at: "Dataworker#validate",
      message: "Found pending proposal",
      pendingRootBundle: {
        ...pendingRootBundle,
        proposer: pendingRootBundle.proposer.toNative(),
      },
    });

    // Exit early if challenge period timestamp has passed:
    if (this.clients.hubPoolClient.currentTime > pendingRootBundle.challengePeriodEndTimestamp) {
      this.logger.debug({
        at: "Dataworke#validater",
        message: "Challenge period passed, cannot dispute",
        expirationTime: pendingRootBundle.challengePeriodEndTimestamp,
      });
      return;
    }

    const nextBundleMainnetStartBlock = this.getNextHubChainBundleStartBlock();
    const widestPossibleExpectedBlockRange = await this._getWidestPossibleBlockRangeForNextBundle(
      spokePoolClients,
      // Mainnet bundle start block for pending bundle is the first entry in the first entry.
      nextBundleMainnetStartBlock
    );
    const { valid, reason, bundleData, expectedTrees } = await this.validateRootBundle(
      hubPoolChainId,
      widestPossibleExpectedBlockRange,
      pendingRootBundle,
      spokePoolClients,
      earliestBlocksInSpokePoolClients
    );
    if (!valid) {
      // In the case where the Dataworker config is improperly configured, emit an error level alert so bot runner
      // can get dataworker running ASAP.
      if (ERROR_DISPUTE_REASONS.has(reason)) {
        this.logger.error({
          at: "Dataworker#validate",
          message: "Skipping dispute because of dataworker configuration error that needs to be fixed",
          reason,
        });
      } else if (IGNORE_DISPUTE_REASONS.has(reason)) {
        this.logger.debug({
          at: "Dataworker#validate",
          message: "Skipping dispute because of dataworker configuration error, should resolve itself eventually 😪",
          reason,
        });
      } else {
        this.logger.error({
          at: "Dataworker",
          message: "Submitting dispute 🤏🏼",
          mrkdwn: reason,
        });
        if (submitDisputes) {
          this._submitDisputeWithMrkdwn(hubPoolChainId, reason);
        }
      }
    }

    // Root bundle is valid, attempt to persist the raw bundle data and the merkle leaf data to DA layer
    // if not already there.
    if (persistBundleData && isDefined(bundleData)) {
      const chainIds = this.clients.configStoreClient.getChainIdIndicesForBlock(nextBundleMainnetStartBlock);
      // Store the bundle block ranges on Arweave as a map of chainId to block range to aid users in querying.
      const bundleBlockRangeMap = Object.fromEntries(
        bundleData.bundleBlockRanges.map((range, i) => {
          const chainIdForRange = chainIds[i];
          return [chainIdForRange, range];
        })
      );
      // As a unique key for this bundle, use the next bundle mainnet start block, which should
      // never be duplicated between bundles as long as the mainnet end block in the bundle block range
      // always progresses forwards, which I think is a safe assumption. Other chains might pause
      // but mainnet should never pause.
      const partialArweaveDataKey = BundleDataClient.getArweaveClientKey(bundleData.bundleBlockRanges);
      await Promise.all([
        persistDataToArweave(
          this.clients.arweaveClient,
          {
            bundleDepositsV3: Object.fromEntries(
              Object.entries(bundleData.bundleDepositsV3).map(([chainId, tokenToDeposits]) => [
                chainId,
                Object.fromEntries(
                  Object.entries(tokenToDeposits).map(([token, deposits]) => [
                    token,
                    deposits.map(convertRelayDataParamsToBytes32),
                  ])
                ),
              ])
            ),
            expiredDepositsToRefundV3: Object.fromEntries(
              Object.entries(bundleData.expiredDepositsToRefundV3).map(([chainId, tokenToDeposits]) => [
                chainId,
                Object.fromEntries(
                  Object.entries(tokenToDeposits).map(([token, deposits]) => [
                    token,
                    deposits.map(convertRelayDataParamsToBytes32),
                  ])
                ),
              ])
            ),
            bundleFillsV3: Object.fromEntries(
              Object.entries(bundleData.bundleFillsV3).map(([chainId, tokenToFills]) => [
                chainId,
                Object.fromEntries(
                  Object.entries(tokenToFills).map(([token, fillObject]) => [
                    token,
                    {
                      ...fillObject,
                      fills: fillObject.fills.map(convertFillParamsToBytes32),
                    },
                  ])
                ),
              ])
            ),
            unexecutableSlowFills: Object.fromEntries(
              Object.entries(bundleData.unexecutableSlowFills).map(([chainId, tokenToSlowFills]) => [
                chainId,
                Object.fromEntries(
                  Object.entries(tokenToSlowFills).map(([token, slowFills]) => [
                    token,
                    slowFills.map(convertRelayDataParamsToBytes32),
                  ])
                ),
              ])
            ),
            bundleSlowFillsV3: Object.fromEntries(
              Object.entries(bundleData.bundleSlowFillsV3).map(([chainId, tokenToSlowFills]) => [
                chainId,
                Object.fromEntries(
                  Object.entries(tokenToSlowFills).map(([token, slowFills]) => [
                    token,
                    slowFills.map(convertRelayDataParamsToBytes32),
                  ])
                ),
              ])
            ),
            bundleBlockRanges: bundleBlockRangeMap,
          },
          this.logger,
          `bundles-${partialArweaveDataKey}`
        ),
        persistDataToArweave(
          this.clients.arweaveClient,
          {
            bundleBlockRanges: bundleBlockRangeMap,
            poolRebalanceLeaves: expectedTrees.poolRebalanceTree.leaves.map((leaf) => {
              return {
                ...leaf,
                l1Tokens: leaf.l1Tokens.map((l1Token) => l1Token.toBytes32()),
                proof: expectedTrees.poolRebalanceTree.tree.getHexProof(leaf),
              };
            }),
            poolRebalanceRoot: expectedTrees.poolRebalanceTree.tree.getHexRoot(),
            relayerRefundLeaves: expectedTrees.relayerRefundTree.leaves.map((leaf) => {
              return {
                ...leaf,
                l2TokenAddress: leaf.l2TokenAddress.toBytes32(),
                refundAddresses: leaf.refundAddresses.map((refundAddress) => refundAddress.toBytes32()),
                proof: expectedTrees.relayerRefundTree.tree.getHexProof(leaf),
              };
            }),
            relayerRefundRoot: expectedTrees.relayerRefundTree.tree.getHexRoot(),
            slowRelayLeaves: expectedTrees.slowRelayTree.leaves.map((leaf) => {
              return {
                ...leaf,
                relayData: convertRelayDataParamsToBytes32(leaf.relayData),
                proof: expectedTrees.slowRelayTree.tree.getHexProof(leaf),
              };
            }),
            slowRelayRoot: expectedTrees.slowRelayTree.tree.getHexRoot(),
          },
          this.logger,
          `merkletree-${partialArweaveDataKey}`
        ),
      ]);
    }
  }

  async validateRootBundle(
    hubPoolChainId: number,
    widestPossibleExpectedBlockRange: number[][],
    rootBundle: PendingRootBundle,
    spokePoolClients: { [chainId: number]: SpokePoolClient },
    earliestBlocksInSpokePoolClients: { [chainId: number]: number },
    loadDataFromArweave = false
  ): Promise<
    // If valid is false, we get a reason and we might get expected trees.
    | {
        valid: false;
        reason: string;
        expectedTrees?: {
          poolRebalanceTree: {
            tree: MerkleTree<PoolRebalanceLeaf>;
            leaves: PoolRebalanceLeaf[];
          };
          relayerRefundTree: {
            tree: MerkleTree<RelayerRefundLeaf>;
            leaves: RelayerRefundLeaf[];
          };
          slowRelayTree: {
            tree: MerkleTree<SlowFillLeaf>;
            leaves: SlowFillLeaf[];
          };
        };
        bundleData?: BundleData;
      }
    // If valid is true, we don't get a reason, and we always get expected trees.
    | {
        valid: true;
        reason: undefined;
        expectedTrees: {
          poolRebalanceTree: {
            tree: MerkleTree<PoolRebalanceLeaf>;
            leaves: PoolRebalanceLeaf[];
          };
          relayerRefundTree: {
            tree: MerkleTree<RelayerRefundLeaf>;
            leaves: RelayerRefundLeaf[];
          };
          slowRelayTree: {
            tree: MerkleTree<SlowFillLeaf>;
            leaves: SlowFillLeaf[];
          };
        };
        bundleData: BundleData;
      }
  > {
    // If pool rebalance root is empty, always dispute. There should never be a bundle with an empty rebalance root.
    if (rootBundle.poolRebalanceRoot === EMPTY_MERKLE_ROOT) {
      this.logger.debug({
        at: "Dataworker#validate",
        message: "Empty pool rebalance root, submitting dispute",
        rootBundle: {
          ...rootBundle,
          proposer: rootBundle.proposer.toNative(),
        },
      });
      return {
        valid: false,
        reason: "Disputed pending root bundle with empty pool rebalance root",
      };
    }

    // First, we'll evaluate the pending root bundle's block end numbers.
    if (rootBundle.bundleEvaluationBlockNumbers.length !== widestPossibleExpectedBlockRange.length) {
      this.logger.debug({
        at: "Dataworker#validate",
        message: "Unexpected bundle block range length, disputing",
        widestPossibleExpectedBlockRange,
        pendingEndBlocks: rootBundle.bundleEvaluationBlockNumbers,
      });
      return {
        valid: false,
        reason: "Disputed pending root bundle with incorrect bundle block range length",
      };
    }

    const blockRangesImpliedByBundleEndBlocks = widestPossibleExpectedBlockRange.map((blockRange, index) => {
      // Block ranges must be coherent; otherwise the chain is soft-paused.
      const [startBlock, endBlock] = [blockRange[0], rootBundle.bundleEvaluationBlockNumbers[index]];
      return endBlock > startBlock ? [startBlock, endBlock] : [endBlock, endBlock];
    });

    const mainnetBlockRange = blockRangesImpliedByBundleEndBlocks[0];
    const mainnetBundleStartBlock = mainnetBlockRange[0];
    const chainIds = this.clients.configStoreClient.getChainIdIndicesForBlock(mainnetBundleStartBlock);
    const endBlockBuffers = getEndBlockBuffers(chainIds, this.blockRangeEndBlockBuffer);

    // Make sure that all end blocks are >= expected start blocks. Allow for situation where chain was halted
    // and bundle end blocks hadn't advanced at time of proposal, meaning that the end blocks were equal to the
    // previous end blocks. So, even if by the time the disputer runs, the chain has started advancing again, then
    // the proposed block is at most 1 behind the next expected block range.
    if (
      rootBundle.bundleEvaluationBlockNumbers.some(
        (block, index) => block + 1 < widestPossibleExpectedBlockRange[index][0]
      )
    ) {
      this.logger.debug({
        at: "Dataworker#validate",
        message: "A bundle end block is < expected start block, submitting dispute",
        expectedStartBlocks: widestPossibleExpectedBlockRange.map((range) => range[0]),
        pendingEndBlocks: rootBundle.bundleEvaluationBlockNumbers,
      });
      return {
        valid: false,
        reason: PoolRebalanceUtils.generateMarkdownForDisputeInvalidBundleBlocks(
          chainIds,
          rootBundle,
          widestPossibleExpectedBlockRange,
          endBlockBuffers
        ),
      };
    }

    // If the bundle end block is less than HEAD but within the allowable margin of error into future,
    // then we won't dispute and we'll just exit early from this function.
    if (
      rootBundle.bundleEvaluationBlockNumbers.some((block, index) => block > widestPossibleExpectedBlockRange[index][1])
    ) {
      // If end block is further than the allowable margin of error into the future, then dispute it.
      if (
        rootBundle.bundleEvaluationBlockNumbers.some(
          (block, index) => block > widestPossibleExpectedBlockRange[index][1] + endBlockBuffers[index]
        )
      ) {
        this.logger.debug({
          at: "Dataworker#validate",
          message: "A bundle end block is > latest block + buffer for its chain, submitting dispute",
          expectedEndBlocks: widestPossibleExpectedBlockRange.map((range) => range[1]),
          pendingEndBlocks: rootBundle.bundleEvaluationBlockNumbers,
          endBlockBuffers,
        });
        return {
          valid: false,
          reason: PoolRebalanceUtils.generateMarkdownForDisputeInvalidBundleBlocks(
            chainIds,
            rootBundle,
            widestPossibleExpectedBlockRange,
            endBlockBuffers
          ),
        };
      } else {
        this.logger.debug({
          at: "Dataworker#validate",
          message: "Cannot validate because a bundle end block is > latest block but within buffer",
          expectedEndBlocks: widestPossibleExpectedBlockRange.map((range) => range[1]),
          pendingEndBlocks: rootBundle.bundleEvaluationBlockNumbers,
          endBlockBuffers,
        });
      }
      return {
        valid: false,
        reason: "bundle-end-block-buffer",
      };
    }

    // The block range that we'll use to construct roots will be the end block specified in the pending root bundle,
    // and the block right after the last valid root bundle proposal's end block. If the proposer didn't use the same
    // start block, then they might have missed events and the roots will be different.

    // Exit early if spoke pool clients don't have early enough event data to satisfy block ranges for the
    // pending proposal. Log an error loudly so that user knows that disputer needs to increase its lookback.
    const invalidBlockRanges = await this._validateBlockRanges(
      spokePoolClients,
      blockRangesImpliedByBundleEndBlocks,
      chainIds,
      earliestBlocksInSpokePoolClients,
      this.isV3(mainnetBlockRange[0])
    );
    if (invalidBlockRanges.length > 0) {
      this.logger.warn({
        at: "Dataworke#validate",
        message: "Cannot validate bundle with insufficient event data. Set a larger DATAWORKER_FAST_LOOKBACK_COUNT",
        invalidBlockRanges,
        bundleBlockRanges: this._prettifyBundleBlockRanges(chainIds, blockRangesImpliedByBundleEndBlocks),
      });
      return {
        valid: false,
        reason: "insufficient-dataworker-lookback",
      };
    }

    this.logger.debug({
      at: "Dataworker#validate",
      message: "Implied bundle ranges are valid",
      blockRangesImpliedByBundleEndBlocks,
      chainIdListForBundleEvaluationBlockNumbers: chainIds,
    });

    // If config store version isn't up to date, return early. This is a simple rule that is perhaps too aggressive
    // but the proposer role is a specialized one and the user should always be using updated software.
    if (!this.clients.configStoreClient.hasLatestConfigStoreVersion) {
      this.logger.debug({
        at: "Dataworker#validate",
        message: "Cannot validate because missing updated ConfigStore version. Update to latest code.",
        latestVersionSupported: this.clients.configStoreClient.configStoreVersion,
        latestInConfigStore: this.clients.configStoreClient.getConfigStoreVersionForTimestamp(),
      });
      return {
        valid: false,
        reason: "out-of-date-config-store-version",
      };
    }

    // Check if we have the right code to validate a bundle for the given block ranges.
    const versionAtProposalBlock =
      this.clients.configStoreClient.getConfigStoreVersionForBlock(mainnetBundleStartBlock);

    // Bundles that need to be validated with older code should emit helpful error logs about which code to run.
    // @dev only throw this error if the hub chain ID is 1, suggesting we're running on production.
    if (
      versionAtProposalBlock <= sdk.constants.TRANSFER_THRESHOLD_MAX_CONFIG_STORE_VERSION &&
      hubPoolChainId === CHAIN_IDs.MAINNET
    ) {
      throw new Error(
        "Must use relayer code at commit 412ddc30af72c2ac78f9e4c8dccfccfd0eb478ab to validate a bundle with transferThreshold set"
      );
    }

    const logData = true;
    const rootBundleData = await this._proposeRootBundle(
      blockRangesImpliedByBundleEndBlocks,
      spokePoolClients,
      rootBundle.proposalBlockNumber,
      loadDataFromArweave,
      logData
    );

    const expectedPoolRebalanceRoot = {
      leaves: rootBundleData.poolRebalanceLeaves,
      tree: rootBundleData.poolRebalanceTree,
    };
    const expectedRelayerRefundRoot = {
      leaves: rootBundleData.relayerRefundLeaves,
      tree: rootBundleData.relayerRefundTree,
    };
    const expectedSlowRelayRoot = {
      leaves: rootBundleData.slowFillLeaves,
      tree: rootBundleData.slowFillTree,
    };
    const expectedTrees = {
      poolRebalanceTree: expectedPoolRebalanceRoot,
      relayerRefundTree: expectedRelayerRefundRoot,
      slowRelayTree: expectedSlowRelayRoot,
    };

    if (
      // Its ok if there are fewer unclaimed leaves than in the reconstructed root, because some of the leaves
      // might already have been executed, but its an issue if the reconstructed root expects fewer leaves than there
      // are left to execute because it means that the unclaimed count can never drop to 0.
      expectedPoolRebalanceRoot.leaves.length < rootBundle.unclaimedPoolRebalanceLeafCount ||
      expectedPoolRebalanceRoot.tree.getHexRoot() !== rootBundle.poolRebalanceRoot
    ) {
      this.logger.debug({
        at: "Dataworker#validate",
        message: "Unexpected pool rebalance root, submitting dispute",
        expectedBlockRanges: blockRangesImpliedByBundleEndBlocks,
        expectedPoolRebalanceLeaves: expectedPoolRebalanceRoot.leaves.map((leaf) => {
          return {
            ...leaf,
            l1Tokens: leaf.l1Tokens.map((l1Token) => l1Token.toNative()),
          };
        }),
        expectedPoolRebalanceRoot: expectedPoolRebalanceRoot.tree.getHexRoot(),
        expectedRelayerRefundLeaves: expectedRelayerRefundRoot.leaves.map((leaf) => {
          return {
            ...leaf,
            l2TokenAddress: leaf.l2TokenAddress.toNative(),
            refundAddresses: leaf.refundAddresses.map((refundAddress) => refundAddress.toNative()),
          };
        }),
        expectedRelayerRefundRoot: expectedRelayerRefundRoot.tree.getHexRoot(),
        expectedSlowRelayLeaves: expectedSlowRelayRoot.leaves.map((leaf) => {
          return {
            ...leaf,
            depositor: leaf.relayData.depositor.toNative(),
            recipient: leaf.relayData.recipient.toNative(),
            inputToken: leaf.relayData.inputToken.toNative(),
            outputToken: leaf.relayData.outputToken.toNative(),
            exclusiveRelayer: leaf.relayData.exclusiveRelayer.toNative(),
          };
        }),
        expectedSlowRelayRoot: expectedSlowRelayRoot.tree.getHexRoot(),
        pendingRoot: rootBundle.poolRebalanceRoot,
        pendingPoolRebalanceLeafCount: rootBundle.unclaimedPoolRebalanceLeafCount,
      });
    } else if (expectedRelayerRefundRoot.tree.getHexRoot() !== rootBundle.relayerRefundRoot) {
      this.logger.debug({
        at: "Dataworker#validate",
        message: "Unexpected relayer refund root, submitting dispute",
        expectedBlockRanges: blockRangesImpliedByBundleEndBlocks,
        expectedRelayerRefundRoot: expectedRelayerRefundRoot.tree.getHexRoot(),
        pendingRoot: rootBundle.relayerRefundRoot,
      });
    } else if (expectedSlowRelayRoot.tree.getHexRoot() !== rootBundle.slowRelayRoot) {
      this.logger.debug({
        at: "Dataworker#validate",
        message: "Unexpected slow relay root, submitting dispute",
        expectedBlockRanges: blockRangesImpliedByBundleEndBlocks,
        expectedSlowRelayRoot: expectedSlowRelayRoot.tree.getHexRoot(),
        pendingRoot: rootBundle.slowRelayRoot,
      });
    } else {
      // All roots are valid! Exit early.
      this.logger.debug({
        at: "Dataworker#validate",
        message: "Pending root bundle matches with expected",
      });
      return {
        valid: true,
        expectedTrees,
        reason: undefined,
        bundleData: rootBundleData.bundleData,
      };
    }

    return {
      valid: false,
      reason:
        PoolRebalanceUtils.generateMarkdownForDispute(rootBundle) +
        "\n" +
        PoolRebalanceUtils.generateMarkdownForRootBundle(
          this.clients.hubPoolClient,
          chainIds,
          hubPoolChainId,
          blockRangesImpliedByBundleEndBlocks,
          [...expectedPoolRebalanceRoot.leaves],
          expectedPoolRebalanceRoot.tree.getHexRoot(),
          [...expectedRelayerRefundRoot.leaves],
          expectedRelayerRefundRoot.tree.getHexRoot(),
          [...expectedSlowRelayRoot.leaves],
          expectedSlowRelayRoot.tree.getHexRoot()
        ),
      expectedTrees,
    };
  }

  // TODO: this method and executeRelayerRefundLeaves have a lot of similarities, but they have some key differences
  // in both the events they search for and the comparisons they make. We should try to generalize this in the future,
  // but keeping them separate is probably the simplest for the initial implementation.
  async executeSlowRelayLeaves(
    spokePoolClients: { [chainId: number]: SpokePoolClient },
    balanceAllocator: BalanceAllocator = new BalanceAllocator(spokePoolClientsToProviders(spokePoolClients)),
    earliestBlocksInSpokePoolClients: { [chainId: number]: number } = {}
  ): Promise<void> {
    this.logger.debug({
      at: "Dataworker#executeSlowRelayLeaves",
      message: "Executing slow relay leaves",
    });

    let latestRootBundles = sortEventsDescending(this.clients.hubPoolClient.getValidatedRootBundles());
    if (this.spokeRootsLookbackCount !== 0) {
      latestRootBundles = latestRootBundles.slice(0, this.spokeRootsLookbackCount);
    }

    await Promise.all(
      Object.entries(spokePoolClients).map(async ([_chainId, client]) => {
        const chainId = Number(_chainId);
        let rootBundleRelays = sortEventsDescending(client.getRootBundleRelays()).filter(
          (rootBundle) => rootBundle.blockNumber >= client.eventSearchConfig.from
        );

        // Filter out roots that are not in the latest N root bundles. This assumes that
        // relayerRefundRoot+slowFillRoot combinations are unique.
        rootBundleRelays = this._getRelayedRootsFromBundles(latestRootBundles, rootBundleRelays);

        // Filter out empty slow fill roots:
        rootBundleRelays = rootBundleRelays.filter((rootBundle) => rootBundle.slowRelayRoot !== EMPTY_MERKLE_ROOT);

        this.logger.debug({
          at: "Dataworker#executeSlowRelayLeaves",
          message: `Evaluating ${rootBundleRelays.length} historical non-empty slow roots relayed to chain ${chainId}`,
        });

        const slowFillsForChain = client.getFills().filter(sdkUtils.isSlowFill);
        for (const rootBundleRelay of sortEventsAscending(rootBundleRelays)) {
          const matchingRootBundle = this.clients.hubPoolClient.getProposedRootBundles().find((bundle) => {
            if (bundle.slowRelayRoot !== rootBundleRelay.slowRelayRoot) {
              return false;
            }

            const followingBlockNumber =
              this.clients.hubPoolClient.getFollowingRootBundle(bundle)?.blockNumber ||
              this.clients.hubPoolClient.latestHeightSearched;

            if (!followingBlockNumber) {
              return false;
            }

            const leaves = this.clients.hubPoolClient.getExecutedLeavesForRootBundle(bundle, followingBlockNumber);

            // Only use this bundle if it had valid leaves returned (meaning it was at least partially executed).
            return leaves.length > 0;
          });

          if (!matchingRootBundle) {
            this.logger.warn({
              at: "Dataworke#executeSlowRelayLeaves",
              message: "Couldn't find a matching mainnet root bundle for a slowRelayRoot on L2!",
              chainId,
              slowRelayRoot: rootBundleRelay.slowRelayRoot,
              rootBundleId: rootBundleRelay.rootBundleId,
            });
            continue;
          }

          const blockNumberRanges = getImpliedBundleBlockRanges(
            this.clients.hubPoolClient,
            this.clients.configStoreClient,
            matchingRootBundle
          );
          const mainnetBlockRange = blockNumberRanges[0];
          const chainIds = this.clients.configStoreClient.getChainIdIndicesForBlock(mainnetBlockRange[0]);
          const invalidBlockRanges = await this._validateBlockRanges(
            spokePoolClients,
            blockNumberRanges,
            chainIds,
            earliestBlocksInSpokePoolClients,
            this.isV3(mainnetBlockRange[0])
          );
          if (invalidBlockRanges.length > 0) {
            this.logger.warn({
              at: "Dataworke#executeSlowRelayLeaves",
              message:
                "Cannot validate bundle with insufficient event data. Set a larger DATAWORKER_FAST_LOOKBACK_COUNT",
              invalidBlockRanges,
              bundleTxn: matchingRootBundle.txnRef,
            });
            continue;
          }

          const rootBundleData = await this._proposeRootBundle(
            blockNumberRanges,
            spokePoolClients,
            matchingRootBundle.blockNumber,
            true // Load data from arweave when executing for speed.
          );

          const { slowFillLeaves: leaves, slowFillTree: tree } = rootBundleData;
          if (tree.getHexRoot() !== rootBundleRelay.slowRelayRoot) {
            this.logger.warn({
              at: "Dataworke#executeSlowRelayLeaves",
              message: "Constructed a different root for the block range!",
              chainId,
              rootBundleRelay,
              mainnetRootBundleBlock: matchingRootBundle.blockNumber,
              mainnetRootBundleTxn: matchingRootBundle.txnRef,
              publishedSlowRelayRoot: rootBundleRelay.slowRelayRoot,
              constructedSlowRelayRoot: tree.getHexRoot(),
            });
            continue;
          }

          const unexecutedLeaves = leaves.filter((leaf) => {
            // Filter out slow fill leaves for other chains.
            if (leaf.chainId !== chainId) {
              return false;
            }
            const executedLeaf = slowFillsForChain.find(
              (event) =>
                event.originChainId === leaf.relayData.originChainId && event.depositId.eq(leaf.relayData.depositId)
            );

            // Only return true if no leaf was found in the list of executed leaves.
            return !executedLeaf;
          });
          if (unexecutedLeaves.length === 0) {
            continue;
          }

          await this._executeSlowFillLeaf(
            unexecutedLeaves,
            balanceAllocator,
            client,
            tree,
            rootBundleRelay.rootBundleId
          );
        }
      })
    );
  }

  async _executeSlowFillLeaf(
    _leaves: SlowFillLeaf[],
    balanceAllocator: BalanceAllocator,
    client: SpokePoolClient,
    slowRelayTree: MerkleTree<SlowFillLeaf>,
    rootBundleId?: number
  ): Promise<void> {
    const submitExecution = this.config.sendingTransactionsEnabled;
    const currentTime = client.getCurrentTime();

    // Ignore slow fill leaves for deposits with messages as these messages might be very expensive to execute.
    // The original depositor can always execute these and pay for the gas themselves.
    const leaves = _leaves.filter((leaf) => {
      const {
        relayData: { depositor, recipient, message, fillDeadline },
      } = leaf;

      if (fillDeadline < currentTime) {
        this.logger.debug({
          at: "Dataworker#_executeSlowFillLeaf",
          message: "Ignoring slow fill leaf with expired fill deadline",
          fillDeadline,
          currentTime,
        });
        return false;
      }

      // If there is a message, we ignore the leaf and log an error.
      if (!sdk.utils.isMessageEmpty(message)) {
        const { method, args } = this.encodeSlowFillLeaf(slowRelayTree, rootBundleId, leaf);

        this.logger.warn({
          at: "Dataworker#_executeSlowFillLeaf",
          message: "Ignoring slow fill leaf with message",
          method,
          args,
        });
        return false;
      }

      const { addressFilter } = this.config;
      if (
        addressFilter?.has(getAddress(depositor.toNative())) ||
        addressFilter?.has(getAddress(recipient.toNative()))
      ) {
        this.logger.warn({
          at: "Dataworker#_executeSlowFillLeaf",
          message: "Ignoring slow fill.",
          leafExecutionArgs: [depositor.toNative(), recipient.toNative()],
        });
        return false;
      }

      return true;
    });

    if (leaves.length === 0) {
      return;
    }

    const chainId = client.chainId;

    const sortedFills = client.getFills();
    const latestFills = leaves.map((slowFill) => {
      const { relayData, chainId: destinationChainId } = slowFill;
      const messageHash = getMessageHash(relayData.message);

      // Start with the most recent fills and search backwards.
      const fill = _.findLast(
        sortedFills,
        (fill) =>
          fill.depositId.eq(relayData.depositId) &&
          fill.originChainId === relayData.originChainId &&
          getRelayEventKey(fill) === getRelayEventKey({ ...relayData, messageHash, destinationChainId })
      );

      return fill;
    });

    // Filter for leaves where the contract has the funding to send the required tokens.
    const fundedLeaves = (
      await Promise.all(
        leaves.map(async (slowFill, idx) => {
          const destinationChainId = slowFill.chainId;
          if (destinationChainId !== chainId) {
            throw new Error(`Leaf chainId does not match input chainId (${destinationChainId} != ${chainId})`);
          }

          // @dev check if there's been a duplicate leaf execution and if so, then exit early.
          // Since this function is happening near the end of the dataworker run and leaf executions are
          // relatively infrequent, the additional RPC latency and cost is acceptable.
          const fillStatus = await client.relayFillStatus(slowFill.relayData);
          if (fillStatus === FillStatus.Filled) {
            this.logger.debug({
              at: "Dataworker#executeSlowRelayLeaves",
              message: `Slow Fill Leaf for output token ${slowFill.relayData.outputToken} on chain ${destinationChainId} already executed`,
            });
            return undefined;
          }

          const { outputAmount } = slowFill.relayData;
          const fill = latestFills[idx];
          const amountRequired = isDefined(fill) ? bnZero : slowFill.updatedOutputAmount;

          // If the fill has been completed there's no need to execute the slow fill leaf.
          if (amountRequired.eq(bnZero)) {
            return undefined;
          }

          const { outputToken } = slowFill.relayData;
          const success = await balanceAllocator.requestBalanceAllocation(
            destinationChainId,
            l2TokensToCountTowardsSpokePoolLeafExecutionCapital(outputToken, destinationChainId),
            client.spokePoolAddress,
            amountRequired
          );

          if (!success) {
            this.logger.warn({
              at: "Dataworker#executeSlowRelayLeaves",
              message: "Not executing slow relay leaf due to lack of funds in SpokePool",
              root: slowRelayTree.getHexRoot(),
              bundle: rootBundleId,
              depositId: slowFill.relayData.depositId,
              fromChain: slowFill.relayData.originChainId,
              chainId: destinationChainId,
              token: outputToken.toNative(),
              amount: outputAmount,
              spokeBalance: await this._getSpokeBalanceForL2Tokens(
                balanceAllocator,
                destinationChainId,
                outputToken,
                client.spokePoolAddress
              ),
            });
          }

          // Assume we don't need to add balance in the BalanceAllocator to the HubPool because the slow fill's
          // recipient wouldn't be the HubPool in normal circumstances.
          return success ? slowFill : undefined;
        })
      )
    ).filter(isDefined);

    const hubChainId = this.clients.hubPoolClient.chainId;
    await forEachAsync(fundedLeaves, async (leaf) => {
      assert(leaf.chainId === chainId);

      const { relayData } = leaf;
      const { outputAmount } = relayData;
      const mrkdwn =
        `rootBundleId: ${rootBundleId}\n` +
        `slowRelayRoot: ${slowRelayTree.getHexRoot()}\n` +
        `Origin chain: ${relayData.originChainId}\n` +
        `Destination chain:${chainId}\n` +
        `Deposit Id: ${relayData.depositId.toString()}\n` +
        `amount: ${outputAmount.toString()}`;

      if (submitExecution && !this.config.executorIgnoreChains.includes(chainId)) {
        if (isEVMSpokePoolClient(client)) {
          const { method, args } = this.encodeSlowFillLeaf(slowRelayTree, rootBundleId, leaf);

          this.clients.multiCallerClient.enqueueTransaction({
            contract: client.spokePool,
            chainId,
            method,
            args,
            message: "Executed SlowRelayLeaf 🌿!",
            mrkdwn,
            // If mainnet, send through Multicall3 so it can be batched with PoolRebalanceLeaf executions, otherwise
            // SpokePool.multicall() is fine.
            unpermissioned: chainId === hubChainId,
            // If simulating mainnet execution, can fail as it may require funds to be sent from
            // pool rebalance leaf.
            canFailInSimulation: chainId === hubChainId,
            // If polygon, keep separate from relayer refund leaves since we can't execute refunds atomically
            // with fills.
            groupId: chainIsMatic(chainId) ? "slowRelay" : undefined,
          });
        } else {
          assert(isSVMSpokePoolClient(client));
          const signature = await this._executeSlowFillLeafSvm(
            client,
            leaf,
            rootBundleId,
            slowRelayTree.getHexProof(leaf)
          );
          this.logger.info({ at: "Dataworker#executeSlowRelayLeaves", message: mrkdwn, signature });
        }
      } else {
        this.logger.debug({ at: "Dataworker#executeSlowRelayLeaves", message: mrkdwn });
      }
    });
  }

  encodeSlowFillLeaf(
    slowRelayTree: MerkleTree<SlowFillLeaf>,
    rootBundleId: number,
    leaf: SlowFillLeaf
  ): {
    method: string;
    args: (number | string[] | { relayData: ConvertedRelayData; chainId: number; updatedOutputAmount: BigNumber })[];
  } {
    const method = "executeSlowRelayLeaf";
    const proof = slowRelayTree.getHexProof(leaf);
    const relayDataWithBytes32Params = convertRelayDataParamsToBytes32(leaf.relayData);
    const args = [
      {
        ...leaf,
        relayData: relayDataWithBytes32Params,
      },
      rootBundleId,
      proof,
    ];

    return { method, args };
  }

  /**
   * @notice Executes outstanding pool rebalance leaves if they have passed the challenge window. Includes
   * exchange rate updates needed to execute leaves.
   * @param spokePoolClients
   * @param balanceAllocator
   * @param earliestBlocksInSpokePoolClients
   * @returns number of leaves executed
   */
  async executePoolRebalanceLeaves(
    spokePoolClients: { [chainId: number]: SpokePoolClient },
    balanceAllocator: BalanceAllocator = new BalanceAllocator(spokePoolClientsToProviders(spokePoolClients)),
    earliestBlocksInSpokePoolClients: { [chainId: number]: number } = {}
  ): Promise<number> {
    const leafCount = 0;
    this.logger.debug({
      at: "Dataworker#executePoolRebalanceLeaves",
      message: "Executing pool rebalance leaves",
    });

    if (!this.clients.hubPoolClient.isUpdated || this.clients.hubPoolClient.currentTime === undefined) {
      throw new Error("HubPoolClient not updated");
    }
    const hubPoolChainId = this.clients.hubPoolClient.chainId;

    // Exit early if a bundle is not pending.
    const pendingRootBundle = this.clients.hubPoolClient.getPendingRootBundle();
    if (pendingRootBundle === undefined) {
      this.logger.debug({
        at: "Dataworker#executePoolRebalanceLeaves",
        message: "No pending proposal, nothing to execute",
      });
      return leafCount;
    }

    this.logger.debug({
      at: "Dataworker#executePoolRebalanceLeaves",
      message: "Found pending proposal",
      pendingRootBundle: {
        ...pendingRootBundle,
        proposer: pendingRootBundle.proposer.toNative(),
      },
    });

    const nextBundleMainnetStartBlock = this.getNextHubChainBundleStartBlock();
    const widestPossibleExpectedBlockRange = await this._getWidestPossibleBlockRangeForNextBundle(
      spokePoolClients,
      nextBundleMainnetStartBlock
    );
    const { valid, reason, expectedTrees } = await this.validateRootBundle(
      hubPoolChainId,
      widestPossibleExpectedBlockRange,
      pendingRootBundle,
      spokePoolClients,
      earliestBlocksInSpokePoolClients,
      true // Load data from arweave when executing leaves for speed.
    );

    if (!valid) {
      // In the case where the Dataworker config is improperly configured, emit an error level alert so bot runner
      // can get dataworker running ASAP.
      if (IGNORE_DISPUTE_REASONS.has(reason)) {
        this.logger.debug({
          at: "Dataworker#executePoolRebalanceLeaves",
          message: "Dataworker configuration error, should resolve itself eventually 😪",
          reason,
        });
      } else {
        this.logger.error({
          at: "Dataworker#executePoolRebalanceLeaves",
          message: ERROR_DISPUTE_REASONS.has(reason)
            ? "Dataworker configuration error needs to be fixed"
            : "Found invalid proposal after challenge period!",
          reason,
        });
      }
      return leafCount;
    }

    if (valid && !expectedTrees) {
      this.logger.error({
        at: "Dataworker#executePoolRebalanceLeaves",
        message:
          "Found valid proposal, but no trees could be generated. This probably means that the proposal was never evaluated during liveness due to an odd block range!",
        reason,
        notificationPath: "across-error",
      });
      return leafCount;
    }

    // Exit early if challenge period timestamp has not passed:
    if (this.clients.hubPoolClient.currentTime <= pendingRootBundle.challengePeriodEndTimestamp) {
      this.logger.debug({
        at: "Dataworker#executePoolRebalanceLeaves",
        message: `Challenge period not passed, cannot execute until ${pendingRootBundle.challengePeriodEndTimestamp}`,
        expirationTime: pendingRootBundle.challengePeriodEndTimestamp,
      });
      return leafCount;
    }

    // At this point, check again that there are still unexecuted pool rebalance leaves. This is done because the above
    // logic, to reconstruct this pool rebalance root and the prerequisite spoke pool client updates, can take a while.
    const pendingProposal: PendingRootBundle = await this.clients.hubPoolClient.hubPool.rootBundleProposal();
    if (pendingProposal.unclaimedPoolRebalanceLeafCount === 0) {
      this.logger.debug({
        at: "Dataworker#executePoolRebalanceLeaves",
        message: "Exiting early due to dataworker function collision",
      });
      return leafCount;
    }

    const executedLeaves = this.clients.hubPoolClient.getExecutedLeavesForRootBundle(
      this.clients.hubPoolClient.getLatestProposedRootBundle(),
      this.clients.hubPoolClient.latestHeightSearched
    );

    // Filter out previously executed leaves.
    const unexecutedLeaves = expectedTrees.poolRebalanceTree.leaves.filter((leaf) =>
      executedLeaves.every(({ leafId }) => leafId !== leaf.leafId)
    );
    if (unexecutedLeaves.length === 0) {
      return leafCount;
    }

    return this._executePoolLeavesAndSyncL1Tokens(
      spokePoolClients,
      balanceAllocator,
      unexecutedLeaves,
      expectedTrees.poolRebalanceTree.tree,
      expectedTrees.relayerRefundTree.leaves,
      expectedTrees.relayerRefundTree.tree,
      expectedTrees.slowRelayTree.leaves,
      expectedTrees.slowRelayTree.tree,
    );
  }

  async _executePoolLeavesAndSyncL1Tokens(
    spokePoolClients: { [chainId: number]: SpokePoolClient },
    balanceAllocator: BalanceAllocator,
    poolLeaves: PoolRebalanceLeaf[],
    poolRebalanceTree: MerkleTree<PoolRebalanceLeaf>,
    relayerRefundLeaves: RelayerRefundLeaf[],
    relayerRefundTree: MerkleTree<RelayerRefundLeaf>,
    slowFillLeaves: SlowFillLeaf[],
    slowFillTree: MerkleTree<SlowFillLeaf>,
  ): Promise<number> {
    const hubPoolChainId = this.clients.hubPoolClient.chainId;

    // There are three times that we should look to update the HubPool's liquid reserves:
    // 1. First, before we attempt to execute the HubChain PoolRebalance leaves and RelayerRefund leaves.
    //    We should see if there are new liquid reserves we need to account for before sending out these
    //    netSendAmounts.
    // 2. Second, before we attempt to execute the PoolRebalance leaves for the other chains. We should
    //    see if there are new liquid reserves we need to account for before sending out these netSendAmounts. This
    //    updated liquid reserves balance could be from previous finalizations or any amountToReturn value sent
    //    back from the Ethereum RelayerRefundLeaves.
    // 3. Third, we haven't updated the exchange rate for an L1 token on a PoolRebalanceLeaf in a while that
    //    we're going to execute, so we should batch in an update.

    // Keep track of the HubPool.pooledTokens.liquidReserves state value before entering into any possible
    // LP token update. This way we can efficiently update LP liquid reserves values if and only if we need to do so
    // to execute a pool leaf.
    let latestLiquidReserves: Record<string, BigNumber> = {};
    let leafCount = 0;

    // First, execute mainnet pool rebalance leaves. Then try to execute any relayer refund and slow leaves for the
    // expected relayed root hash, then proceed with remaining pool rebalance leaves. This is an optimization that
    // takes advantage of the fact that mainnet transfers between HubPool and SpokePool are atomic.
    const mainnetLeaves = poolLeaves.filter((leaf) => leaf.chainId === hubPoolChainId);
    if (mainnetLeaves.length > 0) {
      assert(mainnetLeaves.length === 1, "There should only be one Ethereum PoolRebalanceLeaf");
      latestLiquidReserves = await this._updateExchangeRatesBeforeExecutingHubChainLeaves(
        balanceAllocator,
        mainnetLeaves[0],
      );
      leafCount += await this._executePoolRebalanceLeaves(
        spokePoolClients,
        mainnetLeaves,
        balanceAllocator,
        poolRebalanceTree,
      );

      // We need to know the next root bundle ID for the mainnet spoke pool in order to execute leaves for roots that
      // will be relayed after executing the above pool rebalance root.
      const nextRootBundleIdForMainnet = spokePoolClients[hubPoolChainId].getLatestRootBundleId();

      // Now, execute refund and slow fill leaves for Mainnet using any new funds. These methods will return early if there
      // are no relevant leaves to execute.
      await this._executeSlowFillLeaf(
        slowFillLeaves.filter((leaf) => leaf.chainId === hubPoolChainId),
        balanceAllocator,
        spokePoolClients[hubPoolChainId],
        slowFillTree,
        nextRootBundleIdForMainnet
      );
      await this._executeRelayerRefundLeaves(
        relayerRefundLeaves.filter((leaf) => leaf.chainId === hubPoolChainId),
        balanceAllocator,
        spokePoolClients[hubPoolChainId],
        relayerRefundTree,
        nextRootBundleIdForMainnet
      );
    }

    // Before executing the other pool rebalance leaves, see if we should update any exchange rates to account for
    // any tokens returned to the hub pool via the EthereumSpokePool that we'll need to use to execute
    // any of the remaining pool rebalance leaves. This is also important if we failed to execute
    // the mainnet leaf and haven't enqueued a sync call that could be used to execute some of the other leaves.
    const nonHubChainPoolRebalanceLeaves = poolLeaves.filter((leaf) => leaf.chainId !== hubPoolChainId);
    if (nonHubChainPoolRebalanceLeaves.length === 0) {
      return leafCount;
    }
    const syncedL1Tokens = await this._updateExchangeRatesBeforeExecutingNonHubChainLeaves(
      latestLiquidReserves,
      balanceAllocator,
      nonHubChainPoolRebalanceLeaves,
    );
    Object.keys(latestLiquidReserves).forEach((token) => {
      if (!syncedL1Tokens.has(token)) {
        syncedL1Tokens.add(token);
      }
    });

    // Save all L1 tokens that we haven't updated exchange rates for in a different step.
    const l1TokensWithPotentiallyOlderUpdate = poolLeaves.reduce((l1TokenSet, leaf) => {
      const currLeafL1Tokens = leaf.l1Tokens;
      currLeafL1Tokens.forEach((l1Token, i) => {
        if (
          leaf.netSendAmounts[i].gt(0) &&
          !l1TokenSet.some((token) => token.eq(l1Token)) &&
          !syncedL1Tokens.has(l1Token.toEvmAddress())
        ) {
          l1TokenSet.push(l1Token);
        }
      });
      return l1TokenSet;
    }, []);
    await this._updateOldExchangeRates(l1TokensWithPotentiallyOlderUpdate);

    // Figure out which non-mainnet pool rebalance leaves we can execute and execute them:
    leafCount += await this._executePoolRebalanceLeaves(
      spokePoolClients,
      nonHubChainPoolRebalanceLeaves,
      balanceAllocator,
      poolRebalanceTree,
    );
    return leafCount;
  }

  async _getExecutablePoolRebalanceLeaves(
    poolLeaves: PoolRebalanceLeaf[],
    balanceAllocator: BalanceAllocator
  ): Promise<PoolRebalanceLeaf[]> {
    // We evaluate these leaves iteratively rather than in parallel so we can keep track
    // of the used balances after "executing" each leaf.
    const executableLeaves: PoolRebalanceLeaf[] = [];
    for (const leaf of poolLeaves) {
      // We can evaluate the l1 tokens within the leaf in parallel because we can assume
      // that there are not duplicate L1 tokens within the leaf.
      const isExecutable = await sdkUtils.everyAsync(leaf.l1Tokens, async (l1Token, i) => {
        const netSendAmountForLeaf = leaf.netSendAmounts[i];
        if (netSendAmountForLeaf.lte(0)) {
          return true;
        }
        const hubChainId = this.clients.hubPoolClient.chainId;
        const hubPoolAddress = toAddressType(
          this.clients.hubPoolClient.hubPool.address,
          this.clients.hubPoolClient.chainId
        );
        const success = await balanceAllocator.requestBalanceAllocation(
          hubChainId,
          [l1Token],
          hubPoolAddress,
          netSendAmountForLeaf
        );
        return success;
      });
      if (isExecutable) {
        executableLeaves.push(leaf);
      } else {
        this.logger.error({
          at: "Dataworker#_getExecutablePoolRebalanceLeaves",
          message: `Not enough funds to execute pool rebalance leaf for chain ${leaf.chainId}`,
          l1Tokens: leaf.l1Tokens.map((l1Token) => l1Token.toNative()),
          netSendAmounts: leaf.netSendAmounts,
        });
      }
    }
    return executableLeaves;
  }

  async _executePoolRebalanceLeaves(
    spokePoolClients: {
      [chainId: number]: SpokePoolClient;
    },
    allLeaves: PoolRebalanceLeaf[],
    balanceAllocator: BalanceAllocator,
    tree: MerkleTree<PoolRebalanceLeaf>,
  ): Promise<number> {
    const submitExecution = this.config.sendingTransactionsEnabled;
    const hubPoolChainId = this.clients.hubPoolClient.chainId;
    const signer = this.clients.hubPoolClient.hubPool.signer;

    // Evaluate leaves iteratively because we will be modifying virtual balances and we want
    // to make sure we are getting the virtual balance computations correct.
    const fundedLeaves = await this._getExecutablePoolRebalanceLeaves(allLeaves, balanceAllocator);
    const executableLeaves: PoolRebalanceLeaf[] = [];
    for (const leaf of fundedLeaves) {
      // For orbit leaves we need to check if we have enough gas tokens to pay for the L1 to L2 message.
      if (!sdkUtils.chainIsArbitrum(leaf.chainId) && !sdkUtils.chainIsOrbit(leaf.chainId)) {
        executableLeaves.push(leaf);
        continue;
      }

      // Check if orbit leaf can be executed.
      const {
        amount: requiredAmount,
        token: feeToken,
        holder,
      } = await this._getRequiredEthForOrbitPoolRebalanceLeaf(leaf);
      const feeData = {
        tokens: [feeToken],
        amount: requiredAmount,
        chainId: hubPoolChainId,
      };
      const success = await balanceAllocator.requestBalanceAllocations([{ ...feeData, holder }]);
      if (!success) {
        this.logger.debug({
          at: "Dataworker#_executePoolRebalanceLeaves",
          message: `Loading more orbit gas token to pay for L1->L2 message submission fees to ${getNetworkName(
            leaf.chainId
          )} 📨!`,
          leaf: {
            ...leaf,
            l1Tokens: leaf.l1Tokens.map((l1Token) => l1Token.toNative()),
          },
          feeToken: feeToken.toNative(),
          requiredAmount, });
        if (submitExecution) {
          const canFund = await balanceAllocator.requestBalanceAllocations([
            { ...feeData, holder: toAddressType(await signer.getAddress(), hubPoolChainId) },
          ]);
          if (!canFund) {
            this.logger.error({
              at: "Dataworker#_executePoolRebalanceLeaves",
              message: `Failed to fund ${requiredAmount.toString()} of orbit gas token ${feeToken} for message to ${getNetworkName(
                leaf.chainId
              )}!`,
            });
            continue;
          }
          if (feeToken.toBytes32() === ZERO_BYTES) {
            this.clients.multiCallerClient.enqueueTransaction({
              contract: this.clients.hubPoolClient.hubPool,
              chainId: hubPoolChainId,
              method: "loadEthForL2Calls",
              args: [],
              message: `Loaded ETH for message to ${getNetworkName(leaf.chainId)} 📨!`,
              mrkdwn: `Root hash: ${tree.getHexRoot()}\nLeaf: ${leaf.leafId}\nChain: ${leaf.chainId}`,
              value: requiredAmount,
            });
          } else {
            // We can't call multicall() here because the feeToken is not guaranteed to be a Multicaller
            // contract and this is a permissioned function where the msg.sender needs to be the
            // feeToken balance owner, so we can't simply set `unpermissioned: true` to send it through the Multisender.
            // Instead, we need to set `nonMulticall: true` and avoid batch calling this transaction.
            this.clients.multiCallerClient.enqueueTransaction({
              contract: new Contract(feeToken.toEvmAddress(), ERC20.abi, signer),
              chainId: hubPoolChainId,
              nonMulticall: true,
              method: "transfer",
              args: [holder.toEvmAddress(), requiredAmount],
              message: `Loaded orbit gas token for message to ${getNetworkName(leaf.chainId)} 📨!`,
              mrkdwn: `Root hash: ${tree.getHexRoot()}\nLeaf: ${leaf.leafId}\nChain: ${leaf.chainId}`,
            });
          }
        }
      } else {
        this.logger.debug({
          at: "Dataworker#_executePoolRebalanceLeaves",
          message: `feePayer ${holder} has sufficient orbit gas token to pay for L1->L2 message submission fees to ${getNetworkName(
            leaf.chainId
          )}`,
          feeToken: feeToken.toNative(),
          requiredAmount,
          feePayerBalance: await balanceAllocator.getBalanceSubUsed(hubPoolChainId, feeToken, holder),
        });
      }
      executableLeaves.push(leaf);
    }

    // Execute the leaves:
    executableLeaves.forEach((leaf) => {
      // Add balances to spoke pool on mainnet since we know it will be sent atomically.
      if (leaf.chainId === hubPoolChainId) {
        leaf.netSendAmounts.forEach((amount, i) => {
          if (amount.gt(bnZero)) {
            balanceAllocator.addUsed(
              leaf.chainId,
              leaf.l1Tokens[i],
              spokePoolClients[leaf.chainId].spokePoolAddress,
              amount.mul(-1)
            );
          }
        });
      }
      const mrkdwn = `Root hash: ${tree.getHexRoot()}\nLeaf: ${leaf.leafId}\nChain: ${leaf.chainId}`;
      if (submitExecution) {
        this.clients.multiCallerClient.enqueueTransaction({
          contract: this.clients.hubPoolClient.hubPool,
          chainId: hubPoolChainId,
          method: "executeRootBundle",
          args: [
            leaf.chainId,
            leaf.groupIndex,
            leaf.bundleLpFees,
            leaf.netSendAmounts,
            leaf.runningBalances,
            leaf.leafId,
            leaf.l1Tokens.map((token) => token.toEvmAddress()),
            tree.getHexProof(leaf),
          ],
          message: `Executed PoolRebalanceLeaf for chain ${leaf.chainId} 🌿!`,
          mrkdwn,
          unpermissioned: true,
          // If simulating execution of leaves for non-mainnet chains, can fail as it may require funds to be returned
          // from relayer refund leaves.
          canFailInSimulation: leaf.chainId !== hubPoolChainId,
        });
      } else {
        this.logger.debug({ at: "Dataworker#_executePoolRebalanceLeaves", message: mrkdwn });
      }
    });

    return executableLeaves.length;
  }

  async _updateExchangeRatesBeforeExecutingHubChainLeaves(
    balanceAllocator: BalanceAllocator,
    poolRebalanceLeaf: Pick<PoolRebalanceLeaf, "netSendAmounts" | "l1Tokens">,
  ): Promise<Record<string, BigNumber>> {
    const submitExecution = this.config.sendingTransactionsEnabled;
    const { hubPool, chainId } = this.clients.hubPoolClient;

    const updatedLiquidReserves: Record<string, BigNumber> = {};
    const { netSendAmounts, l1Tokens } = poolRebalanceLeaf;
    await sdk.utils.forEachAsync(l1Tokens, async (l1Token, idx) => {
      const currentLiquidReserves = this.clients.hubPoolClient.getLpTokenInfoForL1Token(l1Token)?.liquidReserves;
      updatedLiquidReserves[l1Token.toEvmAddress()] = currentLiquidReserves;
      assert(currentLiquidReserves !== undefined && currentLiquidReserves.gte(0), "Liquid reserves should be >= 0");
      const tokenSymbol = this.clients.hubPoolClient.getTokenInfoForL1Token(l1Token)?.symbol;

      // If netSendAmounts is negative, there is no need to update this exchange rate.
      if (netSendAmounts[idx].lte(0)) {
        return;
      }

      // If current liquid reserves can cover the netSendAmount, then there is no need to update the exchange rate.
      if (currentLiquidReserves.gte(netSendAmounts[idx])) {
        this.logger.debug({
          at: "Dataworker#_updateExchangeRatesBeforeExecutingHubChainLeaves",
          message: `Skipping exchange rate update for ${tokenSymbol} because current liquid reserves > netSendAmount for hubChain`,
          currentLiquidReserves,
          netSendAmount: netSendAmounts[idx],
          l1Token: l1Token.toNative(),
        });
        updatedLiquidReserves[l1Token.toEvmAddress()] = currentLiquidReserves.sub(netSendAmounts[idx]);
        return;
      }

      // @dev: post-sync liquid reserves should be equal to ERC20 balanceOf the HubPool.
      const postSyncLiquidReserves = await balanceAllocator.getBalanceSubUsed(
        chainId,
        l1Token,
        toAddressType(hubPool.address, chainId)
      );

      // If updated liquid reserves are not enough to cover the payment, then send an error log that
      // we're short on funds. Otherwise, enqueue a sync() call and then update the availableLiquidReserves.
      if (postSyncLiquidReserves.lt(netSendAmounts[idx])) {
        this.logger.warn({
          at: "Dataworker#_updateExchangeRatesBeforeExecutingHubChainLeaves",
          message: `Not enough funds to execute Ethereum pool rebalance leaf on HubPool for token: ${tokenSymbol}`,
          netSendAmount: netSendAmounts[idx],
          currentLiquidReserves,
          postSyncLiquidReserves,
        });
      } else {
        // At this point, we can assume that the liquid reserves increased post-sync so we'll enqueue an update.
        updatedLiquidReserves[l1Token.toEvmAddress()] = postSyncLiquidReserves.sub(netSendAmounts[idx]);
        this.logger.debug({
          at: "Dataworker#_updateExchangeRatesBeforeExecutingHubChainLeaves",
          message: `Updating exchange rate for ${tokenSymbol} because we need to update the liquid reserves of the contract to execute the hubChain poolRebalanceLeaf.`,
          netSendAmount: netSendAmounts[idx],
          currentLiquidReserves,
          postSyncLiquidReserves,
        });
        if (submitExecution) {
          this.clients.multiCallerClient.enqueueTransaction({
            contract: hubPool,
            chainId,
            method: "exchangeRateCurrent",
            args: [l1Token.toEvmAddress()],
            message: "Updated exchange rate ♻️!",
            mrkdwn: `Updated exchange rate for l1 token: ${tokenSymbol}`,
            unpermissioned: true,
          });
        }
      }
    });
    return updatedLiquidReserves;
  }

  async _updateExchangeRatesBeforeExecutingNonHubChainLeaves(
    latestLiquidReserves: Record<string, BigNumber>,
    balanceAllocator: BalanceAllocator,
    poolRebalanceLeaves: Pick<PoolRebalanceLeaf, "netSendAmounts" | "l1Tokens" | "chainId">[],
  ): Promise<Set<string>> {
    const submitExecution = this.config.sendingTransactionsEnabled;
    const updatedL1Tokens = new Set<string>();
    const { hubPool, chainId: hubPoolChainId }  = this.clients.hubPoolClient;

    const aggregateNetSendAmounts: Record<string, BigNumber> = {};

    await sdkUtils.forEachAsync(poolRebalanceLeaves, async (leaf) => {
      await sdkUtils.forEachAsync(leaf.l1Tokens, async (l1Token, idx) => {
        aggregateNetSendAmounts[l1Token.toEvmAddress()] ??= bnZero;

        // If leaf's netSendAmount is negative, then we don't need to updateExchangeRates since the Hub will not
        // have a liquidity constraint because it won't be sending any tokens.
        if (leaf.netSendAmounts[idx].lte(0)) {
          return;
        }
        aggregateNetSendAmounts[l1Token.toEvmAddress()] = aggregateNetSendAmounts[l1Token.toEvmAddress()].add(
          leaf.netSendAmounts[idx]
        );
      });
    });

    // Now, go through each L1 token and see if we need to update the exchange rate for it.
    await sdkUtils.forEachAsync(Object.keys(aggregateNetSendAmounts), async (l1Token) => {
      const currHubPoolLiquidReserves =
        latestLiquidReserves[l1Token] ??
        this.clients.hubPoolClient.getLpTokenInfoForL1Token(EvmAddress.from(l1Token))?.liquidReserves;
      assert(
        currHubPoolLiquidReserves !== undefined && currHubPoolLiquidReserves.gte(0),
        "Liquid reserves should be >= 0"
      );

      const requiredNetSendAmountForL1Token = aggregateNetSendAmounts[l1Token];
      // If netSendAmounts is 0, there is no need to update this exchange rate.
      assert(requiredNetSendAmountForL1Token.gte(0), "Aggregate net send amount should be >= 0");
      if (requiredNetSendAmountForL1Token.eq(0)) {
        return;
      }

      const tokenSymbol = this.clients.hubPoolClient.getTokenInfoForL1Token(EvmAddress.from(l1Token))?.symbol;
      if (currHubPoolLiquidReserves.gte(requiredNetSendAmountForL1Token)) {
        this.logger.debug({
          at: "Dataworker#_updateExchangeRatesBeforeExecutingNonHubChainLeaves",
          message: `Skipping exchange rate update for ${tokenSymbol} because current liquid reserves > required netSendAmount for non-hubChain pool leaves`,
          leavesWithNetSendAmountRequirementsFromHubPoolLiquidReserves: Object.fromEntries(
            poolRebalanceLeaves
              .filter((leaf) => {
                const l1TokenIndex = leaf.l1Tokens.map((token) => token.toEvmAddress()).indexOf(l1Token);
                if (l1TokenIndex === -1) {
                  return false;
                }
                const netSendAmount = leaf.netSendAmounts[l1TokenIndex];
                return netSendAmount.gt(0);
              })
              .map((leaf) => [
                leaf.chainId,
                leaf.netSendAmounts[leaf.l1Tokens.map((token) => token.toEvmAddress()).indexOf(l1Token)],
              ])
          ),
          currHubPoolLiquidReserves,
          requiredNetSendAmountForL1Token,
          l1Token,
        });
        return;
      }

      // Current liquid reserves are insufficient to execute aggregate net send amount for this token so
      // look at the updated liquid reserves post-sync. This will be equal the ERC20 balanceOf the hub pool
      // including any netSendAmounts used in a prior pool leaf execution.
      const updatedLiquidReserves = await balanceAllocator.getBalanceSubUsed(
        hubPoolChainId,
        toAddressType(l1Token, hubPoolChainId),
        toAddressType(hubPool.address, hubPoolChainId)
      );

      // If the post-sync balance is still too low to execute all the pool leaves, then log an error
      if (updatedLiquidReserves.lt(requiredNetSendAmountForL1Token)) {
        this.logger.warn({
          at: "Dataworker#_updateExchangeRatesBeforeExecutingNonHubChainLeaves",
          message: `Not enough funds to execute ALL non-Ethereum pool rebalance leaf on HubPool for token: ${tokenSymbol}, updating exchange rate anyways to try to execute as many leaves as possible`,
          l1Token,
          requiredNetSendAmountForL1Token,
          currHubPoolLiquidReserves,
          updatedLiquidReserves,
        });
      } else {
        this.logger.debug({
          at: "Dataworker#_updateExchangeRatesBeforeExecutingNonHubChainLeaves",
          message: `Post-sync liquid reserves are sufficient to execute PoolRebalanceLeaf, updating exchange rate for ${tokenSymbol}`,
          l1Token,
          requiredNetSendAmountForL1Token,
          currHubPoolLiquidReserves,
          updatedLiquidReserves,
        });
      }

      // We don't know yet which leaves we can execute so we'll update the exchange rate for this token even if
      // some leaves might not be executable.
      // TODO: Be more precise about whether updating this l1 token is worth it. For example, if we update this l1
      // token and its reserves increase, depending on which other tokens are contained in the pool rebalance leaf
      // with this token, increasing this token's reserves might not help us execute those leaves.
      if (updatedLiquidReserves.gt(currHubPoolLiquidReserves)) {
        updatedL1Tokens.add(l1Token);
      } else {
        this.logger.debug({
          at: "Dataworker#_updateExchangeRatesBeforeExecutingNonHubChainLeaves",
          message: `Skipping exchange rate update for ${tokenSymbol} because liquid reserves would not increase`,
          currHubPoolLiquidReserves,
          updatedLiquidReserves,
          l1Token,
        });
      }
    });

    // Submit executions at the end since the above double loop runs in parallel and we don't want to submit
    // multiple transactions for the same token.
    if (submitExecution) {
      for (const l1Token of updatedL1Tokens) {
        const tokenSymbol = this.clients.hubPoolClient.getTokenInfoForL1Token(EvmAddress.from(l1Token))?.symbol;
        this.clients.multiCallerClient.enqueueTransaction({
          contract: this.clients.hubPoolClient.hubPool,
          chainId: hubPoolChainId,
          method: "exchangeRateCurrent",
          args: [l1Token],
          message: "Updated exchange rate ♻️!",
          mrkdwn: `Updated exchange rate for l1 token: ${tokenSymbol}`,
          unpermissioned: true,
        });
      }
    }

    return updatedL1Tokens;
  }

  async _updateOldExchangeRates(l1Tokens: EvmAddress[]): Promise<void> {
    const submitExecution = this.config.sendingTransactionsEnabled;
    const { hubPool, chainId }  = this.clients.hubPoolClient;
    const seenL1Tokens = new Set<string>();

    await sdk.utils.forEachAsync(l1Tokens, async (l1Token) => {
      if (seenL1Tokens.has(l1Token.toEvmAddress())) {
        return;
      }
      seenL1Tokens.add(l1Token.toEvmAddress());
      const tokenSymbol = this.clients.hubPoolClient.getTokenInfoForL1Token(l1Token)?.symbol;

      // Exit early if we recently synced this token.
      const latestFeesCompoundedTime =
        this.clients.hubPoolClient.getLpTokenInfoForL1Token(l1Token)?.lastLpFeeUpdate ?? 0;
      // Force update every 2 days:
      if (
        this.clients.hubPoolClient.currentTime === undefined ||
        this.clients.hubPoolClient.currentTime - latestFeesCompoundedTime <= 2 * 24 * 60 * 60
      ) {
        const timeToNextUpdate = 2 * 24 * 60 * 60 - (this.clients.hubPoolClient.currentTime - latestFeesCompoundedTime);
        this.logger.debug({
          at: "Dataworker#_updateOldExchangeRates",
          message: `Skipping exchange rate update for ${tokenSymbol} because it was recently updated. Seconds to next update: ${timeToNextUpdate}s`,
          lastUpdateTime: latestFeesCompoundedTime,
        });
        return;
      }

      const multicallInput = [
        hubPool.interface.encodeFunctionData("pooledTokens", [l1Token.toEvmAddress()]),
        hubPool.interface.encodeFunctionData("sync", [l1Token.toEvmAddress()]),
        hubPool.interface.encodeFunctionData("pooledTokens", [l1Token.toEvmAddress()]),
      ];
      const multicallOutput = await hubPool.callStatic.multicall(multicallInput);
      const currentPooledTokens = hubPool.interface.decodeFunctionResult("pooledTokens", multicallOutput[0]);
      const updatedPooledTokens = hubPool.interface.decodeFunctionResult("pooledTokens", multicallOutput[2]);
      const currentLiquidReserves = currentPooledTokens.liquidReserves;
      const updatedLiquidReserves = updatedPooledTokens.liquidReserves;
      if (currentLiquidReserves.gte(updatedLiquidReserves)) {
        this.logger.debug({
          at: "Dataworker#_updateOldExchangeRates",
          message: `Skipping exchange rate update for ${tokenSymbol} because liquid reserves would not increase`,
          currentLiquidReserves,
          updatedLiquidReserves,
        });
        return;
      }

      this.logger.debug({
        at: "Dataworker#_updateOldExchangeRates",
        message: `Updating exchange rate for ${tokenSymbol}`,
        lastUpdateTime: latestFeesCompoundedTime,
        currentLiquidReserves,
        updatedLiquidReserves,
        l1Token: l1Token.toNative(),
      });
      if (submitExecution) {
        this.clients.multiCallerClient.enqueueTransaction({
          contract: hubPool,
          chainId,
          method: "exchangeRateCurrent",
          args: [l1Token.toEvmAddress()],
          message: "Updated exchange rate ♻️!",
          mrkdwn: `Updated exchange rate for l1 token: ${tokenSymbol}`,
          unpermissioned: true,
        });
      }
    });
  }

  async executeRelayerRefundLeaves(
    spokePoolClients: { [chainId: number]: SpokePoolClient },
    balanceAllocator: BalanceAllocator = new BalanceAllocator(spokePoolClientsToProviders(spokePoolClients)),
    earliestBlocksInSpokePoolClients: { [chainId: number]: number } = {}
  ): Promise<void> {
    const { configStoreClient, hubPoolClient } = this.clients;
    this.logger.debug({ at: "Dataworker#executeRelayerRefundLeaves", message: "Executing relayer refund leaves" });

    let latestRootBundles = sortEventsDescending(hubPoolClient.getValidatedRootBundles());
    if (this.spokeRootsLookbackCount !== 0) {
      latestRootBundles = latestRootBundles.slice(0, this.spokeRootsLookbackCount);
    }

    // Execute each chain's leaves sequentially to take advantage of pool rebalance root caching. If we executed
    // each chain in parallel, then we'd have to reconstruct identical pool rebalance root more times than necessary.
    for (const client of Object.values(spokePoolClients)) {
      const { chainId } = client;
      let rootBundleRelays = sortEventsDescending(client.getRootBundleRelays()).filter(
        (rootBundle) => rootBundle.blockNumber >= client.eventSearchConfig.from
      );

      // Filter out roots that are not in the latest N root bundles. This assumes that
      // relayerRefundRoot+slowFillRoot combinations are unique.
      rootBundleRelays = this._getRelayedRootsFromBundles(latestRootBundles, rootBundleRelays);

      // Filter out empty relayer refund root:
      rootBundleRelays = rootBundleRelays.filter((rootBundle) => rootBundle.relayerRefundRoot !== EMPTY_MERKLE_ROOT);

      this.logger.debug({
        at: "Dataworker#executeRelayerRefundLeaves",
        message: `Evaluating ${rootBundleRelays.length} historical non-empty relayer refund root bundles on chain ${chainId}`,
      });

      const executedLeavesForChain = client.getRelayerRefundExecutions();

      for (const rootBundleRelay of sortEventsAscending(rootBundleRelays)) {
        const matchingRootBundle = hubPoolClient.getProposedRootBundles().find((bundle) => {
          if (bundle.relayerRefundRoot !== rootBundleRelay.relayerRefundRoot) {
            return false;
          }
          const followingBlockNumber =
            hubPoolClient.getFollowingRootBundle(bundle)?.blockNumber || hubPoolClient.latestHeightSearched;

          if (followingBlockNumber === undefined) {
            return false;
          }

          const leaves = hubPoolClient.getExecutedLeavesForRootBundle(bundle, followingBlockNumber);

          // Only use this bundle if it had valid leaves returned (meaning it was at least partially executed).
          return leaves.length > 0;
        });

        if (!matchingRootBundle) {
          this.logger.warn({
            at: "Dataworke#executeRelayerRefundLeaves",
            message: "Couldn't find a matching mainnet root bundle for a relayerRefundRoot on L2!",
            chainId,
            relayerRefundRoot: rootBundleRelay.relayerRefundRoot,
            rootBundleId: rootBundleRelay.rootBundleId,
          });
          continue;
        }

        const blockNumberRanges = getImpliedBundleBlockRanges(hubPoolClient, configStoreClient, matchingRootBundle);
        const mainnetBlockRanges = blockNumberRanges[0];
        const chainIds = this.clients.configStoreClient.getChainIdIndicesForBlock(mainnetBlockRanges[0]);
        const invalidBlockRanges = await this._validateBlockRanges(
          spokePoolClients,
          blockNumberRanges,
          chainIds,
          earliestBlocksInSpokePoolClients,
          this.isV3(mainnetBlockRanges[0])
        );
        if (invalidBlockRanges.length > 0) {
          this.logger.warn({
            at: "Dataworke#executeRelayerRefundLeaves",
            message: "Cannot validate bundle with insufficient event data. Set a larger DATAWORKER_FAST_LOOKBACK_COUNT",
            invalidBlockRanges,
            bundleTxn: matchingRootBundle.txnRef,
          });
          continue;
        }

        const { relayerRefundLeaves: leaves, relayerRefundTree: tree } = await this._proposeRootBundle(
          blockNumberRanges,
          spokePoolClients,
          matchingRootBundle.blockNumber,
          true // load data from Arweave for speed purposes
        );

        if (tree.getHexRoot() !== rootBundleRelay.relayerRefundRoot) {
          this.logger.warn({
            at: "Dataworke#executeRelayerRefundLeaves",
            message: "Constructed a different root for the block range!",
            chainId,
            rootBundleRelay,
            mainnetRootBundleBlock: matchingRootBundle.blockNumber,
            mainnetRootBundleTxn: matchingRootBundle.txnRef,
            publishedRelayerRefundRoot: rootBundleRelay.relayerRefundRoot,
            constructedRelayerRefundRoot: tree.getHexRoot(),
          });
          continue;
        }

        const leavesForChain = leaves.filter((leaf) => leaf.chainId === Number(chainId));
        const unexecutedLeaves = leavesForChain.filter((leaf) => {
          const executedLeaf = executedLeavesForChain.find(
            (event) => event.rootBundleId === rootBundleRelay.rootBundleId && event.leafId === leaf.leafId
          );
          // Only return true if no leaf was found in the list of executed leaves.
          return !executedLeaf;
        });
        if (unexecutedLeaves.length === 0) {
          continue;
        }

        await this._executeRelayerRefundLeaves(
          unexecutedLeaves,
          balanceAllocator,
          client,
          tree,
          rootBundleRelay.rootBundleId
        );
      }
    }
  }

  protected getTokenInfo(l2Token: Address, chainId: number): string {
    try {
      return getTokenInfo(l2Token, chainId).symbol;
    } catch (e) {
      return "UNKNOWN";
    }
  }

  async _executeRelayerRefundLeaves(
    leaves: RelayerRefundLeaf[],
    balanceAllocator: BalanceAllocator,
    client: SpokePoolClient,
    relayerRefundTree: MerkleTree<RelayerRefundLeaf>,
    rootBundleId: number
  ): Promise<void> {
    if (leaves.length === 0) {
      return;
    }
    const chainId = client.chainId;
    const submitExecution = this.config.sendingTransactionsEnabled;

    // If the chain is Linea, then we need to allocate ETH in the call to executeRelayerRefundLeaf. This is currently
    // unique to the L2 -> L1 relay direction for Linea. We will make this variable generic defaulting to undefined
    // for other chains.
    const LINEA_FEE_TO_SEND_MSG_TO_L1 = sdkUtils.chainIsLinea(chainId)
      ? await this._getRequiredEthForLineaRelayLeafExecution(client)
      : undefined;
    const getMsgValue = (leaf: RelayerRefundLeaf): BigNumber | undefined => {
      // Only need to include a msg.value if amountToReturn > 0 and we need to send tokens back to HubPool.
      if (LINEA_FEE_TO_SEND_MSG_TO_L1 && leaf.amountToReturn.gt(0)) {
        return LINEA_FEE_TO_SEND_MSG_TO_L1;
      }
      return undefined;
    };

    // Filter for leaves where the contract has the funding to send the required tokens.
    const fundedLeaves = (
      await Promise.all(
        leaves.map(async (leaf) => {
          if (leaf.chainId !== chainId) {
            throw new Error("Leaf chainId does not match input chainId");
          }
          const symbol = this.getTokenInfo(leaf.l2TokenAddress, chainId);

          // Exit on duplicate leaf executions if the target network is EVM.
          if (isEVMSpokePoolClient(client)) {
            // @dev check if there's been a duplicate leaf execution and if so, then exit early.
            // Since this function is happening near the end of the dataworker run and leaf executions are
            // relatively infrequent, the additional RPC latency and cost is acceptable.
            // @dev Can only filter on indexed events.
            const eventFilter = client.spokePool.filters.ExecutedRelayerRefundRoot(
              null, // amountToReturn
              leaf.chainId,
              null, // refundAmounts
              rootBundleId,
              leaf.leafId
            );
            const searchConfig = {
              maxLookBack: client.eventSearchConfig.maxLookBack,
              from: client.latestHeightSearched - client.eventSearchConfig.maxLookBack,
              to: await client.spokePool.provider.getBlockNumber(),
            };
            const duplicateEvents = await sdkUtils.paginatedEventQuery(client.spokePool, eventFilter, searchConfig);
            if (duplicateEvents.length > 0) {
              this.logger.debug({
                at: "Dataworker#executeRelayerRefundLeaves",
                message: `Relayer Refund Leaf #${leaf.leafId} for ${symbol} on chain ${leaf.chainId} already executed`,
                duplicateEvents,
              });
              return undefined;
            }
          }
          const refundSum = leaf.refundAmounts.reduce((acc, curr) => acc.add(curr), BigNumber.from(0));
          const totalSent = refundSum.add(leaf.amountToReturn.gte(0) ? leaf.amountToReturn : BigNumber.from(0));
          const holder = chainIsSvm(leaf.chainId)
            ? SvmAddress.from(await getStatePda(arch.svm.toAddress(client.spokePoolAddress)))
            : client.spokePoolAddress;
          const balanceRequestsToQuery = [
            {
              chainId: leaf.chainId,
              tokens: l2TokensToCountTowardsSpokePoolLeafExecutionCapital(leaf.l2TokenAddress, leaf.chainId),
              holder,
              amount: totalSent,
            },
          ];

          const valueToPassViaPayable = getMsgValue(leaf);
          // If we have to pass ETH via the payable function, then we need to add a balance request for the signer
          // to ensure that it has enough ETH to send.
          // NOTE: this is ETH required separately from the amount required to send the tokens. Since Solana does not require payments in native tokens for leaf
          // executions, we can also skip this if the spoke pool client is SVM.
          if (isDefined(valueToPassViaPayable) && isEVMSpokePoolClient(client)) {
            const signer = await client.spokePool.signer.getAddress();
            balanceRequestsToQuery.push({
              chainId: leaf.chainId,
              tokens: [toAddressType(ZERO_ADDRESS, leaf.chainId)], // ZERO_ADDRESS is used to represent ETH.
              holder: toAddressType(signer, leaf.chainId), // The signer's address is what will be sending the ETH.
              amount: valueToPassViaPayable,
            });
          }
          // We use the requestBalanceAllocations instead of two separate calls to requestBalanceAllocation because
          // we want the balance to be set in an atomic transaction.
          const success = await balanceAllocator.requestBalanceAllocations(balanceRequestsToQuery);
          if (!success) {
            this.logger.warn({
              at: "Dataworker#_executeRelayerRefundLeaves",
              message: `Not executing relayer refund leaf on chain ${leaf.chainId} due to lack of spoke or msg.sender funds for token ${symbol}`,
              root: relayerRefundTree.getHexRoot(),
              bundle: rootBundleId,
              leafId: leaf.leafId,
              amountToReturn: leaf.amountToReturn,
              totalRefundAmount: leaf.refundAmounts.reduce((acc, curr) => acc.add(curr), BigNumber.from(0)),
              spokeBalance: await this._getSpokeBalanceForL2Tokens(
                balanceAllocator,
                leaf.chainId,
                leaf.l2TokenAddress,
                client.spokePoolAddress
              ),
              requiredEthValue: valueToPassViaPayable,
            });
          } else {
            // If mainnet leaf, then allocate balance to the HubPool since it will be atomically transferred.
            if (leaf.chainId === this.clients.hubPoolClient.chainId && leaf.amountToReturn.gt(0)) {
              balanceAllocator.addUsed(
                leaf.chainId,
                leaf.l2TokenAddress,
                toAddressType(this.clients.hubPoolClient.hubPool.address, leaf.chainId),
                leaf.amountToReturn.mul(-1)
              );
            }
          }

          return success ? leaf : undefined;
        })
      )
    ).filter(isDefined);

    await forEachAsync(fundedLeaves, async (leaf) => {
      const symbol = this.getTokenInfo(leaf.l2TokenAddress, chainId);

      const mrkdwn = `rootBundleId: ${rootBundleId}\nrelayerRefundRoot: ${relayerRefundTree.getHexRoot()}\nLeaf: ${
        leaf.leafId
      }\nchainId: ${chainId}\ntoken: ${symbol}\namount: ${leaf.amountToReturn.toString()}`;
      if (submitExecution && !this.config.executorIgnoreChains.includes(chainId)) {
        if (isEVMSpokePoolClient(client)) {
          const valueToPassViaPayable = getMsgValue(leaf);
          const ethersLeaf = {
            ...leaf,
            l2TokenAddress: leaf.l2TokenAddress.toEvmAddress(),
            refundAddresses: leaf.refundAddresses.map((refundAddress) => refundAddress.toEvmAddress()),
          };
          this.clients.multiCallerClient.enqueueTransaction({
            value: valueToPassViaPayable,
            contract: client.spokePool,
            chainId,
            method: "executeRelayerRefundLeaf",
            args: [rootBundleId, ethersLeaf, relayerRefundTree.getHexProof(leaf)],
            message: "Executed RelayerRefundLeaf 🌿!",
            mrkdwn,
            // If mainnet, send through Multicall3 so it can be batched with PoolRebalanceLeaf executions, otherwise
            // SpokePool.multicall() is fine.
            unpermissioned: Number(chainId) === this.clients.hubPoolClient.chainId,
            // If simulating mainnet execution, can fail as it may require funds to be sent from
            // pool rebalance leaf.
            canFailInSimulation: leaf.chainId === this.clients.hubPoolClient.chainId,
          });
        } else if (isSVMSpokePoolClient(client)) {
          const signature = await this._executeRelayerRefundLeafSvm(
            client,
            leaf,
            rootBundleId,
            relayerRefundTree.getHexProof(leaf)
          );
          this.logger.info({
            at: "Dataworker#_executeRelayerRefundLeaves",
            message: mrkdwn,
            signature,
          });
        }
      } else {
        this.logger.debug({ at: "Dataworker#_executeRelayerRefundLeaves", message: mrkdwn });
      }
    });
  }

  enqueueRootBundleProposal(
    hubPoolChainId: number,
    bundleBlockRange: number[][],
    poolRebalanceLeaves: PoolRebalanceLeaf[],
    poolRebalanceRoot: string,
    relayerRefundLeaves: RelayerRefundLeaf[],
    relayerRefundRoot: string,
    slowRelayLeaves: SlowFillLeaf[],
    slowRelayRoot: string
  ): void {
    try {
      const bundleEndBlocks = bundleBlockRange.map((block) => block[1]);
      const chainIds = this.clients.configStoreClient.getChainIdIndicesForBlock(bundleBlockRange[0][0]);
      this.clients.multiCallerClient.enqueueTransaction({
        contract: this.clients.hubPoolClient.hubPool, // target contract
        chainId: hubPoolChainId,
        method: "proposeRootBundle", // method called.
        args: [bundleEndBlocks, poolRebalanceLeaves.length, poolRebalanceRoot, relayerRefundRoot, slowRelayRoot], // props sent with function call.
        message: "Proposed new root bundle 🌱", // message sent to logger.
        mrkdwn: PoolRebalanceUtils.generateMarkdownForRootBundle(
          this.clients.hubPoolClient,
          chainIds,
          hubPoolChainId,
          bundleBlockRange,
          [...poolRebalanceLeaves],
          poolRebalanceRoot,
          [...relayerRefundLeaves],
          relayerRefundRoot,
          [...slowRelayLeaves],
          slowRelayRoot
        ),
      });
    } catch (error) {
      this.logger.error({
        at: "Dataworker",
        message: "Error creating proposeRootBundleTx",
        error,
        notificationPath: "across-error",
      });
    }
  }

  _submitDisputeWithMrkdwn(hubPoolChainId: number, mrkdwn: string): void {
    try {
      this.clients.multiCallerClient.enqueueTransaction({
        contract: this.clients.hubPoolClient.hubPool, // target contract
        chainId: hubPoolChainId,
        method: "disputeRootBundle", // method called.
        args: [], // props sent with function call.
        message: "Disputed pending root bundle 👺", // message sent to logger.
        mrkdwn,
      });
    } catch (error) {
      this.logger.error({
        at: "Dataworker",
        message: "Error creating disputeRootBundleTx",
        error,
        notificationPath: "across-error",
      });
    }
  }

  _getSpokeBalanceForL2Tokens(
    balanceAllocator: BalanceAllocator,
    chainId: number,
    token: Address,
    holder: Address
  ): Promise<BigNumber> {
    return sdkUtils.reduceAsync(
      l2TokensToCountTowardsSpokePoolLeafExecutionCapital(token, chainId),
      async (acc, token) => acc.add(await balanceAllocator.getBalanceSubUsed(chainId, token, holder)),
      bnZero
    );
  }

  _getPoolRebalanceRoot(
    blockRangesForChains: number[][],
    latestMainnetBlock: number,
    mainnetBundleEndBlock: number,
    bundleV3Deposits: BundleDepositsV3,
    bundleV3Fills: BundleFillsV3,
    bundleSlowFills: BundleSlowFills,
    unexecutableSlowFills: BundleExcessSlowFills,
    expiredDepositsToRefundV3: ExpiredDepositsToRefundV3
  ): PoolRebalanceRoot {
    const key = JSON.stringify(blockRangesForChains);
    // FIXME: Temporary fix to disable root cache rebalancing and to keep the
    //        executor running for tonight (2023-08-28) until we can fix the
    //        root cache rebalancing bug.
    // eslint-disable-next-line @typescript-eslint/no-misused-promises
    if (!this.rootCache[key] || process.env.DATAWORKER_DISABLE_REBALANCE_ROOT_CACHE === "true") {
      this.rootCache[key] = _buildPoolRebalanceRoot(
        latestMainnetBlock,
        mainnetBundleEndBlock,
        bundleV3Deposits,
        bundleV3Fills,
        bundleSlowFills,
        unexecutableSlowFills,
        expiredDepositsToRefundV3,
        this.clients,
        this.maxL1TokenCountOverride
      );
    }

    this.logger.debug({
      at: "Dataworker#_getPoolRebalanceRoot",
      message: "Constructed new pool rebalance root",
      key,
      root: {
        ...this.rootCache[key],
        leaves: this.rootCache[key].leaves.map((leaf) => {
          return {
            ...leaf,
            l1Tokens: leaf.l1Tokens.map((l1Token) => l1Token.toNative()),
          };
        }),
        tree: this.rootCache[key].tree.getHexRoot(),
      },
    });

    return _.cloneDeep(this.rootCache[key]);
  }

  async _getRequiredEthForOrbitPoolRebalanceLeaf(leaf: PoolRebalanceLeaf): Promise<{
    amount: BigNumber;
    token: EvmAddress;
    holder: EvmAddress;
  }> {
    // TODO: Make this code more dynamic in the future. For now, hard code custom gas token fees.
    let relayMessageFee: BigNumber;
    let token: string;
    let holder: string;
    if (leaf.chainId === CHAIN_IDs.ALEPH_ZERO) {
      // Unlike when handling native ETH, the monitor bot does NOT support sending arbitrary ERC20 tokens to any other
      // EOA, so if we're short a custom gas token like AZERO, then we're going to have to keep sending over token
      // amounts to the DonationBox contract. Therefore, we'll multiply the final amount by 10 to ensure we don't incur
      // a transfer() gas cost on every single pool rebalance leaf execution involving this arbitrum orbit chain.
      const { amountWei, feePayer, feeToken, amountMultipleToFund } =
        ARBITRUM_ORBIT_L1L2_MESSAGE_FEE_DATA[CHAIN_IDs.ALEPH_ZERO];
      relayMessageFee = toBNWei(amountWei).mul(amountMultipleToFund);
      token = feeToken;
      holder = feePayer;
    } else {
      // For now, assume arbitrum message fees are the same for all non-custom gas token chains. This obviously needs
      // to be changed if we add support for an orbit chains where we pay message fees in ETH but they are different
      // parameters than for Arbitrum mainnet.
      const { amountWei, amountMultipleToFund } = ARBITRUM_ORBIT_L1L2_MESSAGE_FEE_DATA[CHAIN_IDs.ARBITRUM];
      relayMessageFee = toBNWei(amountWei).mul(amountMultipleToFund);
      token = ZERO_ADDRESS;
      holder = this.clients.hubPoolClient.hubPool.address;
    }

    // For orbit chains, the bot needs enough ETH to pay for each L1 -> L2 message.
    // The following executions trigger an L1 -> L2 message:
    // 1. The first orbit leaf for a particular set of roots. This means the roots must be sent and is
    //    signified by groupIndex === 0.
    // 2. Any netSendAmount > 0 triggers an L1 -> L2 token send, which costs 0.02 ETH.
    let requiredAmount = leaf.netSendAmounts.reduce(
      (acc, curr) => (curr.gt(0) ? acc.add(relayMessageFee) : acc),
      BigNumber.from(0)
    );

    if (leaf.groupIndex === 0) {
      requiredAmount = requiredAmount.add(relayMessageFee);
    }
    return {
      amount: requiredAmount,
      token: EvmAddress.from(token),
      holder: EvmAddress.from(holder),
    };
  }

  /**
   * Retrieves the amount of ETH required to execute a Linea relay leaf by querying the latest
   * relay fee from the L2Linea Messenger contract.
   * @param leaf The relay leaf to execute. Used in this function to prevent non-Linea chains from calling this method.
   * @returns The amount of ETH required to execute the relay leaf.
   * @throws If the method is called using a non-linea spoke pool client.
   */
  _getRequiredEthForLineaRelayLeafExecution(client: SpokePoolClient): Promise<BigNumber> {
    // You should *only* call this method on Linea chains.
    assert(
      sdkUtils.chainIsLinea(client.chainId) && isEVMSpokePoolClient(client),
      "This method should only be called on Linea chains!"
    );
    // Resolve and sanitize the L2MessageService contract ABI and address.
    const l2MessageABI = CONTRACT_ADDRESSES[client.chainId]?.l2MessageService?.abi;
    const l2MessageAddress = CONTRACT_ADDRESSES[client.chainId]?.l2MessageService?.address;
    assert(isDefined(l2MessageABI), "L2MessageService contract ABI is not defined for Linea chain!");
    assert(isDefined(l2MessageAddress), "L2MessageService contract address is not defined for Linea chain!");
    // For Linea, the bot needs enough ETH to pay for each L2 -> L1 message.
    const l2MessagerContract = new Contract(l2MessageAddress, l2MessageABI, client.spokePool.provider);
    // Get the latest relay fee from the L2Linea Messenger contract.
    return l2MessagerContract.minimumFeeInWei();
  }

  /**
   * Filters out any root bundles that don't have a matching relayerRefundRoot+slowRelayRoot combination in the
   * list of proposed root bundles `allRootBundleRelays`.
   * @param targetRootBundles Root bundles whose relayed roots we want to find
   * @param allRootBundleRelays All relayed roots to search
   * @returns Relayed roots that originated from rootBundles contained in allRootBundleRelays
   */
  _getRelayedRootsFromBundles(
    targetRootBundles: ProposedRootBundle[],
    allRootBundleRelays: RootBundleRelayWithBlock[]
  ): RootBundleRelayWithBlock[] {
    return allRootBundleRelays.filter((rootBundle) =>
      targetRootBundles.some(
        (_rootBundle) =>
          _rootBundle.relayerRefundRoot === rootBundle.relayerRefundRoot &&
          _rootBundle.slowRelayRoot === rootBundle.slowRelayRoot
      )
    );
  }

  /**
   * Returns widest possible block range for next bundle.
   * @param spokePoolClients SpokePool clients to query. If one is undefined then the chain ID will be treated as
   * disabled.
   * @param mainnetBundleStartBlock Passed in to determine which disabled chain list to use (i.e. the list that is live
   * at the time of this block). Also used to determine which chain ID indices list to use which is the max
   * set of chains we can return block ranges for.
   * @returns [number, number]: [startBlock, endBlock]
   */
  _getWidestPossibleBlockRangeForNextBundle(
    spokePoolClients: SpokePoolClientsByChain,
    mainnetBundleStartBlock: number
  ): Promise<number[][]> {
    const chainIds = this.clients.configStoreClient.getChainIdIndicesForBlock(mainnetBundleStartBlock);
    return getWidestPossibleExpectedBlockRange(
      // We only want as many block ranges as there are chains enabled at the time of the bundle start block.
      chainIds,
      spokePoolClients,
      getEndBlockBuffers(chainIds, this.blockRangeEndBlockBuffer),
      this.clients,
      this.clients.hubPoolClient.latestHeightSearched,
      // We only want to count enabled chains at the same time that we are loading chain ID indices.
      this.clients.configStoreClient.getEnabledChains(mainnetBundleStartBlock)
    );
  }

  async _validateBlockRanges(
    spokePoolClients: SpokePoolClientsByChain,
    blockRanges: number[][],
    chainIds: number[],
    earliestBlocksInSpokePoolClients: { [chainId: number]: number },
    isV3: boolean
  ): Promise<InvalidBlockRange[]> {
    return await blockRangesAreInvalidForSpokeClients(
      spokePoolClients,
      blockRanges,
      chainIds,
      earliestBlocksInSpokePoolClients,
      isV3
    );
  }

  _prettifyBundleBlockRanges(chainIds: number[], blockRanges: number[][]): Record<number, number[]> {
    return Object.fromEntries(chainIds.map((chainId, i) => [chainId, blockRanges[i]]));
  }

  async _executeRelayerRefundLeafSvm(
    spokePoolClient: SVMSpokePoolClient,
    leaf: RelayerRefundLeaf,
    rootBundleId: number,
    relayerRefundLeafHexProof: string[]
  ): Promise<string> {
    // Parse relevant info from the relayer refund leaf/dataworker.
    const provider = spokePoolClient.svmEventsClient.getRpc();
    const spokePoolProgramId = address(spokePoolClient.spokePoolAddress.toBase58());
    const l2TokenAddress = address(leaf.l2TokenAddress.toBase58());
    const proof = relayerRefundLeafHexProof.map((hexLeaf) => Uint8Array.from(Buffer.from(hexLeaf.slice(2), "hex")));

    // Derive static accounts.
    const [kitKeypair, eventAuthority, statePda, transferLiabilityPda, _recentBlockhash] = await Promise.all([
      this._getKitKeypair(),
      getEventAuthority(spokePoolProgramId),
      getStatePda(spokePoolProgramId),
      getTransferLiabilityPda(spokePoolProgramId, l2TokenAddress),
      provider.getLatestBlockhash().send(),
    ]);
    const recentBlockhash = _recentBlockhash as { value: LatestBlockhash };
    assert(leaf.l2TokenAddress.isSVM());
    const [rootBundlePda, instructionParamsPda, vault] = await Promise.all([
      getRootBundlePda(spokePoolProgramId, statePda, rootBundleId),
      getInstructionParamsPda(spokePoolProgramId, kitKeypair.address),
      getAssociatedTokenAddress(SvmAddress.from(statePda.toString()), leaf.l2TokenAddress),
    ]);
    this.logger.debug({
      at: "Dataworker#executeRelayerRefundLeafSvm",
      message: "Relayer refund leaf accounts",
      leaf,
      rootBundleId,
      eventAuthority,
      statePda,
      transferLiabilityPda,
      rootBundlePda,
      instructionParamsPda,
      vault,
    });
    // Optionally close the existing instruction params account and add an instruction which loads new data into the instruction params PDA.
    const instructionParamsAccount = await fetchEncodedAccount(provider, instructionParamsPda);
    let closeInstructionParamsIx;
    // If the account exists, define the instruction needed to close the instruction account.
    if (instructionParamsAccount.exists) {
      this.logger.debug({
        at: "Dataworker#executeRelayerRefundLeafSvm",
        message: "Need to close existing instruction params account",
        instructionParamsAccount,
      });
      closeInstructionParamsIx = SvmSpokeClient.getCloseInstructionParamsInstruction({
        signer: kitKeypair,
        instructionParams: instructionParamsPda,
      });
    }
    // First, add an instruction which initializes a new instruction params PDA for the relayer refund leaf.
    const relayerRefundLeafParamsEncoder = SvmSpokeClient.getExecuteRelayerRefundLeafParamsEncoder();
    const relayerRefundLeafBytes = relayerRefundLeafParamsEncoder.encode({
      rootBundleId,
      relayerRefundLeaf: toSvmRelayerRefundLeaf(leaf),
      proof,
    });
    const initializeInstructionParamsIx = SvmSpokeClient.getInitializeInstructionParamsInstruction({
      signer: kitKeypair,
      instructionParams: instructionParamsPda,
      totalSize: relayerRefundLeafBytes.length,
    });

    const initInstructionParamsTx = pipe(
      createTransactionMessage({ version: 0 }),
      (tx) => setTransactionMessageFeePayer(kitKeypair.address, tx),
      (tx) => setTransactionMessageLifetimeUsingBlockhash(recentBlockhash.value, tx),
      (tx) =>
        isDefined(closeInstructionParamsIx) ? appendTransactionMessageInstructions([closeInstructionParamsIx], tx) : tx,
      (tx) => appendTransactionMessageInstructions([initializeInstructionParamsIx], tx)
    );
    let txSignature = runTransactionSvm(initInstructionParamsTx, kitKeypair, provider);
    this.logger.debug({
      at: "Dataworker#executeRelayerRefundLeafSvm",
      message: "Initialized instruction params account",
      instructionParamsAccount,
      allocatedMemory: relayerRefundLeafBytes.length,
      txSignature,
    });

    // Then add an instruction which populates that initialized PDA with the data of the relayer refund leaf.
    for (let i = 0; i <= relayerRefundLeafBytes.length / INSTRUCTION_PARAMS_MAX_WRITE_SIZE; ++i) {
      const offset = i * INSTRUCTION_PARAMS_MAX_WRITE_SIZE;
      const offsetEnd = Math.min(offset + INSTRUCTION_PARAMS_MAX_WRITE_SIZE, relayerRefundLeafBytes.length) + 1;
      const fragment = relayerRefundLeafBytes.slice(offset, offsetEnd);
      const writeInstructionParamsIx = SvmSpokeClient.getWriteInstructionParamsFragmentInstruction({
        signer: kitKeypair,
        instructionParams: instructionParamsPda,
        offset,
        fragment,
      });
      const writeInstructionParamsTx = pipe(
        createTransactionMessage({ version: 0 }),
        (tx) => setTransactionMessageFeePayer(kitKeypair.address, tx),
        (tx) => setTransactionMessageLifetimeUsingBlockhash(recentBlockhash.value, tx),
        (tx) => appendTransactionMessageInstructions([writeInstructionParamsIx], tx)
      );
      txSignature = runTransactionSvm(writeInstructionParamsTx, kitKeypair, provider);
      this.logger.debug({
        at: "Dataworker#executeRelayerRefundLeafSvm",
        message: "Wrote relayer refund leaf data to instruction params account",
        fragment,
        writeNumber: i,
      });
    }

    // The remaining accounts for a relayer refund leaf are the refund addresses
    const _l2TokenAddress = leaf.l2TokenAddress;
    assert(
      _l2TokenAddress.isSVM(),
      `Dataworker#executeRelayerRefundLeafSvm: Attempting to execute a relayer refund leaf with token address ${leaf.l2TokenAddress}`
    );
    const remainingAccountMetas = await mapAsync(leaf.refundAddresses, async (refundAddress) => {
      assert(refundAddress.isSVM());
      const refundATA = await getAssociatedTokenAddress(refundAddress, _l2TokenAddress);
      return getAccountMeta(refundATA, true);
    });

    // There are two modes of refunding relayers on SVM:
    // Case 1: All relayers have an initialized ATA, so we call the spoke pool's `executeRelayerRefundLeaf` instruction.
    // Case 2: One or more relayers do not have an initialized ATA, so we call `executeRelayerRefundLeafDeferred` and allow the refunds to be
    // pulled from the spoke pool at any later date.
    // We prefer to run case 1; however, if case 1 cannot be completed, then we fallback to case 2.
    try {
      const executeRelayerRefundLeafIx = SvmSpokeClient.getExecuteRelayerRefundLeafInstruction({
        signer: kitKeypair,
        instructionParams: instructionParamsPda,
        state: statePda,
        rootBundle: rootBundlePda,
        vault,
        mint: l2TokenAddress,
        transferLiability: transferLiabilityPda,
        eventAuthority,
        program: spokePoolProgramId,
      });
      // Append the relayer repayment accounts.
      executeRelayerRefundLeafIx.accounts.push(...remainingAccountMetas);
      const executeRelayerRefundLeafTx = pipe(
        createTransactionMessage({ version: 0 }),
        (tx) => setTransactionMessageFeePayer(kitKeypair.address, tx),
        // @dev This RPC response returns an unknown, so we need to cast it to the proper return type.
        (tx) => setTransactionMessageLifetimeUsingBlockhash(recentBlockhash.value, tx),
        (tx) => appendTransactionMessageInstructions([executeRelayerRefundLeafIx], tx)
      );
      return runTransactionSvm(executeRelayerRefundLeafTx, kitKeypair, provider);
    } catch (e) {
      // If we failed on case 1, log the error and continue to case 2, where we assume that the leaf execution failed since one or more relayers did not have an ATA defined.
      const executeRelayerRefundLeafDeferredIx = SvmSpokeClient.getExecuteRelayerRefundLeafDeferredInstruction({
        signer: kitKeypair,
        instructionParams: instructionParamsPda,
        state: statePda,
        rootBundle: rootBundlePda,
        vault,
        mint: l2TokenAddress,
        transferLiability: transferLiabilityPda,
        eventAuthority,
        program: spokePoolProgramId,
      });
      // Append the relayer repayment accounts.
      executeRelayerRefundLeafDeferredIx.accounts.push(...remainingAccountMetas);
      const executeRelayerRefundLeafDeferredTx = pipe(
        createTransactionMessage({ version: 0 }),
        (tx) => setTransactionMessageFeePayer(kitKeypair.address, tx),
        (tx) => setTransactionMessageLifetimeUsingBlockhash(recentBlockhash.value, tx),
        (tx) => appendTransactionMessageInstructions([executeRelayerRefundLeafDeferredIx], tx)
      );
      return runTransactionSvm(executeRelayerRefundLeafDeferredTx, kitKeypair, provider);
    }
  }

  async _executeSlowFillLeafSvm(
    spokePoolClient: SVMSpokePoolClient,
    leaf: SlowFillLeaf,
    rootBundleId: number,
    slowFillHexProof: string[]
  ): Promise<string> {
    // Parse relevant info from the slow fill leaf/dataworker.
    const provider = spokePoolClient.svmEventsClient.getRpc();
    const spokePoolProgramId = address(spokePoolClient.spokePoolAddress.toBase58());
    const l2TokenAddress = address(leaf.relayData.outputToken.toBase58());
    const recipient = address(leaf.relayData.recipient.toBase58());
    const proof = slowFillHexProof.map((hexLeaf) => Uint8Array.from(Buffer.from(hexLeaf.slice(2), "hex")));

    // Gather the PDAs required to execute the slow fill leaf.
    const [kitKeypair, eventAuthority, statePda, fillStatusPda, _recentBlockhash] = await Promise.all([
      this._getKitKeypair(),
      getEventAuthority(spokePoolProgramId),
      getStatePda(spokePoolProgramId),
      getFillStatusPda(spokePoolProgramId, leaf.relayData, leaf.chainId),
      provider.getLatestBlockhash().send(),
    ]);
    const recentBlockhash = _recentBlockhash as { value: LatestBlockhash };
    assert(leaf.relayData.outputToken.isSVM());
    const [rootBundlePda, recipientTokenAccount, vault] = await Promise.all([
      getRootBundlePda(spokePoolProgramId, statePda, rootBundleId),
      getAssociatedTokenAddress(SvmAddress.from(recipient.toString()), leaf.relayData.outputToken),
      getAssociatedTokenAddress(SvmAddress.from(statePda.toString()), leaf.relayData.outputToken),
    ]);
    this.logger.debug({
      at: "Dataworker#executeSlowFillLeafSvm",
      message: "Slow fill leaf accounts",
      eventAuthority,
      statePda,
      fillStatusPda,
      rootBundlePda,
      recipientTokenAccount,
      vault,
    });

    // Get the slow fill information.
    const relayDataHash = getRelayDataHash(leaf.relayData, leaf.chainId);

    // Construct the slow fill instruction.
    const executeSlowFillIx = SvmSpokeClient.getExecuteSlowRelayLeafInstruction({
      signer: kitKeypair,
      state: statePda,
      rootBundle: rootBundlePda,
      fillStatus: fillStatusPda,
      mint: l2TokenAddress,
      recipientTokenAccount,
      vault,
      eventAuthority,
      program: spokePoolProgramId,
      relayHash: Buffer.from(relayDataHash.slice(2), "hex"),
      slowFillLeaf: some(toSvmSlowFillLeaf(leaf)),
      rootBundleId: some(rootBundleId),
      proof: some(proof),
    });

    // Check whether the recipient on Solana has an ATA for the output token. If they do not, then create one and include that in the instruction set.
    let recipientCreateTokenAccountInstruction;
    const associatedTokenAccountExists = (await fetchEncodedAccount(provider, recipientTokenAccount)).exists;
    if (!associatedTokenAccountExists) {
      recipientCreateTokenAccountInstruction = getCreateAssociatedTokenIdempotentInstruction({
        payer: kitKeypair,
        owner: statePda,
        mint: l2TokenAddress,
        ata: recipientTokenAccount,
        systemProgram: SYSTEM_PROGRAM_ADDRESS,
        tokenProgram: TOKEN_PROGRAM_ADDRESS,
      });
    }

    // Build the slow fill transaction. If there are instructions to create a new token account, then add those instructions to the slow fill transaction. Otherwise,
    // only include the slow fill instruction.
    const executeSlowFillTx = pipe(
      createTransactionMessage({ version: 0 }),
      (tx) => setTransactionMessageFeePayer(kitKeypair.address, tx),
      (tx) => setTransactionMessageLifetimeUsingBlockhash(recentBlockhash.value, tx),
      (tx) =>
        isDefined(recipientCreateTokenAccountInstruction)
          ? appendTransactionMessageInstructions([recipientCreateTokenAccountInstruction], tx)
          : tx,
      (tx) => appendTransactionMessageInstructions([executeSlowFillIx], tx)
    );
    return runTransactionSvm(executeSlowFillTx, kitKeypair, provider);
  }

  async _getKitKeypair(): Promise<KeyPairSigner> {
    return getKitKeypairFromEvmSigner(this.clients.hubPoolClient.hubPool.signer);
  }
}<|MERGE_RESOLUTION|>--- conflicted
+++ resolved
@@ -398,10 +398,6 @@
    */
   async proposeRootBundle(
     spokePoolClients: { [chainId: number]: SpokePoolClient },
-<<<<<<< HEAD
-=======
-    submitProposals = true,
->>>>>>> 648fadbb
     earliestBlocksInSpokePoolClients: { [chainId: number]: number } = {}
   ): Promise<BundleData> {
     const submitProposals = this.config.sendingTransactionsEnabled;
