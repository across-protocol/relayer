--- conflicted
+++ resolved
@@ -1600,8 +1600,6 @@
       return leafCount;
     }
 
-<<<<<<< HEAD
-=======
     // Exit early if challenge period timestamp has not passed:
     if (
       !this.config.awaitChallengePeriod &&
@@ -1615,7 +1613,6 @@
       return leafCount;
     }
 
->>>>>>> 271a7acf
     // At this point, check again that there are still unexecuted pool rebalance leaves. This is done because the above
     // logic, to reconstruct this pool rebalance root and the prerequisite spoke pool client updates, can take a while.
     const pendingProposal: PendingRootBundle = await this.clients.hubPoolClient.hubPool.rootBundleProposal();
