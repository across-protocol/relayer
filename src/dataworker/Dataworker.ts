--- conflicted
+++ resolved
@@ -408,10 +408,6 @@
    */
   async proposeRootBundle(
     spokePoolClients: { [chainId: number]: SpokePoolClient },
-<<<<<<< HEAD
-=======
-    submitProposals = true,
->>>>>>> 92d00ece
     earliestBlocksInSpokePoolClients: { [chainId: number]: number } = {}
   ): Promise<BundleData> {
     const submitProposals = this.config.sendingTransactionsEnabled;
