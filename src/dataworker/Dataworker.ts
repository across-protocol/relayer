--- conflicted
+++ resolved
@@ -1146,20 +1146,12 @@
     });
 
     await Promise.all(
-<<<<<<< HEAD
       Object.entries(spokePoolClients).map(async ([_chainId, client]) => {
         const chainId = Number(_chainId);
-        let rootBundleRelays = sortEventsDescending(client.getRootBundleRelays()).filter(
-          (rootBundle) =>
-            rootBundle.relayerRefundRoot !== EMPTY_MERKLE_ROOT &&
-            (IGNORED_SPOKE_BUNDLES[chainId] ? !IGNORED_SPOKE_BUNDLES[chainId].includes(rootBundle.rootBundleId) : true)
-=======
-      Object.entries(spokePoolClients).map(async ([chainId, client]) => {
         let rootBundleRelays = sortEventsDescending(client.getRootBundleRelays()).filter((rootBundle) =>
           IGNORED_SPOKE_BUNDLES[chainId]
             ? !IGNORED_SPOKE_BUNDLES[chainId].includes(rootBundle.rootBundleId)
             : true && rootBundle.blockNumber >= client.eventSearchConfig.fromBlock
->>>>>>> 1e2d55e9
         );
 
         // Only grab the most recent n roots that have been sent if configured to do so.
