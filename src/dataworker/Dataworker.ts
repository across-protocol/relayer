--- conflicted
+++ resolved
@@ -297,7 +297,6 @@
             fillsToRefund[repaymentChainId][l2TokenAddress].realizedLpFees
           );
 
-<<<<<<< HEAD
           // Start with latest RootBundleExecuted.runningBalance for {chainId, l1Token} combination if found.
           const startingRunningBalance =
             this.clients.hubPoolClient.getRunningBalanceBeforeBlockForChain(
@@ -306,18 +305,12 @@
               l1TokenCounterpart
             ) || toBN(0);
 
-=======
->>>>>>> 3908ab41
           // totalRefundAmount won't exist for chains that only had slow fills, so we should explicitly check for it.
           if (fillsToRefund[repaymentChainId][l2TokenAddress].totalRefundAmount)
             assign(
               runningBalances,
               [repaymentChainId, l1TokenCounterpart],
-<<<<<<< HEAD
               startingRunningBalance.add(fillsToRefund[repaymentChainId][l2TokenAddress].totalRefundAmount)
-=======
-              fillsToRefund[repaymentChainId][l2TokenAddress].totalRefundAmount
->>>>>>> 3908ab41
             );
         });
       });
@@ -414,12 +407,7 @@
       this._updateRunningBalanceForDeposit(runningBalances, deposit, deposit.amount.mul(toBN(-1)));
     });
 
-<<<<<<< HEAD
-=======
-    // 6. Factor in latest RootBundleExecuted.runningBalance before this one.
-
->>>>>>> 3908ab41
-    // 7. Factor in MAX_POOL_REBALANCE_LEAF_SIZE
+    // 6. Factor in MAX_POOL_REBALANCE_LEAF_SIZE
 
     // TODO: Add helpful logs everywhere.
 
