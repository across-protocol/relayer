<<<<<<< HEAD
import { winston, EMPTY_MERKLE_ROOT, toBN, BigNumber, toBNWei } from "../utils";
=======
import { winston, EMPTY_MERKLE_ROOT, sortEventsDescending } from "../utils";
>>>>>>> 042959be
import { UnfilledDeposit, Deposit, DepositWithBlock, RootBundle } from "../interfaces";
import { UnfilledDepositsForOriginChain, TreeData, RunningBalances } from "../interfaces";
import { FillWithBlock, PoolRebalanceLeaf, RelayerRefundLeaf, RelayerRefundLeafWithGroup } from "../interfaces";
import { BigNumberForToken, FillsToRefund, RelayData } from "../interfaces";
import { DataworkerClients } from "./DataworkerClientHelper";
import { SpokePoolClient } from "../clients";
import * as PoolRebalanceUtils from "./PoolRebalanceUtils";
import { assignValidFillToFillsToRefund, getFillsInRange } from "./FillUtils";
import { getRefundInformationFromFill, updateTotalRefundAmount } from "./FillUtils";
import { updateTotalRealizedLpFeePct } from "./FillUtils";
import { getBlockRangeForChain, prettyPrintSpokePoolEvents } from "./DataworkerUtils";
import { _buildPoolRebalanceRoot, _buildRelayerRefundRoot, _buildSlowRelayRoot } from "./DataworkerUtils";
import { flattenAndFilterUnfilledDepositsByOriginChain } from "./DepositUtils";
import { updateUnfilledDepositsWithMatchedDeposit, getUniqueDepositsInRange } from "./DepositUtils";
import { constructSpokePoolClientsForBlockAndUpdate } from "../common/ClientHelper";

// @notice Constructs roots to submit to HubPool on L1. Fetches all data synchronously from SpokePool/HubPool clients
// so this class assumes that those upstream clients are already updated and have fetched on-chain data from RPC's.
export class Dataworker {
  // eslint-disable-next-line no-useless-constructor
  constructor(
    readonly logger: winston.Logger,
    readonly clients: DataworkerClients,
    readonly chainIdListForBundleEvaluationBlockNumbers: number[],
    readonly maxRefundCountOverride: number = undefined,
    readonly maxL1TokenCountOverride: number = undefined,
    readonly tokenTransferThreshold: BigNumberForToken = {},
    readonly blockRangeEndBlockBuffer: { [chainId: number]: number } = {},
    readonly spokeRootsLookbackCount = 0
  ) {
    if (
      maxRefundCountOverride !== undefined ||
      maxL1TokenCountOverride !== undefined ||
      Object.keys(tokenTransferThreshold).length > 0 ||
      Object.keys(blockRangeEndBlockBuffer).length > 0
    )
      this.logger.debug({
        at: "Dataworker constructed with overridden config store settings",
        maxRefundCountOverride: this.maxRefundCountOverride,
        maxL1TokenCountOverride: this.maxL1TokenCountOverride,
        tokenTransferThreshold: this.tokenTransferThreshold,
        blockRangeEndBlockBuffer: this.blockRangeEndBlockBuffer,
      });
  }

  // Common data re-formatting logic shared across all data worker public functions.
  // User must pass in spoke pool to search event data against. This allows the user to refund relays and fill deposits
  // on deprecated spoke pools.
  _loadData(
    blockRangesForChains: number[][],
    spokePoolClients: { [chainId: number]: SpokePoolClient }
  ): {
    unfilledDeposits: UnfilledDeposit[];
    fillsToRefund: FillsToRefund;
    allValidFills: FillWithBlock[];
    deposits: DepositWithBlock[];
  } {
    if (!this.clients.hubPoolClient.isUpdated) throw new Error(`HubPoolClient not updated`);
    if (!this.clients.configStoreClient.isUpdated) throw new Error(`ConfigStoreClient not updated`);
    this.chainIdListForBundleEvaluationBlockNumbers.forEach((chainId) => {
      if (!spokePoolClients[chainId]) throw new Error(`Missing spoke pool client for chain ${chainId}`);
    });
    if (blockRangesForChains.length !== this.chainIdListForBundleEvaluationBlockNumbers.length)
      throw new Error(
        `Unexpected block range list length of ${blockRangesForChains.length}, should be ${this.chainIdListForBundleEvaluationBlockNumbers.length}`
      );

    const unfilledDepositsForOriginChain: UnfilledDepositsForOriginChain = {};
    const fillsToRefund: FillsToRefund = {};
    const allRelayerRefunds: any[] = [];
    const deposits: DepositWithBlock[] = [];
    const allValidFills: FillWithBlock[] = [];
    const allInvalidFills: FillWithBlock[] = [];

    const allChainIds = Object.keys(this.clients.spokePoolSigners);
    this.logger.debug({
      at: "Dataworker",
      message: `Loading deposit and fill data`,
      chainIds: allChainIds,
      blockRangesForChains,
    });

    for (const originChainId of allChainIds) {
      const originClient = spokePoolClients[originChainId];
      if (!originClient.isUpdated) throw new Error(`origin SpokePoolClient on chain ${originChainId} not updated`);

      // Loop over all other SpokePoolClient's to find deposits whose destination chain is the selected origin chain.
      for (const destinationChainId of allChainIds) {
        if (originChainId === destinationChainId) continue;

        const destinationClient = spokePoolClients[destinationChainId];
        if (!destinationClient.isUpdated)
          throw new Error(`destination SpokePoolClient with chain ID ${destinationChainId} not updated`);

        // Store all deposits in range, for use in constructing a pool rebalance root. Save deposits with
        // their quote time block numbers so we can pull the L1 token counterparts for the quote timestamp.
        // We can safely filter `deposits` by the bundle block range because its only used to decrement running
        // balances in the pool rebalance root. This array is NOT used when matching fills with deposits. For that,
        // we use the wider event search config of the origin client.
        deposits.push(
          ...getUniqueDepositsInRange(
            blockRangesForChains,
            Number(originChainId),
            Number(destinationChainId),
            this.chainIdListForBundleEvaluationBlockNumbers,
            originClient,
            deposits
          )
        );

        // Find all valid fills matching a deposit on the origin chain and sent on the destination chain.
        destinationClient.getFillsWithBlockForOriginChain(Number(originChainId)).forEach((fillWithBlock) => {
          const blockRangeForChain = getBlockRangeForChain(
            blockRangesForChains,
            Number(destinationChainId),
            this.chainIdListForBundleEvaluationBlockNumbers
          );

          // If fill matches with a deposit, then its a valid fill.
          const matchedDeposit: Deposit = originClient.getDepositForFill(fillWithBlock);
          if (matchedDeposit) {
            // Fill was validated. Save it under all validated fills list with the block number so we can sort it by
            // time. Note that its important we don't skip fills outside of the block range at this step because
            // we use allValidFills to find the first fill in the entire history associated with a fill in the block
            // range, in order to determine if we already sent a slow fill for it.
            allValidFills.push(fillWithBlock);

            // If fill is outside block range, we can skip it now since we're not going to add a refund for it.
            if (fillWithBlock.blockNumber > blockRangeForChain[1] || fillWithBlock.blockNumber < blockRangeForChain[0])
              return;

            // Now create a copy of fill with block data removed, and use its data to update the fills to refund obj.
            const { blockNumber, transactionIndex, logIndex, ...fill } = fillWithBlock;
            const { chainToSendRefundTo, repaymentToken } = getRefundInformationFromFill(
              fill,
              this.clients.hubPoolClient,
              blockRangesForChains,
              this.chainIdListForBundleEvaluationBlockNumbers
            );

            // Fills to refund includes both slow and non-slow fills and they both should increase the
            // total realized LP fee %.
            assignValidFillToFillsToRefund(fillsToRefund, fill, chainToSendRefundTo, repaymentToken);
            allRelayerRefunds.push({ repaymentToken, repaymentChain: chainToSendRefundTo });
            updateTotalRealizedLpFeePct(fillsToRefund, fill, chainToSendRefundTo, repaymentToken);

            // Save deposit as one that is eligible for a slow fill, since there is a fill
            // for the deposit in this epoch. We save whether this fill is the first fill for the deposit, because
            // if a deposit has its first fill in this block range, then we can send a slow fill payment to complete
            // the deposit. If other fills end up completing this deposit, then we'll remove it from the unfilled
            // deposits later.
            updateUnfilledDepositsWithMatchedDeposit(fill, matchedDeposit, unfilledDepositsForOriginChain);

            // Update total refund counter for convenience when constructing relayer refund leaves
            updateTotalRefundAmount(fillsToRefund, fill, chainToSendRefundTo, repaymentToken);
          } else {
            // Note: If the fill's origin chain is set incorrectly (e.g. equal to the destination chain, or
            // set to some unexpected chain), then it won't be added to `allInvalidFills` because we wouldn't
            // have been able to grab it from the destinationClient.getFillsWithBlockForOriginChain call.
            allInvalidFills.push(fillWithBlock);
          }
        });
      }
    }

    // For each deposit with a matched fill, figure out the unfilled amount that we need to slow relay. We will filter
    // out any deposits that are fully filled.
    const unfilledDeposits = flattenAndFilterUnfilledDepositsByOriginChain(unfilledDepositsForOriginChain);

    const spokeEventsReadable = prettyPrintSpokePoolEvents(
      blockRangesForChains,
      this.chainIdListForBundleEvaluationBlockNumbers,
      deposits,
      allValidFills,
      allRelayerRefunds,
      unfilledDeposits,
      allInvalidFills
    );
    this.logger.debug({
      at: "Dataworker",
      message: `Finished loading spoke pool data`,
      blockRangesForChains,
      ...spokeEventsReadable,
    });

    if (Object.keys(spokeEventsReadable.allInvalidFillsInRangeByDestinationChain).length > 0)
      this.logger.info({
        at: "Dataworker",
        message: `Finished loading spoke pool data and found some invalid fills in range`,
        blockRangesForChains,
        allInvalidFillsInRangeByDestinationChain: spokeEventsReadable.allInvalidFillsInRangeByDestinationChain,
      });

    // Remove deposits that have been fully filled from unfilled deposit array
    return { fillsToRefund, deposits, unfilledDeposits, allValidFills };
  }

  buildSlowRelayRoot(blockRangesForChains: number[][], spokePoolClients: { [chainId: number]: SpokePoolClient }) {
    this.logger.debug({ at: "Dataworker", message: `Building slow relay root`, blockRangesForChains });

    const { unfilledDeposits } = this._loadData(blockRangesForChains, spokePoolClients);
    return _buildSlowRelayRoot(unfilledDeposits);
  }

  buildRelayerRefundRoot(
    blockRangesForChains: number[][],
    spokePoolClients: { [chainId: number]: SpokePoolClient },
    poolRebalanceLeaves: PoolRebalanceLeaf[],
    runningBalances: RunningBalances
  ) {
    this.logger.debug({ at: "Dataworker", message: `Building relayer refund root`, blockRangesForChains });
    const endBlockForMainnet = getBlockRangeForChain(
      blockRangesForChains,
      1,
      this.chainIdListForBundleEvaluationBlockNumbers
    )[1];

    const { fillsToRefund } = this._loadData(blockRangesForChains, spokePoolClients);
    const maxRefundCount = this.maxRefundCountOverride
      ? this.maxRefundCountOverride
      : this.clients.configStoreClient.getMaxRefundCountForRelayerRefundLeafForBlock(endBlockForMainnet);
    return _buildRelayerRefundRoot(
      endBlockForMainnet,
      fillsToRefund,
      poolRebalanceLeaves,
      runningBalances,
      this.clients,
      maxRefundCount,
      this.tokenTransferThreshold
    );
  }

  buildPoolRebalanceRoot(blockRangesForChains: number[][], spokePoolClients: { [chainId: number]: SpokePoolClient }) {
    this.logger.debug({ at: "Dataworker", message: `Building pool rebalance root`, blockRangesForChains });

    const { fillsToRefund, deposits, allValidFills, unfilledDeposits } = this._loadData(
      blockRangesForChains,
      spokePoolClients
    );

    const endBlockForMainnet = getBlockRangeForChain(
      blockRangesForChains,
      1,
      this.chainIdListForBundleEvaluationBlockNumbers
    )[1];
    const allValidFillsInRange = getFillsInRange(
      allValidFills,
      blockRangesForChains,
      this.chainIdListForBundleEvaluationBlockNumbers
    );

    return _buildPoolRebalanceRoot(
      endBlockForMainnet,
      fillsToRefund,
      deposits,
      allValidFills,
      allValidFillsInRange,
      unfilledDeposits,
      this.clients,
      this.chainIdListForBundleEvaluationBlockNumbers,
      this.maxL1TokenCountOverride,
      this.tokenTransferThreshold
    );
  }

  async proposeRootBundle(usdThresholdToSubmitNewBundle?: BigNumber) {
    // TODO: Handle the case where we can't get event data or even blockchain data from any chain. This will require
    // some changes to override the bundle block range here, and _loadData to skip chains with zero block ranges.
    // For now, we assume that if one blockchain fails to return data, then this entire function will fail. This is a
    // safe strategy but could lead to new roots failing to be proposed until ALL networks are healthy.

    // 0. Check if a bundle is pending.
    if (!this.clients.hubPoolClient.isUpdated) throw new Error(`HubPoolClient not updated`);
    if (this.clients.hubPoolClient.hasPendingProposal()) {
      this.logger.debug({
        at: "Dataworker#propose",
        message: "Has pending proposal, cannot propose",
      });
      return;
    }

    // 1. Construct a list of ending block ranges for each chain that we want to include
    // relay events for. The ending block numbers for these ranges will be added to a "bundleEvaluationBlockNumbers"
    // list, and the order of chain ID's is hardcoded in the ConfigStore client.
    const blockRangesForProposal = await PoolRebalanceUtils.getWidestPossibleExpectedBlockRange(
      this.chainIdListForBundleEvaluationBlockNumbers,
      this.clients,
      this.clients.hubPoolClient.latestBlockNumber
    );

    // 2. Construct spoke pool clients using spoke pools deployed at end of block range.
    // We do make an assumption that the spoke pool contract was not changed during the block range. By using the
    // spoke pool at this block instead of assuming its the currently deployed one, we can pay refunds for deposits
    // on deprecated spoke pools.
    const endBlockForMainnet = getBlockRangeForChain(
      blockRangesForProposal,
      1,
      this.chainIdListForBundleEvaluationBlockNumbers
    )[1];
    this.logger.debug({
      at: "Dataworker#propose",
      message: `Constructing spoke pool clients for end mainnet block in bundle range`,
      endBlockForMainnet,
    });
    const spokePoolClients = await constructSpokePoolClientsForBlockAndUpdate(
      this.chainIdListForBundleEvaluationBlockNumbers,
      this.clients,
      this.logger,
      endBlockForMainnet
    );

    // 3. Create roots
    const { fillsToRefund, deposits, allValidFills, unfilledDeposits } = this._loadData(
      blockRangesForProposal,
      spokePoolClients
    );
    const allValidFillsInRange = getFillsInRange(
      allValidFills,
      blockRangesForProposal,
      this.chainIdListForBundleEvaluationBlockNumbers
    );
    this.logger.debug({ at: "Dataworker", message: `Building pool rebalance root`, blockRangesForProposal });
    const poolRebalanceRoot = _buildPoolRebalanceRoot(
      endBlockForMainnet,
      fillsToRefund,
      deposits,
      allValidFills,
      allValidFillsInRange,
      unfilledDeposits,
      this.clients,
      this.chainIdListForBundleEvaluationBlockNumbers,
      this.maxL1TokenCountOverride,
      this.tokenTransferThreshold
    );
    PoolRebalanceUtils.prettyPrintLeaves(
      this.logger,
      poolRebalanceRoot.tree,
      poolRebalanceRoot.leaves,
      "Pool rebalance"
    );

    if (usdThresholdToSubmitNewBundle !== undefined) {
      // Exit early if sum of absolute values of net send amounts and running balances exceeds threshold.
      const totalUsdRefund = PoolRebalanceUtils.computePoolRebalanceUsdVolume(poolRebalanceRoot.leaves, this.clients);
      if (totalUsdRefund.lt(usdThresholdToSubmitNewBundle)) {
        this.logger.debug({
          at: "Dataworker",
          message: `Root bundle USD volume does not exceed threshold, exiting early 🟡`,
          usdThresholdToSubmitNewBundle,
          totalUsdRefund,
          leaves: poolRebalanceRoot.leaves,
        });
        return;
      }
    }

    this.logger.debug({ at: "Dataworker", message: `Building relayer refund root`, blockRangesForProposal });
    const relayerRefundRoot = _buildRelayerRefundRoot(
      endBlockForMainnet,
      fillsToRefund,
      poolRebalanceRoot.leaves,
      poolRebalanceRoot.runningBalances,
      this.clients,
      this.maxRefundCountOverride
        ? this.maxRefundCountOverride
        : this.clients.configStoreClient.getMaxRefundCountForRelayerRefundLeafForBlock(endBlockForMainnet),
      this.tokenTransferThreshold
    );
    PoolRebalanceUtils.prettyPrintLeaves(
      this.logger,
      relayerRefundRoot.tree,
      relayerRefundRoot.leaves,
      "Relayer refund"
    );
    this.logger.debug({ at: "Dataworker", message: `Building slow relay root`, blockRangesForProposal });
    const slowRelayRoot = _buildSlowRelayRoot(unfilledDeposits);
    PoolRebalanceUtils.prettyPrintLeaves(this.logger, slowRelayRoot.tree, slowRelayRoot.leaves, "Slow relay");

    if (poolRebalanceRoot.leaves.length === 0) {
      this.logger.debug({
        at: "Dataworker#propose",
        message: "No pool rebalance leaves, cannot propose",
      });
      return;
    }

    // 4. Propose roots to HubPool contract.
    const hubPoolChainId = (await this.clients.hubPoolClient.hubPool.provider.getNetwork()).chainId;
    this.logger.debug({
      at: "Dataworker#propose",
      message: "Enqueing new root bundle proposal txn",
      blockRangesForProposal,
      poolRebalanceLeavesCount: poolRebalanceRoot.leaves.length,
      poolRebalanceRoot: poolRebalanceRoot.tree.getHexRoot(),
      relayerRefundRoot: relayerRefundRoot.tree.getHexRoot(),
      slowRelayRoot: slowRelayRoot.tree.getHexRoot(),
    });
    this._proposeRootBundle(
      hubPoolChainId,
      blockRangesForProposal,
      poolRebalanceRoot.leaves,
      poolRebalanceRoot.tree.getHexRoot(),
      relayerRefundRoot.leaves,
      relayerRefundRoot.tree.getHexRoot(),
      slowRelayRoot.leaves,
      slowRelayRoot.tree.getHexRoot()
    );
  }

  async validatePendingRootBundle() {
    if (!this.clients.hubPoolClient.isUpdated) throw new Error(`HubPoolClient not updated`);
    const hubPoolChainId = (await this.clients.hubPoolClient.hubPool.provider.getNetwork()).chainId;

    // Exit early if a bundle is not pending.
    if (!this.clients.hubPoolClient.hasPendingProposal()) {
      this.logger.debug({
        at: "Dataworker#validate",
        message: "No pending proposal, nothing to validate",
      });
      return;
    }

    const pendingRootBundle = this.clients.hubPoolClient.getPendingRootBundleProposal();
    this.logger.debug({
      at: "Dataworker#validate",
      message: "Found pending proposal",
      pendingRootBundle,
    });

    // Exit early if challenge period timestamp has passed:
    if (this.clients.hubPoolClient.currentTime > pendingRootBundle.challengePeriodEndTimestamp) {
      this.logger.debug({
        at: "Dataworke#validater",
        message: "Challenge period passed, cannot dispute",
      });
      return;
    }

    const widestPossibleExpectedBlockRange = await PoolRebalanceUtils.getWidestPossibleExpectedBlockRange(
      this.chainIdListForBundleEvaluationBlockNumbers,
      this.clients,
      this.clients.hubPoolClient.latestBlockNumber
    );
    const { valid, reason } = await this.validateRootBundle(
      hubPoolChainId,
      widestPossibleExpectedBlockRange,
      pendingRootBundle
    );
    if (!valid) this._submitDisputeWithMrkdwn(hubPoolChainId, reason);
  }

  async validateRootBundle(
    hubPoolChainId: number,
    widestPossibleExpectedBlockRange: number[][],
    rootBundle: RootBundle
  ): Promise<{
    valid: boolean;
    reason?: string;
    expectedTrees?: {
      poolRebalanceTree: TreeData<PoolRebalanceLeaf>;
      relayerRefundTree: TreeData<RelayerRefundLeaf>;
      slowRelayTree: TreeData<RelayData>;
    };
  }> {
    // If pool rebalance root is empty, always dispute. There should never be a bundle with an empty rebalance root.
    if (rootBundle.poolRebalanceRoot === EMPTY_MERKLE_ROOT) {
      this.logger.debug({
        at: "Dataworker#validate",
        message: "Empty pool rebalance root, submitting dispute",
        rootBundle,
      });
      return {
        valid: false,
        reason: `Disputed pending root bundle with empty pool rebalance root`,
      };
    }

    // First, we'll evaluate the pending root bundle's block end numbers.
    if (rootBundle.bundleEvaluationBlockNumbers.length !== widestPossibleExpectedBlockRange.length) {
      this.logger.debug({
        at: "Dataworker#validate",
        message: "Unexpected bundle block range length, disputing",
        widestPossibleExpectedBlockRange,
        pendingEndBlocks: rootBundle.bundleEvaluationBlockNumbers,
      });
      return {
        valid: false,
        reason: `Disputed pending root bundle with incorrect bundle block range length`,
      };
    }

    // These buffers can be configured by the bot runner. These are used to validate the end blocks specified in the
    // pending root bundle. If the end block is greater than the latest block for its chain, then we should dispute the
    // bundle because we can't look up events in the future for that chain. However, there are some cases where the
    // proposer's node for that chain is returning a higher HEAD block than the bot-runner is seeing, so we can
    // use this buffer to allow the proposer some margin of error. If the bundle end block is less than HEAD but within
    // this buffer, then we won't dispute and we'll just exit early from this function.
    const endBlockBuffers = this.chainIdListForBundleEvaluationBlockNumbers.map(
      (chainId: number) => this.blockRangeEndBlockBuffer[chainId] ?? 0
    );

    // Make sure that all end blocks are >= expected start blocks.
    if (
      rootBundle.bundleEvaluationBlockNumbers.some((block, index) => block < widestPossibleExpectedBlockRange[index][0])
    ) {
      this.logger.debug({
        at: "Dataworker#validate",
        message: "A bundle end block is < expected start block, submitting dispute",
        expectedStartBlocks: widestPossibleExpectedBlockRange.map((range) => range[0]),
        pendingEndBlocks: rootBundle.bundleEvaluationBlockNumbers,
      });
      return {
        valid: false,
        reason: PoolRebalanceUtils.generateMarkdownForDisputeInvalidBundleBlocks(
          this.chainIdListForBundleEvaluationBlockNumbers,
          rootBundle,
          widestPossibleExpectedBlockRange,
          endBlockBuffers
        ),
      };
    }

    // If the bundle end block is less than HEAD but within the allowable margin of error into future,
    // then we won't dispute and we'll just exit early from this function.
    if (
      rootBundle.bundleEvaluationBlockNumbers.some((block, index) => block > widestPossibleExpectedBlockRange[index][1])
    ) {
      // If end block is further than the allowable margin of error into the future, then dispute it.
      if (
        rootBundle.bundleEvaluationBlockNumbers.some(
          (block, index) => block > widestPossibleExpectedBlockRange[index][1] + endBlockBuffers[index]
        )
      ) {
        this.logger.debug({
          at: "Dataworker#validate",
          message: "A bundle end block is > latest block + buffer for its chain, submitting dispute",
          expectedEndBlocks: widestPossibleExpectedBlockRange.map((range) => range[1]),
          pendingEndBlocks: rootBundle.bundleEvaluationBlockNumbers,
          endBlockBuffers,
        });
        return {
          valid: false,
          reason: PoolRebalanceUtils.generateMarkdownForDisputeInvalidBundleBlocks(
            this.chainIdListForBundleEvaluationBlockNumbers,
            rootBundle,
            widestPossibleExpectedBlockRange,
            endBlockBuffers
          ),
        };
      } else {
        this.logger.debug({
          at: "Dataworker#validate",
          message: "A bundle end block is > latest block but within buffer, skipping",
          expectedEndBlocks: widestPossibleExpectedBlockRange.map((range) => range[1]),
          pendingEndBlocks: rootBundle.bundleEvaluationBlockNumbers,
          endBlockBuffers,
        });
      }
      return {
        valid: true,
      };
    }

    // The block range that we'll use to construct roots will be the end block specified in the pending root bundle,
    // and the block right after the last valid root bundle proposal's end block. If the proposer didn't use the same
    // start block, then they might have missed events and the roots will be different.
    const blockRangesImpliedByBundleEndBlocks = widestPossibleExpectedBlockRange.map((blockRange, index) => [
      blockRange[0],
      rootBundle.bundleEvaluationBlockNumbers[index],
    ]);

    this.logger.debug({
      at: "Dataworker#validate",
      message: "Implied bundle ranges are valid",
      blockRangesImpliedByBundleEndBlocks,
      chainIdListForBundleEvaluationBlockNumbers: this.chainIdListForBundleEvaluationBlockNumbers,
    });

    // Construct spoke pool clients using spoke pools deployed at end of block range.
    // We do make an assumption that the spoke pool contract was not changed during the block range. By using the
    // spoke pool at this block instead of assuming its the currently deployed one, we can pay refunds for deposits
    // on deprecated spoke pools.
    const endBlockForMainnet = getBlockRangeForChain(
      blockRangesImpliedByBundleEndBlocks,
      1,
      this.chainIdListForBundleEvaluationBlockNumbers
    )[1];
    this.logger.debug({
      at: "Dataworker#validate",
      message: `Constructing spoke pool clients for end mainnet block in bundle range`,
      endBlockForMainnet,
    });
    const spokePoolClients = await constructSpokePoolClientsForBlockAndUpdate(
      this.chainIdListForBundleEvaluationBlockNumbers,
      this.clients,
      this.logger,
      endBlockForMainnet
    );

    // Compare roots with expected. The roots will be different if the block range start blocks were different
    // than the ones we constructed above when the original proposer submitted their proposal. The roots will also
    // be different if the events on any of the contracts were different.
    const { fillsToRefund, deposits, allValidFills, unfilledDeposits } = this._loadData(
      blockRangesImpliedByBundleEndBlocks,
      spokePoolClients
    );
    const allValidFillsInRange = getFillsInRange(
      allValidFills,
      blockRangesImpliedByBundleEndBlocks,
      this.chainIdListForBundleEvaluationBlockNumbers
    );
    const expectedPoolRebalanceRoot = _buildPoolRebalanceRoot(
      endBlockForMainnet,
      fillsToRefund,
      deposits,
      allValidFills,
      allValidFillsInRange,
      unfilledDeposits,
      this.clients,
      this.chainIdListForBundleEvaluationBlockNumbers,
      this.maxL1TokenCountOverride,
      this.tokenTransferThreshold
    );
    const expectedRelayerRefundRoot = _buildRelayerRefundRoot(
      endBlockForMainnet,
      fillsToRefund,
      expectedPoolRebalanceRoot.leaves,
      expectedPoolRebalanceRoot.runningBalances,
      this.clients,
      this.maxRefundCountOverride
        ? this.maxRefundCountOverride
        : this.clients.configStoreClient.getMaxRefundCountForRelayerRefundLeafForBlock(endBlockForMainnet),
      this.tokenTransferThreshold
    );

    const expectedSlowRelayRoot = _buildSlowRelayRoot(unfilledDeposits);

    const expectedTrees = {
      poolRebalanceTree: expectedPoolRebalanceRoot,
      relayerRefundTree: expectedRelayerRefundRoot,
      slowRelayTree: expectedSlowRelayRoot,
    };
    if (
      expectedPoolRebalanceRoot.leaves.length !== rootBundle.unclaimedPoolRebalanceLeafCount ||
      expectedPoolRebalanceRoot.tree.getHexRoot() !== rootBundle.poolRebalanceRoot
    ) {
      this.logger.debug({
        at: "Dataworker#validate",
        message: "Unexpected pool rebalance root, submitting dispute",
        expectedBlockRanges: blockRangesImpliedByBundleEndBlocks,
        expectedPoolRebalanceLeaves: expectedPoolRebalanceRoot.leaves,
        expectedPoolRebalanceRoot: expectedPoolRebalanceRoot.tree.getHexRoot(),
        pendingRoot: rootBundle.poolRebalanceRoot,
        pendingPoolRebalanceLeafCount: rootBundle.unclaimedPoolRebalanceLeafCount,
      });
    } else if (expectedRelayerRefundRoot.tree.getHexRoot() !== rootBundle.relayerRefundRoot) {
      this.logger.debug({
        at: "Dataworker#validate",
        message: "Unexpected relayer refund root, submitting dispute",
        expectedBlockRanges: blockRangesImpliedByBundleEndBlocks,
        expectedRelayerRefundRoot: expectedRelayerRefundRoot.tree.getHexRoot(),
        pendingRoot: rootBundle.relayerRefundRoot,
      });
    } else if (expectedSlowRelayRoot.tree.getHexRoot() !== rootBundle.slowRelayRoot) {
      this.logger.debug({
        at: "Dataworker#validate",
        message: "Unexpected slow relay root, submitting dispute",
        expectedBlockRanges: blockRangesImpliedByBundleEndBlocks,
        expectedSlowRelayRoot: expectedSlowRelayRoot.tree.getHexRoot(),
        pendingRoot: rootBundle.slowRelayRoot,
      });
    } else {
      // All roots are valid! Exit early.
      this.logger.debug({
        at: "Dataworker#validate",
        message: "Pending root bundle matches with expected",
      });
      return {
        valid: true,
        expectedTrees,
      };
    }

    return {
      valid: false,
      reason:
        PoolRebalanceUtils.generateMarkdownForDispute(rootBundle) +
        `\n` +
        PoolRebalanceUtils.generateMarkdownForRootBundle(
          this.clients.hubPoolClient,
          this.chainIdListForBundleEvaluationBlockNumbers,
          hubPoolChainId,
          blockRangesImpliedByBundleEndBlocks,
          [...expectedPoolRebalanceRoot.leaves],
          expectedPoolRebalanceRoot.tree.getHexRoot(),
          [...expectedRelayerRefundRoot.leaves],
          expectedRelayerRefundRoot.tree.getHexRoot(),
          [...expectedSlowRelayRoot.leaves],
          expectedSlowRelayRoot.tree.getHexRoot()
        ),
      expectedTrees,
    };
  }

  // TODO: this method and executeRelayerRefundLeaves have a lot of similarities, but they have some key differences
  // in both the events they search for and the comparisons they make. We should try to generalize this in the future,
  // but keeping them separate is probably the simplest for the initial implementation.
  async executeSlowRelayLeaves() {
    const spokePoolClients = await constructSpokePoolClientsForBlockAndUpdate(
      this.chainIdListForBundleEvaluationBlockNumbers,
      this.clients,
      this.logger,
      this.clients.hubPoolClient.latestBlockNumber
    );

    Object.entries(spokePoolClients).forEach(([chainId, client]) => {
      let rootBundleRelays = sortEventsDescending(client.getRootBundleRelays());

      // Only grab the most recent n roots that have been sent if configured to do so.
      if (this.spokeRootsLookbackCount !== 0)
        rootBundleRelays = rootBundleRelays.slice(0, this.spokeRootsLookbackCount);

      const slowFillsForChain = client.getFills().filter((fill) => fill.isSlowRelay);
      for (const rootBundleRelay of rootBundleRelays) {
        const matchingRootBundle = this.clients.hubPoolClient.getProposedRootBundles().find((bundle) => {
          if (bundle.slowRelayRoot !== rootBundleRelay.slowRelayRoot) return false;

          const followingBlockNumber =
            this.clients.hubPoolClient.getFollowingRootBundle(bundle)?.blockNumber ||
            this.clients.hubPoolClient.latestBlockNumber;

          const leaves = this.clients.hubPoolClient.getExecutedLeavesForRootBundle(bundle, followingBlockNumber);

          // Only use this bundle if it had valid leaves returned (meaning it was at least partially executed).
          return leaves.length > 0;
        });

        if (!matchingRootBundle) {
          this.logger.warn({
            at: "Dataworke#executeSlowRelayLeaves",
            message: "Couldn't find a mainnet root bundle for a slowRelayRoot on L2!",
            chainId,
            slowRelayRoot: rootBundleRelay.slowRelayRoot,
          });
          continue;
        }

        const prevRootBundle = this.clients.hubPoolClient.getLatestFullyExecutedRootBundle(
          matchingRootBundle.blockNumber
        );

        const blockNumberRanges = matchingRootBundle.bundleEvaluationBlockNumbers.map((endBlock, i) => {
          const fromBlock = prevRootBundle?.bundleEvaluationBlockNumbers?.[i]
            ? prevRootBundle.bundleEvaluationBlockNumbers[i].toNumber() + 1
            : 0;
          return [fromBlock, endBlock.toNumber()];
        });

        const { tree, leaves } = this.buildSlowRelayRoot(blockNumberRanges, spokePoolClients);
        if (tree.getHexRoot() !== rootBundleRelay.slowRelayRoot) {
          this.logger.warn({
            at: "Dataworke#executeSlowRelayLeaves",
            message: "Constructed a different root for the block range!",
            chainId,
            publishedSlowRelayRoot: rootBundleRelay.slowRelayRoot,
            constructedSlowRelayRoot: tree.getHexRoot(),
          });
          continue;
        }

        const executableLeaves = leaves.filter((leaf) => {
          if (leaf.destinationChainId !== Number(chainId)) return false;
          const executedLeaf = slowFillsForChain.find(
            (event) => event.originChainId === leaf.originChainId && event.depositId === leaf.depositId
          );

          // Only return true if no leaf was found in the list of executed leaves.
          if (executedLeaf) return false;

          const fullFill = client.getFills().find((fill) => {
            return (
              fill.depositId === leaf.depositId &&
              fill.originChainId === leaf.originChainId &&
              fill.depositor === leaf.depositor &&
              fill.destinationChainId === leaf.destinationChainId &&
              fill.destinationToken === leaf.destinationToken &&
              fill.amount.eq(leaf.amount) &&
              fill.realizedLpFeePct.eq(leaf.realizedLpFeePct) &&
              fill.relayerFeePct.eq(leaf.relayerFeePct) &&
              fill.recipient === leaf.recipient &&
              fill.totalFilledAmount.eq(fill.amount) // Full fill
            );
          });

          // If no previous full fill was found, we should try to fill.
          return !fullFill;
        });

        executableLeaves.forEach((leaf) => {
          this.clients.multiCallerClient.enqueueTransaction({
            contract: client.spokePool,
            chainId: Number(chainId),
            method: "executeSlowRelayLeaf",
            args: [
              leaf.depositor,
              leaf.recipient,
              leaf.destinationToken,
              leaf.amount,
              leaf.originChainId,
              leaf.realizedLpFeePct,
              leaf.relayerFeePct,
              leaf.depositId,
              rootBundleRelay.rootBundleId,
              tree.getHexProof(leaf),
            ],
            message: "Executed SlowRelayLeaf 🌿!",
            mrkdwn: `rootBundleId: ${rootBundleRelay.rootBundleId}\nslowRelayRoot: ${rootBundleRelay.slowRelayRoot}\nOrigin chain: ${leaf.originChainId}\nDestination chain:${leaf.destinationChainId}\nDeposit Id: ${leaf.depositId}\n`, // Just a placeholder
          });
        });
      }
    });
  }

  async executePoolRebalanceLeaves() {
    if (!this.clients.hubPoolClient.isUpdated) throw new Error(`HubPoolClient not updated`);
    const hubPoolChainId = (await this.clients.hubPoolClient.hubPool.provider.getNetwork()).chainId;

    // Exit early if a bundle is not pending.
    if (!this.clients.hubPoolClient.hasPendingProposal()) {
      this.logger.debug({
        at: "Dataworker#executePoolRebalanceLeaves",
        message: "No pending proposal, nothing to execute",
      });
      return;
    }

    const pendingRootBundle = this.clients.hubPoolClient.getPendingRootBundleProposal();
    this.logger.debug({
      at: "Dataworker#executePoolRebalanceLeaves",
      message: "Found pending proposal",
      pendingRootBundle,
    });

    // Exit early if challenge period timestamp has not passed:
    if (this.clients.hubPoolClient.currentTime <= pendingRootBundle.challengePeriodEndTimestamp) {
      this.logger.debug({
        at: "Dataworke#executePoolRebalanceLeaves",
        message: "Challenge period not passed, cannot execute",
      });
      return;
    }

    const widestPossibleExpectedBlockRange = await PoolRebalanceUtils.getWidestPossibleExpectedBlockRange(
      this.chainIdListForBundleEvaluationBlockNumbers,
      this.clients,
      this.clients.hubPoolClient.latestBlockNumber
    );
    const { valid, reason, expectedTrees } = await this.validateRootBundle(
      hubPoolChainId,
      widestPossibleExpectedBlockRange,
      pendingRootBundle
    );

    if (!valid) {
      this.logger.error({
        at: "Dataworke#executePoolRebalanceLeaves",
        message: "Found invalid proposal after challenge period!",
        reason,
      });
      return;
    }

    if (valid && !expectedTrees) {
      this.logger.error({
        at: "Dataworke#executePoolRebalanceLeaves",
        message:
          "Found valid proposal, but no trees could be generated. This probably means that the proposal was never evaluated during liveness due to an odd block range!",
        reason,
      });
      return;
    }

    const executedLeaves = this.clients.hubPoolClient.getExecutedLeavesForRootBundle(
      this.clients.hubPoolClient.getMostRecentProposedRootBundle(this.clients.hubPoolClient.latestBlockNumber),
      this.clients.hubPoolClient.latestBlockNumber
    );

    // Filter out previously executed leaves.
    const unexecutedLeaves = expectedTrees.poolRebalanceTree.leaves.filter((leaf) =>
      executedLeaves.every(({ leafId }) => leafId !== leaf.leafId)
    );

    const chainId = (await this.clients.hubPoolClient.hubPool.provider.getNetwork()).chainId;
    unexecutedLeaves.forEach((leaf) => {
      const proof = expectedTrees.poolRebalanceTree.tree.getHexProof(leaf);

      this.clients.multiCallerClient.enqueueTransaction({
        contract: this.clients.hubPoolClient.hubPool,
        chainId,
        method: "executeRootBundle",
        args: [
          leaf.chainId,
          leaf.groupIndex,
          leaf.bundleLpFees,
          leaf.netSendAmounts,
          leaf.runningBalances,
          leaf.leafId,
          leaf.l1Tokens,
          proof,
        ],
        message: "Executed PoolRebalanceLeaf 🌿!",
        mrkdwn: `Root hash: ${expectedTrees.poolRebalanceTree.tree.getHexRoot()}\nLeaf: ${leaf.leafId}`, // Just a placeholder
      });
    });
  }

  async executeRelayerRefundLeaves() {
    const spokePoolClients = await constructSpokePoolClientsForBlockAndUpdate(
      this.chainIdListForBundleEvaluationBlockNumbers,
      this.clients,
      this.logger,
      this.clients.hubPoolClient.latestBlockNumber
    );

    Object.entries(spokePoolClients).forEach(([chainId, client]) => {
      let rootBundleRelays = sortEventsDescending(client.getRootBundleRelays());

      // Only grab the most recent n roots that have been sent if configured to do so.
      if (this.spokeRootsLookbackCount !== 0)
        rootBundleRelays = rootBundleRelays.slice(0, this.spokeRootsLookbackCount);

      const executedLeavesForChain = client.getRelayerRefundExecutions();
      for (const rootBundleRelay of rootBundleRelays) {
        const matchingRootBundle = this.clients.hubPoolClient.getProposedRootBundles().find((bundle) => {
          if (bundle.relayerRefundRoot !== rootBundleRelay.relayerRefundRoot) return false;

          const followingBlockNumber =
            this.clients.hubPoolClient.getFollowingRootBundle(bundle)?.blockNumber ||
            this.clients.hubPoolClient.latestBlockNumber;

          const leaves = this.clients.hubPoolClient.getExecutedLeavesForRootBundle(bundle, followingBlockNumber);

          // Only use this bundle if it had valid leaves returned (meaning it was at least partially executed).
          return leaves.length > 0;
        });

        if (!matchingRootBundle) {
          this.logger.warn({
            at: "Dataworke#executeRelayerRefundLeaves",
            message: "Couldn't find a mainnet root bundle for a relayerRefundRoot on L2!",
            chainId,
            relayerRefundRoot: rootBundleRelay.relayerRefundRoot,
          });
          continue;
        }

        const prevRootBundle = this.clients.hubPoolClient.getLatestFullyExecutedRootBundle(
          matchingRootBundle.blockNumber
        );

        const blockNumberRanges = matchingRootBundle.bundleEvaluationBlockNumbers.map((endBlock, i) => {
          const fromBlock = prevRootBundle?.bundleEvaluationBlockNumbers?.[i]
            ? prevRootBundle.bundleEvaluationBlockNumbers[i].toNumber() + 1
            : 0;
          return [fromBlock, endBlock.toNumber()];
        });

        const { fillsToRefund, deposits, allValidFills, unfilledDeposits } = this._loadData(
          blockNumberRanges,
          spokePoolClients
        );

        const endBlockForMainnet = getBlockRangeForChain(
          blockNumberRanges,
          1,
          this.chainIdListForBundleEvaluationBlockNumbers
        )[1];

        const expectedPoolRebalanceRoot = _buildPoolRebalanceRoot(
          endBlockForMainnet,
          fillsToRefund,
          deposits,
          allValidFills,
          unfilledDeposits,
          this.clients,
          this.chainIdListForBundleEvaluationBlockNumbers,
          this.maxL1TokenCountOverride,
          this.tokenTransferThreshold
        );

        const { tree, leaves } = this.buildRelayerRefundRoot(
          blockNumberRanges,
          spokePoolClients,
          expectedPoolRebalanceRoot.leaves,
          expectedPoolRebalanceRoot.runningBalances
        );

        if (tree.getHexRoot() !== rootBundleRelay.relayerRefundRoot) {
          this.logger.warn({
            at: "Dataworke#executeRelayerRefundLeaves",
            message: "Constructed a different root for the block range!",
            chainId,
            publishedRelayerRefundRoot: rootBundleRelay.relayerRefundRoot,
            constructedRelayerRefundRoot: tree.getHexRoot(),
          });
          continue;
        }

        const executableLeaves = leaves.filter((leaf) => {
          if (leaf.chainId !== Number(chainId)) return false;
          const executedLeaf = executedLeavesForChain.find(
            (event) => event.rootBundleId === rootBundleRelay.rootBundleId && event.leafId === leaf.leafId
          );
          // Only return true if no leaf was found in the list of executed leaves.
          return !executedLeaf;
        });

        executableLeaves.forEach((leaf) => {
          this.clients.multiCallerClient.enqueueTransaction({
            contract: client.spokePool,
            chainId: Number(chainId),
            method: "executeRelayerRefundLeaf",
            args: [rootBundleRelay.rootBundleId, leaf, tree.getHexProof(leaf)],
            message: "Executed RelayerRefundLeaf 🌿!",
            mrkdwn: `rootBundleId: ${rootBundleRelay.rootBundleId}\nrelayerRefundRoot: ${rootBundleRelay.relayerRefundRoot}\nLeaf: ${leaf.leafId}`, // Just a placeholder
          });
        });
      }
    });
  }

  _proposeRootBundle(
    hubPoolChainId: number,
    bundleBlockRange: number[][],
    poolRebalanceLeaves: any[],
    poolRebalanceRoot: string,
    relayerRefundLeaves: any[],
    relayerRefundRoot: string,
    slowRelayLeaves: any[],
    slowRelayRoot: string
  ) {
    try {
      const bundleEndBlocks = bundleBlockRange.map((block) => block[1]);
      this.clients.multiCallerClient.enqueueTransaction({
        contract: this.clients.hubPoolClient.hubPool, // target contract
        chainId: hubPoolChainId,
        method: "proposeRootBundle", // method called.
        args: [bundleEndBlocks, poolRebalanceLeaves.length, poolRebalanceRoot, relayerRefundRoot, slowRelayRoot], // props sent with function call.
        message: "Proposed new root bundle 🌱", // message sent to logger.
        mrkdwn: PoolRebalanceUtils.generateMarkdownForRootBundle(
          this.clients.hubPoolClient,
          this.chainIdListForBundleEvaluationBlockNumbers,
          hubPoolChainId,
          bundleBlockRange,
          [...poolRebalanceLeaves],
          poolRebalanceRoot,
          [...relayerRefundLeaves],
          relayerRefundRoot,
          [...slowRelayLeaves],
          slowRelayRoot
        ),
      });
    } catch (error) {
      this.logger.error({ at: "Dataworker", message: "Error creating proposeRootBundleTx", error });
    }
  }

  _submitDisputeWithMrkdwn(hubPoolChainId: number, mrkdwn: string) {
    try {
      this.clients.multiCallerClient.enqueueTransaction({
        contract: this.clients.hubPoolClient.hubPool, // target contract
        chainId: hubPoolChainId,
        method: "disputeRootBundle", // method called.
        args: [], // props sent with function call.
        message: "Disputed pending root bundle 👺", // message sent to logger.
        mrkdwn,
      });
    } catch (error) {
      this.logger.error({ at: "Dataworker", message: "Error creating disputeRootBundleTx", error });
    }
  }
}<|MERGE_RESOLUTION|>--- conflicted
+++ resolved
@@ -1,11 +1,7 @@
-<<<<<<< HEAD
-import { winston, EMPTY_MERKLE_ROOT, toBN, BigNumber, toBNWei } from "../utils";
-=======
 import { winston, EMPTY_MERKLE_ROOT, sortEventsDescending } from "../utils";
->>>>>>> 042959be
 import { UnfilledDeposit, Deposit, DepositWithBlock, RootBundle } from "../interfaces";
 import { UnfilledDepositsForOriginChain, TreeData, RunningBalances } from "../interfaces";
-import { FillWithBlock, PoolRebalanceLeaf, RelayerRefundLeaf, RelayerRefundLeafWithGroup } from "../interfaces";
+import { FillWithBlock, PoolRebalanceLeaf, RelayerRefundLeaf } from "../interfaces";
 import { BigNumberForToken, FillsToRefund, RelayData } from "../interfaces";
 import { DataworkerClients } from "./DataworkerClientHelper";
 import { SpokePoolClient } from "../clients";
