import assert from "assert";
import { Contract, utils as ethersUtils } from "ethers";
import { utils as sdkUtils, arch } from "@across-protocol/sdk";
import {
  bnZero,
  winston,
  EMPTY_MERKLE_ROOT,
  sortEventsDescending,
  BigNumber,
  getNetworkName,
  MerkleTree,
  sortEventsAscending,
  isDefined,
  toBNWei,
  ZERO_ADDRESS,
  ZERO_BYTES,
  chainIsMatic,
  CHAIN_IDs,
  getWidestPossibleExpectedBlockRange,
  getEndBlockBuffers,
  _buildPoolRebalanceRoot,
  ERC20,
  getTokenInfo,
  isEVMSpokePoolClient,
  isSVMSpokePoolClient,
  Address,
  EvmAddress,
  toAddressType,
  getKitKeypairFromEvmSigner,
  getEventAuthority,
  getStatePda,
  getFillStatusPda,
  LatestBlockhash,
  getRelayDataHash,
  sendAndConfirmSolanaTransaction,
  SvmAddress,
  getInstructionParamsPda,
  getRootBundlePda,
  getTransferLiabilityPda,
  getAssociatedTokenAddress,
  toSvmRelayerRefundLeaf,
  toSvmSlowFillLeaf,
  forEachAsync,
  convertRelayDataParamsToBytes32,
  convertFillParamsToBytes32,
  mapAsync,
  getAccountMeta,
  getClaimAccountPda,
  chainIsSvm,
  filterAsync,
} from "../utils";
import {
  ProposedRootBundle,
  RootBundleRelayWithBlock,
  SpokePoolClientsByChain,
  PendingRootBundle,
  RunningBalances,
  PoolRebalanceLeaf,
  RelayerRefundLeaf,
  SlowFillLeaf,
  FillStatus,
  ConvertedRelayData,
} from "../interfaces";
import { DataworkerConfig } from "./DataworkerConfig";
import { DataworkerClients } from "./DataworkerClientHelper";
import { SpokePoolClient, BalanceAllocator, BundleDataClient, SVMSpokePoolClient } from "../clients";
import * as PoolRebalanceUtils from "./PoolRebalanceUtils";
import {
  blockRangesAreInvalidForSpokeClients,
  getBlockRangeForChain,
  getImpliedBundleBlockRanges,
  InvalidBlockRange,
  l2TokensToCountTowardsSpokePoolLeafExecutionCapital,
  persistDataToArweave,
} from "../dataworker/DataworkerUtils";
import { _buildRelayerRefundRoot, _buildSlowRelayRoot } from "./DataworkerUtils";
import _ from "lodash";
import { ARBITRUM_ORBIT_L1L2_MESSAGE_FEE_DATA, CONTRACT_ADDRESSES, spokePoolClientsToProviders } from "../common";
import * as sdk from "@across-protocol/sdk";
import {
  BundleData,
  BundleDepositsV3,
  BundleExcessSlowFills,
  BundleFillsV3,
  BundleSlowFills,
  ExpiredDepositsToRefundV3,
} from "../interfaces/BundleData";
import {
  address,
  createTransactionMessage,
  setTransactionMessageFeePayer,
  setTransactionMessageLifetimeUsingBlockhash,
  appendTransactionMessageInstructions,
  pipe,
  some,
  fetchEncodedAccount,
  compressTransactionMessageUsingAddressLookupTables,
  type KeyPairSigner,
  type AddressesByLookupTableAddress,
  getU64Encoder,
  getU32Encoder,
  getProgramDerivedAddress,
} from "@solana/kit";
import { TOKEN_PROGRAM_ADDRESS, getCreateAssociatedTokenIdempotentInstruction } from "@solana-program/token";
import { SYSTEM_PROGRAM_ADDRESS } from "@solana-program/system";
import { SvmSpokeClient } from "@across-protocol/contracts";
import {
  findAddressLookupTablePda,
  getExtendLookupTableInstruction,
  getCreateLookupTableInstruction,
  getDeactivateLookupTableInstruction,
} from "@solana-program/address-lookup-table";

// Internal error reasons for labeling a pending root bundle as "invalid" that we don't want to submit a dispute
// for. These errors are due to issues with the dataworker configuration, instead of with the pending root
// bundle. Any reasons in IGNORE_X we emit a "debug" level log for, and any reasons in ERROR_X we emit an "error"
// level log for.
const IGNORE_DISPUTE_REASONS = new Set(["bundle-end-block-buffer"]);
const ERROR_DISPUTE_REASONS = new Set(["insufficient-dataworker-lookback", "out-of-date-config-store-version"]);

// When executing Solana leaves, we need to write data to the `instruction_params` PDA. Empirically, the maximum amount we can write per
// instruction is 900 bytes.
const INSTRUCTION_PARAMS_MAX_WRITE_SIZE = 900;

const { getMessageHash, getRelayEventKey } = sdkUtils;
const { getAddress } = ethersUtils;

// Create a type for storing a collection of roots
type SlowRootBundle = {
  leaves: SlowFillLeaf[];
  tree: MerkleTree<SlowFillLeaf>;
};

type ProposeRootBundleReturnType = {
  poolRebalanceLeaves: PoolRebalanceLeaf[];
  poolRebalanceTree: MerkleTree<PoolRebalanceLeaf>;
  relayerRefundLeaves: RelayerRefundLeaf[];
  relayerRefundTree: MerkleTree<RelayerRefundLeaf>;
  slowFillLeaves: SlowFillLeaf[];
  slowFillTree: MerkleTree<SlowFillLeaf>;
  bundleData: BundleData;
};

export type PoolRebalanceRoot = {
  runningBalances: RunningBalances;
  realizedLpFees: RunningBalances;
  leaves: PoolRebalanceLeaf[];
  tree: MerkleTree<PoolRebalanceLeaf>;
};

type PoolRebalanceRootCache = Record<string, PoolRebalanceRoot>;

// @notice Constructs roots to submit to HubPool on L1. Fetches all data synchronously from SpokePool/HubPool clients
// so this class assumes that those upstream clients are already updated and have fetched on-chain data from RPC's.
export class Dataworker {
  rootCache: PoolRebalanceRootCache = {};

  blockRangeEndBlockBuffer: { [chainId: number]: number };

  // eslint-disable-next-line no-useless-constructor
  constructor(
    readonly logger: winston.Logger,
    readonly config: DataworkerConfig,
    readonly clients: DataworkerClients,
    readonly chainIdListForBundleEvaluationBlockNumbers: number[],
    readonly maxRefundCountOverride: number | undefined,
    readonly maxL1TokenCountOverride: number | undefined,
    readonly spokeRootsLookbackCount = 0,
    readonly bufferToPropose = 0,
    readonly forceProposal = false,
    readonly forceBundleRange?: [number, number][]
  ) {
    this.blockRangeEndBlockBuffer = clients.bundleDataClient.blockRangeEndBlockBuffer;
    if (
      maxRefundCountOverride !== undefined ||
      maxL1TokenCountOverride !== undefined ||
      Object.keys(this.blockRangeEndBlockBuffer).length > 0
    ) {
      this.logger.debug({
        at: "Dataworker#Constructor",
        message: "Dataworker constructed with overridden config store settings",
        chainIdListForBundleEvaluationBlockNumbers,
        maxRefundCountOverride: this.maxRefundCountOverride,
        maxL1TokenCountOverride: this.maxL1TokenCountOverride,
        blockRangeEndBlockBuffer: this.blockRangeEndBlockBuffer,
      });
    }
  }

  isV3(_blockNumber: number): boolean {
    _blockNumber; // lint
    return true;
  }

  // This should be called whenever it's possible that the loadData information for a block range could have changed.
  // For instance, if the spoke or hub clients have been updated, it probably makes sense to clear this to be safe.
  clearCache(): void {
    this.clients.bundleDataClient.clearCache();
    this.rootCache = {};
  }

  async buildSlowRelayRoot(
    blockRangesForChains: number[][],
    spokePoolClients: { [chainId: number]: SpokePoolClient }
  ): Promise<SlowRootBundle> {
    const { bundleSlowFillsV3 } = await this.clients.bundleDataClient.loadData(blockRangesForChains, spokePoolClients);
    return _buildSlowRelayRoot(bundleSlowFillsV3);
  }

  async buildRelayerRefundRoot(
    blockRangesForChains: number[][],
    spokePoolClients: { [chainId: number]: SpokePoolClient },
    poolRebalanceLeaves: PoolRebalanceLeaf[],
    runningBalances: RunningBalances
  ): Promise<{
    leaves: RelayerRefundLeaf[];
    tree: MerkleTree<RelayerRefundLeaf>;
  }> {
    const endBlockForMainnet = getBlockRangeForChain(
      blockRangesForChains,
      this.clients.hubPoolClient.chainId,
      this.chainIdListForBundleEvaluationBlockNumbers
    )[1];

    const { bundleFillsV3, expiredDepositsToRefundV3 } = await this.clients.bundleDataClient.loadData(
      blockRangesForChains,
      spokePoolClients
    );
    const maxRefundCount = this.maxRefundCountOverride
      ? this.maxRefundCountOverride
      : this.clients.configStoreClient.getMaxRefundCountForRelayerRefundLeafForBlock(endBlockForMainnet);
    return _buildRelayerRefundRoot(
      endBlockForMainnet,
      bundleFillsV3,
      expiredDepositsToRefundV3,
      poolRebalanceLeaves,
      runningBalances,
      this.clients,
      maxRefundCount
    );
  }

  // This method is only used in testing and scripts, not to propose new bundles.
  async buildPoolRebalanceRoot(
    blockRangesForChains: number[][],
    spokePoolClients: SpokePoolClientsByChain,
    latestMainnetBlock?: number
  ): Promise<PoolRebalanceRoot> {
    const { bundleDepositsV3, bundleFillsV3, bundleSlowFillsV3, unexecutableSlowFills, expiredDepositsToRefundV3 } =
      await this.clients.bundleDataClient.loadData(blockRangesForChains, spokePoolClients);

    const mainnetBundleEndBlock = getBlockRangeForChain(
      blockRangesForChains,
      this.clients.hubPoolClient.chainId,
      this.chainIdListForBundleEvaluationBlockNumbers
    )[1];

    return this._getPoolRebalanceRoot(
      blockRangesForChains,
      latestMainnetBlock ?? mainnetBundleEndBlock,
      mainnetBundleEndBlock,
      bundleDepositsV3,
      bundleFillsV3,
      bundleSlowFillsV3,
      unexecutableSlowFills,
      expiredDepositsToRefundV3
    );
  }

  shouldWaitToPropose(
    mainnetBundleEndBlock: number,
    bufferToPropose: number = this.bufferToPropose
  ): { shouldWait: boolean; [key: string]: unknown } {
    // Wait until all pool rebalance leaf executions from previous bundle are older than the new mainnet
    // bundle end block. This avoids any complications where a bundle is unable to determine the most recently
    // validated bundle. The HubPoolClient treats a bundle as "validated" once all of its pool rebalance leaves
    // are executed so we want to make sure that these are all older than the mainnet bundle end block which is
    // sometimes treated as the "latest" mainnet block.
    const mostRecentProposedRootBundle = this.clients.hubPoolClient.getLatestFullyExecutedRootBundle(
      this.clients.hubPoolClient.latestHeightSearched
    );

    // If there has never been a validated root bundle, then we can always propose a new one:
    if (mostRecentProposedRootBundle === undefined) {
      return {
        shouldWait: false,
      };
    }

    // Look for any executed leaves up to mainnet bundle end block. If they have been executed but they are not later
    // than the mainnet bundle end block, then we won't see them and we should wait.
    const executedPoolRebalanceLeaves = this.clients.hubPoolClient.getExecutedLeavesForRootBundle(
      mostRecentProposedRootBundle,
      mainnetBundleEndBlock
    );
    const expectedPoolRebalanceLeaves = mostRecentProposedRootBundle.poolRebalanceLeafCount;
    if (expectedPoolRebalanceLeaves === 0) {
      throw new Error("Pool rebalance leaf count must be > 0");
    }
    const poolRebalanceLeafExecutionBlocks = executedPoolRebalanceLeaves.map((execution) => execution.blockNumber);

    // If any leaves are unexecuted, we should wait. This can also happen if the most recent proposed root bundle
    // was disputed or is still pending in the challenge period.
    if (expectedPoolRebalanceLeaves !== executedPoolRebalanceLeaves.length) {
      return {
        shouldWait: true,
        poolRebalanceLeafExecutionBlocks,
        mainnetBundleEndBlock,
        mostRecentProposedRootBundle: mostRecentProposedRootBundle.txnRef,
        expectedPoolRebalanceLeaves,
        executedPoolRebalanceLeaves: executedPoolRebalanceLeaves.length,
      };
    }
    // We should now only wait if not enough time (e.g. the bufferToPropose # of seconds) has passed since the last
    // pool rebalance leaf was executed.
    else {
      // `poolRebalanceLeafExecutionBlocks` must have at least one element so the following computation will produce
      // a number.
      const latestExecutedPoolRebalanceLeafBlock = Math.max(...poolRebalanceLeafExecutionBlocks);
      const minimumMainnetBundleEndBlockToPropose = latestExecutedPoolRebalanceLeafBlock + bufferToPropose;
      return {
        shouldWait: mainnetBundleEndBlock < minimumMainnetBundleEndBlockToPropose,
        bufferToPropose,
        poolRebalanceLeafExecutionBlocks,
        mainnetBundleEndBlock,
        minimumMainnetBundleEndBlockToPropose,
        mostRecentProposedRootBundle: mostRecentProposedRootBundle.txnRef,
      };
    }
  }

  /**
   * Returns the next bundle block ranges if a new proposal is possible, otherwise
   * returns undefined.
   * @param spokePoolClients
   * @param earliestBlocksInSpokePoolClients Earliest blocks loaded in SpokePoolClients. Used to determine severity
   * of log level
   * @returns Array of blocks ranges to propose for next bundle.
   */
  async _getNextProposalBlockRanges(
    spokePoolClients: SpokePoolClientsByChain,
    earliestBlocksInSpokePoolClients: { [chainId: number]: number } = {}
  ): Promise<number[][] | undefined> {
    const { configStoreClient, hubPoolClient } = this.clients;

    // Check if a bundle is pending.
    if (!hubPoolClient.isUpdated) {
      throw new Error("HubPoolClient not updated");
    }
    if (!this.forceProposal && !this.config.awaitChallengePeriod && hubPoolClient.hasPendingProposal()) {
      this.logger.debug({ at: "Dataworker#propose", message: "Has pending proposal, cannot propose" });
      return;
    }

    // If config store version isn't up to date, return early. This is a simple rule that is perhaps too aggressive
    // but the proposer role is a specialized one and the user should always be using updated software.
    if (!configStoreClient.hasLatestConfigStoreVersion) {
      this.logger.warn({
        at: "Dataworker#propose",
        message: "Skipping proposal because missing updated ConfigStore version, are you using the latest code?",
        latestVersionSupported: configStoreClient.configStoreVersion,
        latestInConfigStore: configStoreClient.getConfigStoreVersionForTimestamp(),
      });
      return;
    }

    // Construct a list of ending block ranges for each chain that we want to include
    // relay events for. The ending block numbers for these ranges will be added to a "bundleEvaluationBlockNumbers"
    // list, and the order of chain ID's is hardcoded in the ConfigStore client.
    const nextBundleMainnetStartBlock = this.getOptimisticChainBundleStartBlock();
    const chainIds = this.clients.configStoreClient.getChainIdIndicesForBlock(nextBundleMainnetStartBlock);
    const blockRangesForProposal = await this._getWidestPossibleBlockRangeForNextBundle(
      spokePoolClients,
      nextBundleMainnetStartBlock,
      true
    );
    const mainnetBlockRange = getBlockRangeForChain(blockRangesForProposal, hubPoolClient.chainId, chainIds);

    // Exit early if spoke pool clients don't have early enough event data to satisfy block ranges for the
    // potential proposal
    const invalidBlockRanges = await this._validateBlockRanges(
      spokePoolClients,
      blockRangesForProposal,
      chainIds,
      earliestBlocksInSpokePoolClients,
      this.isV3(mainnetBlockRange[0])
    );
    if (invalidBlockRanges.length > 0) {
      this.logger.warn({
        at: "Dataworke#propose",
        message: "Cannot propose bundle with insufficient event data. Set a larger DATAWORKER_FAST_LOOKBACK_COUNT",
        invalidBlockRanges,
        bundleBlockRanges: this._prettifyBundleBlockRanges(chainIds, blockRangesForProposal),
      });
      return;
    }

    return blockRangesForProposal;
  }

  getNextHubChainBundleStartBlock(chainIdList = this.chainIdListForBundleEvaluationBlockNumbers): number {
    const hubPoolClient = this.clients.hubPoolClient;
    return hubPoolClient.getNextBundleStartBlockNumber(
      chainIdList,
      hubPoolClient.latestHeightSearched,
      hubPoolClient.chainId
    );
  }

  getOptimisticChainBundleStartBlock(chainIdList = this.chainIdListForBundleEvaluationBlockNumbers): number {
    const hubPoolClient = this.clients.hubPoolClient;
    return hubPoolClient.getOptimisticBundleStartBlockNumber(
      chainIdList,
      hubPoolClient.latestHeightSearched,
      hubPoolClient.chainId
    );
  }

  /**
   * @returns bundle data if new proposal transaction is enqueued, else undefined
   */
  async proposeRootBundle(
    spokePoolClients: { [chainId: number]: SpokePoolClient },
    submitProposals = true,
    earliestBlocksInSpokePoolClients: { [chainId: number]: number } = {}
  ): Promise<BundleData> {
    // TODO: Handle the case where we can't get event data or even blockchain data from any chain. This will require
    // some changes to override the bundle block range here, and loadData to skip chains with zero block ranges.
    // For now, we assume that if one blockchain fails to return data, then this entire function will fail. This is a
    // safe strategy but could lead to new roots failing to be proposed until ALL networks are healthy.

    // If we are forcing a bundle range, then we should use that instead of the next proposal block ranges.
    const blockRangesForProposal = isDefined(this.forceBundleRange)
      ? this.forceBundleRange
      : await this._getNextProposalBlockRanges(spokePoolClients, earliestBlocksInSpokePoolClients);

    if (!blockRangesForProposal) {
      return;
    }

    const { chainId: hubPoolChainId, latestHeightSearched } = this.clients.hubPoolClient;
    const mainnetBundleEndBlock = blockRangesForProposal[0][1];

    this.logger.debug({
      at: "Dataworker#propose",
      message: "Proposing root bundle",
      blockRangesForProposal,
    });
    const logData = true;
    const rootBundleData = await this._proposeRootBundle(
      blockRangesForProposal,
      spokePoolClients,
      latestHeightSearched,
      false, // Don't load data from arweave when proposing.
      logData
    );

    // TODO: Validate running balances in potential new bundle and make sure that important invariants
    // are not violated, such as a token balance being lower than the amount necessary to pay out all refunds,
    // slow fills, and return funds to the HubPool. Can use logic similar to /src/scripts/validateRunningbalances.ts

    const shouldWaitToPropose = this.shouldWaitToPropose(mainnetBundleEndBlock);
    if (shouldWaitToPropose.shouldWait) {
      this.logger.debug({
        at: "Dataworker#propose",
        message: "Waiting to propose new bundle",
        shouldWaitToPropose,
      });
      return;
    } else {
      this.logger.debug({
        at: "Dataworker#propose",
        message: "Proceeding to propose new bundle",
        shouldWaitToPropose,
      });
    }

    if (rootBundleData.poolRebalanceLeaves.length === 0) {
      this.logger.debug({
        at: "Dataworker#propose",
        message: "No pool rebalance leaves, cannot propose",
      });
      return;
    }

    // 4. Propose roots to HubPool contract.
    this.logger.debug({
      at: "Dataworker#propose",
      message: "Enqueuing new root bundle proposal txn",
      blockRangesForProposal,
      poolRebalanceLeavesCount: rootBundleData.poolRebalanceLeaves.length,
      poolRebalanceRoot: rootBundleData.poolRebalanceTree.getHexRoot(),
      relayerRefundRoot: rootBundleData.relayerRefundTree.getHexRoot(),
      slowRelayRoot: rootBundleData.slowFillTree.getHexRoot(),
    });
    if (submitProposals) {
      this.enqueueRootBundleProposal(
        hubPoolChainId,
        blockRangesForProposal,
        rootBundleData.poolRebalanceLeaves,
        rootBundleData.poolRebalanceTree.getHexRoot(),
        rootBundleData.relayerRefundLeaves,
        rootBundleData.relayerRefundTree.getHexRoot(),
        rootBundleData.slowFillLeaves,
        rootBundleData.slowFillTree.getHexRoot()
      );
    }
    return rootBundleData.bundleData;
  }

  async _proposeRootBundle(
    blockRangesForProposal: number[][],
    spokePoolClients: SpokePoolClientsByChain,
    latestMainnetBundleEndBlock: number,
    loadDataFromArweave = false,
    logData = false
  ): Promise<ProposeRootBundleReturnType> {
    const timerStart = Date.now();
    const { bundleDepositsV3, bundleFillsV3, bundleSlowFillsV3, unexecutableSlowFills, expiredDepositsToRefundV3 } =
      await this.clients.bundleDataClient.loadData(blockRangesForProposal, spokePoolClients, loadDataFromArweave);
    const bundleData = {
      bundleBlockRanges: blockRangesForProposal,
      bundleDepositsV3,
      expiredDepositsToRefundV3,
      bundleFillsV3,
      unexecutableSlowFills,
      bundleSlowFillsV3,
    };
    const [, mainnetBundleEndBlock] = blockRangesForProposal[0];

    const poolRebalanceRoot = this._getPoolRebalanceRoot(
      blockRangesForProposal,
      latestMainnetBundleEndBlock,
      mainnetBundleEndBlock,
      bundleDepositsV3,
      bundleFillsV3,
      bundleSlowFillsV3,
      unexecutableSlowFills,
      expiredDepositsToRefundV3
    );

    const relayerRefundRoot = _buildRelayerRefundRoot(
      mainnetBundleEndBlock,
      bundleFillsV3,
      expiredDepositsToRefundV3,
      poolRebalanceRoot.leaves,
      poolRebalanceRoot.runningBalances,
      this.clients,
      this.maxRefundCountOverride
        ? this.maxRefundCountOverride
        : this.clients.configStoreClient.getMaxRefundCountForRelayerRefundLeafForBlock(mainnetBundleEndBlock)
    );
    const slowRelayRoot = _buildSlowRelayRoot(bundleSlowFillsV3);

    if (logData) {
      this.logger.debug({
        at: "Dataworker",
        message: `Time to build root bundles for block ranges ${JSON.stringify(blockRangesForProposal)} : ${
          Date.now() - timerStart
        }ms`,
      });
      PoolRebalanceUtils.prettyPrintLeaves(
        this.logger,
        poolRebalanceRoot.tree,
        poolRebalanceRoot.leaves,
        "Pool rebalance"
      );
      PoolRebalanceUtils.prettyPrintLeaves(
        this.logger,
        relayerRefundRoot.tree,
        relayerRefundRoot.leaves,
        "Relayer refund"
      );
      PoolRebalanceUtils.prettyPrintLeaves(this.logger, slowRelayRoot.tree, slowRelayRoot.leaves, "Slow relay");
    }

    return {
      poolRebalanceLeaves: poolRebalanceRoot.leaves,
      poolRebalanceTree: poolRebalanceRoot.tree,
      relayerRefundLeaves: relayerRefundRoot.leaves,
      relayerRefundTree: relayerRefundRoot.tree,
      slowFillLeaves: slowRelayRoot.leaves,
      slowFillTree: slowRelayRoot.tree,
      bundleData,
    };
  }

  async validatePendingRootBundle(
    spokePoolClients: { [chainId: number]: SpokePoolClient },
    submitDisputes = true,
    earliestBlocksInSpokePoolClients: { [chainId: number]: number } = {},
    persistBundleData = false
  ): Promise<void> {
    if (!this.clients.hubPoolClient.isUpdated || this.clients.hubPoolClient.currentTime === undefined) {
      throw new Error("HubPoolClient not updated");
    }
    const hubPoolChainId = this.clients.hubPoolClient.chainId;

    // Exit early if a bundle is not pending.
    const pendingRootBundle = this.clients.hubPoolClient.getPendingRootBundle();
    if (pendingRootBundle === undefined) {
      this.logger.debug({
        at: "Dataworker#validate",
        message: "No pending proposal, nothing to validate",
      });
      return;
    }

    this.logger.debug({
      at: "Dataworker#validate",
      message: "Found pending proposal",
      pendingRootBundle: {
        ...pendingRootBundle,
        proposer: pendingRootBundle.proposer.toNative(),
      },
    });

    // Exit early if challenge period timestamp has passed:
    if (this.clients.hubPoolClient.currentTime > pendingRootBundle.challengePeriodEndTimestamp) {
      this.logger.debug({
        at: "Dataworke#validater",
        message: "Challenge period passed, cannot dispute",
        expirationTime: pendingRootBundle.challengePeriodEndTimestamp,
      });
      return;
    }

    const nextBundleMainnetStartBlock = this.getNextHubChainBundleStartBlock();
    const widestPossibleExpectedBlockRange = await this._getWidestPossibleBlockRangeForNextBundle(
      spokePoolClients,
      // Mainnet bundle start block for pending bundle is the first entry in the first entry.
      nextBundleMainnetStartBlock
    );
    const { valid, reason, bundleData, expectedTrees } = await this.validateRootBundle(
      hubPoolChainId,
      widestPossibleExpectedBlockRange,
      pendingRootBundle,
      spokePoolClients,
      earliestBlocksInSpokePoolClients
    );
    if (!valid) {
      // In the case where the Dataworker config is improperly configured, emit an error level alert so bot runner
      // can get dataworker running ASAP.
      if (ERROR_DISPUTE_REASONS.has(reason)) {
        this.logger.error({
          at: "Dataworker#validate",
          message: "Skipping dispute because of dataworker configuration error that needs to be fixed",
          reason,
        });
      } else if (IGNORE_DISPUTE_REASONS.has(reason)) {
        this.logger.debug({
          at: "Dataworker#validate",
          message: "Skipping dispute because of dataworker configuration error, should resolve itself eventually 😪",
          reason,
        });
      } else {
        this.logger.error({
          at: "Dataworker",
          message: "Submitting dispute 🤏🏼",
          mrkdwn: reason,
        });
        if (submitDisputes) {
          this._submitDisputeWithMrkdwn(hubPoolChainId, reason);
        }
      }
    }

    // Root bundle is valid, attempt to persist the raw bundle data and the merkle leaf data to DA layer
    // if not already there.
    if (persistBundleData && isDefined(bundleData)) {
      const chainIds = this.clients.configStoreClient.getChainIdIndicesForBlock(nextBundleMainnetStartBlock);
      // Store the bundle block ranges on Arweave as a map of chainId to block range to aid users in querying.
      const bundleBlockRangeMap = Object.fromEntries(
        bundleData.bundleBlockRanges.map((range, i) => {
          const chainIdForRange = chainIds[i];
          return [chainIdForRange, range];
        })
      );
      // As a unique key for this bundle, use the next bundle mainnet start block, which should
      // never be duplicated between bundles as long as the mainnet end block in the bundle block range
      // always progresses forwards, which I think is a safe assumption. Other chains might pause
      // but mainnet should never pause.
      const partialArweaveDataKey = BundleDataClient.getArweaveClientKey(bundleData.bundleBlockRanges);
      await Promise.all([
        persistDataToArweave(
          this.clients.arweaveClient,
          {
            bundleDepositsV3: Object.fromEntries(
              Object.entries(bundleData.bundleDepositsV3).map(([chainId, tokenToDeposits]) => [
                chainId,
                Object.fromEntries(
                  Object.entries(tokenToDeposits).map(([token, deposits]) => [
                    token,
                    deposits.map(convertRelayDataParamsToBytes32),
                  ])
                ),
              ])
            ),
            expiredDepositsToRefundV3: Object.fromEntries(
              Object.entries(bundleData.expiredDepositsToRefundV3).map(([chainId, tokenToDeposits]) => [
                chainId,
                Object.fromEntries(
                  Object.entries(tokenToDeposits).map(([token, deposits]) => [
                    token,
                    deposits.map(convertRelayDataParamsToBytes32),
                  ])
                ),
              ])
            ),
            bundleFillsV3: Object.fromEntries(
              Object.entries(bundleData.bundleFillsV3).map(([chainId, tokenToFills]) => [
                chainId,
                Object.fromEntries(
                  Object.entries(tokenToFills).map(([token, fillObject]) => [
                    token,
                    {
                      ...fillObject,
                      fills: fillObject.fills.map(convertFillParamsToBytes32),
                    },
                  ])
                ),
              ])
            ),
            unexecutableSlowFills: Object.fromEntries(
              Object.entries(bundleData.unexecutableSlowFills).map(([chainId, tokenToSlowFills]) => [
                chainId,
                Object.fromEntries(
                  Object.entries(tokenToSlowFills).map(([token, slowFills]) => [
                    token,
                    slowFills.map(convertRelayDataParamsToBytes32),
                  ])
                ),
              ])
            ),
            bundleSlowFillsV3: Object.fromEntries(
              Object.entries(bundleData.bundleSlowFillsV3).map(([chainId, tokenToSlowFills]) => [
                chainId,
                Object.fromEntries(
                  Object.entries(tokenToSlowFills).map(([token, slowFills]) => [
                    token,
                    slowFills.map(convertRelayDataParamsToBytes32),
                  ])
                ),
              ])
            ),
            bundleBlockRanges: bundleBlockRangeMap,
          },
          this.logger,
          `bundles-${partialArweaveDataKey}`
        ),
        persistDataToArweave(
          this.clients.arweaveClient,
          {
            bundleBlockRanges: bundleBlockRangeMap,
            poolRebalanceLeaves: expectedTrees.poolRebalanceTree.leaves.map((leaf) => {
              return {
                ...leaf,
                l1Tokens: leaf.l1Tokens.map((l1Token) => l1Token.toBytes32()),
                proof: expectedTrees.poolRebalanceTree.tree.getHexProof(leaf),
              };
            }),
            poolRebalanceRoot: expectedTrees.poolRebalanceTree.tree.getHexRoot(),
            relayerRefundLeaves: expectedTrees.relayerRefundTree.leaves.map((leaf) => {
              return {
                ...leaf,
                l2TokenAddress: leaf.l2TokenAddress.toBytes32(),
                refundAddresses: leaf.refundAddresses.map((refundAddress) => refundAddress.toBytes32()),
                proof: expectedTrees.relayerRefundTree.tree.getHexProof(leaf),
              };
            }),
            relayerRefundRoot: expectedTrees.relayerRefundTree.tree.getHexRoot(),
            slowRelayLeaves: expectedTrees.slowRelayTree.leaves.map((leaf) => {
              return {
                ...leaf,
                relayData: convertRelayDataParamsToBytes32(leaf.relayData),
                proof: expectedTrees.slowRelayTree.tree.getHexProof(leaf),
              };
            }),
            slowRelayRoot: expectedTrees.slowRelayTree.tree.getHexRoot(),
          },
          this.logger,
          `merkletree-${partialArweaveDataKey}`
        ),
      ]);
    }
  }

  async validateRootBundle(
    hubPoolChainId: number,
    widestPossibleExpectedBlockRange: number[][],
    rootBundle: PendingRootBundle,
    spokePoolClients: { [chainId: number]: SpokePoolClient },
    earliestBlocksInSpokePoolClients: { [chainId: number]: number },
    loadDataFromArweave = false
  ): Promise<
    // If valid is false, we get a reason and we might get expected trees.
    | {
        valid: false;
        reason: string;
        expectedTrees?: {
          poolRebalanceTree: {
            tree: MerkleTree<PoolRebalanceLeaf>;
            leaves: PoolRebalanceLeaf[];
          };
          relayerRefundTree: {
            tree: MerkleTree<RelayerRefundLeaf>;
            leaves: RelayerRefundLeaf[];
          };
          slowRelayTree: {
            tree: MerkleTree<SlowFillLeaf>;
            leaves: SlowFillLeaf[];
          };
        };
        bundleData?: BundleData;
      }
    // If valid is true, we don't get a reason, and we always get expected trees.
    | {
        valid: true;
        reason: undefined;
        expectedTrees: {
          poolRebalanceTree: {
            tree: MerkleTree<PoolRebalanceLeaf>;
            leaves: PoolRebalanceLeaf[];
          };
          relayerRefundTree: {
            tree: MerkleTree<RelayerRefundLeaf>;
            leaves: RelayerRefundLeaf[];
          };
          slowRelayTree: {
            tree: MerkleTree<SlowFillLeaf>;
            leaves: SlowFillLeaf[];
          };
        };
        bundleData: BundleData;
      }
  > {
    // If pool rebalance root is empty, always dispute. There should never be a bundle with an empty rebalance root.
    if (rootBundle.poolRebalanceRoot === EMPTY_MERKLE_ROOT) {
      this.logger.debug({
        at: "Dataworker#validate",
        message: "Empty pool rebalance root, submitting dispute",
        rootBundle: {
          ...rootBundle,
          proposer: rootBundle.proposer.toNative(),
        },
      });
      return {
        valid: false,
        reason: "Disputed pending root bundle with empty pool rebalance root",
      };
    }

    // First, we'll evaluate the pending root bundle's block end numbers.
    if (rootBundle.bundleEvaluationBlockNumbers.length !== widestPossibleExpectedBlockRange.length) {
      this.logger.debug({
        at: "Dataworker#validate",
        message: "Unexpected bundle block range length, disputing",
        widestPossibleExpectedBlockRange,
        pendingEndBlocks: rootBundle.bundleEvaluationBlockNumbers,
      });
      return {
        valid: false,
        reason: "Disputed pending root bundle with incorrect bundle block range length",
      };
    }

    const blockRangesImpliedByBundleEndBlocks = widestPossibleExpectedBlockRange.map((blockRange, index) => {
      // Block ranges must be coherent; otherwise the chain is soft-paused.
      const [startBlock, endBlock] = [blockRange[0], rootBundle.bundleEvaluationBlockNumbers[index]];
      return endBlock > startBlock ? [startBlock, endBlock] : [endBlock, endBlock];
    });

    const mainnetBlockRange = blockRangesImpliedByBundleEndBlocks[0];
    const mainnetBundleStartBlock = mainnetBlockRange[0];
    const chainIds = this.clients.configStoreClient.getChainIdIndicesForBlock(mainnetBundleStartBlock);
    const endBlockBuffers = getEndBlockBuffers(chainIds, this.blockRangeEndBlockBuffer);

    // Make sure that all end blocks are >= expected start blocks. Allow for situation where chain was halted
    // and bundle end blocks hadn't advanced at time of proposal, meaning that the end blocks were equal to the
    // previous end blocks. So, even if by the time the disputer runs, the chain has started advancing again, then
    // the proposed block is at most 1 behind the next expected block range.
    if (
      rootBundle.bundleEvaluationBlockNumbers.some(
        (block, index) => block + 1 < widestPossibleExpectedBlockRange[index][0]
      )
    ) {
      this.logger.debug({
        at: "Dataworker#validate",
        message: "A bundle end block is < expected start block, submitting dispute",
        expectedStartBlocks: widestPossibleExpectedBlockRange.map((range) => range[0]),
        pendingEndBlocks: rootBundle.bundleEvaluationBlockNumbers,
      });
      return {
        valid: false,
        reason: PoolRebalanceUtils.generateMarkdownForDisputeInvalidBundleBlocks(
          chainIds,
          rootBundle,
          widestPossibleExpectedBlockRange,
          endBlockBuffers
        ),
      };
    }

    // If the bundle end block is less than HEAD but within the allowable margin of error into future,
    // then we won't dispute and we'll just exit early from this function.
    if (
      rootBundle.bundleEvaluationBlockNumbers.some((block, index) => block > widestPossibleExpectedBlockRange[index][1])
    ) {
      // If end block is further than the allowable margin of error into the future, then dispute it.
      if (
        rootBundle.bundleEvaluationBlockNumbers.some(
          (block, index) => block > widestPossibleExpectedBlockRange[index][1] + endBlockBuffers[index]
        )
      ) {
        this.logger.debug({
          at: "Dataworker#validate",
          message: "A bundle end block is > latest block + buffer for its chain, submitting dispute",
          expectedEndBlocks: widestPossibleExpectedBlockRange.map((range) => range[1]),
          pendingEndBlocks: rootBundle.bundleEvaluationBlockNumbers,
          endBlockBuffers,
        });
        return {
          valid: false,
          reason: PoolRebalanceUtils.generateMarkdownForDisputeInvalidBundleBlocks(
            chainIds,
            rootBundle,
            widestPossibleExpectedBlockRange,
            endBlockBuffers
          ),
        };
      } else {
        this.logger.debug({
          at: "Dataworker#validate",
          message: "Cannot validate because a bundle end block is > latest block but within buffer",
          expectedEndBlocks: widestPossibleExpectedBlockRange.map((range) => range[1]),
          pendingEndBlocks: rootBundle.bundleEvaluationBlockNumbers,
          endBlockBuffers,
        });
      }
      return {
        valid: false,
        reason: "bundle-end-block-buffer",
      };
    }

    // The block range that we'll use to construct roots will be the end block specified in the pending root bundle,
    // and the block right after the last valid root bundle proposal's end block. If the proposer didn't use the same
    // start block, then they might have missed events and the roots will be different.

    // Exit early if spoke pool clients don't have early enough event data to satisfy block ranges for the
    // pending proposal. Log an error loudly so that user knows that disputer needs to increase its lookback.
    const invalidBlockRanges = await this._validateBlockRanges(
      spokePoolClients,
      blockRangesImpliedByBundleEndBlocks,
      chainIds,
      earliestBlocksInSpokePoolClients,
      this.isV3(mainnetBlockRange[0])
    );
    if (invalidBlockRanges.length > 0) {
      this.logger.warn({
        at: "Dataworke#validate",
        message: "Cannot validate bundle with insufficient event data. Set a larger DATAWORKER_FAST_LOOKBACK_COUNT",
        invalidBlockRanges,
        bundleBlockRanges: this._prettifyBundleBlockRanges(chainIds, blockRangesImpliedByBundleEndBlocks),
      });
      return {
        valid: false,
        reason: "insufficient-dataworker-lookback",
      };
    }

    this.logger.debug({
      at: "Dataworker#validate",
      message: "Implied bundle ranges are valid",
      blockRangesImpliedByBundleEndBlocks,
      chainIdListForBundleEvaluationBlockNumbers: chainIds,
    });

    // If config store version isn't up to date, return early. This is a simple rule that is perhaps too aggressive
    // but the proposer role is a specialized one and the user should always be using updated software.
    if (!this.clients.configStoreClient.hasLatestConfigStoreVersion) {
      this.logger.debug({
        at: "Dataworker#validate",
        message: "Cannot validate because missing updated ConfigStore version. Update to latest code.",
        latestVersionSupported: this.clients.configStoreClient.configStoreVersion,
        latestInConfigStore: this.clients.configStoreClient.getConfigStoreVersionForTimestamp(),
      });
      return {
        valid: false,
        reason: "out-of-date-config-store-version",
      };
    }

    // Check if we have the right code to validate a bundle for the given block ranges.
    const versionAtProposalBlock =
      this.clients.configStoreClient.getConfigStoreVersionForBlock(mainnetBundleStartBlock);

    // Bundles that need to be validated with older code should emit helpful error logs about which code to run.
    // @dev only throw this error if the hub chain ID is 1, suggesting we're running on production.
    if (
      versionAtProposalBlock <= sdk.constants.TRANSFER_THRESHOLD_MAX_CONFIG_STORE_VERSION &&
      hubPoolChainId === CHAIN_IDs.MAINNET
    ) {
      throw new Error(
        "Must use relayer code at commit 412ddc30af72c2ac78f9e4c8dccfccfd0eb478ab to validate a bundle with transferThreshold set"
      );
    }

    const logData = true;
    const rootBundleData = await this._proposeRootBundle(
      blockRangesImpliedByBundleEndBlocks,
      spokePoolClients,
      rootBundle.proposalBlockNumber,
      loadDataFromArweave,
      logData
    );

    const expectedPoolRebalanceRoot = {
      leaves: rootBundleData.poolRebalanceLeaves,
      tree: rootBundleData.poolRebalanceTree,
    };
    const expectedRelayerRefundRoot = {
      leaves: rootBundleData.relayerRefundLeaves,
      tree: rootBundleData.relayerRefundTree,
    };
    const expectedSlowRelayRoot = {
      leaves: rootBundleData.slowFillLeaves,
      tree: rootBundleData.slowFillTree,
    };
    const expectedTrees = {
      poolRebalanceTree: expectedPoolRebalanceRoot,
      relayerRefundTree: expectedRelayerRefundRoot,
      slowRelayTree: expectedSlowRelayRoot,
    };

    if (
      // Its ok if there are fewer unclaimed leaves than in the reconstructed root, because some of the leaves
      // might already have been executed, but its an issue if the reconstructed root expects fewer leaves than there
      // are left to execute because it means that the unclaimed count can never drop to 0.
      expectedPoolRebalanceRoot.leaves.length < rootBundle.unclaimedPoolRebalanceLeafCount ||
      expectedPoolRebalanceRoot.tree.getHexRoot() !== rootBundle.poolRebalanceRoot
    ) {
      this.logger.debug({
        at: "Dataworker#validate",
        message: "Unexpected pool rebalance root, submitting dispute",
        expectedBlockRanges: blockRangesImpliedByBundleEndBlocks,
        expectedPoolRebalanceLeaves: expectedPoolRebalanceRoot.leaves.map((leaf) => {
          return {
            ...leaf,
            l1Tokens: leaf.l1Tokens.map((l1Token) => l1Token.toNative()),
          };
        }),
        expectedPoolRebalanceRoot: expectedPoolRebalanceRoot.tree.getHexRoot(),
        expectedRelayerRefundLeaves: expectedRelayerRefundRoot.leaves.map((leaf) => {
          return {
            ...leaf,
            l2TokenAddress: leaf.l2TokenAddress.toNative(),
            refundAddresses: leaf.refundAddresses.map((refundAddress) => refundAddress.toNative()),
          };
        }),
        expectedRelayerRefundRoot: expectedRelayerRefundRoot.tree.getHexRoot(),
        expectedSlowRelayLeaves: expectedSlowRelayRoot.leaves.map((leaf) => {
          return {
            ...leaf,
            depositor: leaf.relayData.depositor.toNative(),
            recipient: leaf.relayData.recipient.toNative(),
            inputToken: leaf.relayData.inputToken.toNative(),
            outputToken: leaf.relayData.outputToken.toNative(),
            exclusiveRelayer: leaf.relayData.exclusiveRelayer.toNative(),
          };
        }),
        expectedSlowRelayRoot: expectedSlowRelayRoot.tree.getHexRoot(),
        pendingRoot: rootBundle.poolRebalanceRoot,
        pendingPoolRebalanceLeafCount: rootBundle.unclaimedPoolRebalanceLeafCount,
      });
    } else if (expectedRelayerRefundRoot.tree.getHexRoot() !== rootBundle.relayerRefundRoot) {
      this.logger.debug({
        at: "Dataworker#validate",
        message: "Unexpected relayer refund root, submitting dispute",
        expectedBlockRanges: blockRangesImpliedByBundleEndBlocks,
        expectedRelayerRefundRoot: expectedRelayerRefundRoot.tree.getHexRoot(),
        pendingRoot: rootBundle.relayerRefundRoot,
      });
    } else if (expectedSlowRelayRoot.tree.getHexRoot() !== rootBundle.slowRelayRoot) {
      this.logger.debug({
        at: "Dataworker#validate",
        message: "Unexpected slow relay root, submitting dispute",
        expectedBlockRanges: blockRangesImpliedByBundleEndBlocks,
        expectedSlowRelayRoot: expectedSlowRelayRoot.tree.getHexRoot(),
        pendingRoot: rootBundle.slowRelayRoot,
      });
    } else {
      // All roots are valid! Exit early.
      this.logger.debug({
        at: "Dataworker#validate",
        message: "Pending root bundle matches with expected",
      });
      return {
        valid: true,
        expectedTrees,
        reason: undefined,
        bundleData: rootBundleData.bundleData,
      };
    }

    return {
      valid: false,
      reason:
        PoolRebalanceUtils.generateMarkdownForDispute(rootBundle) +
        "\n" +
        PoolRebalanceUtils.generateMarkdownForRootBundle(
          this.clients.hubPoolClient,
          chainIds,
          hubPoolChainId,
          blockRangesImpliedByBundleEndBlocks,
          [...expectedPoolRebalanceRoot.leaves],
          expectedPoolRebalanceRoot.tree.getHexRoot(),
          [...expectedRelayerRefundRoot.leaves],
          expectedRelayerRefundRoot.tree.getHexRoot(),
          [...expectedSlowRelayRoot.leaves],
          expectedSlowRelayRoot.tree.getHexRoot()
        ),
      expectedTrees,
    };
  }

  // TODO: this method and executeRelayerRefundLeaves have a lot of similarities, but they have some key differences
  // in both the events they search for and the comparisons they make. We should try to generalize this in the future,
  // but keeping them separate is probably the simplest for the initial implementation.
  async executeSlowRelayLeaves(
    spokePoolClients: { [chainId: number]: SpokePoolClient },
    balanceAllocator: BalanceAllocator = new BalanceAllocator(spokePoolClientsToProviders(spokePoolClients)),
    submitExecution = true,
    earliestBlocksInSpokePoolClients: { [chainId: number]: number } = {}
  ): Promise<void> {
    this.logger.debug({
      at: "Dataworker#executeSlowRelayLeaves",
      message: "Executing slow relay leaves",
    });

    let latestRootBundles = sortEventsDescending(this.clients.hubPoolClient.getValidatedRootBundles());
    if (this.spokeRootsLookbackCount !== 0) {
      latestRootBundles = latestRootBundles.slice(0, this.spokeRootsLookbackCount);
    }

    await Promise.all(
      Object.entries(spokePoolClients).map(async ([_chainId, client]) => {
        const chainId = Number(_chainId);
        if (chainId !== CHAIN_IDs.SOLANA) {
          return;
        }
        let rootBundleRelays = sortEventsDescending(client.getRootBundleRelays()).filter(
          (rootBundle) => rootBundle.blockNumber >= client.eventSearchConfig.from
        );

        // Filter out roots that are not in the latest N root bundles. This assumes that
        // relayerRefundRoot+slowFillRoot combinations are unique.
        rootBundleRelays = this._getRelayedRootsFromBundles(latestRootBundles, rootBundleRelays);

        // Filter out empty slow fill roots:
        rootBundleRelays = rootBundleRelays.filter((rootBundle) => rootBundle.slowRelayRoot !== EMPTY_MERKLE_ROOT);

        this.logger.debug({
          at: "Dataworker#executeSlowRelayLeaves",
          message: `Evaluating ${rootBundleRelays.length} historical non-empty slow roots relayed to chain ${chainId}`,
        });

        const slowFillsForChain = client.getFills().filter(sdkUtils.isSlowFill);
        for (const rootBundleRelay of sortEventsAscending(rootBundleRelays)) {
          const matchingRootBundle = this.clients.hubPoolClient.getProposedRootBundles().find((bundle) => {
            if (bundle.slowRelayRoot !== rootBundleRelay.slowRelayRoot) {
              return false;
            }

            const followingBlockNumber =
              this.clients.hubPoolClient.getFollowingRootBundle(bundle)?.blockNumber ||
              this.clients.hubPoolClient.latestHeightSearched;

            if (!followingBlockNumber) {
              return false;
            }

            const leaves = this.clients.hubPoolClient.getExecutedLeavesForRootBundle(bundle, followingBlockNumber);

            // Only use this bundle if it had valid leaves returned (meaning it was at least partially executed).
            return leaves.length > 0;
          });

          if (!matchingRootBundle) {
            this.logger.warn({
              at: "Dataworke#executeSlowRelayLeaves",
              message: "Couldn't find a matching mainnet root bundle for a slowRelayRoot on L2!",
              chainId,
              slowRelayRoot: rootBundleRelay.slowRelayRoot,
              rootBundleId: rootBundleRelay.rootBundleId,
            });
            continue;
          }

          const blockNumberRanges = getImpliedBundleBlockRanges(
            this.clients.hubPoolClient,
            this.clients.configStoreClient,
            matchingRootBundle
          );
          const mainnetBlockRange = blockNumberRanges[0];
          const chainIds = this.clients.configStoreClient.getChainIdIndicesForBlock(mainnetBlockRange[0]);
          const invalidBlockRanges = await this._validateBlockRanges(
            spokePoolClients,
            blockNumberRanges,
            chainIds,
            earliestBlocksInSpokePoolClients,
            this.isV3(mainnetBlockRange[0])
          );
          if (invalidBlockRanges.length > 0) {
            this.logger.warn({
              at: "Dataworke#executeSlowRelayLeaves",
              message:
                "Cannot validate bundle with insufficient event data. Set a larger DATAWORKER_FAST_LOOKBACK_COUNT",
              invalidBlockRanges,
              bundleTxn: matchingRootBundle.txnRef,
            });
            continue;
          }

          const rootBundleData = await this._proposeRootBundle(
            blockNumberRanges,
            spokePoolClients,
            matchingRootBundle.blockNumber,
            true // Load data from arweave when executing for speed.
          );

          const { slowFillLeaves: leaves, slowFillTree: tree } = rootBundleData;
          if (tree.getHexRoot() !== rootBundleRelay.slowRelayRoot) {
            this.logger.warn({
              at: "Dataworke#executeSlowRelayLeaves",
              message: "Constructed a different root for the block range!",
              chainId,
              rootBundleRelay,
              mainnetRootBundleBlock: matchingRootBundle.blockNumber,
              mainnetRootBundleTxn: matchingRootBundle.txnRef,
              publishedSlowRelayRoot: rootBundleRelay.slowRelayRoot,
              constructedSlowRelayRoot: tree.getHexRoot(),
            });
            continue;
          }

          const unexecutedLeaves = leaves.filter((leaf) => {
            // Filter out slow fill leaves for other chains.
            if (leaf.chainId !== chainId) {
              return false;
            }
            const executedLeaf = slowFillsForChain.find(
              (event) =>
                event.originChainId === leaf.relayData.originChainId && event.depositId.eq(leaf.relayData.depositId)
            );

            // Only return true if no leaf was found in the list of executed leaves.
            return !executedLeaf;
          });
          if (unexecutedLeaves.length === 0) {
            continue;
          }

          await this._executeSlowFillLeaf(
            unexecutedLeaves,
            balanceAllocator,
            client,
            tree,
            submitExecution,
            rootBundleRelay.rootBundleId
          );
        }
      })
    );
  }

  async _executeSlowFillLeaf(
    _leaves: SlowFillLeaf[],
    balanceAllocator: BalanceAllocator,
    client: SpokePoolClient,
    slowRelayTree: MerkleTree<SlowFillLeaf>,
    submitExecution: boolean,
    rootBundleId?: number
  ): Promise<void> {
    const currentTime = client.getCurrentTime();

    // Ignore slow fill leaves for deposits with messages as these messages might be very expensive to execute.
    // The original depositor can always execute these and pay for the gas themselves.
    const leaves = _leaves.filter((leaf) => {
      const {
        relayData: { depositor, recipient, message, fillDeadline },
      } = leaf;

      if (fillDeadline < currentTime) {
        this.logger.debug({
          at: "Dataworker#_executeSlowFillLeaf",
          message: "Ignoring slow fill leaf with expired fill deadline",
          fillDeadline,
          currentTime,
        });
        return false;
      }

      // If there is a message, we ignore the leaf and log an error.
      if (!sdk.utils.isMessageEmpty(message)) {
        const { method, args } = this.encodeSlowFillLeaf(slowRelayTree, rootBundleId, leaf);

        this.logger.warn({
          at: "Dataworker#_executeSlowFillLeaf",
          message: "Ignoring slow fill leaf with message",
          method,
          args,
        });
        return false;
      }

      const { addressFilter } = this.config;
      if (
        addressFilter?.has(getAddress(depositor.toNative())) ||
        addressFilter?.has(getAddress(recipient.toNative()))
      ) {
        this.logger.warn({
          at: "Dataworker#_executeSlowFillLeaf",
          message: "Ignoring slow fill.",
          leafExecutionArgs: [depositor.toNative(), recipient.toNative()],
        });
        return false;
      }

      return true;
    });

    if (leaves.length === 0) {
      return;
    }

    const chainId = client.chainId;

    const sortedFills = client.getFills();
    const latestFills = leaves.map((slowFill) => {
      const { relayData, chainId: destinationChainId } = slowFill;
      const messageHash = getMessageHash(relayData.message);

      // Start with the most recent fills and search backwards.
      const fill = _.findLast(
        sortedFills,
        (fill) =>
          fill.depositId.eq(relayData.depositId) &&
          fill.originChainId === relayData.originChainId &&
          getRelayEventKey(fill) === getRelayEventKey({ ...relayData, messageHash, destinationChainId })
      );

      return fill;
    });

    // Filter for leaves where the contract has the funding to send the required tokens.
    const fundedLeaves = (
      await Promise.all(
        leaves.map(async (slowFill, idx) => {
          const destinationChainId = slowFill.chainId;
          if (destinationChainId !== chainId) {
            throw new Error(`Leaf chainId does not match input chainId (${destinationChainId} != ${chainId})`);
          }

          // @dev check if there's been a duplicate leaf execution and if so, then exit early.
          // Since this function is happening near the end of the dataworker run and leaf executions are
          // relatively infrequent, the additional RPC latency and cost is acceptable.
          const fillStatus = await client.relayFillStatus(slowFill.relayData);
          if (fillStatus === FillStatus.Filled) {
            this.logger.debug({
              at: "Dataworker#executeSlowRelayLeaves",
              message: `Slow Fill Leaf for output token ${slowFill.relayData.outputToken} on chain ${destinationChainId} already executed`,
            });
            return undefined;
          }

          const { outputAmount } = slowFill.relayData;
          const fill = latestFills[idx];
          const amountRequired = isDefined(fill) ? bnZero : slowFill.updatedOutputAmount;

          // If the fill has been completed there's no need to execute the slow fill leaf.
          if (amountRequired.eq(bnZero)) {
            return undefined;
          }

          const { outputToken } = slowFill.relayData;
          const success = await balanceAllocator.requestBalanceAllocation(
            destinationChainId,
            l2TokensToCountTowardsSpokePoolLeafExecutionCapital(outputToken, destinationChainId),
            client.spokePoolAddress,
            amountRequired
          );

          if (!success) {
            this.logger.warn({
              at: "Dataworker#executeSlowRelayLeaves",
              message: "Not executing slow relay leaf due to lack of funds in SpokePool",
              root: slowRelayTree.getHexRoot(),
              bundle: rootBundleId,
              depositId: slowFill.relayData.depositId,
              fromChain: slowFill.relayData.originChainId,
              chainId: destinationChainId,
              token: outputToken.toNative(),
              amount: outputAmount,
              spokeBalance: await this._getSpokeBalanceForL2Tokens(
                balanceAllocator,
                destinationChainId,
                outputToken,
                client.spokePoolAddress
              ),
            });
          }

          // Assume we don't need to add balance in the BalanceAllocator to the HubPool because the slow fill's
          // recipient wouldn't be the HubPool in normal circumstances.
          return success ? slowFill : undefined;
        })
      )
    ).filter(isDefined);

    const hubChainId = this.clients.hubPoolClient.chainId;
    await forEachAsync(fundedLeaves, async (leaf) => {
      assert(leaf.chainId === chainId);

      const { relayData } = leaf;
      const { outputAmount } = relayData;
      const mrkdwn =
        `rootBundleId: ${rootBundleId}\n` +
        `slowRelayRoot: ${slowRelayTree.getHexRoot()}\n` +
        `Origin chain: ${relayData.originChainId}\n` +
        `Destination chain:${chainId}\n` +
        `Deposit Id: ${relayData.depositId.toString()}\n` +
        `amount: ${outputAmount.toString()}`;

      if (submitExecution && !this.config.executorIgnoreChains.includes(chainId)) {
        if (isEVMSpokePoolClient(client)) {
          const { method, args } = this.encodeSlowFillLeaf(slowRelayTree, rootBundleId, leaf);

          this.clients.multiCallerClient.enqueueTransaction({
            contract: client.spokePool,
            chainId,
            method,
            args,
            message: "Executed SlowRelayLeaf 🌿!",
            mrkdwn,
            // If mainnet, send through Multicall3 so it can be batched with PoolRebalanceLeaf executions, otherwise
            // SpokePool.multicall() is fine.
            unpermissioned: chainId === hubChainId,
            // If simulating mainnet execution, can fail as it may require funds to be sent from
            // pool rebalance leaf.
            canFailInSimulation: chainId === hubChainId,
            // If polygon, keep separate from relayer refund leaves since we can't execute refunds atomically
            // with fills.
            groupId: chainIsMatic(chainId) ? "slowRelay" : undefined,
          });
        } else {
          assert(isSVMSpokePoolClient(client));
          const signature = await this._executeSlowFillLeafSvm(
            client,
            leaf,
            rootBundleId,
            slowRelayTree.getHexProof(leaf)
          );
          this.logger.info({ at: "Dataworker#executeSlowRelayLeaves", message: mrkdwn, signature });
        }
      } else {
        this.logger.debug({ at: "Dataworker#executeSlowRelayLeaves", message: mrkdwn });
      }
    });
  }

  encodeSlowFillLeaf(
    slowRelayTree: MerkleTree<SlowFillLeaf>,
    rootBundleId: number,
    leaf: SlowFillLeaf
  ): {
    method: string;
    args: (number | string[] | { relayData: ConvertedRelayData; chainId: number; updatedOutputAmount: BigNumber })[];
  } {
    const method = "executeSlowRelayLeaf";
    const proof = slowRelayTree.getHexProof(leaf);
    const relayDataWithBytes32Params = convertRelayDataParamsToBytes32(leaf.relayData);
    const args = [
      {
        ...leaf,
        relayData: relayDataWithBytes32Params,
      },
      rootBundleId,
      proof,
    ];

    return { method, args };
  }

  /**
   * @notice Executes outstanding pool rebalance leaves if they have passed the challenge window. Includes
   * exchange rate updates needed to execute leaves.
   * @param spokePoolClients
   * @param balanceAllocator
   * @param submitExecution
   * @param earliestBlocksInSpokePoolClients
   * @returns number of leaves executed
   */
  async executePoolRebalanceLeaves(
    spokePoolClients: { [chainId: number]: SpokePoolClient },
    balanceAllocator: BalanceAllocator = new BalanceAllocator(spokePoolClientsToProviders(spokePoolClients)),
    submitExecution = true,
    earliestBlocksInSpokePoolClients: { [chainId: number]: number } = {}
  ): Promise<number> {
    const leafCount = 0;
    this.logger.debug({
      at: "Dataworker#executePoolRebalanceLeaves",
      message: "Executing pool rebalance leaves",
    });

    if (!this.clients.hubPoolClient.isUpdated || this.clients.hubPoolClient.currentTime === undefined) {
      throw new Error("HubPoolClient not updated");
    }
    const hubPoolChainId = this.clients.hubPoolClient.chainId;

    // Exit early if a bundle is not pending.
    const pendingRootBundle = this.clients.hubPoolClient.getPendingRootBundle();
    if (pendingRootBundle === undefined) {
      this.logger.debug({
        at: "Dataworker#executePoolRebalanceLeaves",
        message: "No pending proposal, nothing to execute",
      });
      return leafCount;
    }

    this.logger.debug({
      at: "Dataworker#executePoolRebalanceLeaves",
      message: "Found pending proposal",
      pendingRootBundle: {
        ...pendingRootBundle,
        proposer: pendingRootBundle.proposer.toNative(),
      },
    });

    const nextBundleMainnetStartBlock = this.getNextHubChainBundleStartBlock();
    const widestPossibleExpectedBlockRange = await this._getWidestPossibleBlockRangeForNextBundle(
      spokePoolClients,
      nextBundleMainnetStartBlock
    );
    const { valid, reason, expectedTrees } = await this.validateRootBundle(
      hubPoolChainId,
      widestPossibleExpectedBlockRange,
      pendingRootBundle,
      spokePoolClients,
      earliestBlocksInSpokePoolClients,
      true // Load data from arweave when executing leaves for speed.
    );

    if (!valid) {
      // In the case where the Dataworker config is improperly configured, emit an error level alert so bot runner
      // can get dataworker running ASAP.
      if (IGNORE_DISPUTE_REASONS.has(reason)) {
        this.logger.debug({
          at: "Dataworker#executePoolRebalanceLeaves",
          message: "Dataworker configuration error, should resolve itself eventually 😪",
          reason,
        });
      } else {
        this.logger.error({
          at: "Dataworker#executePoolRebalanceLeaves",
          message: ERROR_DISPUTE_REASONS.has(reason)
            ? "Dataworker configuration error needs to be fixed"
            : "Found invalid proposal after challenge period!",
          reason,
        });
      }
      return leafCount;
    }

    if (valid && !expectedTrees) {
      this.logger.error({
        at: "Dataworker#executePoolRebalanceLeaves",
        message:
          "Found valid proposal, but no trees could be generated. This probably means that the proposal was never evaluated during liveness due to an odd block range!",
        reason,
        notificationPath: "across-error",
      });
      return leafCount;
    }

    // Exit early if challenge period timestamp has not passed:
    if (
      !this.config.awaitChallengePeriod &&
      this.clients.hubPoolClient.currentTime <= pendingRootBundle.challengePeriodEndTimestamp
    ) {
      this.logger.debug({
        at: "Dataworker#executePoolRebalanceLeaves",
        message: `Challenge period not passed, cannot execute until ${pendingRootBundle.challengePeriodEndTimestamp}`,
        expirationTime: pendingRootBundle.challengePeriodEndTimestamp,
      });
      return leafCount;
    }

    // At this point, check again that there are still unexecuted pool rebalance leaves. This is done because the above
    // logic, to reconstruct this pool rebalance root and the prerequisite spoke pool client updates, can take a while.
    const pendingProposal: PendingRootBundle = await this.clients.hubPoolClient.hubPool.rootBundleProposal();
    if (pendingProposal.unclaimedPoolRebalanceLeafCount === 0) {
      this.logger.debug({
        at: "Dataworker#executePoolRebalanceLeaves",
        message: "Exiting early due to dataworker function collision",
      });
      return leafCount;
    }

    const executedLeaves = this.clients.hubPoolClient.getExecutedLeavesForRootBundle(
      this.clients.hubPoolClient.getLatestProposedRootBundle(),
      this.clients.hubPoolClient.latestHeightSearched
    );

    // Filter out previously executed leaves.
    const unexecutedLeaves = expectedTrees.poolRebalanceTree.leaves.filter((leaf) =>
      executedLeaves.every(({ leafId }) => leafId !== leaf.leafId)
    );
    if (unexecutedLeaves.length === 0) {
      return leafCount;
    }

    return this._executePoolLeavesAndSyncL1Tokens(
      spokePoolClients,
      balanceAllocator,
      unexecutedLeaves,
      expectedTrees.poolRebalanceTree.tree,
      expectedTrees.relayerRefundTree.leaves,
      expectedTrees.relayerRefundTree.tree,
      expectedTrees.slowRelayTree.leaves,
      expectedTrees.slowRelayTree.tree,
      submitExecution
    );
  }

  async _executePoolLeavesAndSyncL1Tokens(
    spokePoolClients: { [chainId: number]: SpokePoolClient },
    balanceAllocator: BalanceAllocator,
    poolLeaves: PoolRebalanceLeaf[],
    poolRebalanceTree: MerkleTree<PoolRebalanceLeaf>,
    relayerRefundLeaves: RelayerRefundLeaf[],
    relayerRefundTree: MerkleTree<RelayerRefundLeaf>,
    slowFillLeaves: SlowFillLeaf[],
    slowFillTree: MerkleTree<SlowFillLeaf>,
    submitExecution: boolean
  ): Promise<number> {
    const hubPoolChainId = this.clients.hubPoolClient.chainId;

    // There are three times that we should look to update the HubPool's liquid reserves:
    // 1. First, before we attempt to execute the HubChain PoolRebalance leaves and RelayerRefund leaves.
    //    We should see if there are new liquid reserves we need to account for before sending out these
    //    netSendAmounts.
    // 2. Second, before we attempt to execute the PoolRebalance leaves for the other chains. We should
    //    see if there are new liquid reserves we need to account for before sending out these netSendAmounts. This
    //    updated liquid reserves balance could be from previous finalizations or any amountToReturn value sent
    //    back from the Ethereum RelayerRefundLeaves.
    // 3. Third, we haven't updated the exchange rate for an L1 token on a PoolRebalanceLeaf in a while that
    //    we're going to execute, so we should batch in an update.

    // Keep track of the HubPool.pooledTokens.liquidReserves state value before entering into any possible
    // LP token update. This way we can efficiently update LP liquid reserves values if and only if we need to do so
    // to execute a pool leaf.
    let latestLiquidReserves: Record<string, BigNumber> = {};
    let leafCount = 0;

    // First, execute mainnet pool rebalance leaves. Then try to execute any relayer refund and slow leaves for the
    // expected relayed root hash, then proceed with remaining pool rebalance leaves. This is an optimization that
    // takes advantage of the fact that mainnet transfers between HubPool and SpokePool are atomic.
    const mainnetLeaves = poolLeaves.filter((leaf) => leaf.chainId === hubPoolChainId);
    if (mainnetLeaves.length > 0) {
      assert(mainnetLeaves.length === 1, "There should only be one Ethereum PoolRebalanceLeaf");
      latestLiquidReserves = await this._updateExchangeRatesBeforeExecutingHubChainLeaves(
        balanceAllocator,
        mainnetLeaves[0],
        submitExecution
      );
      leafCount += await this._executePoolRebalanceLeaves(
        spokePoolClients,
        mainnetLeaves,
        balanceAllocator,
        poolRebalanceTree,
        submitExecution
      );

      // We need to know the next root bundle ID for the mainnet spoke pool in order to execute leaves for roots that
      // will be relayed after executing the above pool rebalance root.
      const nextRootBundleIdForMainnet = spokePoolClients[hubPoolChainId].getLatestRootBundleId();

      // Now, execute refund and slow fill leaves for Mainnet using any new funds. These methods will return early if there
      // are no relevant leaves to execute.
      await this._executeSlowFillLeaf(
        slowFillLeaves.filter((leaf) => leaf.chainId === hubPoolChainId),
        balanceAllocator,
        spokePoolClients[hubPoolChainId],
        slowFillTree,
        submitExecution,
        nextRootBundleIdForMainnet
      );
      await this._executeRelayerRefundLeaves(
        relayerRefundLeaves.filter((leaf) => leaf.chainId === hubPoolChainId),
        balanceAllocator,
        spokePoolClients[hubPoolChainId],
        relayerRefundTree,
        submitExecution,
        nextRootBundleIdForMainnet
      );
    }

    // Before executing the other pool rebalance leaves, see if we should update any exchange rates to account for
    // any tokens returned to the hub pool via the EthereumSpokePool that we'll need to use to execute
    // any of the remaining pool rebalance leaves. This is also important if we failed to execute
    // the mainnet leaf and haven't enqueued a sync call that could be used to execute some of the other leaves.
    const nonHubChainPoolRebalanceLeaves = poolLeaves.filter((leaf) => leaf.chainId !== hubPoolChainId);
    if (nonHubChainPoolRebalanceLeaves.length === 0) {
      return leafCount;
    }
    const syncedL1Tokens = await this._updateExchangeRatesBeforeExecutingNonHubChainLeaves(
      latestLiquidReserves,
      balanceAllocator,
      nonHubChainPoolRebalanceLeaves,
      submitExecution
    );
    Object.keys(latestLiquidReserves).forEach((token) => {
      if (!syncedL1Tokens.has(token)) {
        syncedL1Tokens.add(token);
      }
    });

    // Save all L1 tokens that we haven't updated exchange rates for in a different step.
    const l1TokensWithPotentiallyOlderUpdate = poolLeaves.reduce((l1TokenSet, leaf) => {
      const currLeafL1Tokens = leaf.l1Tokens;
      currLeafL1Tokens.forEach((l1Token, i) => {
        if (
          leaf.netSendAmounts[i].gt(0) &&
          !l1TokenSet.some((token) => token.eq(l1Token)) &&
          !syncedL1Tokens.has(l1Token.toEvmAddress())
        ) {
          l1TokenSet.push(l1Token);
        }
      });
      return l1TokenSet;
    }, []);
    await this._updateOldExchangeRates(l1TokensWithPotentiallyOlderUpdate, submitExecution);

    // Figure out which non-mainnet pool rebalance leaves we can execute and execute them:
    leafCount += await this._executePoolRebalanceLeaves(
      spokePoolClients,
      nonHubChainPoolRebalanceLeaves,
      balanceAllocator,
      poolRebalanceTree,
      submitExecution
    );
    return leafCount;
  }

  async _getExecutablePoolRebalanceLeaves(
    poolLeaves: PoolRebalanceLeaf[],
    balanceAllocator: BalanceAllocator
  ): Promise<PoolRebalanceLeaf[]> {
    // We evaluate these leaves iteratively rather than in parallel so we can keep track
    // of the used balances after "executing" each leaf.
    const executableLeaves: PoolRebalanceLeaf[] = [];
    for (const leaf of poolLeaves) {
      // We can evaluate the l1 tokens within the leaf in parallel because we can assume
      // that there are not duplicate L1 tokens within the leaf.
      const isExecutable = await sdkUtils.everyAsync(leaf.l1Tokens, async (l1Token, i) => {
        const netSendAmountForLeaf = leaf.netSendAmounts[i];
        if (netSendAmountForLeaf.lte(0)) {
          return true;
        }
        const hubChainId = this.clients.hubPoolClient.chainId;
        const hubPoolAddress = toAddressType(
          this.clients.hubPoolClient.hubPool.address,
          this.clients.hubPoolClient.chainId
        );
        const success = await balanceAllocator.requestBalanceAllocation(
          hubChainId,
          [l1Token],
          hubPoolAddress,
          netSendAmountForLeaf
        );
        return success;
      });
      if (isExecutable) {
        executableLeaves.push(leaf);
      } else {
        this.logger.error({
          at: "Dataworker#_getExecutablePoolRebalanceLeaves",
          message: `Not enough funds to execute pool rebalance leaf for chain ${leaf.chainId}`,
          l1Tokens: leaf.l1Tokens.map((l1Token) => l1Token.toNative()),
          netSendAmounts: leaf.netSendAmounts,
        });
      }
    }
    return executableLeaves;
  }

  async _executePoolRebalanceLeaves(
    spokePoolClients: {
      [chainId: number]: SpokePoolClient;
    },
    allLeaves: PoolRebalanceLeaf[],
    balanceAllocator: BalanceAllocator,
    tree: MerkleTree<PoolRebalanceLeaf>,
    submitExecution: boolean
  ): Promise<number> {
    const hubPoolChainId = this.clients.hubPoolClient.chainId;
    const signer = this.clients.hubPoolClient.hubPool.signer;

    // Evaluate leaves iteratively because we will be modifying virtual balances and we want
    // to make sure we are getting the virtual balance computations correct.
    const fundedLeaves = await this._getExecutablePoolRebalanceLeaves(allLeaves, balanceAllocator);
    const executableLeaves: PoolRebalanceLeaf[] = [];
    for (const leaf of fundedLeaves) {
      // For orbit leaves we need to check if we have enough gas tokens to pay for the L1 to L2 message.
      if (!sdkUtils.chainIsArbitrum(leaf.chainId) && !sdkUtils.chainIsOrbit(leaf.chainId)) {
        executableLeaves.push(leaf);
        continue;
      }

      // Check if orbit leaf can be executed.
      const {
        amount: requiredAmount,
        token: feeToken,
        holder,
      } = await this._getRequiredEthForOrbitPoolRebalanceLeaf(leaf);
      const feeData = {
        tokens: [feeToken],
        amount: requiredAmount,
        chainId: hubPoolChainId,
      };
      const success = await balanceAllocator.requestBalanceAllocations([{ ...feeData, holder }]);
      if (!success) {
        this.logger.debug({
          at: "Dataworker#_executePoolRebalanceLeaves",
          message: `Loading more orbit gas token to pay for L1->L2 message submission fees to ${getNetworkName(
            leaf.chainId
          )} 📨!`,
          leaf: {
            ...leaf,
            l1Tokens: leaf.l1Tokens.map((l1Token) => l1Token.toNative()),
          },
          feeToken: feeToken.toNative(),
          requiredAmount,
        });
        if (submitExecution) {
          const canFund = await balanceAllocator.requestBalanceAllocations([
            { ...feeData, holder: toAddressType(await signer.getAddress(), hubPoolChainId) },
          ]);
          if (!canFund) {
            this.logger.error({
              at: "Dataworker#_executePoolRebalanceLeaves",
              message: `Failed to fund ${requiredAmount.toString()} of orbit gas token ${feeToken} for message to ${getNetworkName(
                leaf.chainId
              )}!`,
            });
            continue;
          }
          if (feeToken.toBytes32() === ZERO_BYTES) {
            this.clients.multiCallerClient.enqueueTransaction({
              contract: this.clients.hubPoolClient.hubPool,
              chainId: hubPoolChainId,
              method: "loadEthForL2Calls",
              args: [],
              message: `Loaded ETH for message to ${getNetworkName(leaf.chainId)} 📨!`,
              mrkdwn: `Root hash: ${tree.getHexRoot()}\nLeaf: ${leaf.leafId}\nChain: ${leaf.chainId}`,
              value: requiredAmount,
            });
          } else {
            // We can't call multicall() here because the feeToken is not guaranteed to be a Multicaller
            // contract and this is a permissioned function where the msg.sender needs to be the
            // feeToken balance owner, so we can't simply set `unpermissioned: true` to send it through the Multisender.
            // Instead, we need to set `nonMulticall: true` and avoid batch calling this transaction.
            this.clients.multiCallerClient.enqueueTransaction({
              contract: new Contract(feeToken.toEvmAddress(), ERC20.abi, signer),
              chainId: hubPoolChainId,
              nonMulticall: true,
              method: "transfer",
              args: [holder.toEvmAddress(), requiredAmount],
              message: `Loaded orbit gas token for message to ${getNetworkName(leaf.chainId)} 📨!`,
              mrkdwn: `Root hash: ${tree.getHexRoot()}\nLeaf: ${leaf.leafId}\nChain: ${leaf.chainId}`,
            });
          }
        }
      } else {
        this.logger.debug({
          at: "Dataworker#_executePoolRebalanceLeaves",
          message: `feePayer ${holder} has sufficient orbit gas token to pay for L1->L2 message submission fees to ${getNetworkName(
            leaf.chainId
          )}`,
          feeToken: feeToken.toNative(),
          requiredAmount,
          feePayerBalance: await balanceAllocator.getBalanceSubUsed(hubPoolChainId, feeToken, holder),
        });
      }
      executableLeaves.push(leaf);
    }

    // Execute the leaves:
    executableLeaves.forEach((leaf) => {
      // Add balances to spoke pool on mainnet since we know it will be sent atomically.
      if (leaf.chainId === hubPoolChainId) {
        leaf.netSendAmounts.forEach((amount, i) => {
          if (amount.gt(bnZero)) {
            balanceAllocator.addUsed(
              leaf.chainId,
              leaf.l1Tokens[i],
              spokePoolClients[leaf.chainId].spokePoolAddress,
              amount.mul(-1)
            );
          }
        });
      }
      const mrkdwn = `Root hash: ${tree.getHexRoot()}\nLeaf: ${leaf.leafId}\nChain: ${leaf.chainId}`;
      if (submitExecution) {
        this.clients.multiCallerClient.enqueueTransaction({
          contract: this.clients.hubPoolClient.hubPool,
          chainId: hubPoolChainId,
          method: "executeRootBundle",
          args: [
            leaf.chainId,
            leaf.groupIndex,
            leaf.bundleLpFees,
            leaf.netSendAmounts,
            leaf.runningBalances,
            leaf.leafId,
            leaf.l1Tokens.map((token) => token.toEvmAddress()),
            tree.getHexProof(leaf),
          ],
          message: `Executed PoolRebalanceLeaf for chain ${leaf.chainId} 🌿!`,
          mrkdwn,
          unpermissioned: true,
          // If simulating execution of leaves for non-mainnet chains, can fail as it may require funds to be returned
          // from relayer refund leaves.
          canFailInSimulation: leaf.chainId !== hubPoolChainId,
        });
      } else {
        this.logger.debug({ at: "Dataworker#_executePoolRebalanceLeaves", message: mrkdwn });
      }
    });

    return executableLeaves.length;
  }

  async _updateExchangeRatesBeforeExecutingHubChainLeaves(
    balanceAllocator: BalanceAllocator,
    poolRebalanceLeaf: Pick<PoolRebalanceLeaf, "netSendAmounts" | "l1Tokens">,
    submitExecution: boolean
  ): Promise<Record<string, BigNumber>> {
    const hubPool = this.clients.hubPoolClient.hubPool;
    const chainId = this.clients.hubPoolClient.chainId;

    const updatedLiquidReserves: Record<string, BigNumber> = {};
    const { netSendAmounts, l1Tokens } = poolRebalanceLeaf;
    await sdk.utils.forEachAsync(l1Tokens, async (l1Token, idx) => {
      const currentLiquidReserves = this.clients.hubPoolClient.getLpTokenInfoForL1Token(l1Token)?.liquidReserves;
      updatedLiquidReserves[l1Token.toEvmAddress()] = currentLiquidReserves;
      assert(currentLiquidReserves !== undefined && currentLiquidReserves.gte(0), "Liquid reserves should be >= 0");
      const tokenSymbol = this.clients.hubPoolClient.getTokenInfoForL1Token(l1Token)?.symbol;

      // If netSendAmounts is negative, there is no need to update this exchange rate.
      if (netSendAmounts[idx].lte(0)) {
        return;
      }

      // If current liquid reserves can cover the netSendAmount, then there is no need to update the exchange rate.
      if (currentLiquidReserves.gte(netSendAmounts[idx])) {
        this.logger.debug({
          at: "Dataworker#_updateExchangeRatesBeforeExecutingHubChainLeaves",
          message: `Skipping exchange rate update for ${tokenSymbol} because current liquid reserves > netSendAmount for hubChain`,
          currentLiquidReserves,
          netSendAmount: netSendAmounts[idx],
          l1Token: l1Token.toNative(),
        });
        updatedLiquidReserves[l1Token.toEvmAddress()] = currentLiquidReserves.sub(netSendAmounts[idx]);
        return;
      }

      // @dev: post-sync liquid reserves should be equal to ERC20 balanceOf the HubPool.
      const postSyncLiquidReserves = await balanceAllocator.getBalanceSubUsed(
        chainId,
        l1Token,
        toAddressType(hubPool.address, chainId)
      );

      // If updated liquid reserves are not enough to cover the payment, then send an error log that
      // we're short on funds. Otherwise, enqueue a sync() call and then update the availableLiquidReserves.
      if (postSyncLiquidReserves.lt(netSendAmounts[idx])) {
        this.logger.warn({
          at: "Dataworker#_updateExchangeRatesBeforeExecutingHubChainLeaves",
          message: `Not enough funds to execute Ethereum pool rebalance leaf on HubPool for token: ${tokenSymbol}`,
          netSendAmount: netSendAmounts[idx],
          currentLiquidReserves,
          postSyncLiquidReserves,
        });
      } else {
        // At this point, we can assume that the liquid reserves increased post-sync so we'll enqueue an update.
        updatedLiquidReserves[l1Token.toEvmAddress()] = postSyncLiquidReserves.sub(netSendAmounts[idx]);
        this.logger.debug({
          at: "Dataworker#_updateExchangeRatesBeforeExecutingHubChainLeaves",
          message: `Updating exchange rate for ${tokenSymbol} because we need to update the liquid reserves of the contract to execute the hubChain poolRebalanceLeaf.`,
          netSendAmount: netSendAmounts[idx],
          currentLiquidReserves,
          postSyncLiquidReserves,
        });
        if (submitExecution) {
          this.clients.multiCallerClient.enqueueTransaction({
            contract: hubPool,
            chainId,
            method: "exchangeRateCurrent",
            args: [l1Token.toEvmAddress()],
            message: "Updated exchange rate ♻️!",
            mrkdwn: `Updated exchange rate for l1 token: ${tokenSymbol}`,
            unpermissioned: true,
          });
        }
      }
    });
    return updatedLiquidReserves;
  }

  async _updateExchangeRatesBeforeExecutingNonHubChainLeaves(
    latestLiquidReserves: Record<string, BigNumber>,
    balanceAllocator: BalanceAllocator,
    poolRebalanceLeaves: Pick<PoolRebalanceLeaf, "netSendAmounts" | "l1Tokens" | "chainId">[],
    submitExecution: boolean
  ): Promise<Set<string>> {
    const updatedL1Tokens = new Set<string>();
    const hubPool = this.clients.hubPoolClient.hubPool;
    const hubPoolChainId = this.clients.hubPoolClient.chainId;

    const aggregateNetSendAmounts: Record<string, BigNumber> = {};

    await sdkUtils.forEachAsync(poolRebalanceLeaves, async (leaf) => {
      await sdkUtils.forEachAsync(leaf.l1Tokens, async (l1Token, idx) => {
        aggregateNetSendAmounts[l1Token.toEvmAddress()] ??= bnZero;

        // If leaf's netSendAmount is negative, then we don't need to updateExchangeRates since the Hub will not
        // have a liquidity constraint because it won't be sending any tokens.
        if (leaf.netSendAmounts[idx].lte(0)) {
          return;
        }
        aggregateNetSendAmounts[l1Token.toEvmAddress()] = aggregateNetSendAmounts[l1Token.toEvmAddress()].add(
          leaf.netSendAmounts[idx]
        );
      });
    });

    // Now, go through each L1 token and see if we need to update the exchange rate for it.
    await sdkUtils.forEachAsync(Object.keys(aggregateNetSendAmounts), async (l1Token) => {
      const currHubPoolLiquidReserves =
        latestLiquidReserves[l1Token] ??
        this.clients.hubPoolClient.getLpTokenInfoForL1Token(EvmAddress.from(l1Token))?.liquidReserves;
      assert(
        currHubPoolLiquidReserves !== undefined && currHubPoolLiquidReserves.gte(0),
        "Liquid reserves should be >= 0"
      );

      const requiredNetSendAmountForL1Token = aggregateNetSendAmounts[l1Token];
      // If netSendAmounts is 0, there is no need to update this exchange rate.
      assert(requiredNetSendAmountForL1Token.gte(0), "Aggregate net send amount should be >= 0");
      if (requiredNetSendAmountForL1Token.eq(0)) {
        return;
      }

      const tokenSymbol = this.clients.hubPoolClient.getTokenInfoForL1Token(EvmAddress.from(l1Token))?.symbol;
      if (currHubPoolLiquidReserves.gte(requiredNetSendAmountForL1Token)) {
        this.logger.debug({
          at: "Dataworker#_updateExchangeRatesBeforeExecutingNonHubChainLeaves",
          message: `Skipping exchange rate update for ${tokenSymbol} because current liquid reserves > required netSendAmount for non-hubChain pool leaves`,
          leavesWithNetSendAmountRequirementsFromHubPoolLiquidReserves: Object.fromEntries(
            poolRebalanceLeaves
              .filter((leaf) => {
                const l1TokenIndex = leaf.l1Tokens.map((token) => token.toEvmAddress()).indexOf(l1Token);
                if (l1TokenIndex === -1) {
                  return false;
                }
                const netSendAmount = leaf.netSendAmounts[l1TokenIndex];
                return netSendAmount.gt(0);
              })
              .map((leaf) => [
                leaf.chainId,
                leaf.netSendAmounts[leaf.l1Tokens.map((token) => token.toEvmAddress()).indexOf(l1Token)],
              ])
          ),
          currHubPoolLiquidReserves,
          requiredNetSendAmountForL1Token,
          l1Token,
        });
        return;
      }

      // Current liquid reserves are insufficient to execute aggregate net send amount for this token so
      // look at the updated liquid reserves post-sync. This will be equal the ERC20 balanceOf the hub pool
      // including any netSendAmounts used in a prior pool leaf execution.
      const updatedLiquidReserves = await balanceAllocator.getBalanceSubUsed(
        hubPoolChainId,
        toAddressType(l1Token, hubPoolChainId),
        toAddressType(hubPool.address, hubPoolChainId)
      );

      // If the post-sync balance is still too low to execute all the pool leaves, then log an error
      if (updatedLiquidReserves.lt(requiredNetSendAmountForL1Token)) {
        this.logger.warn({
          at: "Dataworker#_updateExchangeRatesBeforeExecutingNonHubChainLeaves",
          message: `Not enough funds to execute ALL non-Ethereum pool rebalance leaf on HubPool for token: ${tokenSymbol}, updating exchange rate anyways to try to execute as many leaves as possible`,
          l1Token,
          requiredNetSendAmountForL1Token,
          currHubPoolLiquidReserves,
          updatedLiquidReserves,
        });
      } else {
        this.logger.debug({
          at: "Dataworker#_updateExchangeRatesBeforeExecutingNonHubChainLeaves",
          message: `Post-sync liquid reserves are sufficient to execute PoolRebalanceLeaf, updating exchange rate for ${tokenSymbol}`,
          l1Token,
          requiredNetSendAmountForL1Token,
          currHubPoolLiquidReserves,
          updatedLiquidReserves,
        });
      }

      // We don't know yet which leaves we can execute so we'll update the exchange rate for this token even if
      // some leaves might not be executable.
      // TODO: Be more precise about whether updating this l1 token is worth it. For example, if we update this l1
      // token and its reserves increase, depending on which other tokens are contained in the pool rebalance leaf
      // with this token, increasing this token's reserves might not help us execute those leaves.
      if (updatedLiquidReserves.gt(currHubPoolLiquidReserves)) {
        updatedL1Tokens.add(l1Token);
      } else {
        this.logger.debug({
          at: "Dataworker#_updateExchangeRatesBeforeExecutingNonHubChainLeaves",
          message: `Skipping exchange rate update for ${tokenSymbol} because liquid reserves would not increase`,
          currHubPoolLiquidReserves,
          updatedLiquidReserves,
          l1Token,
        });
      }
    });

    // Submit executions at the end since the above double loop runs in parallel and we don't want to submit
    // multiple transactions for the same token.
    if (submitExecution) {
      for (const l1Token of updatedL1Tokens) {
        const tokenSymbol = this.clients.hubPoolClient.getTokenInfoForL1Token(EvmAddress.from(l1Token))?.symbol;
        this.clients.multiCallerClient.enqueueTransaction({
          contract: this.clients.hubPoolClient.hubPool,
          chainId: hubPoolChainId,
          method: "exchangeRateCurrent",
          args: [l1Token],
          message: "Updated exchange rate ♻️!",
          mrkdwn: `Updated exchange rate for l1 token: ${tokenSymbol}`,
          unpermissioned: true,
        });
      }
    }

    return updatedL1Tokens;
  }

  async _updateOldExchangeRates(l1Tokens: EvmAddress[], submitExecution: boolean): Promise<void> {
    const hubPool = this.clients.hubPoolClient.hubPool;
    const chainId = this.clients.hubPoolClient.chainId;
    const seenL1Tokens = new Set<string>();

    await sdk.utils.forEachAsync(l1Tokens, async (l1Token) => {
      if (seenL1Tokens.has(l1Token.toEvmAddress())) {
        return;
      }
      seenL1Tokens.add(l1Token.toEvmAddress());
      const tokenSymbol = this.clients.hubPoolClient.getTokenInfoForL1Token(l1Token)?.symbol;

      // Exit early if we recently synced this token.
      const latestFeesCompoundedTime =
        this.clients.hubPoolClient.getLpTokenInfoForL1Token(l1Token)?.lastLpFeeUpdate ?? 0;
      // Force update every 2 days:
      if (
        this.clients.hubPoolClient.currentTime === undefined ||
        this.clients.hubPoolClient.currentTime - latestFeesCompoundedTime <= 2 * 24 * 60 * 60
      ) {
        const timeToNextUpdate = 2 * 24 * 60 * 60 - (this.clients.hubPoolClient.currentTime - latestFeesCompoundedTime);
        this.logger.debug({
          at: "Dataworker#_updateOldExchangeRates",
          message: `Skipping exchange rate update for ${tokenSymbol} because it was recently updated. Seconds to next update: ${timeToNextUpdate}s`,
          lastUpdateTime: latestFeesCompoundedTime,
        });
        return;
      }

      const multicallInput = [
        hubPool.interface.encodeFunctionData("pooledTokens", [l1Token.toEvmAddress()]),
        hubPool.interface.encodeFunctionData("sync", [l1Token.toEvmAddress()]),
        hubPool.interface.encodeFunctionData("pooledTokens", [l1Token.toEvmAddress()]),
      ];
      const multicallOutput = await hubPool.callStatic.multicall(multicallInput);
      const currentPooledTokens = hubPool.interface.decodeFunctionResult("pooledTokens", multicallOutput[0]);
      const updatedPooledTokens = hubPool.interface.decodeFunctionResult("pooledTokens", multicallOutput[2]);
      const currentLiquidReserves = currentPooledTokens.liquidReserves;
      const updatedLiquidReserves = updatedPooledTokens.liquidReserves;
      if (currentLiquidReserves.gte(updatedLiquidReserves)) {
        this.logger.debug({
          at: "Dataworker#_updateOldExchangeRates",
          message: `Skipping exchange rate update for ${tokenSymbol} because liquid reserves would not increase`,
          currentLiquidReserves,
          updatedLiquidReserves,
        });
        return;
      }

      this.logger.debug({
        at: "Dataworker#_updateOldExchangeRates",
        message: `Updating exchange rate for ${tokenSymbol}`,
        lastUpdateTime: latestFeesCompoundedTime,
        currentLiquidReserves,
        updatedLiquidReserves,
        l1Token: l1Token.toNative(),
      });
      if (submitExecution) {
        this.clients.multiCallerClient.enqueueTransaction({
          contract: hubPool,
          chainId,
          method: "exchangeRateCurrent",
          args: [l1Token.toEvmAddress()],
          message: "Updated exchange rate ♻️!",
          mrkdwn: `Updated exchange rate for l1 token: ${tokenSymbol}`,
          unpermissioned: true,
        });
      }
    });
  }

  async executeRelayerRefundLeaves(
    spokePoolClients: { [chainId: number]: SpokePoolClient },
    balanceAllocator: BalanceAllocator = new BalanceAllocator(spokePoolClientsToProviders(spokePoolClients)),
    submitExecution = true,
    earliestBlocksInSpokePoolClients: { [chainId: number]: number } = {}
  ): Promise<void> {
    const { configStoreClient, hubPoolClient } = this.clients;
    this.logger.debug({ at: "Dataworker#executeRelayerRefundLeaves", message: "Executing relayer refund leaves" });

    let latestRootBundles = sortEventsDescending(hubPoolClient.getValidatedRootBundles());
    if (this.spokeRootsLookbackCount !== 0) {
      latestRootBundles = latestRootBundles.slice(0, this.spokeRootsLookbackCount);
    }

    // Execute each chain's leaves sequentially to take advantage of pool rebalance root caching. If we executed
    // each chain in parallel, then we'd have to reconstruct identical pool rebalance root more times than necessary.
    for (const client of Object.values(spokePoolClients)) {
      const { chainId } = client;
      if (chainId !== CHAIN_IDs.SOLANA) {
        continue;
      }
      let rootBundleRelays = sortEventsDescending(client.getRootBundleRelays()).filter(
        (rootBundle) => rootBundle.blockNumber >= client.eventSearchConfig.from
      );

      // Filter out roots that are not in the latest N root bundles. This assumes that
      // relayerRefundRoot+slowFillRoot combinations are unique.
      rootBundleRelays = this._getRelayedRootsFromBundles(latestRootBundles, rootBundleRelays);

      // Filter out empty relayer refund root:
      rootBundleRelays = rootBundleRelays.filter((rootBundle) => rootBundle.relayerRefundRoot !== EMPTY_MERKLE_ROOT);

      this.logger.debug({
        at: "Dataworker#executeRelayerRefundLeaves",
        message: `Evaluating ${rootBundleRelays.length} historical non-empty relayer refund root bundles on chain ${chainId}`,
      });

      const executedLeavesForChain = client.getRelayerRefundExecutions();

      for (const rootBundleRelay of sortEventsAscending(rootBundleRelays)) {
        const matchingRootBundle = hubPoolClient.getProposedRootBundles().find((bundle) => {
          if (bundle.relayerRefundRoot !== rootBundleRelay.relayerRefundRoot) {
            return false;
          }
          const followingBlockNumber =
            hubPoolClient.getFollowingRootBundle(bundle)?.blockNumber || hubPoolClient.latestHeightSearched;

          if (followingBlockNumber === undefined) {
            return false;
          }

          const leaves = hubPoolClient.getExecutedLeavesForRootBundle(bundle, followingBlockNumber);

          // Only use this bundle if it had valid leaves returned (meaning it was at least partially executed).
          return leaves.length > 0;
        });

        if (!matchingRootBundle) {
          this.logger.warn({
            at: "Dataworke#executeRelayerRefundLeaves",
            message: "Couldn't find a matching mainnet root bundle for a relayerRefundRoot on L2!",
            chainId,
            relayerRefundRoot: rootBundleRelay.relayerRefundRoot,
            rootBundleId: rootBundleRelay.rootBundleId,
          });
          continue;
        }

        const blockNumberRanges = getImpliedBundleBlockRanges(hubPoolClient, configStoreClient, matchingRootBundle);
        const mainnetBlockRanges = blockNumberRanges[0];
        const chainIds = this.clients.configStoreClient.getChainIdIndicesForBlock(mainnetBlockRanges[0]);
        const invalidBlockRanges = await this._validateBlockRanges(
          spokePoolClients,
          blockNumberRanges,
          chainIds,
          earliestBlocksInSpokePoolClients,
          this.isV3(mainnetBlockRanges[0])
        );
        if (invalidBlockRanges.length > 0) {
          this.logger.warn({
            at: "Dataworke#executeRelayerRefundLeaves",
            message: "Cannot validate bundle with insufficient event data. Set a larger DATAWORKER_FAST_LOOKBACK_COUNT",
            invalidBlockRanges,
            bundleTxn: matchingRootBundle.txnRef,
          });
          continue;
        }

        const { relayerRefundLeaves: leaves, relayerRefundTree: tree } = await this._proposeRootBundle(
          blockNumberRanges,
          spokePoolClients,
          matchingRootBundle.blockNumber,
          true // load data from Arweave for speed purposes
        );

        if (tree.getHexRoot() !== rootBundleRelay.relayerRefundRoot) {
          this.logger.warn({
            at: "Dataworke#executeRelayerRefundLeaves",
            message: "Constructed a different root for the block range!",
            chainId,
            rootBundleRelay,
            mainnetRootBundleBlock: matchingRootBundle.blockNumber,
            mainnetRootBundleTxn: matchingRootBundle.txnRef,
            publishedRelayerRefundRoot: rootBundleRelay.relayerRefundRoot,
            constructedRelayerRefundRoot: tree.getHexRoot(),
          });
          continue;
        }

        const leavesForChain = leaves.filter((leaf) => leaf.chainId === Number(chainId));
        const unexecutedLeaves = leavesForChain.filter((leaf) => {
          const executedLeaf = executedLeavesForChain.find(
            (event) => event.rootBundleId === rootBundleRelay.rootBundleId && event.leafId === leaf.leafId
          );
          // Only return true if no leaf was found in the list of executed leaves.
          return !executedLeaf;
        });
        if (unexecutedLeaves.length === 0) {
          continue;
        }

        await this._executeRelayerRefundLeaves(
          unexecutedLeaves,
          balanceAllocator,
          client,
          tree,
          submitExecution,
          rootBundleRelay.rootBundleId
        );
      }
    }
  }

  protected getTokenInfo(l2Token: Address, chainId: number): string {
    try {
      return getTokenInfo(l2Token, chainId).symbol;
    } catch (e) {
      return "UNKNOWN";
    }
  }

  async _executeRelayerRefundLeaves(
    leaves: RelayerRefundLeaf[],
    balanceAllocator: BalanceAllocator,
    client: SpokePoolClient,
    relayerRefundTree: MerkleTree<RelayerRefundLeaf>,
    submitExecution: boolean,
    rootBundleId: number
  ): Promise<void> {
    if (leaves.length === 0) {
      return;
    }
    const chainId = client.chainId;

    // If the chain is Linea, then we need to allocate ETH in the call to executeRelayerRefundLeaf. This is currently
    // unique to the L2 -> L1 relay direction for Linea. We will make this variable generic defaulting to undefined
    // for other chains.
    const LINEA_FEE_TO_SEND_MSG_TO_L1 = sdkUtils.chainIsLinea(chainId)
      ? await this._getRequiredEthForLineaRelayLeafExecution(client)
      : undefined;
    const getMsgValue = (leaf: RelayerRefundLeaf): BigNumber | undefined => {
      // Only need to include a msg.value if amountToReturn > 0 and we need to send tokens back to HubPool.
      if (LINEA_FEE_TO_SEND_MSG_TO_L1 && leaf.amountToReturn.gt(0)) {
        return LINEA_FEE_TO_SEND_MSG_TO_L1;
      }
      return undefined;
    };

    // Filter for leaves where the contract has the funding to send the required tokens.
    const fundedLeaves = (
      await Promise.all(
        leaves.map(async (leaf) => {
          if (leaf.chainId !== chainId) {
            throw new Error("Leaf chainId does not match input chainId");
          }
          const symbol = this.getTokenInfo(leaf.l2TokenAddress, chainId);

          // Exit on duplicate leaf executions if the target network is EVM.
          if (isEVMSpokePoolClient(client)) {
            // @dev check if there's been a duplicate leaf execution and if so, then exit early.
            // Since this function is happening near the end of the dataworker run and leaf executions are
            // relatively infrequent, the additional RPC latency and cost is acceptable.
            // @dev Can only filter on indexed events.
            const eventFilter = client.spokePool.filters.ExecutedRelayerRefundRoot(
              null, // amountToReturn
              leaf.chainId,
              null, // refundAmounts
              rootBundleId,
              leaf.leafId
            );
            const searchConfig = {
              maxLookBack: client.eventSearchConfig.maxLookBack,
              from: client.latestHeightSearched - client.eventSearchConfig.maxLookBack,
              to: await client.spokePool.provider.getBlockNumber(),
            };
            const duplicateEvents = await sdkUtils.paginatedEventQuery(client.spokePool, eventFilter, searchConfig);
            if (duplicateEvents.length > 0) {
              this.logger.debug({
                at: "Dataworker#executeRelayerRefundLeaves",
                message: `Relayer Refund Leaf #${leaf.leafId} for ${symbol} on chain ${leaf.chainId} already executed`,
                duplicateEvents,
              });
              return undefined;
            }
          }
          const refundSum = leaf.refundAmounts.reduce((acc, curr) => acc.add(curr), BigNumber.from(0));
          const totalSent = refundSum.add(leaf.amountToReturn.gte(0) ? leaf.amountToReturn : BigNumber.from(0));
          const holder = chainIsSvm(leaf.chainId)
            ? SvmAddress.from(await getStatePda(arch.svm.toAddress(client.spokePoolAddress)))
            : client.spokePoolAddress;
          const balanceRequestsToQuery = [
            {
              chainId: leaf.chainId,
              tokens: l2TokensToCountTowardsSpokePoolLeafExecutionCapital(leaf.l2TokenAddress, leaf.chainId),
              holder,
              amount: totalSent,
            },
          ];

          const valueToPassViaPayable = getMsgValue(leaf);
          // If we have to pass ETH via the payable function, then we need to add a balance request for the signer
          // to ensure that it has enough ETH to send.
          // NOTE: this is ETH required separately from the amount required to send the tokens. Since Solana does not require payments in native tokens for leaf
          // executions, we can also skip this if the spoke pool client is SVM.
          if (isDefined(valueToPassViaPayable) && isEVMSpokePoolClient(client)) {
            const signer = await client.spokePool.signer.getAddress();
            balanceRequestsToQuery.push({
              chainId: leaf.chainId,
              tokens: [toAddressType(ZERO_ADDRESS, leaf.chainId)], // ZERO_ADDRESS is used to represent ETH.
              holder: toAddressType(signer, leaf.chainId), // The signer's address is what will be sending the ETH.
              amount: valueToPassViaPayable,
            });
          }
          // We use the requestBalanceAllocations instead of two separate calls to requestBalanceAllocation because
          // we want the balance to be set in an atomic transaction.
          const success = await balanceAllocator.requestBalanceAllocations(balanceRequestsToQuery);
          if (!success) {
            this.logger.warn({
              at: "Dataworker#_executeRelayerRefundLeaves",
              message: `Not executing relayer refund leaf on chain ${leaf.chainId} due to lack of spoke or msg.sender funds for token ${symbol}`,
              root: relayerRefundTree.getHexRoot(),
              bundle: rootBundleId,
              leafId: leaf.leafId,
              amountToReturn: leaf.amountToReturn,
              totalRefundAmount: leaf.refundAmounts.reduce((acc, curr) => acc.add(curr), BigNumber.from(0)),
              spokeBalance: await this._getSpokeBalanceForL2Tokens(
                balanceAllocator,
                leaf.chainId,
                leaf.l2TokenAddress,
                client.spokePoolAddress
              ),
              requiredEthValue: valueToPassViaPayable,
            });
          } else {
            // If mainnet leaf, then allocate balance to the HubPool since it will be atomically transferred.
            if (leaf.chainId === this.clients.hubPoolClient.chainId && leaf.amountToReturn.gt(0)) {
              balanceAllocator.addUsed(
                leaf.chainId,
                leaf.l2TokenAddress,
                toAddressType(this.clients.hubPoolClient.hubPool.address, leaf.chainId),
                leaf.amountToReturn.mul(-1)
              );
            }
          }

          return success ? leaf : undefined;
        })
      )
    ).filter(isDefined);

    await forEachAsync(fundedLeaves, async (leaf) => {
      const symbol = this.getTokenInfo(leaf.l2TokenAddress, chainId);

      const mrkdwn = `rootBundleId: ${rootBundleId}\nrelayerRefundRoot: ${relayerRefundTree.getHexRoot()}\nLeaf: ${
        leaf.leafId
      }\nchainId: ${chainId}\ntoken: ${symbol}\namount: ${leaf.amountToReturn.toString()}`;
      if (submitExecution && !this.config.executorIgnoreChains.includes(chainId)) {
        if (isEVMSpokePoolClient(client)) {
          const valueToPassViaPayable = getMsgValue(leaf);
          const ethersLeaf = {
            ...leaf,
            l2TokenAddress: leaf.l2TokenAddress.toEvmAddress(),
            refundAddresses: leaf.refundAddresses.map((refundAddress) => refundAddress.toEvmAddress()),
          };
          this.clients.multiCallerClient.enqueueTransaction({
            value: valueToPassViaPayable,
            contract: client.spokePool,
            chainId,
            method: "executeRelayerRefundLeaf",
            args: [rootBundleId, ethersLeaf, relayerRefundTree.getHexProof(leaf)],
            message: "Executed RelayerRefundLeaf 🌿!",
            mrkdwn,
            // If mainnet, send through Multicall3 so it can be batched with PoolRebalanceLeaf executions, otherwise
            // SpokePool.multicall() is fine.
            unpermissioned: Number(chainId) === this.clients.hubPoolClient.chainId,
            // If simulating mainnet execution, can fail as it may require funds to be sent from
            // pool rebalance leaf.
            canFailInSimulation: leaf.chainId === this.clients.hubPoolClient.chainId,
          });
        } else if (isSVMSpokePoolClient(client)) {
          const signature = await this._executeRelayerRefundLeafSvm(
            client,
            leaf,
            rootBundleId,
            relayerRefundTree.getHexProof(leaf)
          );
          this.logger.info({
            at: "Dataworker#_executeRelayerRefundLeaves",
            message: mrkdwn,
            signature,
          });
        }
      } else {
        this.logger.debug({ at: "Dataworker#_executeRelayerRefundLeaves", message: mrkdwn });
      }
    });
  }

  enqueueRootBundleProposal(
    hubPoolChainId: number,
    bundleBlockRange: number[][],
    poolRebalanceLeaves: PoolRebalanceLeaf[],
    poolRebalanceRoot: string,
    relayerRefundLeaves: RelayerRefundLeaf[],
    relayerRefundRoot: string,
    slowRelayLeaves: SlowFillLeaf[],
    slowRelayRoot: string
  ): void {
    try {
      const bundleEndBlocks = bundleBlockRange.map((block) => block[1]);
      const chainIds = this.clients.configStoreClient.getChainIdIndicesForBlock(bundleBlockRange[0][0]);
      this.clients.multiCallerClient.enqueueTransaction({
        contract: this.clients.hubPoolClient.hubPool, // target contract
        chainId: hubPoolChainId,
        method: "proposeRootBundle", // method called.
        args: [bundleEndBlocks, poolRebalanceLeaves.length, poolRebalanceRoot, relayerRefundRoot, slowRelayRoot], // props sent with function call.
        message: "Proposed new root bundle 🌱", // message sent to logger.
        mrkdwn: PoolRebalanceUtils.generateMarkdownForRootBundle(
          this.clients.hubPoolClient,
          chainIds,
          hubPoolChainId,
          bundleBlockRange,
          [...poolRebalanceLeaves],
          poolRebalanceRoot,
          [...relayerRefundLeaves],
          relayerRefundRoot,
          [...slowRelayLeaves],
          slowRelayRoot
        ),
      });
    } catch (error) {
      this.logger.error({
        at: "Dataworker",
        message: "Error creating proposeRootBundleTx",
        error,
        notificationPath: "across-error",
      });
    }
  }

  _submitDisputeWithMrkdwn(hubPoolChainId: number, mrkdwn: string): void {
    try {
      this.clients.multiCallerClient.enqueueTransaction({
        contract: this.clients.hubPoolClient.hubPool, // target contract
        chainId: hubPoolChainId,
        method: "disputeRootBundle", // method called.
        args: [], // props sent with function call.
        message: "Disputed pending root bundle 👺", // message sent to logger.
        mrkdwn,
      });
    } catch (error) {
      this.logger.error({
        at: "Dataworker",
        message: "Error creating disputeRootBundleTx",
        error,
        notificationPath: "across-error",
      });
    }
  }

  _getSpokeBalanceForL2Tokens(
    balanceAllocator: BalanceAllocator,
    chainId: number,
    token: Address,
    holder: Address
  ): Promise<BigNumber> {
    return sdkUtils.reduceAsync(
      l2TokensToCountTowardsSpokePoolLeafExecutionCapital(token, chainId),
      async (acc, token) => acc.add(await balanceAllocator.getBalanceSubUsed(chainId, token, holder)),
      bnZero
    );
  }

  _getPoolRebalanceRoot(
    blockRangesForChains: number[][],
    latestMainnetBlock: number,
    mainnetBundleEndBlock: number,
    bundleV3Deposits: BundleDepositsV3,
    bundleV3Fills: BundleFillsV3,
    bundleSlowFills: BundleSlowFills,
    unexecutableSlowFills: BundleExcessSlowFills,
    expiredDepositsToRefundV3: ExpiredDepositsToRefundV3
  ): PoolRebalanceRoot {
    const key = JSON.stringify(blockRangesForChains);
    // FIXME: Temporary fix to disable root cache rebalancing and to keep the
    //        executor running for tonight (2023-08-28) until we can fix the
    //        root cache rebalancing bug.
    // eslint-disable-next-line @typescript-eslint/no-misused-promises
    if (!this.rootCache[key] || process.env.DATAWORKER_DISABLE_REBALANCE_ROOT_CACHE === "true") {
      this.rootCache[key] = _buildPoolRebalanceRoot(
        latestMainnetBlock,
        mainnetBundleEndBlock,
        bundleV3Deposits,
        bundleV3Fills,
        bundleSlowFills,
        unexecutableSlowFills,
        expiredDepositsToRefundV3,
        this.clients,
        this.maxL1TokenCountOverride
      );
    }

    this.logger.debug({
      at: "Dataworker#_getPoolRebalanceRoot",
      message: "Constructed new pool rebalance root",
      key,
      root: {
        ...this.rootCache[key],
        leaves: this.rootCache[key].leaves.map((leaf) => {
          return {
            ...leaf,
            l1Tokens: leaf.l1Tokens.map((l1Token) => l1Token.toNative()),
          };
        }),
        tree: this.rootCache[key].tree.getHexRoot(),
      },
    });

    return _.cloneDeep(this.rootCache[key]);
  }

  async _getRequiredEthForOrbitPoolRebalanceLeaf(leaf: PoolRebalanceLeaf): Promise<{
    amount: BigNumber;
    token: EvmAddress;
    holder: EvmAddress;
  }> {
    // TODO: Make this code more dynamic in the future. For now, hard code custom gas token fees.
    let relayMessageFee: BigNumber;
    let token: string;
    let holder: string;
    if (leaf.chainId === CHAIN_IDs.ALEPH_ZERO) {
      // Unlike when handling native ETH, the monitor bot does NOT support sending arbitrary ERC20 tokens to any other
      // EOA, so if we're short a custom gas token like AZERO, then we're going to have to keep sending over token
      // amounts to the DonationBox contract. Therefore, we'll multiply the final amount by 10 to ensure we don't incur
      // a transfer() gas cost on every single pool rebalance leaf execution involving this arbitrum orbit chain.
      const { amountWei, feePayer, feeToken, amountMultipleToFund } =
        ARBITRUM_ORBIT_L1L2_MESSAGE_FEE_DATA[CHAIN_IDs.ALEPH_ZERO];
      relayMessageFee = toBNWei(amountWei).mul(amountMultipleToFund);
      token = feeToken;
      holder = feePayer;
    } else {
      // For now, assume arbitrum message fees are the same for all non-custom gas token chains. This obviously needs
      // to be changed if we add support for an orbit chains where we pay message fees in ETH but they are different
      // parameters than for Arbitrum mainnet.
      const { amountWei, amountMultipleToFund } = ARBITRUM_ORBIT_L1L2_MESSAGE_FEE_DATA[CHAIN_IDs.ARBITRUM];
      relayMessageFee = toBNWei(amountWei).mul(amountMultipleToFund);
      token = ZERO_ADDRESS;
      holder = this.clients.hubPoolClient.hubPool.address;
    }

    // For orbit chains, the bot needs enough ETH to pay for each L1 -> L2 message.
    // The following executions trigger an L1 -> L2 message:
    // 1. The first orbit leaf for a particular set of roots. This means the roots must be sent and is
    //    signified by groupIndex === 0.
    // 2. Any netSendAmount > 0 triggers an L1 -> L2 token send, which costs 0.02 ETH.
    let requiredAmount = leaf.netSendAmounts.reduce(
      (acc, curr) => (curr.gt(0) ? acc.add(relayMessageFee) : acc),
      BigNumber.from(0)
    );

    if (leaf.groupIndex === 0) {
      requiredAmount = requiredAmount.add(relayMessageFee);
    }
    return {
      amount: requiredAmount,
      token: EvmAddress.from(token),
      holder: EvmAddress.from(holder),
    };
  }

  /**
   * Retrieves the amount of ETH required to execute a Linea relay leaf by querying the latest
   * relay fee from the L2Linea Messenger contract.
   * @param leaf The relay leaf to execute. Used in this function to prevent non-Linea chains from calling this method.
   * @returns The amount of ETH required to execute the relay leaf.
   * @throws If the method is called using a non-linea spoke pool client.
   */
  _getRequiredEthForLineaRelayLeafExecution(client: SpokePoolClient): Promise<BigNumber> {
    // You should *only* call this method on Linea chains.
    assert(
      sdkUtils.chainIsLinea(client.chainId) && isEVMSpokePoolClient(client),
      "This method should only be called on Linea chains!"
    );
    // Resolve and sanitize the L2MessageService contract ABI and address.
    const l2MessageABI = CONTRACT_ADDRESSES[client.chainId]?.l2MessageService?.abi;
    const l2MessageAddress = CONTRACT_ADDRESSES[client.chainId]?.l2MessageService?.address;
    assert(isDefined(l2MessageABI), "L2MessageService contract ABI is not defined for Linea chain!");
    assert(isDefined(l2MessageAddress), "L2MessageService contract address is not defined for Linea chain!");
    // For Linea, the bot needs enough ETH to pay for each L2 -> L1 message.
    const l2MessagerContract = new Contract(l2MessageAddress, l2MessageABI, client.spokePool.provider);
    // Get the latest relay fee from the L2Linea Messenger contract.
    return l2MessagerContract.minimumFeeInWei();
  }

  /**
   * Filters out any root bundles that don't have a matching relayerRefundRoot+slowRelayRoot combination in the
   * list of proposed root bundles `allRootBundleRelays`.
   * @param targetRootBundles Root bundles whose relayed roots we want to find
   * @param allRootBundleRelays All relayed roots to search
   * @returns Relayed roots that originated from rootBundles contained in allRootBundleRelays
   */
  _getRelayedRootsFromBundles(
    targetRootBundles: ProposedRootBundle[],
    allRootBundleRelays: RootBundleRelayWithBlock[]
  ): RootBundleRelayWithBlock[] {
    return allRootBundleRelays.filter((rootBundle) =>
      targetRootBundles.some(
        (_rootBundle) =>
          _rootBundle.relayerRefundRoot === rootBundle.relayerRefundRoot &&
          _rootBundle.slowRelayRoot === rootBundle.slowRelayRoot
      )
    );
  }

  /**
   * Returns widest possible block range for next bundle.
   * @param spokePoolClients SpokePool clients to query. If one is undefined then the chain ID will be treated as
   * disabled.
   * @param mainnetBundleStartBlock Passed in to determine which disabled chain list to use (i.e. the list that is live
   * at the time of this block). Also used to determine which chain ID indices list to use which is the max
   * set of chains we can return block ranges for.
   * @returns [number, number]: [startBlock, endBlock]
   */
  _getWidestPossibleBlockRangeForNextBundle(
    spokePoolClients: SpokePoolClientsByChain,
    mainnetBundleStartBlock: number,
    optimistic = false
  ): Promise<number[][]> {
    const chainIds = this.clients.configStoreClient.getChainIdIndicesForBlock(mainnetBundleStartBlock);
    return getWidestPossibleExpectedBlockRange(
      // We only want as many block ranges as there are chains enabled at the time of the bundle start block.
      chainIds,
      spokePoolClients,
      getEndBlockBuffers(chainIds, this.blockRangeEndBlockBuffer),
      this.clients,
      this.clients.hubPoolClient.latestHeightSearched,
      // We only want to count enabled chains at the same time that we are loading chain ID indices.
      this.clients.configStoreClient.getEnabledChains(mainnetBundleStartBlock),
      optimistic
    );
  }

  async _validateBlockRanges(
    spokePoolClients: SpokePoolClientsByChain,
    blockRanges: number[][],
    chainIds: number[],
    earliestBlocksInSpokePoolClients: { [chainId: number]: number },
    isV3: boolean
  ): Promise<InvalidBlockRange[]> {
    return await blockRangesAreInvalidForSpokeClients(
      spokePoolClients,
      blockRanges,
      chainIds,
      earliestBlocksInSpokePoolClients,
      isV3
    );
  }

  _prettifyBundleBlockRanges(chainIds: number[], blockRanges: number[][]): Record<number, number[]> {
    return Object.fromEntries(chainIds.map((chainId, i) => [chainId, blockRanges[i]]));
  }

  async _executeRelayerRefundLeafSvm(
    spokePoolClient: SVMSpokePoolClient,
    leaf: RelayerRefundLeaf,
    rootBundleId: number,
    relayerRefundLeafHexProof: string[]
  ): Promise<string> {
    const spokePoolProgramId = address(spokePoolClient.spokePoolAddress.toBase58());

    /**
     * Returns the PDA for the SVM Spoke's root bundle account.
     * @param programId the address of the spoke pool.
     * @param rootBundleId the associated root bundle ID.
     */
    const getRootBundlePda = async () => {
      const seedEncoder = getU64Encoder();
      const seed = seedEncoder.encode(0); // Default seed.

      const intEncoder = getU32Encoder();
      const [pda] = await getProgramDerivedAddress({
        programAddress: spokePoolProgramId,
        seeds: ["root_bundle", seed, intEncoder.encode(rootBundleId)],
      });
      return pda;
    };

    // Parse relevant info from the relayer refund leaf/dataworker.
    const provider = spokePoolClient.svmEventsClient.getRpc();
    const _l2TokenAddress = leaf.l2TokenAddress;
    assert(
      _l2TokenAddress.isSVM(),
      `Dataworker#executeRelayerRefundLeafSvm: Attempting to execute a relayer refund leaf with token address ${leaf.l2TokenAddress}`
    );
    const l2TokenAddress = address(_l2TokenAddress.toBase58());
    const proof = relayerRefundLeafHexProof.map((hexLeaf) => Uint8Array.from(Buffer.from(hexLeaf.slice(2), "hex")));

    // Derive static accounts.
    const [kitKeypair, eventAuthority, statePda, transferLiabilityPda, _recentBlockhash] = await Promise.all([
      this._getKitKeypair(),
      getEventAuthority(spokePoolProgramId),
      getStatePda(spokePoolProgramId),
      getTransferLiabilityPda(spokePoolProgramId, l2TokenAddress),
      provider.getLatestBlockhash().send(),
    ]);
    const recentBlockhash = _recentBlockhash as { value: LatestBlockhash };
    assert(leaf.l2TokenAddress.isSVM());
    const [rootBundlePda, instructionParamsPda, vault] = await Promise.all([
<<<<<<< HEAD
      getRootBundlePda(/* spokePoolProgramId, statePda, rootBundleId*/),
=======
      getRootBundlePda(spokePoolProgramId, rootBundleId),
>>>>>>> 3167a803
      getInstructionParamsPda(spokePoolProgramId, kitKeypair.address),
      getAssociatedTokenAddress(SvmAddress.from(statePda.toString()), leaf.l2TokenAddress),
    ]);
    this.logger.debug({
      at: "Dataworker#executeRelayerRefundLeafSvm",
      message: "Relayer refund leaf accounts",
      leaf: {
        ...leaf,
        l2TokenAddress: leaf.l2TokenAddress.toNative(),
        refundAddresses: leaf.refundAddresses.map((address) => address.toNative()),
      },
      rootBundleId,
      eventAuthority,
      statePda,
      transferLiabilityPda,
      rootBundlePda,
      instructionParamsPda,
      vault,
    });

    // Optionally close the existing instruction params account and add an instruction which loads new data into the instruction params PDA.
    const instructionParamsAccount = await fetchEncodedAccount(provider, instructionParamsPda);
    let closeInstructionParamsIx;
    // If the account exists, define the instruction needed to close the instruction account.
    if (instructionParamsAccount.exists) {
      this.logger.debug({
        at: "Dataworker#executeRelayerRefundLeafSvm",
        message: "Need to close existing instruction params account",
        instructionParamsAccount,
      });
      closeInstructionParamsIx = SvmSpokeClient.getCloseInstructionParamsInstruction({
        signer: kitKeypair,
        instructionParams: instructionParamsPda,
      });
      const closeInstructionParamsTx = pipe(
        createTransactionMessage({ version: 0 }),
        (tx) => setTransactionMessageFeePayer(kitKeypair.address, tx),
        (tx) => setTransactionMessageLifetimeUsingBlockhash(recentBlockhash.value, tx),
        (tx) => appendTransactionMessageInstructions([closeInstructionParamsIx], tx)
      );
      const closeSig = await sendAndConfirmSolanaTransaction(closeInstructionParamsTx, kitKeypair, provider);
      this.logger.debug({
        at: "Dataworker#executeRelayerRefundLeafSvm",
        message: "Closed instruction params PDA",
        signature: closeSig,
      });
    }
    // First, add an instruction which initializes a new instruction params PDA for the relayer refund leaf.
    const relayerRefundLeafParamsEncoder = SvmSpokeClient.getExecuteRelayerRefundLeafParamsEncoder();
    const relayerRefundLeafBytes = relayerRefundLeafParamsEncoder.encode({
      rootBundleId,
      relayerRefundLeaf: toSvmRelayerRefundLeaf(leaf),
      proof,
    });
    const initializeInstructionParamsIx = SvmSpokeClient.getInitializeInstructionParamsInstruction({
      signer: kitKeypair,
      instructionParams: instructionParamsPda,
      totalSize: relayerRefundLeafBytes.length,
    });

    const initInstructionParamsTx = pipe(
      createTransactionMessage({ version: 0 }),
      (tx) => setTransactionMessageFeePayer(kitKeypair.address, tx),
      (tx) => setTransactionMessageLifetimeUsingBlockhash(recentBlockhash.value, tx),
      (tx) => appendTransactionMessageInstructions([initializeInstructionParamsIx], tx)
    );
    let txSignature;
    txSignature = await sendAndConfirmSolanaTransaction(initInstructionParamsTx, kitKeypair, provider);
    this.logger.debug({
      at: "Dataworker#executeRelayerRefundLeafSvm",
      message: "Initialized instruction params account",
      instructionParamsAccount,
      allocatedMemory: relayerRefundLeafBytes.length,
      txSignature,
    });

    // Then add an instruction which populates that initialized PDA with the data of the relayer refund leaf.
    for (let i = 0; i <= relayerRefundLeafBytes.length / INSTRUCTION_PARAMS_MAX_WRITE_SIZE; ++i) {
      const offset = i * INSTRUCTION_PARAMS_MAX_WRITE_SIZE;
      const offsetEnd = Math.min(offset + INSTRUCTION_PARAMS_MAX_WRITE_SIZE, relayerRefundLeafBytes.length) + 1;
      const fragment = relayerRefundLeafBytes.slice(offset, offsetEnd);
      const writeInstructionParamsIx = SvmSpokeClient.getWriteInstructionParamsFragmentInstruction({
        signer: kitKeypair,
        instructionParams: instructionParamsPda,
        offset,
        fragment,
      });
      const writeInstructionParamsTx = pipe(
        createTransactionMessage({ version: 0 }),
        (tx) => setTransactionMessageFeePayer(kitKeypair.address, tx),
        (tx) => setTransactionMessageLifetimeUsingBlockhash(recentBlockhash.value, tx),
        (tx) => appendTransactionMessageInstructions([writeInstructionParamsIx], tx)
      );
      txSignature = await sendAndConfirmSolanaTransaction(writeInstructionParamsTx, kitKeypair, provider);
      this.logger.debug({
        at: "Dataworker#executeRelayerRefundLeafSvm",
        message: "Wrote relayer refund leaf data to instruction params account",
        txSignature,
        fragmentLength: fragment.length,
        writeNumber: i,
      });
    }

    // Get the lookup table Pda.
    const recentSlot = (await provider.getSlot({ commitment: "finalized" }).send()) as bigint;
    const lookupTable = await findAddressLookupTablePda({
      authority: kitKeypair.address,
      recentSlot,
    });
    const lookupTablePda = lookupTable[0];
    const lookupTableIx = getCreateLookupTableInstruction({
      address: lookupTable,
      authority: kitKeypair,
      recentSlot,
    });
    const createLookupTableTx = pipe(
      createTransactionMessage({ version: 0 }),
      (tx) => setTransactionMessageFeePayer(kitKeypair.address, tx),
      (tx) => setTransactionMessageLifetimeUsingBlockhash(recentBlockhash.value, tx),
      (tx) => appendTransactionMessageInstructions([lookupTableIx], tx)
    );
    txSignature = await sendAndConfirmSolanaTransaction(createLookupTableTx, kitKeypair, provider);

    this.logger.debug({
      at: "Dataworker#executeRelayerRefundLeafSvm",
      message: "Created relayer refund address lookup table",
      txSignature,
      lookupTable,
    });

    const deactivateLut = async () => {
      // We should clean up the LUT now before returning.
      const deactivateLutIx = getDeactivateLookupTableInstruction({
        address: lookupTablePda,
        authority: kitKeypair,
      });
      const deactivateLutTx = pipe(
        createTransactionMessage({ version: 0 }),
        (tx) => setTransactionMessageFeePayer(kitKeypair.address, tx),
        (tx) => setTransactionMessageLifetimeUsingBlockhash(recentBlockhash.value, tx),
        (tx) => appendTransactionMessageInstructions([deactivateLutIx], tx)
      );
      const deactivateLutSignature = await sendAndConfirmSolanaTransaction(deactivateLutTx, kitKeypair, provider);
      this.logger.debug({
        at: "Dataworker#executeRelayerRefundLeafSvm",
        message: "Deactivated address lookup table",
        deactivateLutSignature,
      });
    };

    // Wrap all steps beyond creating the address lookup table in a try/catch. This is so that we can still deactivate the ALT in case some transient issue occurs, which should allow us to reclaim the SOL in that account later on.
    let refundLeafSignature;
    try {
      // There are two modes of refunding relayers on SVM:
      // Case 1: All relayers have an initialized ATA, so we call the spoke pool's `executeRelayerRefundLeaf` instruction.
      // Case 2: One or more relayers do not have an initialized ATA, so we call `executeRelayerRefundLeafDeferred` and allow the refunds to be
      // pulled from the spoke pool at any later date.
      // We prefer to run case 1; however, if case 1 cannot be completed, then we fallback to case 2.
      const recipientAccountsWithNoATAs = await filterAsync(leaf.refundAddresses, async (refundAddress) => {
        assert(refundAddress.isSVM());
        const refundATA = await getAssociatedTokenAddress(refundAddress, _l2TokenAddress);
        const encodedAccount = await fetchEncodedAccount(provider, refundATA);
        return !encodedAccount.exists;
      });
      if (recipientAccountsWithNoATAs.length === 0) {
        const executeRelayerRefundLeafIx = SvmSpokeClient.getExecuteRelayerRefundLeafInstruction({
          signer: kitKeypair,
          instructionParams: instructionParamsPda,
          state: statePda,
          rootBundle: rootBundlePda,
          vault,
          mint: l2TokenAddress,
          transferLiability: transferLiabilityPda,
          eventAuthority,
          program: spokePoolProgramId,
        });
        // For the relayer refund case, the remaining accounts to append are the relayer ATAs.
        const refundATAs = await mapAsync(leaf.refundAddresses, async (refundAddress) => {
          assert(refundAddress.isSVM());
          const refundATA = await getAssociatedTokenAddress(refundAddress, _l2TokenAddress);
          return getAccountMeta(refundATA, true);
        });
        executeRelayerRefundLeafIx.accounts.push(...refundATAs);
        const lutAddresses = Object.values(executeRelayerRefundLeafIx.accounts).map((account) =>
          address(account.address)
        );
        const addressByLookupTableAddresses: AddressesByLookupTableAddress = {
          [lookupTablePda]: lutAddresses,
        };

        const extendLookupTableIx = getExtendLookupTableInstruction({
          address: lookupTablePda,
          authority: kitKeypair,
          payer: kitKeypair,
          addresses: lutAddresses,
        });

        const extendLutTx = pipe(
          createTransactionMessage({ version: 0 }),
          (tx) => setTransactionMessageFeePayer(kitKeypair.address, tx),
          (tx) => setTransactionMessageLifetimeUsingBlockhash(recentBlockhash.value, tx),
          (tx) => appendTransactionMessageInstructions([extendLookupTableIx], tx)
        );
        await sendAndConfirmSolanaTransaction(extendLutTx, kitKeypair, provider);

        const executeRelayerRefundLeafTx = pipe(
          createTransactionMessage({ version: 0 }),
          (tx) => setTransactionMessageFeePayer(kitKeypair.address, tx),
          (tx) => setTransactionMessageLifetimeUsingBlockhash(recentBlockhash.value, tx),
          (tx) => appendTransactionMessageInstructions([executeRelayerRefundLeafIx], tx),
          (tx) => compressTransactionMessageUsingAddressLookupTables(tx, addressByLookupTableAddresses)
        );
        refundLeafSignature = await sendAndConfirmSolanaTransaction(executeRelayerRefundLeafTx, kitKeypair, provider);
      } else {
        this.logger.warn({
          at: "Dataworker#executeRelayerRefundLeafSvm",
          message: "Cannot refund all refund address since some ATAs do not exist.",
          recipientAccountsWithNoATAs,
        });
        // If we failed on case 1, log the error and continue to case 2, where we assume that the leaf execution failed since one or more relayers did not have an ATA defined.
        const executeRelayerRefundLeafDeferredIx = SvmSpokeClient.getExecuteRelayerRefundLeafDeferredInstruction({
          signer: kitKeypair,
          instructionParams: instructionParamsPda,
          state: statePda,
          rootBundle: rootBundlePda,
          vault,
          mint: l2TokenAddress,
          transferLiability: transferLiabilityPda,
          eventAuthority,
          program: spokePoolProgramId,
        });
        // For the delayed refund case, the remaining accounts to append are the claim accounts.
        const claimAccounts = await mapAsync(leaf.refundAddresses, async (refundAddress) => {
          const claimAccountPda = await getClaimAccountPda(
            spokePoolProgramId,
            l2TokenAddress,
            address(refundAddress.toBase58())
          );
          return { accountMeta: getAccountMeta(claimAccountPda, true), refundAddress };
        });
        executeRelayerRefundLeafDeferredIx.accounts.push(
          ...claimAccounts.map((claimAccount) => claimAccount.accountMeta)
        );
        const claimAccountsToInitialize = await filterAsync(claimAccounts, async (claimAccount) => {
          const account = await fetchEncodedAccount(provider, claimAccount.accountMeta.address);
          return !account.exists;
        });
        // We then need to create all claim accounts which do not already exist. Do this in series to avoid transaction collision issues.
        if (claimAccountsToInitialize.length !== 0) {
          this.logger.debug({
            at: "Dataworker#executeRelayerRefundLeafSvm",
            message: "Need to initialize new claim accounts.",
            claimAccounts: claimAccountsToInitialize.map((account) => account.accountMeta.address),
          });
          for (const claimAccount of claimAccountsToInitialize) {
            const initializeClaimAccountIx = SvmSpokeClient.getInitializeClaimAccountInstruction({
              signer: kitKeypair,
              mint: l2TokenAddress,
              refundAddress: address(claimAccount.refundAddress.toBase58()),
              claimAccount: claimAccount.accountMeta.address,
            });
            const initializeClaimAccountTx = pipe(
              createTransactionMessage({ version: 0 }),
              (tx) => setTransactionMessageFeePayer(kitKeypair.address, tx),
              (tx) => setTransactionMessageLifetimeUsingBlockhash(recentBlockhash.value, tx),
              (tx) => appendTransactionMessageInstructions([initializeClaimAccountIx], tx)
            );
            txSignature = await sendAndConfirmSolanaTransaction(initializeClaimAccountTx, kitKeypair, provider);
            this.logger.debug({
              at: "Dataworker#executeRelayerRefundLeafSvm",
              message: "Initialized claim account",
              claimAccount: claimAccount.accountMeta.address,
              refundAddress: claimAccount.refundAddress.toNative(),
            });
          }
        }

        const lutAddresses = Object.values(executeRelayerRefundLeafDeferredIx.accounts).map((account) =>
          address(account.address)
        );
        const addressByLookupTableAddresses: AddressesByLookupTableAddress = {
          [lookupTablePda]: lutAddresses,
        };
        const extendLookupTableIx = getExtendLookupTableInstruction({
          address: lookupTablePda,
          authority: kitKeypair,
          payer: kitKeypair,
          addresses: lutAddresses,
        });
        const extendLutTx = pipe(
          createTransactionMessage({ version: 0 }),
          (tx) => setTransactionMessageFeePayer(kitKeypair.address, tx),
          (tx) => setTransactionMessageLifetimeUsingBlockhash(recentBlockhash.value, tx),
          (tx) => appendTransactionMessageInstructions([extendLookupTableIx], tx)
        );
        txSignature = await sendAndConfirmSolanaTransaction(extendLutTx, kitKeypair, provider);

        const executeRelayerRefundLeafDeferredTx = pipe(
          createTransactionMessage({ version: 0 }),
          (tx) => setTransactionMessageFeePayer(kitKeypair.address, tx),
          (tx) => setTransactionMessageLifetimeUsingBlockhash(recentBlockhash.value, tx),
          (tx) => appendTransactionMessageInstructions([executeRelayerRefundLeafDeferredIx], tx),
          (tx) => compressTransactionMessageUsingAddressLookupTables(tx, addressByLookupTableAddresses)
        );
        refundLeafSignature = await sendAndConfirmSolanaTransaction(
          executeRelayerRefundLeafDeferredTx,
          kitKeypair,
          provider
        );
      }
    } catch (e) {
      this.logger.error({
        at: "Dataworker#executeRelayerRefundLeafSvm",
        message: "Something failed during the relayer refund leaf execution stage",
        error: e,
      });
      await deactivateLut();
      throw e;
    }
    // The refund was successful, so return the signature.
    await deactivateLut();

    return refundLeafSignature;
  }

  async _executeSlowFillLeafSvm(
    spokePoolClient: SVMSpokePoolClient,
    leaf: SlowFillLeaf,
    rootBundleId: number,
    slowFillHexProof: string[]
  ): Promise<string> {
    // Parse relevant info from the slow fill leaf/dataworker.
    const provider = spokePoolClient.svmEventsClient.getRpc();
    const spokePoolProgramId = address(spokePoolClient.spokePoolAddress.toBase58());
    const l2TokenAddress = address(leaf.relayData.outputToken.toBase58());
    const recipient = address(leaf.relayData.recipient.toBase58());
    const proof = slowFillHexProof.map((hexLeaf) => Uint8Array.from(Buffer.from(hexLeaf.slice(2), "hex")));

    // Gather the PDAs required to execute the slow fill leaf.
    const [kitKeypair, eventAuthority, statePda, fillStatusPda, _recentBlockhash] = await Promise.all([
      this._getKitKeypair(),
      getEventAuthority(spokePoolProgramId),
      getStatePda(spokePoolProgramId),
      getFillStatusPda(spokePoolProgramId, leaf.relayData, leaf.chainId),
      provider.getLatestBlockhash().send(),
    ]);
    const recentBlockhash = _recentBlockhash as { value: LatestBlockhash };
    assert(leaf.relayData.outputToken.isSVM());
    const [rootBundlePda, recipientTokenAccount, vault] = await Promise.all([
      getRootBundlePda(spokePoolProgramId, rootBundleId),
      getAssociatedTokenAddress(SvmAddress.from(recipient.toString()), leaf.relayData.outputToken),
      getAssociatedTokenAddress(SvmAddress.from(statePda.toString()), leaf.relayData.outputToken),
    ]);
    this.logger.debug({
      at: "Dataworker#executeSlowFillLeafSvm",
      message: "Slow fill leaf accounts",
      eventAuthority,
      statePda,
      fillStatusPda,
      rootBundlePda,
      recipientTokenAccount,
      vault,
    });

    // Get the slow fill information.
    const relayDataHash = getRelayDataHash(leaf.relayData, leaf.chainId);

    // Construct the slow fill instruction.
    const executeSlowFillIx = SvmSpokeClient.getExecuteSlowRelayLeafInstruction({
      signer: kitKeypair,
      state: statePda,
      rootBundle: rootBundlePda,
      fillStatus: fillStatusPda,
      mint: l2TokenAddress,
      recipientTokenAccount,
      vault,
      eventAuthority,
      program: spokePoolProgramId,
      relayHash: Buffer.from(relayDataHash.slice(2), "hex"),
      slowFillLeaf: some(toSvmSlowFillLeaf(leaf)),
      rootBundleId: some(rootBundleId),
      proof: some(proof),
    });

    // Check whether the recipient on Solana has an ATA for the output token. If they do not, then create one and include that in the instruction set.
    let recipientCreateTokenAccountInstruction;
    const associatedTokenAccountExists = (await fetchEncodedAccount(provider, recipientTokenAccount)).exists;
    if (!associatedTokenAccountExists) {
      recipientCreateTokenAccountInstruction = getCreateAssociatedTokenIdempotentInstruction({
        payer: kitKeypair,
        owner: statePda,
        mint: l2TokenAddress,
        ata: recipientTokenAccount,
        systemProgram: SYSTEM_PROGRAM_ADDRESS,
        tokenProgram: TOKEN_PROGRAM_ADDRESS,
      });
    }

    // Build the slow fill transaction. If there are instructions to create a new token account, then add those instructions to the slow fill transaction. Otherwise,
    // only include the slow fill instruction.
    const executeSlowFillTx = pipe(
      createTransactionMessage({ version: 0 }),
      (tx) => setTransactionMessageFeePayer(kitKeypair.address, tx),
      (tx) => setTransactionMessageLifetimeUsingBlockhash(recentBlockhash.value, tx),
      (tx) =>
        isDefined(recipientCreateTokenAccountInstruction)
          ? appendTransactionMessageInstructions([recipientCreateTokenAccountInstruction], tx)
          : tx,
      (tx) => appendTransactionMessageInstructions([executeSlowFillIx], tx)
    );
    return sendAndConfirmSolanaTransaction(executeSlowFillTx, kitKeypair, provider);
  }

  async _getKitKeypair(): Promise<KeyPairSigner> {
    return getKitKeypairFromEvmSigner(this.clients.hubPoolClient.hubPool.signer);
  }
}<|MERGE_RESOLUTION|>--- conflicted
+++ resolved
@@ -97,9 +97,6 @@
   compressTransactionMessageUsingAddressLookupTables,
   type KeyPairSigner,
   type AddressesByLookupTableAddress,
-  getU64Encoder,
-  getU32Encoder,
-  getProgramDerivedAddress,
 } from "@solana/kit";
 import { TOKEN_PROGRAM_ADDRESS, getCreateAssociatedTokenIdempotentInstruction } from "@solana-program/token";
 import { SYSTEM_PROGRAM_ADDRESS } from "@solana-program/system";
@@ -1146,9 +1143,6 @@
     await Promise.all(
       Object.entries(spokePoolClients).map(async ([_chainId, client]) => {
         const chainId = Number(_chainId);
-        if (chainId !== CHAIN_IDs.SOLANA) {
-          return;
-        }
         let rootBundleRelays = sortEventsDescending(client.getRootBundleRelays()).filter(
           (rootBundle) => rootBundle.blockNumber >= client.eventSearchConfig.from
         );
@@ -2247,9 +2241,6 @@
     // each chain in parallel, then we'd have to reconstruct identical pool rebalance root more times than necessary.
     for (const client of Object.values(spokePoolClients)) {
       const { chainId } = client;
-      if (chainId !== CHAIN_IDs.SOLANA) {
-        continue;
-      }
       let rootBundleRelays = sortEventsDescending(client.getRootBundleRelays()).filter(
         (rootBundle) => rootBundle.blockNumber >= client.eventSearchConfig.from
       );
@@ -2817,26 +2808,8 @@
     rootBundleId: number,
     relayerRefundLeafHexProof: string[]
   ): Promise<string> {
+    // Parse relevant info from the relayer refund leaf/dataworker.
     const spokePoolProgramId = address(spokePoolClient.spokePoolAddress.toBase58());
-
-    /**
-     * Returns the PDA for the SVM Spoke's root bundle account.
-     * @param programId the address of the spoke pool.
-     * @param rootBundleId the associated root bundle ID.
-     */
-    const getRootBundlePda = async () => {
-      const seedEncoder = getU64Encoder();
-      const seed = seedEncoder.encode(0); // Default seed.
-
-      const intEncoder = getU32Encoder();
-      const [pda] = await getProgramDerivedAddress({
-        programAddress: spokePoolProgramId,
-        seeds: ["root_bundle", seed, intEncoder.encode(rootBundleId)],
-      });
-      return pda;
-    };
-
-    // Parse relevant info from the relayer refund leaf/dataworker.
     const provider = spokePoolClient.svmEventsClient.getRpc();
     const _l2TokenAddress = leaf.l2TokenAddress;
     assert(
@@ -2857,11 +2830,7 @@
     const recentBlockhash = _recentBlockhash as { value: LatestBlockhash };
     assert(leaf.l2TokenAddress.isSVM());
     const [rootBundlePda, instructionParamsPda, vault] = await Promise.all([
-<<<<<<< HEAD
-      getRootBundlePda(/* spokePoolProgramId, statePda, rootBundleId*/),
-=======
       getRootBundlePda(spokePoolProgramId, rootBundleId),
->>>>>>> 3167a803
       getInstructionParamsPda(spokePoolProgramId, kitKeypair.address),
       getAssociatedTokenAddress(SvmAddress.from(statePda.toString()), leaf.l2TokenAddress),
     ]);
