import { winston, EMPTY_MERKLE_ROOT, sortEventsDescending, BigNumber, getRefund } from "../utils";
import {
  UnfilledDeposit,
  Deposit,
  DepositWithBlock,
  RootBundle,
  UnfilledDepositsForOriginChain,
  TreeData,
  RunningBalances,
  FillWithBlock,
  PoolRebalanceLeaf,
  RelayerRefundLeaf,
  BigNumberForToken,
  FillsToRefund,
  RelayData,
} from "../interfaces";
import { DataworkerClients, spokePoolClientsToProviders } from "./DataworkerClientHelper";
import { SpokePoolClient } from "../clients";
import * as PoolRebalanceUtils from "./PoolRebalanceUtils";
import {
  assignValidFillToFillsToRefund,
  getFillsInRange,
  getRefundInformationFromFill,
  updateTotalRefundAmount,
  updateTotalRealizedLpFeePct,
} from "./FillUtils";
import {
  getBlockRangeForChain,
  prettyPrintSpokePoolEvents,
  _buildPoolRebalanceRoot,
  _buildRelayerRefundRoot,
  _buildSlowRelayRoot,
} from "./DataworkerUtils";
import {
  flattenAndFilterUnfilledDepositsByOriginChain,
  updateUnfilledDepositsWithMatchedDeposit,
  getUniqueDepositsInRange,
} from "./DepositUtils";
import { constructSpokePoolClientsForBlockAndUpdate } from "../common/ClientHelper";
import { BalanceAllocator } from "../clients/BalanceAllocator";

// @notice Constructs roots to submit to HubPool on L1. Fetches all data synchronously from SpokePool/HubPool clients
// so this class assumes that those upstream clients are already updated and have fetched on-chain data from RPC's.
export class Dataworker {
  // eslint-disable-next-line no-useless-constructor
  constructor(
    readonly logger: winston.Logger,
    readonly clients: DataworkerClients,
    readonly chainIdListForBundleEvaluationBlockNumbers: number[],
    readonly maxRefundCountOverride: number = undefined,
    readonly maxL1TokenCountOverride: number = undefined,
    readonly tokenTransferThreshold: BigNumberForToken = {},
    readonly blockRangeEndBlockBuffer: { [chainId: number]: number } = {},
    readonly spokeRootsLookbackCount = 0
  ) {
    if (
      maxRefundCountOverride !== undefined ||
      maxL1TokenCountOverride !== undefined ||
      Object.keys(tokenTransferThreshold).length > 0 ||
      Object.keys(blockRangeEndBlockBuffer).length > 0
    )
      this.logger.debug({
        at: "Dataworker constructed with overridden config store settings",
        maxRefundCountOverride: this.maxRefundCountOverride,
        maxL1TokenCountOverride: this.maxL1TokenCountOverride,
        tokenTransferThreshold: this.tokenTransferThreshold,
        blockRangeEndBlockBuffer: this.blockRangeEndBlockBuffer,
      });
  }

  // Common data re-formatting logic shared across all data worker public functions.
  // User must pass in spoke pool to search event data against. This allows the user to refund relays and fill deposits
  // on deprecated spoke pools.
  _loadData(
    blockRangesForChains: number[][],
    spokePoolClients: { [chainId: number]: SpokePoolClient }
  ): {
    unfilledDeposits: UnfilledDeposit[];
    fillsToRefund: FillsToRefund;
    allValidFills: FillWithBlock[];
    deposits: DepositWithBlock[];
  } {
    if (!this.clients.hubPoolClient.isUpdated) throw new Error(`HubPoolClient not updated`);
    if (!this.clients.configStoreClient.isUpdated) throw new Error(`ConfigStoreClient not updated`);
    this.chainIdListForBundleEvaluationBlockNumbers.forEach((chainId) => {
      if (!spokePoolClients[chainId]) throw new Error(`Missing spoke pool client for chain ${chainId}`);
    });
    if (blockRangesForChains.length !== this.chainIdListForBundleEvaluationBlockNumbers.length)
      throw new Error(
        `Unexpected block range list length of ${blockRangesForChains.length}, should be ${this.chainIdListForBundleEvaluationBlockNumbers.length}`
      );

    const unfilledDepositsForOriginChain: UnfilledDepositsForOriginChain = {};
    const fillsToRefund: FillsToRefund = {};
    const allRelayerRefunds: any[] = [];
    const deposits: DepositWithBlock[] = [];
    const allValidFills: FillWithBlock[] = [];
    const allInvalidFills: FillWithBlock[] = [];

    const allChainIds = Object.keys(this.clients.spokePoolSigners);
    this.logger.debug({
      at: "Dataworker",
      message: `Loading deposit and fill data`,
      chainIds: allChainIds,
      blockRangesForChains,
    });

    for (const originChainId of allChainIds) {
      const originClient = spokePoolClients[originChainId];
      if (!originClient.isUpdated) throw new Error(`origin SpokePoolClient on chain ${originChainId} not updated`);

      // Loop over all other SpokePoolClient's to find deposits whose destination chain is the selected origin chain.
      for (const destinationChainId of allChainIds) {
        if (originChainId === destinationChainId) continue;

        const destinationClient = spokePoolClients[destinationChainId];
        if (!destinationClient.isUpdated)
          throw new Error(`destination SpokePoolClient with chain ID ${destinationChainId} not updated`);

        // Store all deposits in range, for use in constructing a pool rebalance root. Save deposits with
        // their quote time block numbers so we can pull the L1 token counterparts for the quote timestamp.
        // We can safely filter `deposits` by the bundle block range because its only used to decrement running
        // balances in the pool rebalance root. This array is NOT used when matching fills with deposits. For that,
        // we use the wider event search config of the origin client.
        deposits.push(
          ...getUniqueDepositsInRange(
            blockRangesForChains,
            Number(originChainId),
            Number(destinationChainId),
            this.chainIdListForBundleEvaluationBlockNumbers,
            originClient,
            deposits
          )
        );

        // Find all valid fills matching a deposit on the origin chain and sent on the destination chain.
        destinationClient.getFillsWithBlockForOriginChain(Number(originChainId)).forEach((fillWithBlock) => {
          const blockRangeForChain = getBlockRangeForChain(
            blockRangesForChains,
            Number(destinationChainId),
            this.chainIdListForBundleEvaluationBlockNumbers
          );

          // If fill matches with a deposit, then its a valid fill.
          const matchedDeposit: Deposit = originClient.getDepositForFill(fillWithBlock);
          if (matchedDeposit) {
            // Fill was validated. Save it under all validated fills list with the block number so we can sort it by
            // time. Note that its important we don't skip fills outside of the block range at this step because
            // we use allValidFills to find the first fill in the entire history associated with a fill in the block
            // range, in order to determine if we already sent a slow fill for it.
            allValidFills.push(fillWithBlock);

            // If fill is outside block range, we can skip it now since we're not going to add a refund for it.
            if (fillWithBlock.blockNumber > blockRangeForChain[1] || fillWithBlock.blockNumber < blockRangeForChain[0])
              return;

            // Now create a copy of fill with block data removed, and use its data to update the fills to refund obj.
            const { blockNumber, transactionIndex, logIndex, ...fill } = fillWithBlock;
            const { chainToSendRefundTo, repaymentToken } = getRefundInformationFromFill(
              fill,
              this.clients.hubPoolClient,
              blockRangesForChains,
              this.chainIdListForBundleEvaluationBlockNumbers
            );

            // Fills to refund includes both slow and non-slow fills and they both should increase the
            // total realized LP fee %.
            assignValidFillToFillsToRefund(fillsToRefund, fill, chainToSendRefundTo, repaymentToken);
            allRelayerRefunds.push({ repaymentToken, repaymentChain: chainToSendRefundTo });
            updateTotalRealizedLpFeePct(fillsToRefund, fill, chainToSendRefundTo, repaymentToken);

            // Save deposit as one that is eligible for a slow fill, since there is a fill
            // for the deposit in this epoch. We save whether this fill is the first fill for the deposit, because
            // if a deposit has its first fill in this block range, then we can send a slow fill payment to complete
            // the deposit. If other fills end up completing this deposit, then we'll remove it from the unfilled
            // deposits later.
            updateUnfilledDepositsWithMatchedDeposit(fill, matchedDeposit, unfilledDepositsForOriginChain);

            // Update total refund counter for convenience when constructing relayer refund leaves
            updateTotalRefundAmount(fillsToRefund, fill, chainToSendRefundTo, repaymentToken);
          } else {
            // Note: If the fill's origin chain is set incorrectly (e.g. equal to the destination chain, or
            // set to some unexpected chain), then it won't be added to `allInvalidFills` because we wouldn't
            // have been able to grab it from the destinationClient.getFillsWithBlockForOriginChain call.
            allInvalidFills.push(fillWithBlock);
          }
        });
      }
    }

    // For each deposit with a matched fill, figure out the unfilled amount that we need to slow relay. We will filter
    // out any deposits that are fully filled.
    const unfilledDeposits = flattenAndFilterUnfilledDepositsByOriginChain(unfilledDepositsForOriginChain);

    const spokeEventsReadable = prettyPrintSpokePoolEvents(
      blockRangesForChains,
      this.chainIdListForBundleEvaluationBlockNumbers,
      deposits,
      allValidFills,
      allRelayerRefunds,
      unfilledDeposits,
      allInvalidFills
    );
    this.logger.debug({
      at: "Dataworker",
      message: `Finished loading spoke pool data`,
      blockRangesForChains,
      ...spokeEventsReadable,
    });

    if (Object.keys(spokeEventsReadable.allInvalidFillsInRangeByDestinationChain).length > 0)
      this.logger.debug({
        at: "Dataworker",
        message: `Finished loading spoke pool data and found some invalid fills in range`,
        blockRangesForChains,
        allInvalidFillsInRangeByDestinationChain: spokeEventsReadable.allInvalidFillsInRangeByDestinationChain,
      });

    // Remove deposits that have been fully filled from unfilled deposit array
    return { fillsToRefund, deposits, unfilledDeposits, allValidFills };
  }

  buildSlowRelayRoot(blockRangesForChains: number[][], spokePoolClients: { [chainId: number]: SpokePoolClient }) {
    this.logger.debug({ at: "Dataworker", message: `Building slow relay root`, blockRangesForChains });

    const { unfilledDeposits } = this._loadData(blockRangesForChains, spokePoolClients);
    return _buildSlowRelayRoot(unfilledDeposits);
  }

  buildRelayerRefundRoot(
    blockRangesForChains: number[][],
    spokePoolClients: { [chainId: number]: SpokePoolClient },
    poolRebalanceLeaves: PoolRebalanceLeaf[],
    runningBalances: RunningBalances
  ) {
    this.logger.debug({ at: "Dataworker", message: `Building relayer refund root`, blockRangesForChains });
    const endBlockForMainnet = getBlockRangeForChain(
      blockRangesForChains,
      1,
      this.chainIdListForBundleEvaluationBlockNumbers
    )[1];

    const { fillsToRefund } = this._loadData(blockRangesForChains, spokePoolClients);
    const maxRefundCount = this.maxRefundCountOverride
      ? this.maxRefundCountOverride
      : this.clients.configStoreClient.getMaxRefundCountForRelayerRefundLeafForBlock(endBlockForMainnet);
    return _buildRelayerRefundRoot(
      endBlockForMainnet,
      fillsToRefund,
      poolRebalanceLeaves,
      runningBalances,
      this.clients,
      maxRefundCount,
      this.tokenTransferThreshold
    );
  }

  buildPoolRebalanceRoot(blockRangesForChains: number[][], spokePoolClients: { [chainId: number]: SpokePoolClient }) {
    this.logger.debug({ at: "Dataworker", message: `Building pool rebalance root`, blockRangesForChains });

    const { fillsToRefund, deposits, allValidFills, unfilledDeposits } = this._loadData(
      blockRangesForChains,
      spokePoolClients
    );

    const endBlockForMainnet = getBlockRangeForChain(
      blockRangesForChains,
      1,
      this.chainIdListForBundleEvaluationBlockNumbers
    )[1];
    const allValidFillsInRange = getFillsInRange(
      allValidFills,
      blockRangesForChains,
      this.chainIdListForBundleEvaluationBlockNumbers
    );

    return _buildPoolRebalanceRoot(
      endBlockForMainnet,
      fillsToRefund,
      deposits,
      allValidFills,
      allValidFillsInRange,
      unfilledDeposits,
      this.clients,
      this.chainIdListForBundleEvaluationBlockNumbers,
      this.maxL1TokenCountOverride,
      this.tokenTransferThreshold
    );
  }

  async proposeRootBundle(
    spokePoolClients: { [chainId: number]: SpokePoolClient },
    usdThresholdToSubmitNewBundle?: BigNumber
  ) {
    // TODO: Handle the case where we can't get event data or even blockchain data from any chain. This will require
    // some changes to override the bundle block range here, and _loadData to skip chains with zero block ranges.
    // For now, we assume that if one blockchain fails to return data, then this entire function will fail. This is a
    // safe strategy but could lead to new roots failing to be proposed until ALL networks are healthy.

    // 0. Check if a bundle is pending.
    if (!this.clients.hubPoolClient.isUpdated) throw new Error(`HubPoolClient not updated`);
    if (this.clients.hubPoolClient.hasPendingProposal()) {
      this.logger.debug({
        at: "Dataworker#propose",
        message: "Has pending proposal, cannot propose",
      });
      return;
    }

    // 1. Construct a list of ending block ranges for each chain that we want to include
    // relay events for. The ending block numbers for these ranges will be added to a "bundleEvaluationBlockNumbers"
    // list, and the order of chain ID's is hardcoded in the ConfigStore client.
    const blockRangesForProposal = await PoolRebalanceUtils.getWidestPossibleExpectedBlockRange(
      this.chainIdListForBundleEvaluationBlockNumbers,
      this.clients,
      this.clients.hubPoolClient.latestBlockNumber
    );

    // 2. Construct spoke pool clients using spoke pools deployed at end of block range.
    // We do make an assumption that the spoke pool contract was not changed during the block range. By using the
    // spoke pool at this block instead of assuming its the currently deployed one, we can pay refunds for deposits
    // on deprecated spoke pools.
    const endBlockForMainnet = getBlockRangeForChain(
      blockRangesForProposal,
      1,
      this.chainIdListForBundleEvaluationBlockNumbers
    )[1];

    // 3. Create roots
    const { fillsToRefund, deposits, allValidFills, unfilledDeposits } = this._loadData(
      blockRangesForProposal,
      spokePoolClients
    );
    const allValidFillsInRange = getFillsInRange(
      allValidFills,
      blockRangesForProposal,
      this.chainIdListForBundleEvaluationBlockNumbers
    );
    this.logger.debug({ at: "Dataworker", message: `Building pool rebalance root`, blockRangesForProposal });
    const poolRebalanceRoot = _buildPoolRebalanceRoot(
      endBlockForMainnet,
      fillsToRefund,
      deposits,
      allValidFills,
      allValidFillsInRange,
      unfilledDeposits,
      this.clients,
      this.chainIdListForBundleEvaluationBlockNumbers,
      this.maxL1TokenCountOverride,
      this.tokenTransferThreshold
    );
    PoolRebalanceUtils.prettyPrintLeaves(
      this.logger,
      poolRebalanceRoot.tree,
      poolRebalanceRoot.leaves,
      "Pool rebalance"
    );

    if (usdThresholdToSubmitNewBundle !== undefined) {
      // Exit early if volume of pool rebalance leaves exceeds USD threshold. Volume includes netSendAmounts only since
      // that is the actual amount sent over bridges. This also mitigates the chance that a RelayerRefundLeaf is
      // published but its refund currency isn't sent over the bridge in a PoolRebalanceLeaf.
      const totalUsdRefund = PoolRebalanceUtils.computePoolRebalanceUsdVolume(poolRebalanceRoot.leaves, this.clients);
      if (totalUsdRefund.lt(usdThresholdToSubmitNewBundle)) {
        this.logger.debug({
          at: "Dataworker",
          message: `Root bundle USD volume does not exceed threshold, exiting early 🟡`,
          usdThresholdToSubmitNewBundle,
          totalUsdRefund,
          leaves: poolRebalanceRoot.leaves,
        });
        return;
      } else
        this.logger.debug({
          at: "Dataworker",
          message: `Root bundle USD volume exceeds threshold! 💚`,
          usdThresholdToSubmitNewBundle,
          totalUsdRefund,
        });
    }

    this.logger.debug({ at: "Dataworker", message: `Building relayer refund root`, blockRangesForProposal });
    const relayerRefundRoot = _buildRelayerRefundRoot(
      endBlockForMainnet,
      fillsToRefund,
      poolRebalanceRoot.leaves,
      poolRebalanceRoot.runningBalances,
      this.clients,
      this.maxRefundCountOverride
        ? this.maxRefundCountOverride
        : this.clients.configStoreClient.getMaxRefundCountForRelayerRefundLeafForBlock(endBlockForMainnet),
      this.tokenTransferThreshold
    );
    PoolRebalanceUtils.prettyPrintLeaves(
      this.logger,
      relayerRefundRoot.tree,
      relayerRefundRoot.leaves,
      "Relayer refund"
    );
    this.logger.debug({ at: "Dataworker", message: `Building slow relay root`, blockRangesForProposal });
    const slowRelayRoot = _buildSlowRelayRoot(unfilledDeposits);
    PoolRebalanceUtils.prettyPrintLeaves(this.logger, slowRelayRoot.tree, slowRelayRoot.leaves, "Slow relay");

    if (poolRebalanceRoot.leaves.length === 0) {
      this.logger.debug({
        at: "Dataworker#propose",
        message: "No pool rebalance leaves, cannot propose",
      });
      return;
    }

    // 4. Propose roots to HubPool contract.
    const hubPoolChainId = (await this.clients.hubPoolClient.hubPool.provider.getNetwork()).chainId;
    this.logger.debug({
      at: "Dataworker#propose",
      message: "Enqueing new root bundle proposal txn",
      blockRangesForProposal,
      poolRebalanceLeavesCount: poolRebalanceRoot.leaves.length,
      poolRebalanceRoot: poolRebalanceRoot.tree.getHexRoot(),
      relayerRefundRoot: relayerRefundRoot.tree.getHexRoot(),
      slowRelayRoot: slowRelayRoot.tree.getHexRoot(),
    });
    this._proposeRootBundle(
      hubPoolChainId,
      blockRangesForProposal,
      poolRebalanceRoot.leaves,
      poolRebalanceRoot.tree.getHexRoot(),
      relayerRefundRoot.leaves,
      relayerRefundRoot.tree.getHexRoot(),
      slowRelayRoot.leaves,
      slowRelayRoot.tree.getHexRoot()
    );
  }

  async validatePendingRootBundle(spokePoolClients?: { [chainId: number]: SpokePoolClient }) {
    if (!this.clients.hubPoolClient.isUpdated) throw new Error(`HubPoolClient not updated`);
    const hubPoolChainId = (await this.clients.hubPoolClient.hubPool.provider.getNetwork()).chainId;

    // Exit early if a bundle is not pending.
    const { hasPendingProposal, pendingRootBundle } = this.clients.hubPoolClient.getPendingRootBundleIfAvailable();
    if (hasPendingProposal === false) {
      this.logger.debug({
        at: "Dataworker#validate",
        message: "No pending proposal, nothing to validate",
      });
      return;
    }

    this.logger.debug({
      at: "Dataworker#validate",
      message: "Found pending proposal",
      pendingRootBundle,
    });

    // Exit early if challenge period timestamp has passed:
    if (this.clients.hubPoolClient.currentTime > pendingRootBundle.challengePeriodEndTimestamp) {
      this.logger.debug({
        at: "Dataworke#validater",
        message: "Challenge period passed, cannot dispute",
      });
      return;
    }

    const widestPossibleExpectedBlockRange = await PoolRebalanceUtils.getWidestPossibleExpectedBlockRange(
      this.chainIdListForBundleEvaluationBlockNumbers,
      this.clients,
      this.clients.hubPoolClient.latestBlockNumber
    );
    const { valid, reason } = await this.validateRootBundle(
      hubPoolChainId,
      widestPossibleExpectedBlockRange,
      pendingRootBundle,
      spokePoolClients
    );
    if (!valid) this._submitDisputeWithMrkdwn(hubPoolChainId, reason);
  }

  async validateRootBundle(
    hubPoolChainId: number,
    widestPossibleExpectedBlockRange: number[][],
    rootBundle: RootBundle,
    spokePoolClients?: { [chainId: number]: SpokePoolClient }
  ): Promise<{
    valid: boolean;
    reason?: string;
    expectedTrees?: {
      poolRebalanceTree: TreeData<PoolRebalanceLeaf>;
      relayerRefundTree: TreeData<RelayerRefundLeaf>;
      slowRelayTree: TreeData<RelayData>;
    };
  }> {
    // If pool rebalance root is empty, always dispute. There should never be a bundle with an empty rebalance root.
    if (rootBundle.poolRebalanceRoot === EMPTY_MERKLE_ROOT) {
      this.logger.debug({
        at: "Dataworker#validate",
        message: "Empty pool rebalance root, submitting dispute",
        rootBundle,
      });
      return {
        valid: false,
        reason: `Disputed pending root bundle with empty pool rebalance root`,
      };
    }

    // First, we'll evaluate the pending root bundle's block end numbers.
    if (rootBundle.bundleEvaluationBlockNumbers.length !== widestPossibleExpectedBlockRange.length) {
      this.logger.debug({
        at: "Dataworker#validate",
        message: "Unexpected bundle block range length, disputing",
        widestPossibleExpectedBlockRange,
        pendingEndBlocks: rootBundle.bundleEvaluationBlockNumbers,
      });
      return {
        valid: false,
        reason: `Disputed pending root bundle with incorrect bundle block range length`,
      };
    }

    // These buffers can be configured by the bot runner. These are used to validate the end blocks specified in the
    // pending root bundle. If the end block is greater than the latest block for its chain, then we should dispute the
    // bundle because we can't look up events in the future for that chain. However, there are some cases where the
    // proposer's node for that chain is returning a higher HEAD block than the bot-runner is seeing, so we can
    // use this buffer to allow the proposer some margin of error. If the bundle end block is less than HEAD but within
    // this buffer, then we won't dispute and we'll just exit early from this function.
    const endBlockBuffers = this.chainIdListForBundleEvaluationBlockNumbers.map(
      (chainId: number) => this.blockRangeEndBlockBuffer[chainId] ?? 0
    );

    // Make sure that all end blocks are >= expected start blocks.
    if (
      rootBundle.bundleEvaluationBlockNumbers.some((block, index) => block < widestPossibleExpectedBlockRange[index][0])
    ) {
      this.logger.debug({
        at: "Dataworker#validate",
        message: "A bundle end block is < expected start block, submitting dispute",
        expectedStartBlocks: widestPossibleExpectedBlockRange.map((range) => range[0]),
        pendingEndBlocks: rootBundle.bundleEvaluationBlockNumbers,
      });
      return {
        valid: false,
        reason: PoolRebalanceUtils.generateMarkdownForDisputeInvalidBundleBlocks(
          this.chainIdListForBundleEvaluationBlockNumbers,
          rootBundle,
          widestPossibleExpectedBlockRange,
          endBlockBuffers
        ),
      };
    }

    // If the bundle end block is less than HEAD but within the allowable margin of error into future,
    // then we won't dispute and we'll just exit early from this function.
    if (
      rootBundle.bundleEvaluationBlockNumbers.some((block, index) => block > widestPossibleExpectedBlockRange[index][1])
    ) {
      // If end block is further than the allowable margin of error into the future, then dispute it.
      if (
        rootBundle.bundleEvaluationBlockNumbers.some(
          (block, index) => block > widestPossibleExpectedBlockRange[index][1] + endBlockBuffers[index]
        )
      ) {
        this.logger.debug({
          at: "Dataworker#validate",
          message: "A bundle end block is > latest block + buffer for its chain, submitting dispute",
          expectedEndBlocks: widestPossibleExpectedBlockRange.map((range) => range[1]),
          pendingEndBlocks: rootBundle.bundleEvaluationBlockNumbers,
          endBlockBuffers,
        });
        return {
          valid: false,
          reason: PoolRebalanceUtils.generateMarkdownForDisputeInvalidBundleBlocks(
            this.chainIdListForBundleEvaluationBlockNumbers,
            rootBundle,
            widestPossibleExpectedBlockRange,
            endBlockBuffers
          ),
        };
      } else {
        this.logger.debug({
          at: "Dataworker#validate",
          message: "A bundle end block is > latest block but within buffer, skipping",
          expectedEndBlocks: widestPossibleExpectedBlockRange.map((range) => range[1]),
          pendingEndBlocks: rootBundle.bundleEvaluationBlockNumbers,
          endBlockBuffers,
        });
      }
      return {
        valid: true,
      };
    }

    // The block range that we'll use to construct roots will be the end block specified in the pending root bundle,
    // and the block right after the last valid root bundle proposal's end block. If the proposer didn't use the same
    // start block, then they might have missed events and the roots will be different.
    const blockRangesImpliedByBundleEndBlocks = widestPossibleExpectedBlockRange.map((blockRange, index) => [
      blockRange[0],
      rootBundle.bundleEvaluationBlockNumbers[index],
    ]);

    this.logger.debug({
      at: "Dataworker#validate",
      message: "Implied bundle ranges are valid",
      blockRangesImpliedByBundleEndBlocks,
      chainIdListForBundleEvaluationBlockNumbers: this.chainIdListForBundleEvaluationBlockNumbers,
    });

    // Construct spoke pool clients using spoke pools deployed at end of block range.
    // We do make an assumption that the spoke pool contract was not changed during the block range. By using the
    // spoke pool at this block instead of assuming its the currently deployed one, we can pay refunds for deposits
    // on deprecated spoke pools.
    const endBlockForMainnet = getBlockRangeForChain(
      blockRangesImpliedByBundleEndBlocks,
      1,
      this.chainIdListForBundleEvaluationBlockNumbers
    )[1];
    if (spokePoolClients === undefined)
      spokePoolClients = await constructSpokePoolClientsForBlockAndUpdate(
        this.chainIdListForBundleEvaluationBlockNumbers,
        this.clients,
        this.logger,
        endBlockForMainnet
      );

    // Compare roots with expected. The roots will be different if the block range start blocks were different
    // than the ones we constructed above when the original proposer submitted their proposal. The roots will also
    // be different if the events on any of the contracts were different.
    const { fillsToRefund, deposits, allValidFills, unfilledDeposits } = this._loadData(
      blockRangesImpliedByBundleEndBlocks,
      spokePoolClients
    );
    const allValidFillsInRange = getFillsInRange(
      allValidFills,
      blockRangesImpliedByBundleEndBlocks,
      this.chainIdListForBundleEvaluationBlockNumbers
    );
    const expectedPoolRebalanceRoot = _buildPoolRebalanceRoot(
      endBlockForMainnet,
      fillsToRefund,
      deposits,
      allValidFills,
      allValidFillsInRange,
      unfilledDeposits,
      this.clients,
      this.chainIdListForBundleEvaluationBlockNumbers,
      this.maxL1TokenCountOverride,
      this.tokenTransferThreshold
    );
    const expectedRelayerRefundRoot = _buildRelayerRefundRoot(
      endBlockForMainnet,
      fillsToRefund,
      expectedPoolRebalanceRoot.leaves,
      expectedPoolRebalanceRoot.runningBalances,
      this.clients,
      this.maxRefundCountOverride
        ? this.maxRefundCountOverride
        : this.clients.configStoreClient.getMaxRefundCountForRelayerRefundLeafForBlock(endBlockForMainnet),
      this.tokenTransferThreshold
    );

    const expectedSlowRelayRoot = _buildSlowRelayRoot(unfilledDeposits);

    const expectedTrees = {
      poolRebalanceTree: expectedPoolRebalanceRoot,
      relayerRefundTree: expectedRelayerRefundRoot,
      slowRelayTree: expectedSlowRelayRoot,
    };
    if (
      expectedPoolRebalanceRoot.leaves.length !== rootBundle.unclaimedPoolRebalanceLeafCount ||
      expectedPoolRebalanceRoot.tree.getHexRoot() !== rootBundle.poolRebalanceRoot
    ) {
      this.logger.debug({
        at: "Dataworker#validate",
        message: "Unexpected pool rebalance root, submitting dispute",
        expectedBlockRanges: blockRangesImpliedByBundleEndBlocks,
        expectedPoolRebalanceLeaves: expectedPoolRebalanceRoot.leaves,
        expectedPoolRebalanceRoot: expectedPoolRebalanceRoot.tree.getHexRoot(),
        pendingRoot: rootBundle.poolRebalanceRoot,
        pendingPoolRebalanceLeafCount: rootBundle.unclaimedPoolRebalanceLeafCount,
      });
    } else if (expectedRelayerRefundRoot.tree.getHexRoot() !== rootBundle.relayerRefundRoot) {
      this.logger.debug({
        at: "Dataworker#validate",
        message: "Unexpected relayer refund root, submitting dispute",
        expectedBlockRanges: blockRangesImpliedByBundleEndBlocks,
        expectedRelayerRefundRoot: expectedRelayerRefundRoot.tree.getHexRoot(),
        pendingRoot: rootBundle.relayerRefundRoot,
      });
    } else if (expectedSlowRelayRoot.tree.getHexRoot() !== rootBundle.slowRelayRoot) {
      this.logger.debug({
        at: "Dataworker#validate",
        message: "Unexpected slow relay root, submitting dispute",
        expectedBlockRanges: blockRangesImpliedByBundleEndBlocks,
        expectedSlowRelayRoot: expectedSlowRelayRoot.tree.getHexRoot(),
        pendingRoot: rootBundle.slowRelayRoot,
      });
    } else {
      // All roots are valid! Exit early.
      this.logger.debug({
        at: "Dataworker#validate",
        message: "Pending root bundle matches with expected",
      });
      return {
        valid: true,
        expectedTrees,
      };
    }

    return {
      valid: false,
      reason:
        PoolRebalanceUtils.generateMarkdownForDispute(rootBundle) +
        `\n` +
        PoolRebalanceUtils.generateMarkdownForRootBundle(
          this.clients.hubPoolClient,
          this.chainIdListForBundleEvaluationBlockNumbers,
          hubPoolChainId,
          blockRangesImpliedByBundleEndBlocks,
          [...expectedPoolRebalanceRoot.leaves],
          expectedPoolRebalanceRoot.tree.getHexRoot(),
          [...expectedRelayerRefundRoot.leaves],
          expectedRelayerRefundRoot.tree.getHexRoot(),
          [...expectedSlowRelayRoot.leaves],
          expectedSlowRelayRoot.tree.getHexRoot()
        ),
      expectedTrees,
    };
  }

  // TODO: this method and executeRelayerRefundLeaves have a lot of similarities, but they have some key differences
  // in both the events they search for and the comparisons they make. We should try to generalize this in the future,
  // but keeping them separate is probably the simplest for the initial implementation.
  async executeSlowRelayLeaves(
    spokePoolClients: { [chainId: number]: SpokePoolClient },
    balanceAllocator: BalanceAllocator = new BalanceAllocator(spokePoolClientsToProviders(spokePoolClients))
  ) {
    this.logger.debug({
      at: "Dataworker#executeSlowRelayLeaves",
      message: "Executing slow relay leaves",
    });

    await Promise.all(
      Object.entries(spokePoolClients).map(async ([chainId, client]) => {
        let rootBundleRelays = sortEventsDescending(client.getRootBundleRelays());

        // Only grab the most recent n roots that have been sent if configured to do so.
        if (this.spokeRootsLookbackCount !== 0)
          rootBundleRelays = rootBundleRelays.slice(0, this.spokeRootsLookbackCount);

        const sortedFills = sortEventsDescending(client.fillsWithBlockNumbers);

        const slowFillsForChain = client.getFills().filter((fill) => fill.isSlowRelay);
        for (const rootBundleRelay of rootBundleRelays) {
          const matchingRootBundle = this.clients.hubPoolClient.getProposedRootBundles().find((bundle) => {
            if (bundle.slowRelayRoot !== rootBundleRelay.slowRelayRoot) return false;

            const followingBlockNumber =
              this.clients.hubPoolClient.getFollowingRootBundle(bundle)?.blockNumber ||
              this.clients.hubPoolClient.latestBlockNumber;

            const leaves = this.clients.hubPoolClient.getExecutedLeavesForRootBundle(bundle, followingBlockNumber);

            // Only use this bundle if it had valid leaves returned (meaning it was at least partially executed).
            return leaves.length > 0;
          });

          if (!matchingRootBundle) {
            this.logger.warn({
              at: "Dataworke#executeSlowRelayLeaves",
              message: "Couldn't find a mainnet root bundle for a slowRelayRoot on L2!",
              chainId,
              slowRelayRoot: rootBundleRelay.slowRelayRoot,
            });
            continue;
          }

          const prevRootBundle = this.clients.hubPoolClient.getLatestFullyExecutedRootBundle(
            matchingRootBundle.blockNumber
          );

          const blockNumberRanges = matchingRootBundle.bundleEvaluationBlockNumbers.map((endBlock, i) => {
            const fromBlock = prevRootBundle?.bundleEvaluationBlockNumbers?.[i]
              ? prevRootBundle.bundleEvaluationBlockNumbers[i].toNumber() + 1
              : 0;
            return [fromBlock, endBlock.toNumber()];
          });

          const { tree, leaves } = this.buildSlowRelayRoot(blockNumberRanges, spokePoolClients);
          if (tree.getHexRoot() !== rootBundleRelay.slowRelayRoot) {
            this.logger.warn({
              at: "Dataworke#executeSlowRelayLeaves",
              message: "Constructed a different root for the block range!",
              chainId,
              mainnetRootBundleBlock: matchingRootBundle.blockNumber,
              publishedSlowRelayRoot: rootBundleRelay.slowRelayRoot,
              constructedSlowRelayRoot: tree.getHexRoot(),
            });
            continue;
          }

          const unexecutedLeaves = leaves.filter((leaf) => {
            if (leaf.destinationChainId !== Number(chainId)) return false;
            const executedLeaf = slowFillsForChain.find(
              (event) => event.originChainId === leaf.originChainId && event.depositId === leaf.depositId
            );

            // Only return true if no leaf was found in the list of executed leaves.
            return !executedLeaf;
          });

          const leavesWithLatestFills = unexecutedLeaves.map((leaf) => {
            const fill = sortedFills.find((fill) => {
              return (
                fill.depositId === leaf.depositId &&
                fill.originChainId === leaf.originChainId &&
                fill.depositor === leaf.depositor &&
                fill.destinationChainId === leaf.destinationChainId &&
                fill.destinationToken === leaf.destinationToken &&
                fill.amount.eq(leaf.amount) &&
                fill.realizedLpFeePct.eq(leaf.realizedLpFeePct) &&
                fill.relayerFeePct.eq(leaf.relayerFeePct) &&
                fill.recipient === leaf.recipient
              );
            });

            return { ...leaf, fill };
          });

<<<<<<< HEAD
          // Filter for leaves where the contract has the funding to send the required tokens.
          const fundedLeaves = (
            await Promise.all(
              leavesWithLatestFills.map(async (leaf) => {
                // Check if fill was a full fill. If so, execution is unnecessary.
                if (leaf.fill && leaf.fill.totalFilledAmount.eq(leaf.fill.amount)) {
                  return undefined;
                }

                // If the most recent fill is not found, just make the most conservative assumption: a 0-sized fill.
                const amountFilled = leaf.fill ? leaf.fill.totalFilledAmount : BigNumber.from(0);

                // Note: the getRefund function just happens to perform the same math we need.
                // A refund is the total fill amount minus LP fees, which is the same as the payout for a slow relay!
                const amountRequired = getRefund(leaf.amount.sub(amountFilled), leaf.realizedLpFeePct);
                const success = await balanceAllocator.requestBalanceAllocation(
                  leaf.destinationChainId,
                  leaf.destinationToken,
                  client.spokePool.address,
                  amountRequired
                );

                if (!success) {
                  this.logger.debug({
                    at: "Dataworker#executeSlowRelayLeaves",
                    message: "Not executing slow relay leaf due to lack of funds in SpokePool",
                    root: rootBundleRelay.slowRelayRoot,
                    depositId: leaf.depositId,
                    fromChain: leaf.originChainId,
                    chainId: leaf.destinationChainId,
                  });
                }

                return success ? leaf : undefined;
              })
            )
          ).filter((element) => element !== undefined);

          fundedLeaves.forEach((leaf) => {
            this.clients.multiCallerClient.enqueueTransaction({
              contract: client.spokePool,
              chainId: Number(chainId),
              method: "executeSlowRelayLeaf",
              args: [
                leaf.depositor,
                leaf.recipient,
                leaf.destinationToken,
                leaf.amount,
                leaf.originChainId,
                leaf.realizedLpFeePct,
                leaf.relayerFeePct,
                leaf.depositId,
                rootBundleRelay.rootBundleId,
                tree.getHexProof(leaf),
              ],
              message: "Executed SlowRelayLeaf 🌿!",
              mrkdwn: `rootBundleId: ${rootBundleRelay.rootBundleId}\nslowRelayRoot: ${rootBundleRelay.slowRelayRoot}\nOrigin chain: ${leaf.originChainId}\nDestination chain:${leaf.destinationChainId}\nDeposit Id: ${leaf.depositId}\n`, // Just a placeholder
            });
=======
        executableLeaves.forEach((leaf) => {
          this.clients.multiCallerClient.enqueueTransaction({
            contract: client.spokePool,
            chainId: Number(chainId),
            method: "executeSlowRelayLeaf",
            args: [
              leaf.depositor,
              leaf.recipient,
              leaf.destinationToken,
              leaf.amount,
              leaf.originChainId,
              leaf.realizedLpFeePct,
              leaf.relayerFeePct,
              leaf.depositId,
              rootBundleRelay.rootBundleId,
              tree.getHexProof(leaf),
            ],
            message: "Executed SlowRelayLeaf 🌿!",
            mrkdwn: `rootBundleId: ${rootBundleRelay.rootBundleId}\nslowRelayRoot: ${
              rootBundleRelay.slowRelayRoot
            }\nOrigin chain: ${leaf.originChainId}\nDestination chain:${leaf.destinationChainId}\nDeposit Id: ${
              leaf.depositId
            }\namount: ${leaf.amount.toString()}`, // Just a placeholder
>>>>>>> 959b40c2
          });
        }
      })
    );
  }

  async executePoolRebalanceLeaves(
    spokePoolClients: { [chainId: number]: SpokePoolClient },
    balanceAllocator: BalanceAllocator = new BalanceAllocator(spokePoolClientsToProviders(spokePoolClients))
  ) {
    this.logger.debug({
      at: "Dataworker#executePoolRebalanceLeaves",
      message: "Executing pool rebalance leaves",
    });

    if (!this.clients.hubPoolClient.isUpdated) throw new Error(`HubPoolClient not updated`);
    const hubPoolChainId = (await this.clients.hubPoolClient.hubPool.provider.getNetwork()).chainId;

    // Exit early if a bundle is not pending.
    const { hasPendingProposal, pendingRootBundle } = this.clients.hubPoolClient.getPendingRootBundleIfAvailable();
    if (!hasPendingProposal) {
      this.logger.debug({
        at: "Dataworker#executePoolRebalanceLeaves",
        message: "No pending proposal, nothing to execute",
      });
      return;
    }

    this.logger.debug({
      at: "Dataworker#executePoolRebalanceLeaves",
      message: "Found pending proposal",
      pendingRootBundle,
    });

    // Exit early if challenge period timestamp has not passed:
    if (this.clients.hubPoolClient.currentTime <= pendingRootBundle.challengePeriodEndTimestamp) {
      this.logger.debug({
        at: "Dataworke#executePoolRebalanceLeaves",
        message: "Challenge period not passed, cannot execute",
      });
      return;
    }

    const widestPossibleExpectedBlockRange = await PoolRebalanceUtils.getWidestPossibleExpectedBlockRange(
      this.chainIdListForBundleEvaluationBlockNumbers,
      this.clients,
      this.clients.hubPoolClient.latestBlockNumber
    );
    const { valid, reason, expectedTrees } = await this.validateRootBundle(
      hubPoolChainId,
      widestPossibleExpectedBlockRange,
      pendingRootBundle,
      spokePoolClients
    );

    if (!valid) {
      this.logger.error({
        at: "Dataworke#executePoolRebalanceLeaves",
        message: "Found invalid proposal after challenge period!",
        reason,
        notificationPath: "across-error",
      });
      return;
    }

    if (valid && !expectedTrees) {
      this.logger.error({
        at: "Dataworke#executePoolRebalanceLeaves",
        message:
          "Found valid proposal, but no trees could be generated. This probably means that the proposal was never evaluated during liveness due to an odd block range!",
        reason,
        notificationPath: "across-error",
      });
      return;
    }

    const executedLeaves = this.clients.hubPoolClient.getExecutedLeavesForRootBundle(
      this.clients.hubPoolClient.getMostRecentProposedRootBundle(this.clients.hubPoolClient.latestBlockNumber),
      this.clients.hubPoolClient.latestBlockNumber
    );

    // Filter out previously executed leaves.
    const unexecutedLeaves = expectedTrees.poolRebalanceTree.leaves.filter((leaf) =>
      executedLeaves.every(({ leafId }) => leafId !== leaf.leafId)
    );

    const chainId = (await this.clients.hubPoolClient.hubPool.provider.getNetwork()).chainId;

    // Filter for leaves where the contract has the funding to send the required tokens.
    const fundedLeaves = (
      await Promise.all(
        unexecutedLeaves.map(async (leaf) => {
          const requests = leaf.netSendAmounts.map((amount, i) => ({
            amount: amount.gte(0) ? amount : BigNumber.from(0),
            token: leaf.l1Tokens[i],
            holder: this.clients.hubPoolClient.hubPool.address,
            chainId,
          }));

          const success = await balanceAllocator.requestBalanceAllocations(requests);

          if (!success) {
            // Note: this is an error because the HubPool should generally not run out of funds to put into
            // netSendAmounts. This means that no new bundles can be proposed until this leaf is funded.
            this.logger.error({
              at: "Dataworker#executePoolRebalanceLeaves",
              message: "Not executing pool rebalance leaf on HubPool due to lack of funds to send.",
              root: expectedTrees.poolRebalanceTree.tree.getHexRoot(),
              leafId: leaf.leafId,
              rebalanceChain: leaf.chainId,
              chainId: hubPoolChainId,
            });
          }
          return success ? leaf : undefined;
        })
      )
    ).filter((element) => element !== undefined);

    fundedLeaves.forEach((leaf) => {
      const proof = expectedTrees.poolRebalanceTree.tree.getHexProof(leaf);

      this.clients.multiCallerClient.enqueueTransaction({
        contract: this.clients.hubPoolClient.hubPool,
        chainId,
        method: "executeRootBundle",
        args: [
          leaf.chainId,
          leaf.groupIndex,
          leaf.bundleLpFees,
          leaf.netSendAmounts,
          leaf.runningBalances,
          leaf.leafId,
          leaf.l1Tokens,
          proof,
        ],
        message: "Executed PoolRebalanceLeaf 🌿!",
        mrkdwn: `Root hash: ${expectedTrees.poolRebalanceTree.tree.getHexRoot()}\nLeaf: ${leaf.leafId}\nChain: ${
          leaf.chainId
        }`, // Just a placeholder
      });
    });
  }

  async executeRelayerRefundLeaves(
    spokePoolClients: { [chainId: number]: SpokePoolClient },
    balanceAllocator: BalanceAllocator = new BalanceAllocator(spokePoolClientsToProviders(spokePoolClients))
  ) {
    this.logger.debug({
      at: "Dataworker#executeRelayerRefundLeaves",
      message: "Executing relayer refund leaves",
    });

    await Promise.all(
      Object.entries(spokePoolClients).map(async ([chainId, client]) => {
        let rootBundleRelays = sortEventsDescending(client.getRootBundleRelays());

        // Only grab the most recent n roots that have been sent if configured to do so.
        if (this.spokeRootsLookbackCount !== 0)
          rootBundleRelays = rootBundleRelays.slice(0, this.spokeRootsLookbackCount);

        const executedLeavesForChain = client.getRelayerRefundExecutions();
        for (const rootBundleRelay of rootBundleRelays) {
          const matchingRootBundle = this.clients.hubPoolClient.getProposedRootBundles().find((bundle) => {
            if (bundle.relayerRefundRoot !== rootBundleRelay.relayerRefundRoot) return false;
            const followingBlockNumber =
              this.clients.hubPoolClient.getFollowingRootBundle(bundle)?.blockNumber ||
              this.clients.hubPoolClient.latestBlockNumber;

            const leaves = this.clients.hubPoolClient.getExecutedLeavesForRootBundle(bundle, followingBlockNumber);

            // Only use this bundle if it had valid leaves returned (meaning it was at least partially executed).
            return leaves.length > 0;
          });

          if (!matchingRootBundle) {
            this.logger.warn({
              at: "Dataworke#executeRelayerRefundLeaves",
              message: "Couldn't find a mainnet root bundle for a relayerRefundRoot on L2!",
              chainId,
              relayerRefundRoot: rootBundleRelay.relayerRefundRoot,
            });
            continue;
          }

          const prevRootBundle = this.clients.hubPoolClient.getLatestFullyExecutedRootBundle(
            matchingRootBundle.blockNumber
          );

          const blockNumberRanges = matchingRootBundle.bundleEvaluationBlockNumbers.map((endBlock, i) => {
            const fromBlock = prevRootBundle?.bundleEvaluationBlockNumbers?.[i]
              ? prevRootBundle.bundleEvaluationBlockNumbers[i].toNumber() + 1
              : 0;
            return [fromBlock, endBlock.toNumber()];
          });

          const { fillsToRefund, deposits, allValidFills, unfilledDeposits } = this._loadData(
            blockNumberRanges,
            spokePoolClients
          );

          const endBlockForMainnet = getBlockRangeForChain(
            blockNumberRanges,
            1,
            this.chainIdListForBundleEvaluationBlockNumbers
          )[1];
          const allValidFillsInRange = getFillsInRange(
            allValidFills,
            blockNumberRanges,
            this.chainIdListForBundleEvaluationBlockNumbers
          );
          const expectedPoolRebalanceRoot = _buildPoolRebalanceRoot(
            endBlockForMainnet,
            fillsToRefund,
            deposits,
            allValidFills,
            allValidFillsInRange,
            unfilledDeposits,
            this.clients,
            this.chainIdListForBundleEvaluationBlockNumbers,
            this.maxL1TokenCountOverride,
            this.tokenTransferThreshold
          );

          const { tree, leaves } = this.buildRelayerRefundRoot(
            blockNumberRanges,
            spokePoolClients,
            expectedPoolRebalanceRoot.leaves,
            expectedPoolRebalanceRoot.runningBalances
          );

<<<<<<< HEAD
          if (tree.getHexRoot() !== rootBundleRelay.relayerRefundRoot) {
            this.logger.warn({
              at: "Dataworke#executeRelayerRefundLeaves",
              message: "Constructed a different root for the block range!",
              chainId,
              mainnetRootBundleBlock: matchingRootBundle.blockNumber,
              publishedRelayerRefundRoot: rootBundleRelay.relayerRefundRoot,
              constructedRelayerRefundRoot: tree.getHexRoot(),
            });
            continue;
          }

          const executableLeaves = leaves.filter((leaf) => {
            if (leaf.chainId !== Number(chainId)) return false;
            const executedLeaf = executedLeavesForChain.find(
              (event) => event.rootBundleId === rootBundleRelay.rootBundleId && event.leafId === leaf.leafId
            );
            // Only return true if no leaf was found in the list of executed leaves.
            return !executedLeaf;
=======
        executableLeaves.forEach((leaf) => {
          this.clients.multiCallerClient.enqueueTransaction({
            contract: client.spokePool,
            chainId: Number(chainId),
            method: "executeRelayerRefundLeaf",
            args: [rootBundleRelay.rootBundleId, leaf, tree.getHexProof(leaf)],
            message: "Executed RelayerRefundLeaf 🌿!",
            mrkdwn: `rootBundleId: ${rootBundleRelay.rootBundleId}\nrelayerRefundRoot: ${
              rootBundleRelay.relayerRefundRoot
            }\nLeaf: ${leaf.leafId}\nchainId: ${chainId}\ntoken: ${
              leaf.l2TokenAddress
            }\namount: ${leaf.amountToReturn.toString()}`, // Just a placeholder
>>>>>>> 959b40c2
          });

          // Filter for leaves where the contract has the funding to send the required tokens.
          const fundedLeaves = (
            await Promise.all(
              executableLeaves.map(async (leaf) => {
                const refundSum = leaf.refundAmounts.reduce((acc, curr) => acc.add(curr), BigNumber.from(0));
                const totalSent = refundSum.add(leaf.amountToReturn.gte(0) ? leaf.amountToReturn : BigNumber.from(0));
                const success = await balanceAllocator.requestBalanceAllocation(
                  leaf.chainId,
                  leaf.l2TokenAddress,
                  client.spokePool.address,
                  totalSent
                );

                if (!success) {
                  this.logger.debug({
                    at: "Dataworker#executeRelayerRefundLeaves",
                    message: "Not executing relayer refund leaf on SpokePool due to lack of funds.",
                    root: rootBundleRelay.relayerRefundRoot,
                    leafId: leaf.leafId,
                    chainId: leaf.chainId,
                  });
                }

                return success ? leaf : undefined;
              })
            )
          ).filter((element) => element !== undefined);

          fundedLeaves.forEach((leaf) => {
            this.clients.multiCallerClient.enqueueTransaction({
              contract: client.spokePool,
              chainId: Number(chainId),
              method: "executeRelayerRefundLeaf",
              args: [rootBundleRelay.rootBundleId, leaf, tree.getHexProof(leaf)],
              message: "Executed RelayerRefundLeaf 🌿!",
              mrkdwn: `rootBundleId: ${rootBundleRelay.rootBundleId}\nrelayerRefundRoot: ${rootBundleRelay.relayerRefundRoot}\nLeaf: ${leaf.leafId}\nchainId: ${chainId}\ntoken: ${leaf.l2TokenAddress}`, // Just a placeholder
            });
          });
        }
      })
    );
  }

  _proposeRootBundle(
    hubPoolChainId: number,
    bundleBlockRange: number[][],
    poolRebalanceLeaves: any[],
    poolRebalanceRoot: string,
    relayerRefundLeaves: any[],
    relayerRefundRoot: string,
    slowRelayLeaves: any[],
    slowRelayRoot: string
  ) {
    try {
      const bundleEndBlocks = bundleBlockRange.map((block) => block[1]);
      this.clients.multiCallerClient.enqueueTransaction({
        contract: this.clients.hubPoolClient.hubPool, // target contract
        chainId: hubPoolChainId,
        method: "proposeRootBundle", // method called.
        args: [bundleEndBlocks, poolRebalanceLeaves.length, poolRebalanceRoot, relayerRefundRoot, slowRelayRoot], // props sent with function call.
        message: "Proposed new root bundle 🌱", // message sent to logger.
        mrkdwn: PoolRebalanceUtils.generateMarkdownForRootBundle(
          this.clients.hubPoolClient,
          this.chainIdListForBundleEvaluationBlockNumbers,
          hubPoolChainId,
          bundleBlockRange,
          [...poolRebalanceLeaves],
          poolRebalanceRoot,
          [...relayerRefundLeaves],
          relayerRefundRoot,
          [...slowRelayLeaves],
          slowRelayRoot
        ),
      });
    } catch (error) {
      this.logger.error({
        at: "Dataworker",
        message: "Error creating proposeRootBundleTx",
        error,
        notificationPath: "across-error",
      });
    }
  }

  _submitDisputeWithMrkdwn(hubPoolChainId: number, mrkdwn: string) {
    this.logger.error({
      at: "Dataworker",
      message: "Submitting dispute 🤏🏼",
      mrkdwn,
    });
    try {
      this.clients.multiCallerClient.enqueueTransaction({
        contract: this.clients.hubPoolClient.hubPool, // target contract
        chainId: hubPoolChainId,
        method: "disputeRootBundle", // method called.
        args: [], // props sent with function call.
        message: "Disputed pending root bundle 👺", // message sent to logger.
        mrkdwn,
      });
    } catch (error) {
      this.logger.error({
        at: "Dataworker",
        message: "Error creating disputeRootBundleTx",
        error,
        notificationPath: "across-error",
      });
    }
  }
}<|MERGE_RESOLUTION|>--- conflicted
+++ resolved
@@ -824,7 +824,6 @@
             return { ...leaf, fill };
           });
 
-<<<<<<< HEAD
           // Filter for leaves where the contract has the funding to send the required tokens.
           const fundedLeaves = (
             await Promise.all(
@@ -881,33 +880,12 @@
                 tree.getHexProof(leaf),
               ],
               message: "Executed SlowRelayLeaf 🌿!",
-              mrkdwn: `rootBundleId: ${rootBundleRelay.rootBundleId}\nslowRelayRoot: ${rootBundleRelay.slowRelayRoot}\nOrigin chain: ${leaf.originChainId}\nDestination chain:${leaf.destinationChainId}\nDeposit Id: ${leaf.depositId}\n`, // Just a placeholder
+              mrkdwn: `rootBundleId: ${rootBundleRelay.rootBundleId}\nslowRelayRoot: ${
+                rootBundleRelay.slowRelayRoot
+              }\nOrigin chain: ${leaf.originChainId}\nDestination chain:${leaf.destinationChainId}\nDeposit Id: ${
+                leaf.depositId
+              }\namount: ${leaf.amount.toString()}`, // Just a placeholder
             });
-=======
-        executableLeaves.forEach((leaf) => {
-          this.clients.multiCallerClient.enqueueTransaction({
-            contract: client.spokePool,
-            chainId: Number(chainId),
-            method: "executeSlowRelayLeaf",
-            args: [
-              leaf.depositor,
-              leaf.recipient,
-              leaf.destinationToken,
-              leaf.amount,
-              leaf.originChainId,
-              leaf.realizedLpFeePct,
-              leaf.relayerFeePct,
-              leaf.depositId,
-              rootBundleRelay.rootBundleId,
-              tree.getHexProof(leaf),
-            ],
-            message: "Executed SlowRelayLeaf 🌿!",
-            mrkdwn: `rootBundleId: ${rootBundleRelay.rootBundleId}\nslowRelayRoot: ${
-              rootBundleRelay.slowRelayRoot
-            }\nOrigin chain: ${leaf.originChainId}\nDestination chain:${leaf.destinationChainId}\nDeposit Id: ${
-              leaf.depositId
-            }\namount: ${leaf.amount.toString()}`, // Just a placeholder
->>>>>>> 959b40c2
           });
         }
       })
@@ -1138,7 +1116,6 @@
             expectedPoolRebalanceRoot.runningBalances
           );
 
-<<<<<<< HEAD
           if (tree.getHexRoot() !== rootBundleRelay.relayerRefundRoot) {
             this.logger.warn({
               at: "Dataworke#executeRelayerRefundLeaves",
@@ -1158,20 +1135,6 @@
             );
             // Only return true if no leaf was found in the list of executed leaves.
             return !executedLeaf;
-=======
-        executableLeaves.forEach((leaf) => {
-          this.clients.multiCallerClient.enqueueTransaction({
-            contract: client.spokePool,
-            chainId: Number(chainId),
-            method: "executeRelayerRefundLeaf",
-            args: [rootBundleRelay.rootBundleId, leaf, tree.getHexProof(leaf)],
-            message: "Executed RelayerRefundLeaf 🌿!",
-            mrkdwn: `rootBundleId: ${rootBundleRelay.rootBundleId}\nrelayerRefundRoot: ${
-              rootBundleRelay.relayerRefundRoot
-            }\nLeaf: ${leaf.leafId}\nchainId: ${chainId}\ntoken: ${
-              leaf.l2TokenAddress
-            }\namount: ${leaf.amountToReturn.toString()}`, // Just a placeholder
->>>>>>> 959b40c2
           });
 
           // Filter for leaves where the contract has the funding to send the required tokens.
@@ -1209,7 +1172,11 @@
               method: "executeRelayerRefundLeaf",
               args: [rootBundleRelay.rootBundleId, leaf, tree.getHexProof(leaf)],
               message: "Executed RelayerRefundLeaf 🌿!",
-              mrkdwn: `rootBundleId: ${rootBundleRelay.rootBundleId}\nrelayerRefundRoot: ${rootBundleRelay.relayerRefundRoot}\nLeaf: ${leaf.leafId}\nchainId: ${chainId}\ntoken: ${leaf.l2TokenAddress}`, // Just a placeholder
+              mrkdwn: `rootBundleId: ${rootBundleRelay.rootBundleId}\nrelayerRefundRoot: ${
+                rootBundleRelay.relayerRefundRoot
+              }\nLeaf: ${leaf.leafId}\nchainId: ${chainId}\ntoken: ${
+                leaf.l2TokenAddress
+              }\namount: ${leaf.amountToReturn.toString()}`, // Just a placeholder
             });
           });
         }
