import { winston, EMPTY_MERKLE_ROOT, sortEventsDescending, BigNumber, getRefund } from "../utils";
import {
  UnfilledDeposit,
  Deposit,
  DepositWithBlock,
  RootBundle,
  UnfilledDepositsForOriginChain,
  TreeData,
  RunningBalances,
  FillWithBlock,
  PoolRebalanceLeaf,
  RelayerRefundLeaf,
  BigNumberForToken,
  FillsToRefund,
  RelayData,
} from "../interfaces";
import { DataworkerClients, spokePoolClientsToProviders } from "./DataworkerClientHelper";
import { SpokePoolClient } from "../clients";
import * as PoolRebalanceUtils from "./PoolRebalanceUtils";
import {
  assignValidFillToFillsToRefund,
  getFillsInRange,
  getRefundInformationFromFill,
  updateTotalRefundAmount,
  updateTotalRealizedLpFeePct,
} from "./FillUtils";
import {
  getBlockRangeForChain,
  prettyPrintSpokePoolEvents,
  _buildPoolRebalanceRoot,
  _buildRelayerRefundRoot,
  _buildSlowRelayRoot,
} from "./DataworkerUtils";
import {
  flattenAndFilterUnfilledDepositsByOriginChain,
  updateUnfilledDepositsWithMatchedDeposit,
  getUniqueDepositsInRange,
} from "./DepositUtils";
import { constructSpokePoolClientsForBlockAndUpdate } from "../common/ClientHelper";
import { BalanceAllocator } from "../clients/BalanceAllocator";

// @notice Constructs roots to submit to HubPool on L1. Fetches all data synchronously from SpokePool/HubPool clients
// so this class assumes that those upstream clients are already updated and have fetched on-chain data from RPC's.
export class Dataworker {
  // eslint-disable-next-line no-useless-constructor
  constructor(
    readonly logger: winston.Logger,
    readonly clients: DataworkerClients,
    readonly chainIdListForBundleEvaluationBlockNumbers: number[],
    readonly maxRefundCountOverride: number = undefined,
    readonly maxL1TokenCountOverride: number = undefined,
    readonly tokenTransferThreshold: BigNumberForToken = {},
    readonly blockRangeEndBlockBuffer: { [chainId: number]: number } = {},
    readonly spokeRootsLookbackCount = 0
  ) {
    if (
      maxRefundCountOverride !== undefined ||
      maxL1TokenCountOverride !== undefined ||
      Object.keys(tokenTransferThreshold).length > 0 ||
      Object.keys(blockRangeEndBlockBuffer).length > 0
    )
      this.logger.debug({
        at: "Dataworker constructed with overridden config store settings",
        maxRefundCountOverride: this.maxRefundCountOverride,
        maxL1TokenCountOverride: this.maxL1TokenCountOverride,
        tokenTransferThreshold: this.tokenTransferThreshold,
        blockRangeEndBlockBuffer: this.blockRangeEndBlockBuffer,
      });
  }

  // Common data re-formatting logic shared across all data worker public functions.
  // User must pass in spoke pool to search event data against. This allows the user to refund relays and fill deposits
  // on deprecated spoke pools.
  _loadData(
    blockRangesForChains: number[][],
    spokePoolClients: { [chainId: number]: SpokePoolClient }
  ): {
    unfilledDeposits: UnfilledDeposit[];
    fillsToRefund: FillsToRefund;
    allValidFills: FillWithBlock[];
    deposits: DepositWithBlock[];
  } {
    if (!this.clients.hubPoolClient.isUpdated) throw new Error(`HubPoolClient not updated`);
    if (!this.clients.configStoreClient.isUpdated) throw new Error(`ConfigStoreClient not updated`);
    this.chainIdListForBundleEvaluationBlockNumbers.forEach((chainId) => {
      if (!spokePoolClients[chainId]) throw new Error(`Missing spoke pool client for chain ${chainId}`);
    });
    if (blockRangesForChains.length !== this.chainIdListForBundleEvaluationBlockNumbers.length)
      throw new Error(
        `Unexpected block range list length of ${blockRangesForChains.length}, should be ${this.chainIdListForBundleEvaluationBlockNumbers.length}`
      );

    const unfilledDepositsForOriginChain: UnfilledDepositsForOriginChain = {};
    const fillsToRefund: FillsToRefund = {};
    const allRelayerRefunds: any[] = [];
    const deposits: DepositWithBlock[] = [];
    const allValidFills: FillWithBlock[] = [];
    const allInvalidFills: FillWithBlock[] = [];

    const allChainIds = Object.keys(this.clients.spokePoolSigners);
    this.logger.debug({
      at: "Dataworker",
      message: `Loading deposit and fill data`,
      chainIds: allChainIds,
      blockRangesForChains,
    });

    for (const originChainId of allChainIds) {
      const originClient = spokePoolClients[originChainId];
      if (!originClient.isUpdated) throw new Error(`origin SpokePoolClient on chain ${originChainId} not updated`);

      // Loop over all other SpokePoolClient's to find deposits whose destination chain is the selected origin chain.
      for (const destinationChainId of allChainIds) {
        if (originChainId === destinationChainId) continue;

        const destinationClient = spokePoolClients[destinationChainId];
        if (!destinationClient.isUpdated)
          throw new Error(`destination SpokePoolClient with chain ID ${destinationChainId} not updated`);

        // Store all deposits in range, for use in constructing a pool rebalance root. Save deposits with
        // their quote time block numbers so we can pull the L1 token counterparts for the quote timestamp.
        // We can safely filter `deposits` by the bundle block range because its only used to decrement running
        // balances in the pool rebalance root. This array is NOT used when matching fills with deposits. For that,
        // we use the wider event search config of the origin client.
        deposits.push(
          ...getUniqueDepositsInRange(
            blockRangesForChains,
            Number(originChainId),
            Number(destinationChainId),
            this.chainIdListForBundleEvaluationBlockNumbers,
            originClient,
            deposits
          )
        );

        // Find all valid fills matching a deposit on the origin chain and sent on the destination chain.
        destinationClient.getFillsWithBlockForOriginChain(Number(originChainId)).forEach((fillWithBlock) => {
          const blockRangeForChain = getBlockRangeForChain(
            blockRangesForChains,
            Number(destinationChainId),
            this.chainIdListForBundleEvaluationBlockNumbers
          );

          // If fill matches with a deposit, then its a valid fill.
          const matchedDeposit: Deposit = originClient.getDepositForFill(fillWithBlock);
          if (matchedDeposit) {
            // Fill was validated. Save it under all validated fills list with the block number so we can sort it by
            // time. Note that its important we don't skip fills outside of the block range at this step because
            // we use allValidFills to find the first fill in the entire history associated with a fill in the block
            // range, in order to determine if we already sent a slow fill for it.
            allValidFills.push(fillWithBlock);

            // If fill is outside block range, we can skip it now since we're not going to add a refund for it.
            if (fillWithBlock.blockNumber > blockRangeForChain[1] || fillWithBlock.blockNumber < blockRangeForChain[0])
              return;

<<<<<<< HEAD
            // Save fill data and associate with repayment chain and L2 token refund should be denominated in.
            const endBlockForMainnet = this._getBlockRangeForChain(blockRangesForChains, 1)[1];
            const l1TokenCounterpart = this.clients.hubPoolClient.getL1TokenCounterpartAtBlock(
              fill.destinationChainId.toString(),
              fill.destinationToken,
              endBlockForMainnet
            );
            const repaymentToken = this.clients.hubPoolClient.getDestinationTokenForL1Token(
              l1TokenCounterpart,
              chainToSendRefundTo
            );
            assign(fillsToRefund, [chainToSendRefundTo, repaymentToken, "fills"], [fill]);

            // Update realized LP fee accumulator for slow and non-slow fills.
            const refundObj = fillsToRefund[chainToSendRefundTo][repaymentToken];
            refundObj.realizedLpFees = refundObj.realizedLpFees
              ? refundObj.realizedLpFees.add(getRealizedLpFeeForFills([fill]))
              : getRealizedLpFeeForFills([fill]);

            // Save deposit as one that we'll include a slow fill for, since there is a non-slow fill
            // for the deposit in this epoch.
            const depositUnfilledAmount = fill.amount.sub(fill.totalFilledAmount);
            const depositKey = `${originChainId}+${fill.depositId}`;
            assign(
              unfilledDepositsForOriginChain,
              [depositKey],
              [
                {
                  unfilledAmount: depositUnfilledAmount,
                  deposit: matchedDeposit,
                  // A first partial fill for a deposit is characterized by one whose total filled amount post-fill
                  // is equal to the amount sent in the fill, and where the fill amount is greater than zero.
                  hasFirstPartialFill: this._isFirstFillForDeposit(fill),
                },
              ]
=======
            // Now create a copy of fill with block data removed, and use its data to update the fills to refund obj.
            const { blockNumber, transactionIndex, logIndex, ...fill } = fillWithBlock;
            const { chainToSendRefundTo, repaymentToken } = getRefundInformationFromFill(
              fill,
              this.clients.hubPoolClient,
              blockRangesForChains,
              this.chainIdListForBundleEvaluationBlockNumbers
>>>>>>> cf5ea4fc
            );

            // Fills to refund includes both slow and non-slow fills and they both should increase the
            // total realized LP fee %.
            assignValidFillToFillsToRefund(fillsToRefund, fill, chainToSendRefundTo, repaymentToken);
            allRelayerRefunds.push({ repaymentToken, repaymentChain: chainToSendRefundTo });
            updateTotalRealizedLpFeePct(fillsToRefund, fill, chainToSendRefundTo, repaymentToken);

            // Save deposit as one that is eligible for a slow fill, since there is a fill
            // for the deposit in this epoch. We save whether this fill is the first fill for the deposit, because
            // if a deposit has its first fill in this block range, then we can send a slow fill payment to complete
            // the deposit. If other fills end up completing this deposit, then we'll remove it from the unfilled
            // deposits later.
            updateUnfilledDepositsWithMatchedDeposit(fill, matchedDeposit, unfilledDepositsForOriginChain);

            // Update total refund counter for convenience when constructing relayer refund leaves
            updateTotalRefundAmount(fillsToRefund, fill, chainToSendRefundTo, repaymentToken);
          } else {
            // Note: If the fill's origin chain is set incorrectly (e.g. equal to the destination chain, or
            // set to some unexpected chain), then it won't be added to `allInvalidFills` because we wouldn't
            // have been able to grab it from the destinationClient.getFillsWithBlockForOriginChain call.
            allInvalidFills.push(fillWithBlock);
          }
        });
      }
    }

    // For each deposit with a matched fill, figure out the unfilled amount that we need to slow relay. We will filter
    // out any deposits that are fully filled.
    const unfilledDeposits = flattenAndFilterUnfilledDepositsByOriginChain(unfilledDepositsForOriginChain);

    const spokeEventsReadable = prettyPrintSpokePoolEvents(
      blockRangesForChains,
      this.chainIdListForBundleEvaluationBlockNumbers,
      deposits,
      allValidFills,
      allRelayerRefunds,
      unfilledDeposits,
      allInvalidFills
    );
    this.logger.debug({
      at: "Dataworker",
      message: `Finished loading spoke pool data`,
      blockRangesForChains,
      ...spokeEventsReadable,
    });

    if (Object.keys(spokeEventsReadable.allInvalidFillsInRangeByDestinationChain).length > 0)
      this.logger.debug({
        at: "Dataworker",
        message: `Finished loading spoke pool data and found some invalid fills in range`,
        blockRangesForChains,
        allInvalidFillsInRangeByDestinationChain: spokeEventsReadable.allInvalidFillsInRangeByDestinationChain,
      });

    // Remove deposits that have been fully filled from unfilled deposit array
    return { fillsToRefund, deposits, unfilledDeposits, allValidFills };
  }

  buildSlowRelayRoot(blockRangesForChains: number[][], spokePoolClients: { [chainId: number]: SpokePoolClient }) {
    this.logger.debug({ at: "Dataworker", message: `Building slow relay root`, blockRangesForChains });

    const { unfilledDeposits } = this._loadData(blockRangesForChains, spokePoolClients);
    return _buildSlowRelayRoot(unfilledDeposits);
  }

  buildRelayerRefundRoot(
    blockRangesForChains: number[][],
    spokePoolClients: { [chainId: number]: SpokePoolClient },
    poolRebalanceLeaves: PoolRebalanceLeaf[],
    runningBalances: RunningBalances
  ) {
    this.logger.debug({ at: "Dataworker", message: `Building relayer refund root`, blockRangesForChains });
    const endBlockForMainnet = getBlockRangeForChain(
      blockRangesForChains,
      1,
      this.chainIdListForBundleEvaluationBlockNumbers
    )[1];

    const { fillsToRefund } = this._loadData(blockRangesForChains, spokePoolClients);
<<<<<<< HEAD

    const relayerRefundLeaves: RelayerRefundLeafWithGroup[] = [];

    // We need to construct a pool rebalance root in order to derive `amountToReturn` from `netSendAmount`.
    const poolRebalanceRoot = this.buildPoolRebalanceRoot(blockRangesForChains, spokePoolClients);

    // We'll construct a new leaf for each { repaymentChainId, L2TokenAddress } unique combination.
    Object.keys(fillsToRefund).forEach((repaymentChainId: string) => {
      Object.keys(fillsToRefund[repaymentChainId]).forEach((l2TokenAddress: string) => {
        const refunds = fillsToRefund[repaymentChainId][l2TokenAddress].refunds;
        // We need to sort leaves deterministically so that the same root is always produced from the same _loadData
        // return value, so sort refund addresses by refund amount (descending) and then address (ascending).
        const sortedRefundAddresses = Object.keys(refunds).sort((addressA, addressB) => {
          if (refunds[addressA].gt(refunds[addressB])) return -1;
          if (refunds[addressA].lt(refunds[addressB])) return 1;
          const sortOutput = compareAddresses(addressA, addressB);
          if (sortOutput !== 0) return sortOutput;
          else throw new Error("Unexpected matching address");
        });

        // Create leaf for { repaymentChainId, L2TokenAddress }, split leaves into sub-leaves if there are too many
        // refunds.

        // The `amountToReturn` for a { repaymentChainId, L2TokenAddress} should be set to max(-netSendAmount, 0).
        const amountToReturn = this._getAmountToReturnForRelayerRefundLeaf(
          endBlockForMainnet,
          repaymentChainId,
          l2TokenAddress,
          poolRebalanceRoot.runningBalances
        );
        const maxRefundCount = this.maxRefundCountOverride
          ? this.maxRefundCountOverride
          : this.clients.configStoreClient.getMaxRefundCountForRelayerRefundLeafForBlock(endBlockForMainnet);
        for (let i = 0; i < sortedRefundAddresses.length; i += maxRefundCount)
          relayerRefundLeaves.push({
            groupIndex: i, // Will delete this group index after using it to sort leaves for the same chain ID and
            // L2 token address
            leafId: 0, // Will be updated before inserting into tree when we sort all leaves.
            chainId: Number(repaymentChainId),
            amountToReturn: i === 0 ? amountToReturn : toBN(0),
            l2TokenAddress,
            refundAddresses: sortedRefundAddresses.slice(i, i + maxRefundCount),
            refundAmounts: sortedRefundAddresses.slice(i, i + maxRefundCount).map((address) => refunds[address]),
          });
      });
    });

    // We need to construct a leaf for any pool rebalance leaves with a negative net send amount and NO fills to refund
    // since we need to return tokens from SpokePool to HubPool.
    poolRebalanceRoot.leaves.forEach((leaf) => {
      leaf.netSendAmounts.forEach((netSendAmount, index) => {
        if (netSendAmount.gte(toBN(0))) return;

        const l2TokenCounterpart = this.clients.hubPoolClient.getDestinationTokenForL1Token(
          leaf.l1Tokens[index],
          leaf.chainId
        );
        // If we've already seen this leaf, then skip.
        if (
          relayerRefundLeaves.some(
            (relayerRefundLeaf) =>
              relayerRefundLeaf.chainId === leaf.chainId && relayerRefundLeaf.l2TokenAddress === l2TokenCounterpart
          )
        )
          return;

        const amountToReturn = this._getAmountToReturnForRelayerRefundLeaf(
          endBlockForMainnet,
          leaf.chainId.toString(),
          l2TokenCounterpart,
          poolRebalanceRoot.runningBalances
        );
        relayerRefundLeaves.push({
          groupIndex: 0, // Will delete this group index after using it to sort leaves for the same chain ID and
          // L2 token address
          leafId: 0, // Will be updated before inserting into tree when we sort all leaves.
          chainId: leaf.chainId,
          amountToReturn: amountToReturn, // Never 0 since there will only be one leaf for this chain + L2 token combo.
          l2TokenAddress: l2TokenCounterpart,
          refundAddresses: [],
          refundAmounts: [],
        });
      });
    });

    // Sort leaves by chain ID and then L2 token address in ascending order. Assign leaves unique, ascending ID's
    // beginning from 0.
    const indexedLeaves: RelayerRefundLeaf[] = [...relayerRefundLeaves]
      .sort((leafA, leafB) => {
        if (leafA.chainId !== leafB.chainId) {
          return leafA.chainId - leafB.chainId;
        } else if (compareAddresses(leafA.l2TokenAddress, leafB.l2TokenAddress) !== 0) {
          return compareAddresses(leafA.l2TokenAddress, leafB.l2TokenAddress);
        } else if (leafA.groupIndex !== leafB.groupIndex) return leafA.groupIndex - leafB.groupIndex;
        else throw new Error("Unexpected leaf group indices match");
      })
      .map((leaf: RelayerRefundLeafWithGroup, i: number): RelayerRefundLeaf => {
        delete leaf.groupIndex; // Delete group index now that we've used it to sort leaves for the same
        // { repaymentChain, l2TokenAddress } since it doesn't exist in RelayerRefundLeaf
        return { ...leaf, leafId: i };
      });

    return {
      leaves: indexedLeaves,
      tree: buildRelayerRefundTree(indexedLeaves),
    };
=======
    const maxRefundCount = this.maxRefundCountOverride
      ? this.maxRefundCountOverride
      : this.clients.configStoreClient.getMaxRefundCountForRelayerRefundLeafForBlock(endBlockForMainnet);
    return _buildRelayerRefundRoot(
      endBlockForMainnet,
      fillsToRefund,
      poolRebalanceLeaves,
      runningBalances,
      this.clients,
      maxRefundCount,
      this.tokenTransferThreshold
    );
>>>>>>> cf5ea4fc
  }

  buildPoolRebalanceRoot(blockRangesForChains: number[][], spokePoolClients: { [chainId: number]: SpokePoolClient }) {
    this.logger.debug({ at: "Dataworker", message: `Building pool rebalance root`, blockRangesForChains });

    const { fillsToRefund, deposits, allValidFills, unfilledDeposits } = this._loadData(
      blockRangesForChains,
      spokePoolClients
    );

    const endBlockForMainnet = getBlockRangeForChain(
      blockRangesForChains,
      1,
      this.chainIdListForBundleEvaluationBlockNumbers
    )[1];
    const allValidFillsInRange = getFillsInRange(
      allValidFills,
      blockRangesForChains,
      this.chainIdListForBundleEvaluationBlockNumbers
    );

    return _buildPoolRebalanceRoot(
      endBlockForMainnet,
      fillsToRefund,
      deposits,
      allValidFills,
      allValidFillsInRange,
      unfilledDeposits,
      this.clients,
      this.chainIdListForBundleEvaluationBlockNumbers,
      this.maxL1TokenCountOverride,
      this.tokenTransferThreshold
    );
  }

  async proposeRootBundle(
    spokePoolClients: { [chainId: number]: SpokePoolClient },
    usdThresholdToSubmitNewBundle?: BigNumber
  ) {
    // TODO: Handle the case where we can't get event data or even blockchain data from any chain. This will require
    // some changes to override the bundle block range here, and _loadData to skip chains with zero block ranges.
    // For now, we assume that if one blockchain fails to return data, then this entire function will fail. This is a
    // safe strategy but could lead to new roots failing to be proposed until ALL networks are healthy.

    // 0. Check if a bundle is pending.
    if (!this.clients.hubPoolClient.isUpdated) throw new Error(`HubPoolClient not updated`);
    if (this.clients.hubPoolClient.hasPendingProposal()) {
      this.logger.debug({
        at: "Dataworker#propose",
        message: "Has pending proposal, cannot propose",
      });
      return;
    }

    // 1. Construct a list of ending block ranges for each chain that we want to include
    // relay events for. The ending block numbers for these ranges will be added to a "bundleEvaluationBlockNumbers"
    // list, and the order of chain ID's is hardcoded in the ConfigStore client.
    const blockRangesForProposal = await PoolRebalanceUtils.getWidestPossibleExpectedBlockRange(
      this.chainIdListForBundleEvaluationBlockNumbers,
      this.clients,
      this.clients.hubPoolClient.latestBlockNumber
    );

    // 2. Construct spoke pool clients using spoke pools deployed at end of block range.
    // We do make an assumption that the spoke pool contract was not changed during the block range. By using the
    // spoke pool at this block instead of assuming its the currently deployed one, we can pay refunds for deposits
    // on deprecated spoke pools.
    const endBlockForMainnet = getBlockRangeForChain(
      blockRangesForProposal,
      1,
      this.chainIdListForBundleEvaluationBlockNumbers
    )[1];

    // 3. Create roots
    const { fillsToRefund, deposits, allValidFills, unfilledDeposits } = this._loadData(
      blockRangesForProposal,
      spokePoolClients
    );
    const allValidFillsInRange = getFillsInRange(
      allValidFills,
      blockRangesForProposal,
      this.chainIdListForBundleEvaluationBlockNumbers
    );
    this.logger.debug({ at: "Dataworker", message: `Building pool rebalance root`, blockRangesForProposal });
    const poolRebalanceRoot = _buildPoolRebalanceRoot(
      endBlockForMainnet,
      fillsToRefund,
      deposits,
      allValidFills,
      allValidFillsInRange,
      unfilledDeposits,
      this.clients,
      this.chainIdListForBundleEvaluationBlockNumbers,
      this.maxL1TokenCountOverride,
      this.tokenTransferThreshold
    );
    PoolRebalanceUtils.prettyPrintLeaves(
      this.logger,
      poolRebalanceRoot.tree,
      poolRebalanceRoot.leaves,
      "Pool rebalance"
    );

    if (usdThresholdToSubmitNewBundle !== undefined) {
      // Exit early if volume of pool rebalance leaves exceeds USD threshold. Volume includes netSendAmounts only since
      // that is the actual amount sent over bridges. This also mitigates the chance that a RelayerRefundLeaf is
      // published but its refund currency isn't sent over the bridge in a PoolRebalanceLeaf.
      const totalUsdRefund = PoolRebalanceUtils.computePoolRebalanceUsdVolume(poolRebalanceRoot.leaves, this.clients);
      if (totalUsdRefund.lt(usdThresholdToSubmitNewBundle)) {
        this.logger.debug({
          at: "Dataworker",
          message: `Root bundle USD volume does not exceed threshold, exiting early 🟡`,
          usdThresholdToSubmitNewBundle,
          totalUsdRefund,
          leaves: poolRebalanceRoot.leaves,
        });
        return;
      } else
        this.logger.debug({
          at: "Dataworker",
          message: `Root bundle USD volume exceeds threshold! 💚`,
          usdThresholdToSubmitNewBundle,
          totalUsdRefund,
        });
    }

    this.logger.debug({ at: "Dataworker", message: `Building relayer refund root`, blockRangesForProposal });
    const relayerRefundRoot = _buildRelayerRefundRoot(
      endBlockForMainnet,
      fillsToRefund,
      poolRebalanceRoot.leaves,
      poolRebalanceRoot.runningBalances,
      this.clients,
      this.maxRefundCountOverride
        ? this.maxRefundCountOverride
        : this.clients.configStoreClient.getMaxRefundCountForRelayerRefundLeafForBlock(endBlockForMainnet),
      this.tokenTransferThreshold
    );
    PoolRebalanceUtils.prettyPrintLeaves(
      this.logger,
      relayerRefundRoot.tree,
      relayerRefundRoot.leaves,
      "Relayer refund"
    );
    this.logger.debug({ at: "Dataworker", message: `Building slow relay root`, blockRangesForProposal });
    const slowRelayRoot = _buildSlowRelayRoot(unfilledDeposits);
    PoolRebalanceUtils.prettyPrintLeaves(this.logger, slowRelayRoot.tree, slowRelayRoot.leaves, "Slow relay");

    if (poolRebalanceRoot.leaves.length === 0) {
      this.logger.debug({
        at: "Dataworker#propose",
        message: "No pool rebalance leaves, cannot propose",
      });
      return;
    }

    // 4. Propose roots to HubPool contract.
    const hubPoolChainId = (await this.clients.hubPoolClient.hubPool.provider.getNetwork()).chainId;
    this.logger.debug({
      at: "Dataworker#propose",
      message: "Enqueing new root bundle proposal txn",
      blockRangesForProposal,
      poolRebalanceLeavesCount: poolRebalanceRoot.leaves.length,
      poolRebalanceRoot: poolRebalanceRoot.tree.getHexRoot(),
      relayerRefundRoot: relayerRefundRoot.tree.getHexRoot(),
      slowRelayRoot: slowRelayRoot.tree.getHexRoot(),
    });
    this._proposeRootBundle(
      hubPoolChainId,
      blockRangesForProposal,
      poolRebalanceRoot.leaves,
      poolRebalanceRoot.tree.getHexRoot(),
      relayerRefundRoot.leaves,
      relayerRefundRoot.tree.getHexRoot(),
      slowRelayRoot.leaves,
      slowRelayRoot.tree.getHexRoot()
    );
  }

  async validatePendingRootBundle(spokePoolClients?: { [chainId: number]: SpokePoolClient }) {
    if (!this.clients.hubPoolClient.isUpdated) throw new Error(`HubPoolClient not updated`);
    const hubPoolChainId = (await this.clients.hubPoolClient.hubPool.provider.getNetwork()).chainId;

    // Exit early if a bundle is not pending.
    const { hasPendingProposal, pendingRootBundle } = this.clients.hubPoolClient.getPendingRootBundleIfAvailable();
    if (hasPendingProposal === false) {
      this.logger.debug({
        at: "Dataworker#validate",
        message: "No pending proposal, nothing to validate",
      });
      return;
    }

    this.logger.debug({
      at: "Dataworker#validate",
      message: "Found pending proposal",
      pendingRootBundle,
    });

    // Exit early if challenge period timestamp has passed:
    if (this.clients.hubPoolClient.currentTime > pendingRootBundle.challengePeriodEndTimestamp) {
      this.logger.debug({
        at: "Dataworke#validater",
        message: "Challenge period passed, cannot dispute",
      });
      return;
    }

    const widestPossibleExpectedBlockRange = await PoolRebalanceUtils.getWidestPossibleExpectedBlockRange(
      this.chainIdListForBundleEvaluationBlockNumbers,
      this.clients,
      this.clients.hubPoolClient.latestBlockNumber
    );
    const { valid, reason } = await this.validateRootBundle(
      hubPoolChainId,
      widestPossibleExpectedBlockRange,
      pendingRootBundle,
      spokePoolClients
    );
    if (!valid) this._submitDisputeWithMrkdwn(hubPoolChainId, reason);
  }

  async validateRootBundle(
    hubPoolChainId: number,
    widestPossibleExpectedBlockRange: number[][],
    rootBundle: RootBundle,
    spokePoolClients?: { [chainId: number]: SpokePoolClient }
  ): Promise<{
    valid: boolean;
    reason?: string;
    expectedTrees?: {
      poolRebalanceTree: TreeData<PoolRebalanceLeaf>;
      relayerRefundTree: TreeData<RelayerRefundLeaf>;
      slowRelayTree: TreeData<RelayData>;
    };
  }> {
    // If pool rebalance root is empty, always dispute. There should never be a bundle with an empty rebalance root.
    if (rootBundle.poolRebalanceRoot === EMPTY_MERKLE_ROOT) {
      this.logger.debug({
        at: "Dataworker#validate",
        message: "Empty pool rebalance root, submitting dispute",
        rootBundle,
      });
      return {
        valid: false,
        reason: `Disputed pending root bundle with empty pool rebalance root`,
      };
    }

    // First, we'll evaluate the pending root bundle's block end numbers.
    if (rootBundle.bundleEvaluationBlockNumbers.length !== widestPossibleExpectedBlockRange.length) {
      this.logger.debug({
        at: "Dataworker#validate",
        message: "Unexpected bundle block range length, disputing",
        widestPossibleExpectedBlockRange,
        pendingEndBlocks: rootBundle.bundleEvaluationBlockNumbers,
      });
      return {
        valid: false,
        reason: `Disputed pending root bundle with incorrect bundle block range length`,
      };
    }

    // These buffers can be configured by the bot runner. These are used to validate the end blocks specified in the
    // pending root bundle. If the end block is greater than the latest block for its chain, then we should dispute the
    // bundle because we can't look up events in the future for that chain. However, there are some cases where the
    // proposer's node for that chain is returning a higher HEAD block than the bot-runner is seeing, so we can
    // use this buffer to allow the proposer some margin of error. If the bundle end block is less than HEAD but within
    // this buffer, then we won't dispute and we'll just exit early from this function.
    const endBlockBuffers = this.chainIdListForBundleEvaluationBlockNumbers.map(
      (chainId: number) => this.blockRangeEndBlockBuffer[chainId] ?? 0
    );

    // Make sure that all end blocks are >= expected start blocks.
    if (
      rootBundle.bundleEvaluationBlockNumbers.some((block, index) => block < widestPossibleExpectedBlockRange[index][0])
    ) {
      this.logger.debug({
        at: "Dataworker#validate",
        message: "A bundle end block is < expected start block, submitting dispute",
        expectedStartBlocks: widestPossibleExpectedBlockRange.map((range) => range[0]),
        pendingEndBlocks: rootBundle.bundleEvaluationBlockNumbers,
      });
      return {
        valid: false,
        reason: PoolRebalanceUtils.generateMarkdownForDisputeInvalidBundleBlocks(
          this.chainIdListForBundleEvaluationBlockNumbers,
          rootBundle,
          widestPossibleExpectedBlockRange,
          endBlockBuffers
        ),
      };
    }

    // If the bundle end block is less than HEAD but within the allowable margin of error into future,
    // then we won't dispute and we'll just exit early from this function.
    if (
      rootBundle.bundleEvaluationBlockNumbers.some((block, index) => block > widestPossibleExpectedBlockRange[index][1])
    ) {
      // If end block is further than the allowable margin of error into the future, then dispute it.
      if (
        rootBundle.bundleEvaluationBlockNumbers.some(
          (block, index) => block > widestPossibleExpectedBlockRange[index][1] + endBlockBuffers[index]
        )
      ) {
        this.logger.debug({
          at: "Dataworker#validate",
          message: "A bundle end block is > latest block + buffer for its chain, submitting dispute",
          expectedEndBlocks: widestPossibleExpectedBlockRange.map((range) => range[1]),
          pendingEndBlocks: rootBundle.bundleEvaluationBlockNumbers,
          endBlockBuffers,
        });
        return {
          valid: false,
          reason: PoolRebalanceUtils.generateMarkdownForDisputeInvalidBundleBlocks(
            this.chainIdListForBundleEvaluationBlockNumbers,
            rootBundle,
            widestPossibleExpectedBlockRange,
            endBlockBuffers
          ),
        };
      } else {
        this.logger.debug({
          at: "Dataworker#validate",
          message: "A bundle end block is > latest block but within buffer, skipping",
          expectedEndBlocks: widestPossibleExpectedBlockRange.map((range) => range[1]),
          pendingEndBlocks: rootBundle.bundleEvaluationBlockNumbers,
          endBlockBuffers,
        });
      }
      return {
        valid: true,
      };
    }

    // The block range that we'll use to construct roots will be the end block specified in the pending root bundle,
    // and the block right after the last valid root bundle proposal's end block. If the proposer didn't use the same
    // start block, then they might have missed events and the roots will be different.
    const blockRangesImpliedByBundleEndBlocks = widestPossibleExpectedBlockRange.map((blockRange, index) => [
      blockRange[0],
      rootBundle.bundleEvaluationBlockNumbers[index],
    ]);

    this.logger.debug({
      at: "Dataworker#validate",
      message: "Implied bundle ranges are valid",
      blockRangesImpliedByBundleEndBlocks,
      chainIdListForBundleEvaluationBlockNumbers: this.chainIdListForBundleEvaluationBlockNumbers,
    });

    // Construct spoke pool clients using spoke pools deployed at end of block range.
    // We do make an assumption that the spoke pool contract was not changed during the block range. By using the
    // spoke pool at this block instead of assuming its the currently deployed one, we can pay refunds for deposits
    // on deprecated spoke pools.
    const endBlockForMainnet = getBlockRangeForChain(
      blockRangesImpliedByBundleEndBlocks,
      1,
      this.chainIdListForBundleEvaluationBlockNumbers
    )[1];
    if (spokePoolClients === undefined)
      spokePoolClients = await constructSpokePoolClientsForBlockAndUpdate(
        this.chainIdListForBundleEvaluationBlockNumbers,
        this.clients,
        this.logger,
        endBlockForMainnet
      );

    // Compare roots with expected. The roots will be different if the block range start blocks were different
    // than the ones we constructed above when the original proposer submitted their proposal. The roots will also
    // be different if the events on any of the contracts were different.
    const { fillsToRefund, deposits, allValidFills, unfilledDeposits } = this._loadData(
      blockRangesImpliedByBundleEndBlocks,
      spokePoolClients
    );
    const allValidFillsInRange = getFillsInRange(
      allValidFills,
      blockRangesImpliedByBundleEndBlocks,
      this.chainIdListForBundleEvaluationBlockNumbers
    );
    const expectedPoolRebalanceRoot = _buildPoolRebalanceRoot(
      endBlockForMainnet,
      fillsToRefund,
      deposits,
      allValidFills,
      allValidFillsInRange,
      unfilledDeposits,
      this.clients,
      this.chainIdListForBundleEvaluationBlockNumbers,
      this.maxL1TokenCountOverride,
      this.tokenTransferThreshold
    );
    const expectedRelayerRefundRoot = _buildRelayerRefundRoot(
      endBlockForMainnet,
      fillsToRefund,
      expectedPoolRebalanceRoot.leaves,
      expectedPoolRebalanceRoot.runningBalances,
      this.clients,
      this.maxRefundCountOverride
        ? this.maxRefundCountOverride
        : this.clients.configStoreClient.getMaxRefundCountForRelayerRefundLeafForBlock(endBlockForMainnet),
      this.tokenTransferThreshold
    );

    const expectedSlowRelayRoot = _buildSlowRelayRoot(unfilledDeposits);

    const expectedTrees = {
      poolRebalanceTree: expectedPoolRebalanceRoot,
      relayerRefundTree: expectedRelayerRefundRoot,
      slowRelayTree: expectedSlowRelayRoot,
    };
    if (
      expectedPoolRebalanceRoot.leaves.length !== rootBundle.unclaimedPoolRebalanceLeafCount ||
      expectedPoolRebalanceRoot.tree.getHexRoot() !== rootBundle.poolRebalanceRoot
    ) {
      this.logger.debug({
        at: "Dataworker#validate",
        message: "Unexpected pool rebalance root, submitting dispute",
        expectedBlockRanges: blockRangesImpliedByBundleEndBlocks,
        expectedPoolRebalanceLeaves: expectedPoolRebalanceRoot.leaves,
        expectedPoolRebalanceRoot: expectedPoolRebalanceRoot.tree.getHexRoot(),
        pendingRoot: rootBundle.poolRebalanceRoot,
        pendingPoolRebalanceLeafCount: rootBundle.unclaimedPoolRebalanceLeafCount,
      });
    } else if (expectedRelayerRefundRoot.tree.getHexRoot() !== rootBundle.relayerRefundRoot) {
      this.logger.debug({
        at: "Dataworker#validate",
        message: "Unexpected relayer refund root, submitting dispute",
        expectedBlockRanges: blockRangesImpliedByBundleEndBlocks,
        expectedRelayerRefundRoot: expectedRelayerRefundRoot.tree.getHexRoot(),
        pendingRoot: rootBundle.relayerRefundRoot,
      });
    } else if (expectedSlowRelayRoot.tree.getHexRoot() !== rootBundle.slowRelayRoot) {
      this.logger.debug({
        at: "Dataworker#validate",
        message: "Unexpected slow relay root, submitting dispute",
        expectedBlockRanges: blockRangesImpliedByBundleEndBlocks,
        expectedSlowRelayRoot: expectedSlowRelayRoot.tree.getHexRoot(),
        pendingRoot: rootBundle.slowRelayRoot,
      });
    } else {
      // All roots are valid! Exit early.
      this.logger.debug({
        at: "Dataworker#validate",
        message: "Pending root bundle matches with expected",
      });
      return {
        valid: true,
        expectedTrees,
      };
    }

    return {
      valid: false,
      reason:
        PoolRebalanceUtils.generateMarkdownForDispute(rootBundle) +
        `\n` +
        PoolRebalanceUtils.generateMarkdownForRootBundle(
          this.clients.hubPoolClient,
          this.chainIdListForBundleEvaluationBlockNumbers,
          hubPoolChainId,
          blockRangesImpliedByBundleEndBlocks,
          [...expectedPoolRebalanceRoot.leaves],
          expectedPoolRebalanceRoot.tree.getHexRoot(),
          [...expectedRelayerRefundRoot.leaves],
          expectedRelayerRefundRoot.tree.getHexRoot(),
          [...expectedSlowRelayRoot.leaves],
          expectedSlowRelayRoot.tree.getHexRoot()
        ),
      expectedTrees,
    };
  }

  // TODO: this method and executeRelayerRefundLeaves have a lot of similarities, but they have some key differences
  // in both the events they search for and the comparisons they make. We should try to generalize this in the future,
  // but keeping them separate is probably the simplest for the initial implementation.
  async executeSlowRelayLeaves(
    spokePoolClients: { [chainId: number]: SpokePoolClient },
    balanceAllocator: BalanceAllocator = new BalanceAllocator(spokePoolClientsToProviders(spokePoolClients))
  ) {
    this.logger.debug({
      at: "Dataworker#executeSlowRelayLeaves",
      message: "Executing slow relay leaves",
    });

    await Promise.all(
      Object.entries(spokePoolClients).map(async ([chainId, client]) => {
        let rootBundleRelays = sortEventsDescending(client.getRootBundleRelays());

        // Only grab the most recent n roots that have been sent if configured to do so.
        if (this.spokeRootsLookbackCount !== 0)
          rootBundleRelays = rootBundleRelays.slice(0, this.spokeRootsLookbackCount);

        const sortedFills = sortEventsDescending(client.fillsWithBlockNumbers);

        const slowFillsForChain = client.getFills().filter((fill) => fill.isSlowRelay);
        for (const rootBundleRelay of rootBundleRelays) {
          const matchingRootBundle = this.clients.hubPoolClient.getProposedRootBundles().find((bundle) => {
            if (bundle.slowRelayRoot !== rootBundleRelay.slowRelayRoot) return false;

            const followingBlockNumber =
              this.clients.hubPoolClient.getFollowingRootBundle(bundle)?.blockNumber ||
              this.clients.hubPoolClient.latestBlockNumber;

            const leaves = this.clients.hubPoolClient.getExecutedLeavesForRootBundle(bundle, followingBlockNumber);

            // Only use this bundle if it had valid leaves returned (meaning it was at least partially executed).
            return leaves.length > 0;
          });

          if (!matchingRootBundle) {
            this.logger.warn({
              at: "Dataworke#executeSlowRelayLeaves",
              message: "Couldn't find a mainnet root bundle for a slowRelayRoot on L2!",
              chainId,
              slowRelayRoot: rootBundleRelay.slowRelayRoot,
            });
            continue;
          }

          const prevRootBundle = this.clients.hubPoolClient.getLatestFullyExecutedRootBundle(
            matchingRootBundle.blockNumber
          );

          const blockNumberRanges = matchingRootBundle.bundleEvaluationBlockNumbers.map((endBlock, i) => {
            const fromBlock = prevRootBundle?.bundleEvaluationBlockNumbers?.[i]
              ? prevRootBundle.bundleEvaluationBlockNumbers[i].toNumber() + 1
              : 0;
            return [fromBlock, endBlock.toNumber()];
          });

          const { tree, leaves } = this.buildSlowRelayRoot(blockNumberRanges, spokePoolClients);
          if (tree.getHexRoot() !== rootBundleRelay.slowRelayRoot) {
            this.logger.warn({
              at: "Dataworke#executeSlowRelayLeaves",
              message: "Constructed a different root for the block range!",
              chainId,
              mainnetRootBundleBlock: matchingRootBundle.blockNumber,
              publishedSlowRelayRoot: rootBundleRelay.slowRelayRoot,
              constructedSlowRelayRoot: tree.getHexRoot(),
            });
            continue;
          }

          const unexecutedLeaves = leaves.filter((leaf) => {
            if (leaf.destinationChainId !== Number(chainId)) return false;
            const executedLeaf = slowFillsForChain.find(
              (event) => event.originChainId === leaf.originChainId && event.depositId === leaf.depositId
            );

            // Only return true if no leaf was found in the list of executed leaves.
            return !executedLeaf;
          });

          const leavesWithLatestFills = unexecutedLeaves.map((leaf) => {
            const fill = sortedFills.find((fill) => {
              return (
                fill.depositId === leaf.depositId &&
                fill.originChainId === leaf.originChainId &&
                fill.depositor === leaf.depositor &&
                fill.destinationChainId === leaf.destinationChainId &&
                fill.destinationToken === leaf.destinationToken &&
                fill.amount.eq(leaf.amount) &&
                fill.realizedLpFeePct.eq(leaf.realizedLpFeePct) &&
                fill.relayerFeePct.eq(leaf.relayerFeePct) &&
                fill.recipient === leaf.recipient
              );
            });

            return { ...leaf, fill };
          });

          // Filter for leaves where the contract has the funding to send the required tokens.
          const fundedLeaves = (
            await Promise.all(
              leavesWithLatestFills.map(async (leaf) => {
                // Check if fill was a full fill. If so, execution is unnecessary.
                if (leaf.fill && leaf.fill.totalFilledAmount.eq(leaf.fill.amount)) {
                  return undefined;
                }

                // If the most recent fill is not found, just make the most conservative assumption: a 0-sized fill.
                const amountFilled = leaf.fill ? leaf.fill.totalFilledAmount : BigNumber.from(0);

                // Note: the getRefund function just happens to perform the same math we need.
                // A refund is the total fill amount minus LP fees, which is the same as the payout for a slow relay!
                const amountRequired = getRefund(leaf.amount.sub(amountFilled), leaf.realizedLpFeePct);
                const success = await balanceAllocator.requestBalanceAllocation(
                  leaf.destinationChainId,
                  leaf.destinationToken,
                  client.spokePool.address,
                  amountRequired
                );

                if (!success) {
                  this.logger.debug({
                    at: "Dataworker#executeSlowRelayLeaves",
                    message: "Not executing slow relay leaf due to lack of funds in SpokePool",
                    root: rootBundleRelay.slowRelayRoot,
                    depositId: leaf.depositId,
                    fromChain: leaf.originChainId,
                    chainId: leaf.destinationChainId,
                  });
                }

                return success ? leaf : undefined;
              })
            )
          ).filter((element) => element !== undefined);

          fundedLeaves.forEach((leaf) => {
            this.clients.multiCallerClient.enqueueTransaction({
              contract: client.spokePool,
              chainId: Number(chainId),
              method: "executeSlowRelayLeaf",
              args: [
                leaf.depositor,
                leaf.recipient,
                leaf.destinationToken,
                leaf.amount,
                leaf.originChainId,
                leaf.realizedLpFeePct,
                leaf.relayerFeePct,
                leaf.depositId,
                rootBundleRelay.rootBundleId,
                tree.getHexProof(leaf),
              ],
              message: "Executed SlowRelayLeaf 🌿!",
              mrkdwn: `rootBundleId: ${rootBundleRelay.rootBundleId}\nslowRelayRoot: ${
                rootBundleRelay.slowRelayRoot
              }\nOrigin chain: ${leaf.originChainId}\nDestination chain:${leaf.destinationChainId}\nDeposit Id: ${
                leaf.depositId
              }\namount: ${leaf.amount.toString()}`, // Just a placeholder
            });
          });
        }
      })
    );
  }

  async executePoolRebalanceLeaves(
    spokePoolClients: { [chainId: number]: SpokePoolClient },
    balanceAllocator: BalanceAllocator = new BalanceAllocator(spokePoolClientsToProviders(spokePoolClients))
  ) {
    this.logger.debug({
      at: "Dataworker#executePoolRebalanceLeaves",
      message: "Executing pool rebalance leaves",
    });

    if (!this.clients.hubPoolClient.isUpdated) throw new Error(`HubPoolClient not updated`);
    const hubPoolChainId = (await this.clients.hubPoolClient.hubPool.provider.getNetwork()).chainId;

    // Exit early if a bundle is not pending.
    const { hasPendingProposal, pendingRootBundle } = this.clients.hubPoolClient.getPendingRootBundleIfAvailable();
    if (!hasPendingProposal) {
      this.logger.debug({
        at: "Dataworker#executePoolRebalanceLeaves",
        message: "No pending proposal, nothing to execute",
      });
      return;
    }

    this.logger.debug({
      at: "Dataworker#executePoolRebalanceLeaves",
      message: "Found pending proposal",
      pendingRootBundle,
    });

    // Exit early if challenge period timestamp has not passed:
    if (this.clients.hubPoolClient.currentTime <= pendingRootBundle.challengePeriodEndTimestamp) {
      this.logger.debug({
        at: "Dataworke#executePoolRebalanceLeaves",
        message: "Challenge period not passed, cannot execute",
      });
      return;
    }

    const widestPossibleExpectedBlockRange = await PoolRebalanceUtils.getWidestPossibleExpectedBlockRange(
      this.chainIdListForBundleEvaluationBlockNumbers,
      this.clients,
      this.clients.hubPoolClient.latestBlockNumber
    );
    const { valid, reason, expectedTrees } = await this.validateRootBundle(
      hubPoolChainId,
      widestPossibleExpectedBlockRange,
      pendingRootBundle,
      spokePoolClients
    );

    if (!valid) {
      this.logger.error({
        at: "Dataworke#executePoolRebalanceLeaves",
        message: "Found invalid proposal after challenge period!",
        reason,
        notificationPath: "across-error",
      });
      return;
    }

    if (valid && !expectedTrees) {
      this.logger.error({
        at: "Dataworke#executePoolRebalanceLeaves",
        message:
          "Found valid proposal, but no trees could be generated. This probably means that the proposal was never evaluated during liveness due to an odd block range!",
        reason,
        notificationPath: "across-error",
      });
      return;
    }

    const executedLeaves = this.clients.hubPoolClient.getExecutedLeavesForRootBundle(
      this.clients.hubPoolClient.getMostRecentProposedRootBundle(this.clients.hubPoolClient.latestBlockNumber),
      this.clients.hubPoolClient.latestBlockNumber
    );

    // Filter out previously executed leaves.
    const unexecutedLeaves = expectedTrees.poolRebalanceTree.leaves.filter((leaf) =>
      executedLeaves.every(({ leafId }) => leafId !== leaf.leafId)
    );

    const chainId = (await this.clients.hubPoolClient.hubPool.provider.getNetwork()).chainId;

    // Filter for leaves where the contract has the funding to send the required tokens.
    const fundedLeaves = (
      await Promise.all(
        unexecutedLeaves.map(async (leaf) => {
          const requests = leaf.netSendAmounts.map((amount, i) => ({
            amount: amount.gte(0) ? amount : BigNumber.from(0),
            token: leaf.l1Tokens[i],
            holder: this.clients.hubPoolClient.hubPool.address,
            chainId,
          }));

          const success = await balanceAllocator.requestBalanceAllocations(requests);

          if (!success) {
            // Note: this is an error because the HubPool should generally not run out of funds to put into
            // netSendAmounts. This means that no new bundles can be proposed until this leaf is funded.
            this.logger.error({
              at: "Dataworker#executePoolRebalanceLeaves",
              message: "Not executing pool rebalance leaf on HubPool due to lack of funds to send.",
              root: expectedTrees.poolRebalanceTree.tree.getHexRoot(),
              leafId: leaf.leafId,
              rebalanceChain: leaf.chainId,
              chainId: hubPoolChainId,
            });
          }
          return success ? leaf : undefined;
        })
      )
    ).filter((element) => element !== undefined);

    fundedLeaves.forEach((leaf) => {
      const proof = expectedTrees.poolRebalanceTree.tree.getHexProof(leaf);

      this.clients.multiCallerClient.enqueueTransaction({
        contract: this.clients.hubPoolClient.hubPool,
        chainId,
        method: "executeRootBundle",
        args: [
          leaf.chainId,
          leaf.groupIndex,
          leaf.bundleLpFees,
          leaf.netSendAmounts,
          leaf.runningBalances,
          leaf.leafId,
          leaf.l1Tokens,
          proof,
        ],
        message: "Executed PoolRebalanceLeaf 🌿!",
        mrkdwn: `Root hash: ${expectedTrees.poolRebalanceTree.tree.getHexRoot()}\nLeaf: ${leaf.leafId}\nChain: ${
          leaf.chainId
        }`, // Just a placeholder
      });
    });
  }

  async executeRelayerRefundLeaves(
    spokePoolClients: { [chainId: number]: SpokePoolClient },
    balanceAllocator: BalanceAllocator = new BalanceAllocator(spokePoolClientsToProviders(spokePoolClients))
  ) {
    this.logger.debug({
      at: "Dataworker#executeRelayerRefundLeaves",
      message: "Executing relayer refund leaves",
    });

    await Promise.all(
      Object.entries(spokePoolClients).map(async ([chainId, client]) => {
        let rootBundleRelays = sortEventsDescending(client.getRootBundleRelays());

        // Only grab the most recent n roots that have been sent if configured to do so.
        if (this.spokeRootsLookbackCount !== 0)
          rootBundleRelays = rootBundleRelays.slice(0, this.spokeRootsLookbackCount);

        const executedLeavesForChain = client.getRelayerRefundExecutions();
        for (const rootBundleRelay of rootBundleRelays) {
          const matchingRootBundle = this.clients.hubPoolClient.getProposedRootBundles().find((bundle) => {
            if (bundle.relayerRefundRoot !== rootBundleRelay.relayerRefundRoot) return false;
            const followingBlockNumber =
              this.clients.hubPoolClient.getFollowingRootBundle(bundle)?.blockNumber ||
              this.clients.hubPoolClient.latestBlockNumber;

            const leaves = this.clients.hubPoolClient.getExecutedLeavesForRootBundle(bundle, followingBlockNumber);

            // Only use this bundle if it had valid leaves returned (meaning it was at least partially executed).
            return leaves.length > 0;
          });

          if (!matchingRootBundle) {
            this.logger.warn({
              at: "Dataworke#executeRelayerRefundLeaves",
              message: "Couldn't find a mainnet root bundle for a relayerRefundRoot on L2!",
              chainId,
              relayerRefundRoot: rootBundleRelay.relayerRefundRoot,
            });
            continue;
          }

          const prevRootBundle = this.clients.hubPoolClient.getLatestFullyExecutedRootBundle(
            matchingRootBundle.blockNumber
          );

          const blockNumberRanges = matchingRootBundle.bundleEvaluationBlockNumbers.map((endBlock, i) => {
            const fromBlock = prevRootBundle?.bundleEvaluationBlockNumbers?.[i]
              ? prevRootBundle.bundleEvaluationBlockNumbers[i].toNumber() + 1
              : 0;
            return [fromBlock, endBlock.toNumber()];
          });

          const { fillsToRefund, deposits, allValidFills, unfilledDeposits } = this._loadData(
            blockNumberRanges,
            spokePoolClients
          );

          const endBlockForMainnet = getBlockRangeForChain(
            blockNumberRanges,
            1,
            this.chainIdListForBundleEvaluationBlockNumbers
          )[1];
          const allValidFillsInRange = getFillsInRange(
            allValidFills,
            blockNumberRanges,
            this.chainIdListForBundleEvaluationBlockNumbers
          );
          const expectedPoolRebalanceRoot = _buildPoolRebalanceRoot(
            endBlockForMainnet,
            fillsToRefund,
            deposits,
            allValidFills,
            allValidFillsInRange,
            unfilledDeposits,
            this.clients,
            this.chainIdListForBundleEvaluationBlockNumbers,
            this.maxL1TokenCountOverride,
            this.tokenTransferThreshold
          );

          const { tree, leaves } = this.buildRelayerRefundRoot(
            blockNumberRanges,
            spokePoolClients,
            expectedPoolRebalanceRoot.leaves,
            expectedPoolRebalanceRoot.runningBalances
          );

          if (tree.getHexRoot() !== rootBundleRelay.relayerRefundRoot) {
            this.logger.warn({
              at: "Dataworke#executeRelayerRefundLeaves",
              message: "Constructed a different root for the block range!",
              chainId,
              mainnetRootBundleBlock: matchingRootBundle.blockNumber,
              publishedRelayerRefundRoot: rootBundleRelay.relayerRefundRoot,
              constructedRelayerRefundRoot: tree.getHexRoot(),
            });
            continue;
          }

          const executableLeaves = leaves.filter((leaf) => {
            if (leaf.chainId !== Number(chainId)) return false;
            const executedLeaf = executedLeavesForChain.find(
              (event) => event.rootBundleId === rootBundleRelay.rootBundleId && event.leafId === leaf.leafId
            );
            // Only return true if no leaf was found in the list of executed leaves.
            return !executedLeaf;
          });

          // Filter for leaves where the contract has the funding to send the required tokens.
          const fundedLeaves = (
            await Promise.all(
              executableLeaves.map(async (leaf) => {
                const refundSum = leaf.refundAmounts.reduce((acc, curr) => acc.add(curr), BigNumber.from(0));
                const totalSent = refundSum.add(leaf.amountToReturn.gte(0) ? leaf.amountToReturn : BigNumber.from(0));
                const success = await balanceAllocator.requestBalanceAllocation(
                  leaf.chainId,
                  leaf.l2TokenAddress,
                  client.spokePool.address,
                  totalSent
                );

                if (!success) {
                  this.logger.debug({
                    at: "Dataworker#executeRelayerRefundLeaves",
                    message: "Not executing relayer refund leaf on SpokePool due to lack of funds.",
                    root: rootBundleRelay.relayerRefundRoot,
                    leafId: leaf.leafId,
                    chainId: leaf.chainId,
                  });
                }

                return success ? leaf : undefined;
              })
            )
          ).filter((element) => element !== undefined);

          fundedLeaves.forEach((leaf) => {
            this.clients.multiCallerClient.enqueueTransaction({
              contract: client.spokePool,
              chainId: Number(chainId),
              method: "executeRelayerRefundLeaf",
              args: [rootBundleRelay.rootBundleId, leaf, tree.getHexProof(leaf)],
              message: "Executed RelayerRefundLeaf 🌿!",
              mrkdwn: `rootBundleId: ${rootBundleRelay.rootBundleId}\nrelayerRefundRoot: ${
                rootBundleRelay.relayerRefundRoot
              }\nLeaf: ${leaf.leafId}\nchainId: ${chainId}\ntoken: ${
                leaf.l2TokenAddress
              }\namount: ${leaf.amountToReturn.toString()}`, // Just a placeholder
            });
          });
        }
      })
    );
  }

  _proposeRootBundle(
    hubPoolChainId: number,
    bundleBlockRange: number[][],
    poolRebalanceLeaves: any[],
    poolRebalanceRoot: string,
    relayerRefundLeaves: any[],
    relayerRefundRoot: string,
    slowRelayLeaves: any[],
    slowRelayRoot: string
  ) {
    try {
      const bundleEndBlocks = bundleBlockRange.map((block) => block[1]);
      this.clients.multiCallerClient.enqueueTransaction({
        contract: this.clients.hubPoolClient.hubPool, // target contract
        chainId: hubPoolChainId,
        method: "proposeRootBundle", // method called.
        args: [bundleEndBlocks, poolRebalanceLeaves.length, poolRebalanceRoot, relayerRefundRoot, slowRelayRoot], // props sent with function call.
        message: "Proposed new root bundle 🌱", // message sent to logger.
        mrkdwn: PoolRebalanceUtils.generateMarkdownForRootBundle(
          this.clients.hubPoolClient,
          this.chainIdListForBundleEvaluationBlockNumbers,
          hubPoolChainId,
          bundleBlockRange,
          [...poolRebalanceLeaves],
          poolRebalanceRoot,
          [...relayerRefundLeaves],
          relayerRefundRoot,
          [...slowRelayLeaves],
          slowRelayRoot
        ),
      });
    } catch (error) {
      this.logger.error({
        at: "Dataworker",
        message: "Error creating proposeRootBundleTx",
        error,
        notificationPath: "across-error",
      });
    }
  }

  _submitDisputeWithMrkdwn(hubPoolChainId: number, mrkdwn: string) {
    this.logger.error({
      at: "Dataworker",
      message: "Submitting dispute 🤏🏼",
      mrkdwn,
    });
    try {
      this.clients.multiCallerClient.enqueueTransaction({
        contract: this.clients.hubPoolClient.hubPool, // target contract
        chainId: hubPoolChainId,
        method: "disputeRootBundle", // method called.
        args: [], // props sent with function call.
        message: "Disputed pending root bundle 👺", // message sent to logger.
        mrkdwn,
      });
    } catch (error) {
      this.logger.error({
        at: "Dataworker",
        message: "Error creating disputeRootBundleTx",
        error,
        notificationPath: "across-error",
      });
    }
  }
}<|MERGE_RESOLUTION|>--- conflicted
+++ resolved
@@ -154,43 +154,6 @@
             if (fillWithBlock.blockNumber > blockRangeForChain[1] || fillWithBlock.blockNumber < blockRangeForChain[0])
               return;
 
-<<<<<<< HEAD
-            // Save fill data and associate with repayment chain and L2 token refund should be denominated in.
-            const endBlockForMainnet = this._getBlockRangeForChain(blockRangesForChains, 1)[1];
-            const l1TokenCounterpart = this.clients.hubPoolClient.getL1TokenCounterpartAtBlock(
-              fill.destinationChainId.toString(),
-              fill.destinationToken,
-              endBlockForMainnet
-            );
-            const repaymentToken = this.clients.hubPoolClient.getDestinationTokenForL1Token(
-              l1TokenCounterpart,
-              chainToSendRefundTo
-            );
-            assign(fillsToRefund, [chainToSendRefundTo, repaymentToken, "fills"], [fill]);
-
-            // Update realized LP fee accumulator for slow and non-slow fills.
-            const refundObj = fillsToRefund[chainToSendRefundTo][repaymentToken];
-            refundObj.realizedLpFees = refundObj.realizedLpFees
-              ? refundObj.realizedLpFees.add(getRealizedLpFeeForFills([fill]))
-              : getRealizedLpFeeForFills([fill]);
-
-            // Save deposit as one that we'll include a slow fill for, since there is a non-slow fill
-            // for the deposit in this epoch.
-            const depositUnfilledAmount = fill.amount.sub(fill.totalFilledAmount);
-            const depositKey = `${originChainId}+${fill.depositId}`;
-            assign(
-              unfilledDepositsForOriginChain,
-              [depositKey],
-              [
-                {
-                  unfilledAmount: depositUnfilledAmount,
-                  deposit: matchedDeposit,
-                  // A first partial fill for a deposit is characterized by one whose total filled amount post-fill
-                  // is equal to the amount sent in the fill, and where the fill amount is greater than zero.
-                  hasFirstPartialFill: this._isFirstFillForDeposit(fill),
-                },
-              ]
-=======
             // Now create a copy of fill with block data removed, and use its data to update the fills to refund obj.
             const { blockNumber, transactionIndex, logIndex, ...fill } = fillWithBlock;
             const { chainToSendRefundTo, repaymentToken } = getRefundInformationFromFill(
@@ -198,7 +161,6 @@
               this.clients.hubPoolClient,
               blockRangesForChains,
               this.chainIdListForBundleEvaluationBlockNumbers
->>>>>>> cf5ea4fc
             );
 
             // Fills to refund includes both slow and non-slow fills and they both should increase the
@@ -279,114 +241,6 @@
     )[1];
 
     const { fillsToRefund } = this._loadData(blockRangesForChains, spokePoolClients);
-<<<<<<< HEAD
-
-    const relayerRefundLeaves: RelayerRefundLeafWithGroup[] = [];
-
-    // We need to construct a pool rebalance root in order to derive `amountToReturn` from `netSendAmount`.
-    const poolRebalanceRoot = this.buildPoolRebalanceRoot(blockRangesForChains, spokePoolClients);
-
-    // We'll construct a new leaf for each { repaymentChainId, L2TokenAddress } unique combination.
-    Object.keys(fillsToRefund).forEach((repaymentChainId: string) => {
-      Object.keys(fillsToRefund[repaymentChainId]).forEach((l2TokenAddress: string) => {
-        const refunds = fillsToRefund[repaymentChainId][l2TokenAddress].refunds;
-        // We need to sort leaves deterministically so that the same root is always produced from the same _loadData
-        // return value, so sort refund addresses by refund amount (descending) and then address (ascending).
-        const sortedRefundAddresses = Object.keys(refunds).sort((addressA, addressB) => {
-          if (refunds[addressA].gt(refunds[addressB])) return -1;
-          if (refunds[addressA].lt(refunds[addressB])) return 1;
-          const sortOutput = compareAddresses(addressA, addressB);
-          if (sortOutput !== 0) return sortOutput;
-          else throw new Error("Unexpected matching address");
-        });
-
-        // Create leaf for { repaymentChainId, L2TokenAddress }, split leaves into sub-leaves if there are too many
-        // refunds.
-
-        // The `amountToReturn` for a { repaymentChainId, L2TokenAddress} should be set to max(-netSendAmount, 0).
-        const amountToReturn = this._getAmountToReturnForRelayerRefundLeaf(
-          endBlockForMainnet,
-          repaymentChainId,
-          l2TokenAddress,
-          poolRebalanceRoot.runningBalances
-        );
-        const maxRefundCount = this.maxRefundCountOverride
-          ? this.maxRefundCountOverride
-          : this.clients.configStoreClient.getMaxRefundCountForRelayerRefundLeafForBlock(endBlockForMainnet);
-        for (let i = 0; i < sortedRefundAddresses.length; i += maxRefundCount)
-          relayerRefundLeaves.push({
-            groupIndex: i, // Will delete this group index after using it to sort leaves for the same chain ID and
-            // L2 token address
-            leafId: 0, // Will be updated before inserting into tree when we sort all leaves.
-            chainId: Number(repaymentChainId),
-            amountToReturn: i === 0 ? amountToReturn : toBN(0),
-            l2TokenAddress,
-            refundAddresses: sortedRefundAddresses.slice(i, i + maxRefundCount),
-            refundAmounts: sortedRefundAddresses.slice(i, i + maxRefundCount).map((address) => refunds[address]),
-          });
-      });
-    });
-
-    // We need to construct a leaf for any pool rebalance leaves with a negative net send amount and NO fills to refund
-    // since we need to return tokens from SpokePool to HubPool.
-    poolRebalanceRoot.leaves.forEach((leaf) => {
-      leaf.netSendAmounts.forEach((netSendAmount, index) => {
-        if (netSendAmount.gte(toBN(0))) return;
-
-        const l2TokenCounterpart = this.clients.hubPoolClient.getDestinationTokenForL1Token(
-          leaf.l1Tokens[index],
-          leaf.chainId
-        );
-        // If we've already seen this leaf, then skip.
-        if (
-          relayerRefundLeaves.some(
-            (relayerRefundLeaf) =>
-              relayerRefundLeaf.chainId === leaf.chainId && relayerRefundLeaf.l2TokenAddress === l2TokenCounterpart
-          )
-        )
-          return;
-
-        const amountToReturn = this._getAmountToReturnForRelayerRefundLeaf(
-          endBlockForMainnet,
-          leaf.chainId.toString(),
-          l2TokenCounterpart,
-          poolRebalanceRoot.runningBalances
-        );
-        relayerRefundLeaves.push({
-          groupIndex: 0, // Will delete this group index after using it to sort leaves for the same chain ID and
-          // L2 token address
-          leafId: 0, // Will be updated before inserting into tree when we sort all leaves.
-          chainId: leaf.chainId,
-          amountToReturn: amountToReturn, // Never 0 since there will only be one leaf for this chain + L2 token combo.
-          l2TokenAddress: l2TokenCounterpart,
-          refundAddresses: [],
-          refundAmounts: [],
-        });
-      });
-    });
-
-    // Sort leaves by chain ID and then L2 token address in ascending order. Assign leaves unique, ascending ID's
-    // beginning from 0.
-    const indexedLeaves: RelayerRefundLeaf[] = [...relayerRefundLeaves]
-      .sort((leafA, leafB) => {
-        if (leafA.chainId !== leafB.chainId) {
-          return leafA.chainId - leafB.chainId;
-        } else if (compareAddresses(leafA.l2TokenAddress, leafB.l2TokenAddress) !== 0) {
-          return compareAddresses(leafA.l2TokenAddress, leafB.l2TokenAddress);
-        } else if (leafA.groupIndex !== leafB.groupIndex) return leafA.groupIndex - leafB.groupIndex;
-        else throw new Error("Unexpected leaf group indices match");
-      })
-      .map((leaf: RelayerRefundLeafWithGroup, i: number): RelayerRefundLeaf => {
-        delete leaf.groupIndex; // Delete group index now that we've used it to sort leaves for the same
-        // { repaymentChain, l2TokenAddress } since it doesn't exist in RelayerRefundLeaf
-        return { ...leaf, leafId: i };
-      });
-
-    return {
-      leaves: indexedLeaves,
-      tree: buildRelayerRefundTree(indexedLeaves),
-    };
-=======
     const maxRefundCount = this.maxRefundCountOverride
       ? this.maxRefundCountOverride
       : this.clients.configStoreClient.getMaxRefundCountForRelayerRefundLeafForBlock(endBlockForMainnet);
@@ -399,7 +253,6 @@
       maxRefundCount,
       this.tokenTransferThreshold
     );
->>>>>>> cf5ea4fc
   }
 
   buildPoolRebalanceRoot(blockRangesForChains: number[][], spokePoolClients: { [chainId: number]: SpokePoolClient }) {
