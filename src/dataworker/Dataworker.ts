--- conflicted
+++ resolved
@@ -1,12 +1,6 @@
-<<<<<<< HEAD
-import { winston, assign, buildSlowRelayTree, MerkleTree } from "../utils";
+import { winston, assign, buildSlowRelayTree, MerkleTree, toBN } from "../utils";
 import { SpokePoolClient, HubPoolClient, MultiCallerClient } from "../clients";
-import { UnfilledDeposits, FillsToRefund, RelayData, UnfilledDeposit } from "../interfaces/SpokePool";
-=======
-import { winston, assign, buildSlowRelayTree, MerkleTree, toBN } from "../utils";
-import { SpokePoolClient, HubPoolClient, MultiCallBundler } from "../clients";
 import { FillsToRefund, RelayData, UnfilledDeposit, Deposit, Fill } from "../interfaces/SpokePool";
->>>>>>> 05dcdb11
 import { BundleEvaluationBlockNumbers } from "../interfaces/HubPool";
 
 // @notice Constructs roots to submit to HubPool on L1. Fetches all data synchronously from SpokePool/HubPool clients
