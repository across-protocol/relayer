--- conflicted
+++ resolved
@@ -1,56 +1,8 @@
-<<<<<<< HEAD
-import {
-  buildRelayerRefundTree,
-  buildSlowRelayTree,
-  buildPoolRebalanceLeafTree,
-  winston,
-  toBN,
-  EMPTY_MERKLE_ROOT,
-  sortEventsDescending,
-} from "../utils";
-import {
-  UnfilledDeposit,
-  Deposit,
-  DepositWithBlock,
-  RootBundle,
-  UnfilledDepositsForOriginChain,
-  TreeData,
-  FillWithBlock,
-  PoolRebalanceLeaf,
-  RelayerRefundLeaf,
-  RelayerRefundLeafWithGroup,
-  BigNumberForToken,
-  FillsToRefund,
-  RelayData,
-} from "../interfaces";
-import { DataworkerClients } from "./DataworkerClientHelper";
-import { SpokePoolClient } from "../clients";
-import * as PoolRebalanceUtils from "./PoolRebalanceUtils";
-import * as RelayerRefundUtils from "./RelayerRefundUtils";
-import {
-  assignValidFillToFillsToRefund,
-  getFillCountGroupedByToken,
-  getFillsToRefundCountGroupedByRepaymentChain,
-  updateTotalRealizedLpFeePct,
-  updateTotalRefundAmount,
-  getFillsInRange,
-  getRefundInformationFromFill,
-  getFillCountGroupedByProp,
-} from "./FillUtils";
-import { getBlockRangeForChain } from "./DataworkerUtils";
-import {
-  getUnfilledDepositCountGroupedByProp,
-  getDepositCountGroupedByToken,
-  flattenAndFilterUnfilledDepositsByOriginChain,
-  updateUnfilledDepositsWithMatchedDeposit,
-  getUniqueDepositsInRange,
-} from "./DepositUtils";
-=======
-import { winston, EMPTY_MERKLE_ROOT } from "../utils";
+import { winston, EMPTY_MERKLE_ROOT, sortEventsDescending } from "../utils";
 import { UnfilledDeposit, Deposit, DepositWithBlock, RootBundle } from "../interfaces";
-import { UnfilledDepositsForOriginChain, RunningBalances } from "../interfaces";
-import { FillWithBlock, PoolRebalanceLeaf } from "../interfaces";
-import { BigNumberForToken, FillsToRefund } from "../interfaces";
+import { UnfilledDepositsForOriginChain, TreeData, RunningBalances } from "../interfaces";
+import { FillWithBlock, PoolRebalanceLeaf, RelayerRefundLeaf, RelayerRefundLeafWithGroup } from "../interfaces";
+import { BigNumberForToken, FillsToRefund, RelayData } from "../interfaces";
 import { DataworkerClients } from "./DataworkerClientHelper";
 import { SpokePoolClient } from "../clients";
 import * as PoolRebalanceUtils from "./PoolRebalanceUtils";
@@ -61,7 +13,6 @@
 import { _buildPoolRebalanceRoot, _buildRelayerRefundRoot, _buildSlowRelayRoot } from "./DataworkerUtils";
 import { flattenAndFilterUnfilledDepositsByOriginChain } from "./DepositUtils";
 import { updateUnfilledDepositsWithMatchedDeposit, getUniqueDepositsInRange } from "./DepositUtils";
->>>>>>> 857f485d
 import { constructSpokePoolClientsForBlockAndUpdate } from "../common/ClientHelper";
 
 // @notice Constructs roots to submit to HubPool on L1. Fetches all data synchronously from SpokePool/HubPool clients
@@ -648,18 +599,14 @@
         : this.clients.configStoreClient.getMaxRefundCountForRelayerRefundLeafForBlock(endBlockForMainnet),
       this.tokenTransferThreshold
     );
-<<<<<<< HEAD
-    const expectedSlowRelayRoot = this.buildSlowRelayRoot(blockRangesImpliedByBundleEndBlocks, spokePoolClients);
+
+    const expectedSlowRelayRoot = _buildSlowRelayRoot(unfilledDeposits);
 
     const expectedTrees = {
       poolRebalanceTree: expectedPoolRebalanceRoot,
       relayerRefundTree: expectedRelayerRefundRoot,
       slowRelayTree: expectedSlowRelayRoot,
     };
-
-=======
-    const expectedSlowRelayRoot = _buildSlowRelayRoot(unfilledDeposits);
->>>>>>> 857f485d
     if (
       expectedPoolRebalanceRoot.leaves.length !== rootBundle.unclaimedPoolRebalanceLeafCount ||
       expectedPoolRebalanceRoot.tree.getHexRoot() !== rootBundle.poolRebalanceRoot
