--- conflicted
+++ resolved
@@ -3,13 +3,8 @@
 import { getRealizedLpFeeForFills, BigNumber, toBN } from "../utils";
 import { FillsToRefund, RelayData, UnfilledDeposit, Deposit, DepositWithBlock } from "../interfaces";
 import { Fill, FillWithBlock, PoolRebalanceLeaf, RelayerRefundLeaf, RelayerRefundLeafWithGroup } from "../interfaces";
-<<<<<<< HEAD
-import { RunningBalances, BundleEvaluationBlockNumbers } from "../interfaces";
-import { Clients } from "../clients";
-=======
 import { RunningBalances } from "../interfaces";
 import { DataworkerClients } from "./DataworkerClientHelper";
->>>>>>> c09130aa
 
 // TODO!!!: Add helpful logs everywhere.
 
@@ -281,13 +276,9 @@
         // refunds.
         // TODO: Replace the block height hardcoded with a block from the bundle block range so we can look up the
         // limit at the time of the proposal.
-<<<<<<< HEAD
-        const maxRefundCount = this.clients.configStoreClient.getMaxRefundCountForRelayerRefundLeafForBlock(1_000_000);
-=======
         const endBlockForMainnet = this._getBlockRangeForChain(blockRangesForChains, 1)[1];
         const maxRefundCount =
           this.clients.configStoreClient.getMaxRefundCountForRelayerRefundLeafForBlock(endBlockForMainnet);
->>>>>>> c09130aa
         for (let i = 0; i < sortedRefundAddresses.length; i += maxRefundCount)
           relayerRefundLeaves.push({
             groupIndex: i, // Will delete this group index after using it to sort leaves for the same chain ID and
@@ -485,13 +476,8 @@
         let groupIndexForChainId = 0;
 
         // Split addresses into multiple leaves if there are more L1 tokens than allowed per leaf.
-<<<<<<< HEAD
-        // Same as above, replace this with bundle block range for mainnet
-        const maxRefundCount = this.clients.configStoreClient.getMaxRefundCountForRelayerRefundLeafForBlock(1_000_000);
-=======
         const maxRefundCount =
           this.clients.configStoreClient.getMaxRefundCountForRelayerRefundLeafForBlock(endBlockForMainnet);
->>>>>>> c09130aa
         for (let i = 0; i < sortedL1Tokens.length; i += maxRefundCount) {
           const l1TokensToIncludeInThisLeaf = sortedL1Tokens.slice(i, i + maxRefundCount);
 
@@ -503,15 +489,6 @@
               ? l1TokensToIncludeInThisLeaf.map((l1Token) => realizedLpFees[chainId][l1Token])
               : Array(l1TokensToIncludeInThisLeaf.length).fill(toBN(0)),
             runningBalances: runningBalances[chainId]
-<<<<<<< HEAD
-              ? l1TokensToIncludeInThisLeaf.map(
-                  (l1Token) => this._getRunningBalanceForL1Token(runningBalances[chainId][l1Token], l1Token, 1_000_000) // Replace with bundle block range for mainnet
-                )
-              : Array(l1TokensToIncludeInThisLeaf.length).fill(toBN(0)),
-            netSendAmounts: runningBalances[chainId]
-              ? l1TokensToIncludeInThisLeaf.map(
-                  (l1Token) => this._getNetSendAmountForL1Token(runningBalances[chainId][l1Token], l1Token, 1_000_000) // Replace with bundle block range for mainnet
-=======
               ? l1TokensToIncludeInThisLeaf.map((l1Token) =>
                   this._getRunningBalanceForL1Token(runningBalances[chainId][l1Token], l1Token, endBlockForMainnet)
                 )
@@ -519,7 +496,6 @@
             netSendAmounts: runningBalances[chainId]
               ? l1TokensToIncludeInThisLeaf.map((l1Token) =>
                   this._getNetSendAmountForL1Token(runningBalances[chainId][l1Token], l1Token, endBlockForMainnet)
->>>>>>> c09130aa
                 )
               : Array(l1TokensToIncludeInThisLeaf.length).fill(toBN(0)),
             l1Tokens: l1TokensToIncludeInThisLeaf,
