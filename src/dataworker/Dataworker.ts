import { winston, assign, compareAddresses, getRefundForFills, sortEventsDescending } from "../utils";
import { buildRelayerRefundTree, buildSlowRelayTree, buildPoolRebalanceLeafTree } from "../utils";
import { getRealizedLpFeeForFills, BigNumber, toBN } from "../utils";
import { FillsToRefund, RelayData, UnfilledDeposit, Deposit, DepositWithBlock } from "../interfaces";
import { Fill, FillWithBlock, PoolRebalanceLeaf, RelayerRefundLeaf, RelayerRefundLeafWithGroup } from "../interfaces";
import { RunningBalances } from "../interfaces";
import { DataworkerClients } from "./DataworkerClientHelper";

// TODO!!!: Add helpful logs everywhere.

// TODO: Need to handle case where there are multiple spoke pools for a chain ID in a given block range, which would
// happen if a spoke pool was upgraded. Probably need to make spokePoolClients also keyed by block number in addition
// to chain ID.

// @notice Constructs roots to submit to HubPool on L1. Fetches all data synchronously from SpokePool/HubPool clients
// so this class assumes that those upstream clients are already updated and have fetched on-chain data from RPC's.
export class Dataworker {
  // eslint-disable-next-line no-useless-constructor
  constructor(
    readonly logger: winston.Logger,
    readonly clients: DataworkerClients,
    readonly chainIdListForBundleEvaluationBlockNumbers: number[]
  ) {}

  // Common data re-formatting logic shared across all data worker public functions.
  _loadData(blockRangesForChains: number[][]): {
    unfilledDeposits: UnfilledDeposit[];
    fillsToRefund: FillsToRefund;
    allValidFills: FillWithBlock[];
    deposits: DepositWithBlock[];
  } {
    // TODO: Test `blockRangesForChains`
    if (!this.clients.hubPoolClient.isUpdated) throw new Error(`HubPoolClient not updated`);
    if (!this.clients.configStoreClient.isUpdated) throw new Error(`ConfigStoreClient not updated`);

    const unfilledDepositsForOriginChain: { [originChainIdPlusDepositId: string]: UnfilledDeposit[] } = {};
    const fillsToRefund: FillsToRefund = {};
    const deposits: DepositWithBlock[] = [];
    const allValidFills: FillWithBlock[] = [];

    const allChainIds = Object.keys(this.clients.spokePoolClients);
    this.logger.debug({ at: "Dataworker", message: `Loading deposit and fill data`, chainIds: allChainIds });
    for (const originChainId of allChainIds) {
      const originClient = this.clients.spokePoolClients[originChainId];
      if (!originClient.isUpdated) throw new Error(`origin SpokePoolClient on chain ${originChainId} not updated`);

      // Loop over all other SpokePoolClient's to find deposits whose destination chain is the selected origin chain.
      for (const destinationChainId of Object.keys(this.clients.spokePoolClients)) {
        if (originChainId === destinationChainId) continue;

        const destinationClient = this.clients.spokePoolClients[destinationChainId];
        if (!destinationClient.isUpdated)
          throw new Error(`destination SpokePoolClient with chain ID ${destinationChainId} not updated`);

        const blockRangeForChain = this._getBlockRangeForChain(blockRangesForChains, Number(destinationChainId));

        // Store all deposits, for use in constructing a pool rebalance root. Save deposits with their quote time block
        // numbers so we can pull the L1 token counterparts for the quote timestamp. We don't filter deposits
        // by block range, only fills.
        deposits.push(...originClient.getDepositsForDestinationChain(destinationChainId, true));

        // For each fill within the block range, look up associated deposit.
        const fillsForOriginChain: FillWithBlock[] = destinationClient
          .getFillsWithBlockForOriginChain(Number(originChainId))
          .filter(
            (fill: FillWithBlock) =>
              fill.blockNumber <= blockRangeForChain[1] && fill.blockNumber >= blockRangeForChain[0]
          );
<<<<<<< HEAD
        this.logger.debug({
          at: "Dataworker",
          message: `Found ${fillsForOriginChain.length} fills for origin chain ${originChainId} on destination client ${destinationChainId}`,
          originChainId,
          destinationChainId,
        });
=======
>>>>>>> c09130aa

        fillsForOriginChain.forEach((fillWithBlock) => {
          const matchedDeposit: Deposit = originClient.getDepositForFill(fillWithBlock);
          // Now create a copy of fill with block data removed.
          const { blockNumber, transactionIndex, logIndex, ...fill } = fillWithBlock;

          if (matchedDeposit) {
            // Fill was validated. Save it under all validated fills list with the block number so we can sort it by
            // time.
            allValidFills.push(fillWithBlock);

            // Handle slow relay where repaymentChainId = 0. Slow relays always pay recipient on destination chain.
            // So, save the slow fill under the destination chain, and save the fast fill under its repayment chain.
            const chainToSendRefundTo = fill.isSlowRelay ? fill.destinationChainId : fill.repaymentChainId;

            // Save fill data and associate with repayment chain and L2 token refund should be denominated in.
            const endBlockForMainnet = this._getBlockRangeForChain(blockRangesForChains, 1)[1];
            const l1TokenCounterpart = this.clients.hubPoolClient.getL1TokenCounterpartAtBlock(
              fill.destinationChainId.toString(),
              fill.destinationToken,
              endBlockForMainnet
            );
            const repaymentToken = this.clients.hubPoolClient.getDestinationTokenForL1TokenDestinationChainId(
              l1TokenCounterpart,
              chainToSendRefundTo
            );
            assign(fillsToRefund, [chainToSendRefundTo, repaymentToken, "fills"], [fill]);

            // Update realized LP fee accumulator for slow and non-slow fills.
            const refundObj = fillsToRefund[chainToSendRefundTo][repaymentToken];
            refundObj.realizedLpFees = refundObj.realizedLpFees
              ? refundObj.realizedLpFees.add(getRealizedLpFeeForFills([fill]))
              : getRealizedLpFeeForFills([fill]);

            // Save deposit as one that we'll include a slow fill for, since there is a non-slow fill
            // for the deposit in this epoch.
            const depositUnfilledAmount = fill.amount.sub(fill.totalFilledAmount);
            const depositKey = `${originChainId}+${fill.depositId}`;
            assign(
              unfilledDepositsForOriginChain,
              [depositKey],
              [
                {
                  unfilledAmount: depositUnfilledAmount,
                  deposit: matchedDeposit,
                  // A first partial fill for a deposit is characterized by one whose total filled amount post-fill
                  // is equal to the amount sent in the fill, and where the fill amount is greater than zero.
                  hasFirstPartialFill: this._isFirstFillForDeposit(fill),
                },
              ]
            );

            // For non-slow relays, save refund amount for the recipient of the refund, i.e. the relayer
            // for non-slow relays.
            if (!fill.isSlowRelay) {
              // Update total refund amount for non-slow fills, since refunds for executed slow fills would have been
              // included in a previous root bundle.
              const refund = getRefundForFills([fill]);
              refundObj.totalRefundAmount = refundObj.totalRefundAmount
                ? refundObj.totalRefundAmount.add(refund)
                : refund;

              // Instantiate dictionary if it doesn't exist.
              if (!refundObj.refunds) assign(fillsToRefund, [chainToSendRefundTo, repaymentToken, "refunds"], {});

              if (refundObj.refunds[fill.relayer])
                refundObj.refunds[fill.relayer] = refundObj.refunds[fill.relayer].add(refund);
              else refundObj.refunds[fill.relayer] = refund;
            }
          } else {
            this.logger.debug({
              at: "Dataworker",
              message: `Could not find deposit for fill on origin client`,
              fill,
            });
          }
        });
      }
    }

    // For each deposit with a matched fill, figure out the unfilled amount that we need to slow relay. We will filter
    // out any deposits that are fully filled, or any deposits that were already slow relayed in a previous epoch.
    const unfilledDeposits = Object.values(unfilledDepositsForOriginChain)
      .map((_unfilledDeposits: UnfilledDeposit[]): UnfilledDeposit => {
        // Remove deposits with no matched fills.
        if (_unfilledDeposits.length === 0) return { unfilledAmount: toBN(0), deposit: undefined };
        // Remove deposits where there isn't a fill with fillAmount == totalFilledAmount && fillAmount > 0. This ensures
        // that we'll only be slow relaying deposits where the first fill (i.e. the one with
        // fillAmount == totalFilledAmount) is in this epoch. We assume that we already included slow fills in a
        // previous epoch for these ignored deposits.
        if (
          !_unfilledDeposits.some((_unfilledDeposit: UnfilledDeposit) => _unfilledDeposit.hasFirstPartialFill === true)
        )
          return { unfilledAmount: toBN(0), deposit: undefined };
        // For each deposit, identify the smallest unfilled amount remaining after a fill since each fill can
        // only decrease the unfilled amount.
        _unfilledDeposits.sort((unfilledDepositA, unfilledDepositB) =>
          unfilledDepositA.unfilledAmount.gt(unfilledDepositB.unfilledAmount)
            ? 1
            : unfilledDepositA.unfilledAmount.lt(unfilledDepositB.unfilledAmount)
            ? -1
            : 0
        );
        return { unfilledAmount: _unfilledDeposits[0].unfilledAmount, deposit: _unfilledDeposits[0].deposit };
      })
      // Remove deposits that are fully filled
      .filter((unfilledDeposit: UnfilledDeposit) => unfilledDeposit.unfilledAmount.gt(0));

    this.logger.debug({
      at: "Dataworker",
      message: `Finished loading spoke pool data`,
      unfilledDepositsByDestinationChain: unfilledDeposits.reduce((result, unfilledDeposit: UnfilledDeposit) => {
        const existingCount = result[unfilledDeposit.deposit.destinationChainId];
        result[unfilledDeposit.deposit.destinationChainId] = existingCount === undefined ? 1 : existingCount + 1;
        return result;
      }, {}),
      depositsByOriginChain: deposits.reduce((result, deposit: DepositWithBlock) => {
        const existingCount = result[deposit.originChainId];
        result[deposit.originChainId] = existingCount === undefined ? 1 : existingCount + 1;
        return result;
      }, {}),
      fillsToRefundByRepaymentChain: Object.keys(fillsToRefund).reduce((endResult, repaymentChain) => {
        endResult[repaymentChain] = endResult[repaymentChain] ?? {};
        return Object.keys(fillsToRefund[repaymentChain]).reduce((result, repaymentToken) => {
          const existingCount = result[repaymentChain][repaymentToken];
          const fillCount = fillsToRefund[repaymentChain][repaymentToken].fills.length;
          result[repaymentChain][repaymentToken] = existingCount === undefined ? fillCount : existingCount + fillCount;
          return result;
        }, endResult);
      }, {}),
      allValidFillsByDestinationChain: allValidFills.reduce((result, fill: FillWithBlock) => {
        const existingCount = result[fill.destinationChainId];
        result[fill.destinationChainId] = existingCount === undefined ? 1 : existingCount + 1;
        return result;
      }, {}),
    });

    // Remove deposits that have been fully filled from unfilled deposit array
    return { fillsToRefund, deposits, unfilledDeposits, allValidFills };
  }

<<<<<<< HEAD
  buildSlowRelayRoot(blockRangesForChains: number[][]): MerkleTree<RelayData> | null {
=======
  buildSlowRelayRoot(blockRangesForChains: number[][]) {
    this.logger.debug({ at: "Dataworker", message: `Building slow relay root`, blockRangesForChains });

    // TODO: Test `blockRangesForChains`

>>>>>>> c09130aa
    const { unfilledDeposits } = this._loadData(blockRangesForChains);
    // TODO: Use `bundleBlockNumbers` to decide how to filter which blocks to keep in `unfilledDeposits`.

    const slowRelayLeaves: RelayData[] = unfilledDeposits.map(
      (deposit: UnfilledDeposit): RelayData => ({
        depositor: deposit.deposit.depositor,
        recipient: deposit.deposit.recipient,
        destinationToken: deposit.deposit.destinationToken,
        amount: deposit.deposit.amount,
        originChainId: deposit.deposit.originChainId,
        destinationChainId: deposit.deposit.destinationChainId,
        realizedLpFeePct: deposit.deposit.realizedLpFeePct,
        relayerFeePct: deposit.deposit.relayerFeePct,
        depositId: deposit.deposit.depositId,
      })
    );

    // Sort leaves deterministically so that the same root is always produced from the same _loadData return value.
    // The { Deposit ID, origin chain ID } is guaranteed to be unique so we can sort on them.
    const sortedLeaves = [...slowRelayLeaves].sort((relayA, relayB) => {
      // Note: Smaller ID numbers will come first
      if (relayA.originChainId === relayB.originChainId) return relayA.depositId - relayB.depositId;
      else return relayA.originChainId - relayB.originChainId;
    });

    if (sortedLeaves.length === 0) throw new Error("Cannot build tree with zero leaves");
    return {
      leaves: sortedLeaves,
      tree: buildSlowRelayTree(sortedLeaves),
    };
  }

<<<<<<< HEAD
  async publishRoots(bundleBlockNumbers: BundleEvaluationBlockNumbers) {
=======
  async publishRoots(blockRangesForChains: number[][]) {
>>>>>>> c09130aa
    // TODO: Store root to be consumed by manual leaf executors and verifiers. Can also be used to track lifecyle
    // of roots.
  }

<<<<<<< HEAD
  buildRelayerRefundRoot(blockRangesForChains: number[][]): MerkleTree<RelayerRefundLeaf> | null {
=======
  buildRelayerRefundRoot(blockRangesForChains: number[][]) {
    this.logger.debug({ at: "Dataworker", message: `Building relayer refund root`, blockRangesForChains });

    // TODO: Test `blockRangesForChains`

>>>>>>> c09130aa
    const { fillsToRefund } = this._loadData(blockRangesForChains);

    const relayerRefundLeaves: RelayerRefundLeafWithGroup[] = [];

    // We'll construct a new leaf for each { repaymentChainId, L2TokenAddress } unique combination.
    Object.keys(fillsToRefund).forEach((repaymentChainId: string) => {
      Object.keys(fillsToRefund[repaymentChainId]).forEach((l2TokenAddress: string) => {
        const refunds = fillsToRefund[repaymentChainId][l2TokenAddress].refunds;
        // We need to sort leaves deterministically so that the same root is always produced from the same _loadData
        // return value, so sort refund addresses by refund amount (descending) and then address (ascending).
        const sortedRefundAddresses = Object.keys(refunds).sort((addressA, addressB) => {
          if (refunds[addressA].gt(refunds[addressB])) return -1;
          if (refunds[addressA].lt(refunds[addressB])) return 1;
          const sortOutput = compareAddresses(addressA, addressB);
          if (sortOutput !== 0) return sortOutput;
          else throw new Error("Unexpected matching address");
        });

        // Create leaf for { repaymentChainId, L2TokenAddress }, split leaves into sub-leaves if there are too many
        // refunds.
        // TODO: Replace the block height hardcoded with a block from the bundle block range so we can look up the
        // limit at the time of the proposal.
        const endBlockForMainnet = this._getBlockRangeForChain(blockRangesForChains, 1)[1];
        const maxRefundCount =
          this.clients.configStoreClient.getMaxRefundCountForRelayerRefundLeafForBlock(endBlockForMainnet);
        for (let i = 0; i < sortedRefundAddresses.length; i += maxRefundCount)
          relayerRefundLeaves.push({
            groupIndex: i, // Will delete this group index after using it to sort leaves for the same chain ID and
            // L2 token address
            leafId: 0, // Will be updated before inserting into tree when we sort all leaves.
            chainId: Number(repaymentChainId),
            amountToReturn: toBN(0), // TODO: Derive amountToReturn
            l2TokenAddress,
            refundAddresses: sortedRefundAddresses.slice(i, i + maxRefundCount),
            refundAmounts: sortedRefundAddresses.slice(i, i + maxRefundCount).map((address) => refunds[address]),
          });
      });
    });

    // Sort leaves by chain ID and then L2 token address in ascending order. Assign leaves unique, ascending ID's
    // beginning from 0.
    const indexedLeaves: RelayerRefundLeaf[] = [...relayerRefundLeaves]
      .sort((leafA, leafB) => {
        if (leafA.chainId !== leafB.chainId) {
          return leafA.chainId - leafB.chainId;
        } else if (compareAddresses(leafA.l2TokenAddress, leafB.l2TokenAddress) !== 0) {
          return compareAddresses(leafA.l2TokenAddress, leafB.l2TokenAddress);
        } else if (leafA.groupIndex !== leafB.groupIndex) return leafA.groupIndex - leafB.groupIndex;
        else throw new Error("Unexpected leaf group indices match");
      })
      .map((leaf: RelayerRefundLeafWithGroup, i: number): RelayerRefundLeaf => {
        delete leaf.groupIndex; // Delete group index now that we've used it to sort leaves for the same
        // { repaymentChain, l2TokenAddress } since it doesn't exist in RelayerRefundLeaf
        return { ...leaf, leafId: i };
      });

    if (indexedLeaves.length === 0) throw new Error("Cannot build tree with zero leaves");
    return {
      leaves: indexedLeaves,
      tree: buildRelayerRefundTree(indexedLeaves),
    };
  }

  buildPoolRebalanceRoot(blockRangesForChains: number[][]) {
<<<<<<< HEAD
=======
    this.logger.debug({ at: "Dataworker", message: `Building pool rebalance root`, blockRangesForChains });

    // TODO: Test `blockRangesForChains`

>>>>>>> c09130aa
    const { fillsToRefund, deposits, allValidFills } = this._loadData(blockRangesForChains);

    // Running balances are the amount of tokens that we need to send to each SpokePool to pay for all instant and
    // slow relay refunds. They are decreased by the amount of funds already held by the SpokePool. Balances are keyed
    // by the SpokePool's network and L1 token equivalent of the L2 token to refund.
    const runningBalances: RunningBalances = {};
    // Realized LP fees are keyed the same as running balances and represent the amount of LP fees that should be paid
    // to LP's for each running balance.
    const realizedLpFees: RunningBalances = {};

    // 1. For each FilledRelay group, identified by { repaymentChainId, L1TokenAddress }, initialize a "running balance"
    // to the total refund amount for that group.
    // 2. Similarly, for each group sum the realized LP fees.
    const endBlockForMainnet = this._getBlockRangeForChain(blockRangesForChains, 1)[1];

    if (Object.keys(fillsToRefund).length > 0) {
      Object.keys(fillsToRefund).forEach((repaymentChainId: string) => {
        Object.keys(fillsToRefund[repaymentChainId]).forEach((l2TokenAddress: string) => {
          const l1TokenCounterpart = this.clients.hubPoolClient.getL1TokenCounterpartAtBlock(
            repaymentChainId,
            l2TokenAddress,
<<<<<<< HEAD
            this._getBlockRangeForChain(blockRangesForChains, Number(repaymentChainId))[1]
=======
            endBlockForMainnet
>>>>>>> c09130aa
          );
          assign(
            realizedLpFees,
            [repaymentChainId, l1TokenCounterpart],
            fillsToRefund[repaymentChainId][l2TokenAddress].realizedLpFees
          );

          // Start with latest RootBundleExecuted.runningBalance for {chainId, l1Token} combination if found.
          const startingRunningBalance = this.clients.hubPoolClient.getRunningBalanceBeforeBlockForChain(
<<<<<<< HEAD
            this._getBlockRangeForChain(blockRangesForChains, Number(repaymentChainId))[1],
=======
            endBlockForMainnet,
>>>>>>> c09130aa
            Number(repaymentChainId),
            l1TokenCounterpart
          );

          // totalRefundAmount won't exist for chains that only had slow fills, so we should explicitly check for it.
          if (fillsToRefund[repaymentChainId][l2TokenAddress].totalRefundAmount)
            assign(
              runningBalances,
              [repaymentChainId, l1TokenCounterpart],
              startingRunningBalance.add(fillsToRefund[repaymentChainId][l2TokenAddress].totalRefundAmount)
            );
        });
      });
    }

    // For certain fills associated with another partial fill from a previous root bundle, we need to adjust running
    // balances because the prior partial fill would have triggered a refund to be sent to the spoke pool to refund
    // a slow fill.
    allValidFills.forEach((fill: FillWithBlock) => {
      const firstFillForSameDeposit = allValidFills.find(
        (_fill: FillWithBlock) => this._isFirstFillForDeposit(_fill as Fill) && this._filledSameDeposit(_fill, fill)
      );
      if (firstFillForSameDeposit === undefined) {
        // If there is no first fill associated with a slow fill, then something is wrong because we assume that slow
        // fills can only be sent after at least one non-zero partial fill is submitted for a deposit.
        if (fill.isSlowRelay) throw new Error("Can't find earliest fill associated with slow fill");
        // If there is no first fill associated with the current partial fill, then it must be the first fill and we'll
        // skip it because there are running balance adjustments to make for this type of fill.
        else return;
      }
      // Find ending block number for chain from ProposeRootBundle event that should have included a slow fill
      // refund for this first fill. This will be undefined if there is no block range containing the first fill.
      const rootBundleEndBlockContainingFirstFill =
        this.clients.hubPoolClient.getRootBundleEvalBlockNumberContainingBlock(
          firstFillForSameDeposit.blockNumber,
          firstFillForSameDeposit.destinationChainId,
          this.chainIdListForBundleEvaluationBlockNumbers
        );
      // Using bundle block number for chain from ProposeRootBundleEvent, find latest fill in the root bundle.
      let lastFillBeforeSlowFillIncludedInRoot;
      if (rootBundleEndBlockContainingFirstFill !== undefined) {
        lastFillBeforeSlowFillIncludedInRoot = this._getLastMatchingFillBeforeBlock(
          fill,
          allValidFills,
          rootBundleEndBlockContainingFirstFill
        );
      }

      // 3. For any executed slow fills, we need to decrease the running balance if a previous root bundle sent
      // tokens to the spoke pool to pay for the slow fill, but a partial fill was sent before the slow relay
      // could be executed, resulting in an excess of funds on the spoke pool.
      if (fill.isSlowRelay) {
        // Since every slow fill should have a partial fill that came before it, we should always be able to find the
        // last partial fill for the root bundle including the slow fill refund.
        if (!lastFillBeforeSlowFillIncludedInRoot)
          throw new Error("Can't find last fill submitted before slow fill was included in root bundle proposal");

        // Recompute how much the matched root bundle sent for this slow fill. Subtract the amount that was
        // actually executed on the L2 from the amount that was sent. This should give us the excess that was sent.
        // Subtract that amount from the running balance so we ultimately send it back to L1.
        const amountSentForSlowFill = lastFillBeforeSlowFillIncludedInRoot.amount.sub(
          lastFillBeforeSlowFillIncludedInRoot.totalFilledAmount
        );
        const excess = amountSentForSlowFill.sub(fill.fillAmount);
        if (excess.eq(toBN(0))) return; // Exit early if slow fill left no excess funds.
        this._updateRunningBalanceForFill(runningBalances, fill, excess.mul(toBN(-1)));
      }
      // 4. For all fills that completely filled a relay and that followed a partial fill from a previous epoch, we need
      // to decrease running balances by the slow fill amount sent in the previous epoch, since the slow relay was never
      // executed, allowing the fill to be sent completely filling the deposit.
      else if (fill.totalFilledAmount.eq(fill.amount)) {
        // If first fill for this deposit is in this epoch, then no slow fill has been sent so we can ignore this fill.
        // We can check this by searching for a ProposeRootBundle event with a bundle block range that contains the
        // first fill for this deposit. If it is the same as the ProposeRootBundle event containing the
        // current fill, then the first fill is in the current bundle and we can exit early.
        const rootBundleEndBlockContainingFullFill =
          this.clients.hubPoolClient.getRootBundleEvalBlockNumberContainingBlock(
            fill.blockNumber,
            fill.destinationChainId,
            this.chainIdListForBundleEvaluationBlockNumbers
          );
        if (rootBundleEndBlockContainingFirstFill === rootBundleEndBlockContainingFullFill) return;

        // If full fill and first fill are in different blocks, then we should always be able to find the last partial
        // fill included in the root bundle that also included the slow fill refund.
        if (!lastFillBeforeSlowFillIncludedInRoot)
          throw new Error("Can't find last fill submitted before slow fill was included in root bundle proposal");

        // Recompute how much the matched root bundle sent for this slow fill. This slow fill refund needs to be sent
        // back to the hub because it was completely replaced by partial fills submitted after the root bundle
        // proposal. We know that there was no slow fill execution because the `fullFill` completely filled the deposit,
        // meaning that no slow fill was executed before it, and no slow fill can be executed after it.
        const amountSentForSlowFill = lastFillBeforeSlowFillIncludedInRoot.amount.sub(
          lastFillBeforeSlowFillIncludedInRoot.totalFilledAmount
        );
        this._updateRunningBalanceForFill(runningBalances, fill, amountSentForSlowFill.mul(toBN(-1)));
      }
    });

    // 5. Map each deposit event to its L1 token and origin chain ID and subtract deposited amounts from running
    // balances. Note that we do not care if the deposit is matched with a fill for this epoch or not since all
    // deposit events lock funds in the spoke pool and should decrease running balances accordingly.
    deposits.forEach((deposit: DepositWithBlock) => {
      this._updateRunningBalanceForDeposit(runningBalances, deposit, deposit.amount.mul(toBN(-1)));
    });

    // 6. Create one leaf per L2 chain ID. First we'll create a leaf with all L1 tokens for each chain ID, and then
    // we'll split up any leaves with too many L1 tokens.
    const leaves: PoolRebalanceLeaf[] = [];
    Object.keys(runningBalances)
      // Leaves should be sorted by ascending chain ID
      .sort((chainIdA, chainIdB) => Number(chainIdA) - Number(chainIdB))
      .map((chainId: string) => {
        // Sort addresses.
        const sortedL1Tokens = Object.keys(runningBalances[chainId]).sort((addressA, addressB) => {
          return compareAddresses(addressA, addressB);
        });

        // This begins at 0 and increments for each leaf for this { chainId, L1Token } combination.
        let groupIndexForChainId = 0;

        // Split addresses into multiple leaves if there are more L1 tokens than allowed per leaf.
        const maxRefundCount =
          this.clients.configStoreClient.getMaxRefundCountForRelayerRefundLeafForBlock(endBlockForMainnet);
        for (let i = 0; i < sortedL1Tokens.length; i += maxRefundCount) {
          const l1TokensToIncludeInThisLeaf = sortedL1Tokens.slice(i, i + maxRefundCount);

          leaves.push({
            groupIndex: groupIndexForChainId++,
            leafId: leaves.length,
            chainId: Number(chainId),
            bundleLpFees: realizedLpFees[chainId]
              ? l1TokensToIncludeInThisLeaf.map((l1Token) => realizedLpFees[chainId][l1Token])
              : Array(l1TokensToIncludeInThisLeaf.length).fill(toBN(0)),
            runningBalances: runningBalances[chainId]
              ? l1TokensToIncludeInThisLeaf.map((l1Token) =>
                  this._getRunningBalanceForL1Token(runningBalances[chainId][l1Token], l1Token, endBlockForMainnet)
                )
              : Array(l1TokensToIncludeInThisLeaf.length).fill(toBN(0)),
            netSendAmounts: runningBalances[chainId]
              ? l1TokensToIncludeInThisLeaf.map((l1Token) =>
                  this._getNetSendAmountForL1Token(runningBalances[chainId][l1Token], l1Token, endBlockForMainnet)
                )
              : Array(l1TokensToIncludeInThisLeaf.length).fill(toBN(0)),
            l1Tokens: l1TokensToIncludeInThisLeaf,
          });
        }
      });

    if (leaves.length === 0) throw new Error("Cannot build tree with zero leaves");
    const tree = buildPoolRebalanceLeafTree(leaves);

    return {
      runningBalances,
      realizedLpFees,
      leaves,
      tree,
    };
  }

  async proposeRootBundle() {
    // 1. Construct a list of ending block ranges for each chain that we want to include
    // relay events for. The ending block numbers for these ranges will be added to a "bundleEvaluationBlockNumbers"
    // list, and the order of chain ID's is hardcoded in the ConfigStore client.
    const blockRangesForProposal = this.chainIdListForBundleEvaluationBlockNumbers.map((chainId: number) => [
      this.clients.hubPoolClient.getNextBundleStartBlockNumber(
        this.chainIdListForBundleEvaluationBlockNumbers,
        this.clients.hubPoolClient.latestBlockNumber,
        chainId
      ),
      this.clients.spokePoolClients[chainId].latestBlockNumber,
    ]);
<<<<<<< HEAD

    // TODO:
    // 2. Create roots
    this.buildPoolRebalanceRoot(blockRangesForProposal);
    this.buildRelayerRefundRoot(blockRangesForProposal);
    this.buildSlowRelayRoot(blockRangesForProposal);

    // 3. Store root + auxillary information somewhere useful for executing leaves
    // 4. Propose roots to HubPool contract.
  }

  async validateRootBundle(
    bundleBlockNumbers: BundleEvaluationBlockNumbers,
    poolRebalanceRoot: string,
    relayerRefundRoot: string,
    slowRelayRoot: string
  ) {
    // For block number for chain, look up spoke pool at correct block height via
    // const spokePool = this.clients.hubPoolClient.getSpokePoolForBlock(block, chain)
    // const spokePoolSigner = this.clients.hubPoolClient.hubPool.signer.connect(getProvider(chain))
    // const spokePoolContract = new Contract(spokePool, SpokePool.abi, spokePoolSigner)
    // const spokePoolClient = new SpokePoolClient(this.logger, spokePoolContract, this.clients.rateModelClient, chain)
=======

    // TODO:
    // 2. Create roots
    const poolRebalanceRoot = this.buildPoolRebalanceRoot(blockRangesForProposal);
    console.log(`poolRebalanceRoot:`, poolRebalanceRoot.tree.getHexRoot());
    poolRebalanceRoot.leaves.forEach((leaf: PoolRebalanceLeaf) => {
      const prettyLeaf = Object.keys(leaf).reduce((result, key) => {
        // Check if leaf value is list of BN's. For this leaf, there are no BN's not in lists.
        if (BigNumber.isBigNumber(leaf[key][0])) result[key] = leaf[key].map((val) => val.toString());
        else result[key] = leaf[key];
        return result;
      }, {});
      console.log(prettyLeaf);
    });
    const relayerRefundRoot = this.buildRelayerRefundRoot(blockRangesForProposal);
    console.log(`relayerRefundRoot:`, relayerRefundRoot.tree.getHexRoot());
    relayerRefundRoot.leaves.forEach((leaf: RelayerRefundLeaf) => {
      const prettyLeaf = Object.keys(leaf).reduce((result, key) => {
        // Check if leaf value is list of BN' or single BN.
        if (Array.isArray(leaf[key]) && BigNumber.isBigNumber(leaf[key][0]))
          result[key] = leaf[key].map((val) => val.toString());
        else if (BigNumber.isBigNumber(leaf[key])) result[key] = leaf[key].toString();
        else result[key] = leaf[key];
        return result;
      }, {});
      console.log(prettyLeaf);
    });
    // const slowRelayRoot = this.buildSlowRelayRoot(blockRangesForProposal);
    // console.log(`slowRelayRoot:`, slowRelayRoot.leaves, slowRelayRoot.tree.getHexRoot());

    // 3. Store root + auxillary information somewhere useful for executing leaves
    // 4. Propose roots to HubPool contract.
  }

  async validateRootBundle(poolRebalanceRoot: string, relayerRefundRoot: string, slowRelayRoot: string) {
>>>>>>> c09130aa
    // Look at latest propose root bundle event earlier than a block number
    // Construct roots locally using class functions and compare with the event we found earlier.
    // If any roots mismatch, pinpoint the errors to give details to the caller.
  }

  async executeSlowRelayLeaves() {
    // TODO: Caller should grab `bundleBlockNumbers` from ProposeRootBundle event, recreate root and execute
    // all leaves for root. To locate `rootBundleId`, look up `SpokePool.RelayedRootBundle` events and find event
    // with matching roots.
  }

  async executePoolRebalanceLeaves() {
    // TODO:
  }

  async executeRelayerRefundLeaves() {
    // TODO:
  }

  // If the running balance is greater than the token transfer threshold, then set the net send amount
  // equal to the running balance and reset the running balance to 0. Otherwise, the net send amount should be
  // 0, indicating that we do not want the data worker to trigger a token transfer between hub pool and spoke
  // pool when executing this leaf.
  _getNetSendAmountForL1Token(runningBalance: BigNumber, l1Token: string, mainnetBlock: number): BigNumber {
    return runningBalance
      .abs()
      .gte(this.clients.configStoreClient.getTokenTransferThresholdForBlock(l1Token, mainnetBlock))
      ? runningBalance
      : toBN(0);
  }

  _getRunningBalanceForL1Token(runningBalance: BigNumber, l1Token: string, mainnetBlock: number): BigNumber {
    return runningBalance
      .abs()
      .lt(this.clients.configStoreClient.getTokenTransferThresholdForBlock(l1Token, mainnetBlock))
      ? runningBalance
      : toBN(0);
  }

  _updateRunningBalance(runningBalances: RunningBalances, l2ChainId: number, l1Token: string, updateAmount: BigNumber) {
    // Initialize dictionary if empty.
    if (!runningBalances[l2ChainId]) runningBalances[l2ChainId] = {};
    const runningBalance = runningBalances[l2ChainId][l1Token];
    if (runningBalance) runningBalances[l2ChainId][l1Token] = runningBalance.add(updateAmount);
    else runningBalances[l2ChainId][l1Token] = updateAmount;
  }

  _updateRunningBalanceForFill(runningBalances: RunningBalances, fill: FillWithBlock, updateAmount: BigNumber) {
    const l1TokenCounterpart = this.clients.hubPoolClient.getL1TokenCounterpartAtBlock(
      fill.destinationChainId.toString(),
      fill.destinationToken,
      fill.blockNumber
    );
    this._updateRunningBalance(runningBalances, fill.destinationChainId, l1TokenCounterpart, updateAmount);
  }

  _updateRunningBalanceForDeposit(runningBalances, deposit: DepositWithBlock, updateAmount: BigNumber) {
    const l1TokenCounterpart = this.clients.hubPoolClient.getL1TokenCounterpartAtBlock(
      deposit.originChainId.toString(),
      deposit.originToken,
      deposit.blockNumber
    );
    this._updateRunningBalance(runningBalances, deposit.originChainId, l1TokenCounterpart, updateAmount);
  }

  _isFirstFillForDeposit(fill: Fill): boolean {
    return fill.fillAmount.eq(fill.totalFilledAmount) && fill.fillAmount.gt(toBN(0));
  }

  _filledSameDeposit(fillA: Fill, fillB: Fill): boolean {
    return (
      fillA.amount.eq(fillB.amount) &&
      fillA.originChainId === fillB.originChainId &&
      fillA.destinationChainId === fillB.destinationChainId &&
      fillA.relayerFeePct.eq(fillB.relayerFeePct) &&
      fillA.depositId === fillB.depositId &&
      fillA.recipient === fillB.recipient &&
      fillA.depositor === fillB.depositor
    );
  }

  // Return fill with matching relay data as slow fill that emitted before the `lastBlock`.
  _getLastMatchingFillBeforeBlock(fillToMatch: Fill, allFills: FillWithBlock[], lastBlock: number): FillWithBlock {
    return sortEventsDescending(allFills).find(
      (fill: FillWithBlock) =>
        !fill.isSlowRelay && lastBlock >= fill.blockNumber && this._filledSameDeposit(fillToMatch, fill)
    ) as FillWithBlock;
  }

  _getBlockRangeForChain(blockRange: number[][], chain: number): number[] {
    const indexForChain = this.chainIdListForBundleEvaluationBlockNumbers.indexOf(chain);
<<<<<<< HEAD
    if (indexForChain === -1) throw new Error(`Could not find chain ${chain} in chain ID list ${blockRange}`);
=======
    if (indexForChain === -1)
      throw new Error(
        `Could not find chain ${chain} in chain ID list ${this.chainIdListForBundleEvaluationBlockNumbers}`
      );
>>>>>>> c09130aa
    const blockRangeForChain = blockRange[indexForChain];
    if (!blockRangeForChain || blockRangeForChain.length !== 2)
      throw new Error(`Invalid block range for chain ${chain}`);
    return blockRangeForChain;
  }
}<|MERGE_RESOLUTION|>--- conflicted
+++ resolved
@@ -66,15 +66,6 @@
             (fill: FillWithBlock) =>
               fill.blockNumber <= blockRangeForChain[1] && fill.blockNumber >= blockRangeForChain[0]
           );
-<<<<<<< HEAD
-        this.logger.debug({
-          at: "Dataworker",
-          message: `Found ${fillsForOriginChain.length} fills for origin chain ${originChainId} on destination client ${destinationChainId}`,
-          originChainId,
-          destinationChainId,
-        });
-=======
->>>>>>> c09130aa
 
         fillsForOriginChain.forEach((fillWithBlock) => {
           const matchedDeposit: Deposit = originClient.getDepositForFill(fillWithBlock);
@@ -216,15 +207,11 @@
     return { fillsToRefund, deposits, unfilledDeposits, allValidFills };
   }
 
-<<<<<<< HEAD
-  buildSlowRelayRoot(blockRangesForChains: number[][]): MerkleTree<RelayData> | null {
-=======
   buildSlowRelayRoot(blockRangesForChains: number[][]) {
     this.logger.debug({ at: "Dataworker", message: `Building slow relay root`, blockRangesForChains });
 
     // TODO: Test `blockRangesForChains`
 
->>>>>>> c09130aa
     const { unfilledDeposits } = this._loadData(blockRangesForChains);
     // TODO: Use `bundleBlockNumbers` to decide how to filter which blocks to keep in `unfilledDeposits`.
 
@@ -257,24 +244,16 @@
     };
   }
 
-<<<<<<< HEAD
-  async publishRoots(bundleBlockNumbers: BundleEvaluationBlockNumbers) {
-=======
   async publishRoots(blockRangesForChains: number[][]) {
->>>>>>> c09130aa
     // TODO: Store root to be consumed by manual leaf executors and verifiers. Can also be used to track lifecyle
     // of roots.
   }
 
-<<<<<<< HEAD
-  buildRelayerRefundRoot(blockRangesForChains: number[][]): MerkleTree<RelayerRefundLeaf> | null {
-=======
   buildRelayerRefundRoot(blockRangesForChains: number[][]) {
     this.logger.debug({ at: "Dataworker", message: `Building relayer refund root`, blockRangesForChains });
 
     // TODO: Test `blockRangesForChains`
 
->>>>>>> c09130aa
     const { fillsToRefund } = this._loadData(blockRangesForChains);
 
     const relayerRefundLeaves: RelayerRefundLeafWithGroup[] = [];
@@ -339,13 +318,10 @@
   }
 
   buildPoolRebalanceRoot(blockRangesForChains: number[][]) {
-<<<<<<< HEAD
-=======
     this.logger.debug({ at: "Dataworker", message: `Building pool rebalance root`, blockRangesForChains });
 
     // TODO: Test `blockRangesForChains`
 
->>>>>>> c09130aa
     const { fillsToRefund, deposits, allValidFills } = this._loadData(blockRangesForChains);
 
     // Running balances are the amount of tokens that we need to send to each SpokePool to pay for all instant and
@@ -367,11 +343,7 @@
           const l1TokenCounterpart = this.clients.hubPoolClient.getL1TokenCounterpartAtBlock(
             repaymentChainId,
             l2TokenAddress,
-<<<<<<< HEAD
-            this._getBlockRangeForChain(blockRangesForChains, Number(repaymentChainId))[1]
-=======
             endBlockForMainnet
->>>>>>> c09130aa
           );
           assign(
             realizedLpFees,
@@ -381,11 +353,7 @@
 
           // Start with latest RootBundleExecuted.runningBalance for {chainId, l1Token} combination if found.
           const startingRunningBalance = this.clients.hubPoolClient.getRunningBalanceBeforeBlockForChain(
-<<<<<<< HEAD
-            this._getBlockRangeForChain(blockRangesForChains, Number(repaymentChainId))[1],
-=======
             endBlockForMainnet,
->>>>>>> c09130aa
             Number(repaymentChainId),
             l1TokenCounterpart
           );
@@ -558,30 +526,6 @@
       ),
       this.clients.spokePoolClients[chainId].latestBlockNumber,
     ]);
-<<<<<<< HEAD
-
-    // TODO:
-    // 2. Create roots
-    this.buildPoolRebalanceRoot(blockRangesForProposal);
-    this.buildRelayerRefundRoot(blockRangesForProposal);
-    this.buildSlowRelayRoot(blockRangesForProposal);
-
-    // 3. Store root + auxillary information somewhere useful for executing leaves
-    // 4. Propose roots to HubPool contract.
-  }
-
-  async validateRootBundle(
-    bundleBlockNumbers: BundleEvaluationBlockNumbers,
-    poolRebalanceRoot: string,
-    relayerRefundRoot: string,
-    slowRelayRoot: string
-  ) {
-    // For block number for chain, look up spoke pool at correct block height via
-    // const spokePool = this.clients.hubPoolClient.getSpokePoolForBlock(block, chain)
-    // const spokePoolSigner = this.clients.hubPoolClient.hubPool.signer.connect(getProvider(chain))
-    // const spokePoolContract = new Contract(spokePool, SpokePool.abi, spokePoolSigner)
-    // const spokePoolClient = new SpokePoolClient(this.logger, spokePoolContract, this.clients.rateModelClient, chain)
-=======
 
     // TODO:
     // 2. Create roots
@@ -617,7 +561,6 @@
   }
 
   async validateRootBundle(poolRebalanceRoot: string, relayerRefundRoot: string, slowRelayRoot: string) {
->>>>>>> c09130aa
     // Look at latest propose root bundle event earlier than a block number
     // Construct roots locally using class functions and compare with the event we found earlier.
     // If any roots mismatch, pinpoint the errors to give details to the caller.
@@ -709,14 +652,10 @@
 
   _getBlockRangeForChain(blockRange: number[][], chain: number): number[] {
     const indexForChain = this.chainIdListForBundleEvaluationBlockNumbers.indexOf(chain);
-<<<<<<< HEAD
-    if (indexForChain === -1) throw new Error(`Could not find chain ${chain} in chain ID list ${blockRange}`);
-=======
     if (indexForChain === -1)
       throw new Error(
         `Could not find chain ${chain} in chain ID list ${this.chainIdListForBundleEvaluationBlockNumbers}`
       );
->>>>>>> c09130aa
     const blockRangeForChain = blockRange[indexForChain];
     if (!blockRangeForChain || blockRangeForChain.length !== 2)
       throw new Error(`Invalid block range for chain ${chain}`);
