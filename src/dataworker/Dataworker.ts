--- conflicted
+++ resolved
@@ -45,11 +45,8 @@
   convertFillParamsToBytes32,
   mapAsync,
   getAccountMeta,
-<<<<<<< HEAD
   getClaimAccountPda,
-=======
   chainIsSvm,
->>>>>>> 22a9ea02
 } from "../utils";
 import {
   ProposedRootBundle,
