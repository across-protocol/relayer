<<<<<<< HEAD
import {
  winston,
  assign,
  buildSlowRelayTree,
  MerkleTree,
  toBN,
  RelayerRefundLeaf,
  BigNumber,
  buildRelayerRefundTree,
  toBNWei,
} from "../utils";
import { SpokePoolClient, HubPoolClient, MultiCallBundler } from "../clients";
=======
import { winston, assign, buildSlowRelayTree, MerkleTree, toBN } from "../utils";
import { SpokePoolClient, HubPoolClient, MultiCallerClient } from "../clients";
>>>>>>> 05197b9e
import { FillsToRefund, RelayData, UnfilledDeposit, Deposit, Fill } from "../interfaces/SpokePool";
import { BundleEvaluationBlockNumbers } from "../interfaces/HubPool";

// @notice Constructs roots to submit to HubPool on L1. Fetches all data synchronously from SpokePool/HubPool clients
// so this class assumes that those upstream clients are already updated and have fetched on-chain data from RPC's.
export class Dataworker {
  // eslint-disable-next-line no-useless-constructor
  constructor(
    readonly logger: winston.Logger,
    readonly spokePoolClients: { [chainId: number]: SpokePoolClient },
    readonly hubPoolClient: HubPoolClient,
    readonly multiCallerClient: MultiCallerClient | any
  ) {}

  // Common data re-formatting logic shared across all data worker public functions.
  _loadData(/* bundleBlockNumbers: BundleEvaluationBlockNumbers */): {
    unfilledDeposits: UnfilledDeposit[];
    fillsToRefund: FillsToRefund;
  } {
    if (!this.hubPoolClient.isUpdated) throw new Error(`HubPoolClient not updated`);

    const unfilledDepositsForOriginChain: { [originChainIdPlusDepositId: string]: UnfilledDeposit[] } = {};
    const fillsToRefund: FillsToRefund = {};

    const allChainIds = Object.keys(this.spokePoolClients);
    this.logger.debug({ at: "Dataworker", message: `Loading deposit and fill data`, chainIds: allChainIds });
    for (const originChainId of allChainIds) {
      const originClient = this.spokePoolClients[originChainId];
      if (!originClient.isUpdated) throw new Error(`origin SpokePoolClient on chain ${originChainId} not updated`);

      // Loop over all other SpokePoolClient's to find deposits whose destination chain is the selected origin chain.
      this.logger.debug({ at: "Dataworker", message: `Looking up data for origin spoke pool`, originChainId });
      for (const destinationChainId of Object.keys(this.spokePoolClients)) {
        if (originChainId === destinationChainId) continue;

        const destinationClient = this.spokePoolClients[destinationChainId];
        if (!destinationClient.isUpdated)
          throw new Error(`destination SpokePoolClient with chain ID ${destinationChainId} not updated`);

        // For each fill within the block range, look up associated deposit.
        const fillsForOriginChain: Fill[] = destinationClient.getFillsForOriginChain(Number(originChainId));
        this.logger.debug({
          at: "Dataworker",
          message: `Found ${fillsForOriginChain.length} fills for origin chain ${originChainId} on destination client ${destinationChainId}`,
          originChainId,
          destinationChainId,
        });

        fillsForOriginChain.forEach((fill) => {
          const matchedDeposit: Deposit = originClient.getDepositForFill(fill);
          if (matchedDeposit) {
            // FillRelay events emitted by slow relay executions will usually not match with any deposits because the
            // relayer fee % will be reset to 0 by the SpokePool contract, however we still need to explicitly filter slow
            // relays out because its possible that a deposit is submitted with a relayer fee % set to 0.
            if (!fill.isSlowRelay) assign(fillsToRefund, [fill.repaymentChainId, fill.destinationToken], [fill]);
            const depositUnfilledAmount = fill.amount.sub(fill.totalFilledAmount);
            const depositKey = `${originChainId}+${fill.depositId}`;
            assign(
              unfilledDepositsForOriginChain,
              [depositKey],
              [
                {
                  unfilledAmount: depositUnfilledAmount,
                  deposit: matchedDeposit,
                  // A first partial fill for a deposit is characterized by one whose total filled amount post-fill
                  // is equal to the amount sent in the fill, and where the fill amount is greater than zero.
                  hasFirstPartialFill: fill.fillAmount.eq(fill.totalFilledAmount) && fill.fillAmount.gt(toBN(0)),
                },
              ]
            );
          } else {
            this.logger.debug({
              at: "Dataworker",
              message: `Could not find deposit for fill on origin client`,
              fill,
            });
          }
        });
      }
    }

    // For each deposit with a matched fill, figure out the unfilled amount that we need to slow relay. We will filter
    // out any deposits that are fully filled, or any deposits that were already slow relayed in a previous epoch.
    const unfilledDeposits = Object.values(unfilledDepositsForOriginChain)
      .map((_unfilledDeposits: UnfilledDeposit[]): UnfilledDeposit => {
        // Remove deposits with no matched fills.
        if (_unfilledDeposits.length === 0) return { unfilledAmount: toBN(0), deposit: undefined };
        // Remove deposits where there isn't a fill with fillAmount == totalFilledAmount && fillAmount > 0. This ensures
        // that we'll only be slow relaying deposits where the first fill
        // (i.e. the one with fillAmount == totalFilledAmount) is in this epoch.
        if (
          !_unfilledDeposits.some((_unfilledDeposit: UnfilledDeposit) => _unfilledDeposit.hasFirstPartialFill === true)
        )
          return { unfilledAmount: toBN(0), deposit: undefined };
        // Take the smallest unfilled amount since each fill can only decrease the unfilled amount.
        _unfilledDeposits.sort((unfilledDepositA, unfilledDepositB) =>
          unfilledDepositA.unfilledAmount.gt(unfilledDepositB.unfilledAmount)
            ? 1
            : unfilledDepositA.unfilledAmount.lt(unfilledDepositB.unfilledAmount)
            ? -1
            : 0
        );
        return { unfilledAmount: _unfilledDeposits[0].unfilledAmount, deposit: _unfilledDeposits[0].deposit };
      })
      .filter((unfilledDeposit: UnfilledDeposit) => unfilledDeposit.unfilledAmount.gt(0));

    // Remove deposits that have been fully filled from unfilled deposit array
    return {
      fillsToRefund,
      unfilledDeposits,
    };
  }

  async buildSlowRelayRoot(bundleBlockNumbers: BundleEvaluationBlockNumbers): Promise<MerkleTree<RelayData>> | null {
    const { unfilledDeposits } = this._loadData();
    // TODO: Use `bundleBlockNumbers` to decide how to filter which blocks to keep in `unfilledDeposits`.

    if (unfilledDeposits.length === 0) return null;
    const leaves: RelayData[] = unfilledDeposits.map(
      (deposit: UnfilledDeposit): RelayData => ({
        depositor: deposit.deposit.depositor,
        recipient: deposit.deposit.recipient,
        destinationToken: deposit.deposit.depositor,
        amount: deposit.deposit.amount,
        originChainId: deposit.deposit.originChainId,
        destinationChainId: deposit.deposit.destinationChainId,
        realizedLpFeePct: deposit.deposit.realizedLpFeePct,
        relayerFeePct: deposit.deposit.relayerFeePct,
        depositId: deposit.deposit.depositId,
      })
    );

    // Sort leaves deterministically so that the same root is always produced from the same _loadData return value.
    // The { Deposit ID, origin chain ID } is guaranteed to be unique so we can sort on them.
    const sortedLeaves = leaves.sort((relayA, relayB) => {
      // Note: Smaller ID numbers will come first
      if (relayA.originChainId === relayB.originChainId) return relayA.depositId - relayB.depositId;
      else return relayA.originChainId - relayB.originChainId;
    });

    return sortedLeaves.length > 0 ? await buildSlowRelayTree(sortedLeaves) : null;
  }

  async publishRoots(bundleBlockNumbers: BundleEvaluationBlockNumbers) {
    const slowRelayRoot = await this.buildSlowRelayRoot(bundleBlockNumbers);

    // TODO: Store root to be consumed by manual leaf executors and verifiers. Can also be used to track lifecyle
    // of roots.
  }

  async buildRelayerRefundRoot(
    bundleBlockNumbers: BundleEvaluationBlockNumbers
  ): Promise<MerkleTree<RelayerRefundLeaf>> | null {
    const { fillsToRefund } = this._loadData();
    if (Object.keys(fillsToRefund).length === 0) return null;

    const leaves: RelayerRefundLeaf[] = [];

    // We'll construct a new leaf for each { repaymentChainId, L2TokenAddress } unique combination.
    Object.keys(fillsToRefund).forEach((repaymentChainId: string) => {
      Object.keys(fillsToRefund[repaymentChainId]).forEach((l2TokenAddress: string) => {
        // Group refunds by recipient for this L2 token address.
        const refunds: { [refundAddress: string]: BigNumber } = {};
        fillsToRefund[repaymentChainId][l2TokenAddress].forEach((fill: Fill) => {
          const existingFillAmountForRelayer = refunds[fill.relayer] ? refunds[fill.relayer] : toBN(0);
          const currentRefundAmount = fill.fillAmount.mul(toBNWei(1).sub(fill.realizedLpFeePct)).div(toBNWei(1));
          refunds[fill.relayer] = existingFillAmountForRelayer.add(currentRefundAmount);
        });
        // We need to sort leaves deterministically so that the same root is always produced from the same _loadData
        // return value, so sort refund addresses by refund amount (descending) and then address (ascending).
        const sortedRefundAddresses = Object.keys(refunds).sort((addressA, addressB) => {
          if (refunds[addressA].gt(refunds[addressB])) return -1;
          if (refunds[addressA].lt(refunds[addressB])) return 1;
          return addressA.localeCompare(addressB);
        });

        // Create leaf for { repaymentChainId, L2TokenAddress }.
        leaves.push({
          leafId: toBN(0), // Will be updated before inserting into tree when we sort all leaves.
          chainId: BigNumber.from(repaymentChainId),
          amountToReturn: toBN(0), // TODO: Derive amountToReturn
          l2TokenAddress,
          refundAddresses: sortedRefundAddresses,
          refundAmounts: sortedRefundAddresses.map((address) => refunds[address]),
        });
      });
    });

    // Sort leaves by chain ID and then L2 token address in ascending order. Assign leaves unique, ascending ID's
    // beginning from 0.
    const indexedLeaves = [...leaves]
      .sort((leafA, leafB) => {
        if (!leafA.chainId.eq(leafB.chainId)) {
          return leafA.chainId.sub(leafB.chainId).toNumber();
        } else if (leafA.l2TokenAddress.localeCompare(leafB.l2TokenAddress) !== 0) {
          return leafA.l2TokenAddress.localeCompare(leafB.l2TokenAddress);
        } else throw new Error("TODO: Implement tertiary sorting of leaves");
      })
      .map((leaf: RelayerRefundLeaf, i: number) => {
        return { ...leaf, leafId: toBN(i) };
      });

    // TODO: Make sure refund arrays length are capped and their contents are split in the worst case
    return indexedLeaves.length > 0 ? await buildRelayerRefundTree(indexedLeaves) : null;
  }

  async buildPoolRebalanceRoot(bundleBlockNumbers: BundleEvaluationBlockNumbers) {
    this._loadData();

    // For each destination chain ID key in unfilledDeposits
    //     Group by L1 token and for each L1 token:
    //         Add unfilledAmount to netSendAmount for L1 token
    //         Add realized LP fee to bundleLpFee for L1 token
    //         Figure out how RunningBalances works
    // For each repayment chain ID key in fillsToRefund
    //     Group by L1 token and for each L1 token:
    //         Add fillAmount to netSendAmount for L1 token
    //         Add realized LP fee to bundleLpFee for L1 token
    //         Figure out how RunningBalances works
    // Join repayment chain ID and destination chain ID data together
    // Make Leaf for destination chain ID. Optionally decide to split Leaf
    // data into smaller pieces and form sub groups with unique groupIndex's
    // Construct root
  }

  async proposeRootBundle(bundleBlockNumbers: BundleEvaluationBlockNumbers) {
    // Create roots
    // Store root + auxillary information useful for executing leaves on some storage layer
    // Propose roots to HubPool contract.
  }

  async validateRootBundle(
    bundleBlockNumbers: BundleEvaluationBlockNumbers,
    poolRebalanceRoot: string,
    relayerRefundRoot: string,
    slowRelayRoot: string
  ) {
    this._loadData();

    // Construct roots locally using class functions and compare with input roots.
    // If any roots mismatch, efficiently pinpoint the errors to give details to the caller.
  }

  async executeSlowRelayLeaves(bundleBlockNumbers: BundleEvaluationBlockNumbers) {
    // TODO: Caller should grab `bundleBlockNumbers` from ProposeRootBundle event, recreate root and execute
    // all leaves for root. To locate `rootBundleId`, look up `SpokePool.RelayedRootBundle` events and find event
    // with matching roots.
  }

  async executePoolRebalanceLeaves() {
    // TODO:
  }

  async executeRelayerRefundLeaves() {
    // TODO:
  }
}<|MERGE_RESOLUTION|>--- conflicted
+++ resolved
@@ -1,4 +1,3 @@
-<<<<<<< HEAD
 import {
   winston,
   assign,
@@ -10,11 +9,8 @@
   buildRelayerRefundTree,
   toBNWei,
 } from "../utils";
-import { SpokePoolClient, HubPoolClient, MultiCallBundler } from "../clients";
-=======
-import { winston, assign, buildSlowRelayTree, MerkleTree, toBN } from "../utils";
+import { SpokePoolClient, HubPoolClient } from "../clients";
 import { SpokePoolClient, HubPoolClient, MultiCallerClient } from "../clients";
->>>>>>> 05197b9e
 import { FillsToRefund, RelayData, UnfilledDeposit, Deposit, Fill } from "../interfaces/SpokePool";
 import { BundleEvaluationBlockNumbers } from "../interfaces/HubPool";
 
