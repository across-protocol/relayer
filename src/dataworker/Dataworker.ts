--- conflicted
+++ resolved
@@ -1,4 +1,3 @@
-import assert from "assert";
 import { utils as ethersUtils } from "ethers";
 import { utils as sdkUtils } from "@across-protocol/sdk-v2";
 import {
@@ -748,7 +747,6 @@
           // All flows in here are assumed to be valid, so we can use the flow's repayment chain
           // to pay out the refund. But we need to check which token should be repaid in.
           if (isUbaOutflow(flow)) {
-<<<<<<< HEAD
             let refundToken: string;
 
             if (outflowIsFill(flow)) {
@@ -769,13 +767,8 @@
                   quoteBlockNumber,
                 });
               }
-            } else {
-              refundToken = flow.refundToken;
             }
-=======
-            assert(outflowIsFill(flow));
-            const refundToken = flow.destinationToken;
->>>>>>> b2fba5c5
+
             updateTotalRefundAmountRaw(fillsToRefund, balancingFee, flow.repaymentChainId, flow.relayer, refundToken);
           }
         });
