import { utils as ethersUtils } from "ethers";
import {
  winston,
  EMPTY_MERKLE_ROOT,
  sortEventsDescending,
  BigNumber,
  getRefund,
  MerkleTree,
  sortEventsAscending,
  isDefined,
  buildPoolRebalanceLeafTree,
  updateTotalRefundAmountRaw,
  toBNWei,
  getFillsInRange,
  ZERO_ADDRESS,
} from "../utils";
import {
  DepositWithBlock,
  FillsToRefund,
  FillWithBlock,
  isUbaOutflow,
  outflowIsFill,
  ProposedRootBundle,
  RootBundleRelayWithBlock,
  SlowFillLeaf,
  SpokePoolClientsByChain,
  UnfilledDeposit,
  PendingRootBundle,
  RunningBalances,
  PoolRebalanceLeaf,
  RelayerRefundLeaf,
} from "../interfaces";
import { DataworkerClients } from "./DataworkerClientHelper";
import { SpokePoolClient, UBAClient, BalanceAllocator } from "../clients";
import * as PoolRebalanceUtils from "./PoolRebalanceUtils";
import {
  blockRangesAreInvalidForSpokeClients,
  getBlockRangeForChain,
  getImpliedBundleBlockRanges,
  l2TokensToCountTowardsSpokePoolLeafExecutionCapital,
} from "../dataworker/DataworkerUtils";
import {
  getEndBlockBuffers,
  _buildPoolRebalanceRoot,
  _buildRelayerRefundRoot,
  _buildSlowRelayRoot,
} from "./DataworkerUtils";
import _ from "lodash";
import { spokePoolClientsToProviders } from "../common";
import * as sdk from "@across-protocol/sdk-v2";

// Internal error reasons for labeling a pending root bundle as "invalid" that we don't want to submit a dispute
// for. These errors are due to issues with the dataworker configuration, instead of with the pending root
// bundle. Any reasons in IGNORE_X we emit a "debug" level log for, and any reasons in ERROR_X we emit an "error"
// level log for.
const IGNORE_DISPUTE_REASONS = new Set(["bundle-end-block-buffer"]);
const ERROR_DISPUTE_REASONS = new Set(["insufficient-dataworker-lookback", "out-of-date-config-store-version"]);

// Create a type for storing a collection of roots
type RootBundle = {
  leaves: SlowFillLeaf[];
  tree: MerkleTree<SlowFillLeaf>;
};

type ProposeRootBundleReturnType = {
  poolRebalanceLeaves: PoolRebalanceLeaf[];
  poolRebalanceTree: MerkleTree<PoolRebalanceLeaf>;
  relayerRefundLeaves: RelayerRefundLeaf[];
  relayerRefundTree: MerkleTree<RelayerRefundLeaf>;
  slowFillLeaves: SlowFillLeaf[];
  slowFillTree: MerkleTree<SlowFillLeaf>;
};

export type PoolRebalanceRoot = {
  runningBalances: RunningBalances;
  realizedLpFees: RunningBalances;
  leaves: PoolRebalanceLeaf[];
  tree: MerkleTree<PoolRebalanceLeaf>;
};

type PoolRebalanceRootCache = Record<string, PoolRebalanceRoot>;

// @notice Constructs roots to submit to HubPool on L1. Fetches all data synchronously from SpokePool/HubPool clients
// so this class assumes that those upstream clients are already updated and have fetched on-chain data from RPC's.
export class Dataworker {
  rootCache: PoolRebalanceRootCache = {};

  // eslint-disable-next-line no-useless-constructor
  constructor(
    readonly logger: winston.Logger,
    readonly clients: DataworkerClients,
    readonly chainIdListForBundleEvaluationBlockNumbers: number[],
    readonly maxRefundCountOverride: number | undefined,
    readonly maxL1TokenCountOverride: number | undefined,
    readonly blockRangeEndBlockBuffer: { [chainId: number]: number } = {},
    readonly spokeRootsLookbackCount = 0,
    readonly bufferToPropose = 0,
    readonly forceProposal = false,
    readonly forceBundleRange?: [number, number][]
  ) {
    if (
      maxRefundCountOverride !== undefined ||
      maxL1TokenCountOverride !== undefined ||
      Object.keys(blockRangeEndBlockBuffer).length > 0
    ) {
      this.logger.debug({
        at: "Dataworker#Constructor",
        message: "Dataworker constructed with overridden config store settings",
        chainIdListForBundleEvaluationBlockNumbers,
        maxRefundCountOverride: this.maxRefundCountOverride,
        maxL1TokenCountOverride: this.maxL1TokenCountOverride,
        blockRangeEndBlockBuffer: this.blockRangeEndBlockBuffer,
      });
    }
  }

  // This should be called whenever it's possible that the loadData information for a block range could have changed.
  // For instance, if the spoke or hub clients have been updated, it probably makes sense to clear this to be safe.
  clearCache(): void {
    this.clients.bundleDataClient.clearCache();
    this.rootCache = {};
  }

  async buildSlowRelayRoot(
    blockRangesForChains: number[][],
    spokePoolClients: { [chainId: number]: SpokePoolClient }
  ): Promise<RootBundle> {
    const { unfilledDeposits } = await this.clients.bundleDataClient.loadData(blockRangesForChains, spokePoolClients);
    return _buildSlowRelayRoot(unfilledDeposits);
  }

  async buildRelayerRefundRoot(
    blockRangesForChains: number[][],
    spokePoolClients: { [chainId: number]: SpokePoolClient },
    poolRebalanceLeaves: PoolRebalanceLeaf[],
    runningBalances: RunningBalances
  ): Promise<{
    leaves: RelayerRefundLeaf[];
    tree: MerkleTree<RelayerRefundLeaf>;
  }> {
    const endBlockForMainnet = getBlockRangeForChain(
      blockRangesForChains,
      this.clients.hubPoolClient.chainId,
      this.chainIdListForBundleEvaluationBlockNumbers
    )[1];

    const { fillsToRefund } = await this.clients.bundleDataClient.loadData(blockRangesForChains, spokePoolClients);
    const maxRefundCount = this.maxRefundCountOverride
      ? this.maxRefundCountOverride
      : this.clients.configStoreClient.getMaxRefundCountForRelayerRefundLeafForBlock(endBlockForMainnet);
    return _buildRelayerRefundRoot(
      endBlockForMainnet,
      fillsToRefund,
      poolRebalanceLeaves,
      runningBalances,
      this.clients,
      maxRefundCount
    );
  }

  // This method is only used in testing and scripts, not to propose new bundles.
  async buildPoolRebalanceRoot(
    blockRangesForChains: number[][],
    spokePoolClients: SpokePoolClientsByChain,
    latestMainnetBlock?: number
  ): Promise<PoolRebalanceRoot> {
    const { fillsToRefund, deposits, allValidFills, unfilledDeposits, earlyDeposits } =
      await this.clients.bundleDataClient.loadData(blockRangesForChains, spokePoolClients);

    const mainnetBundleEndBlock = getBlockRangeForChain(
      blockRangesForChains,
      this.clients.hubPoolClient.chainId,
      this.chainIdListForBundleEvaluationBlockNumbers
    )[1];
    const allValidFillsInRange = getFillsInRange(
      allValidFills,
      blockRangesForChains,
      this.chainIdListForBundleEvaluationBlockNumbers
    );

    return await this._getPoolRebalanceRoot(
      spokePoolClients,
      blockRangesForChains,
      latestMainnetBlock ?? mainnetBundleEndBlock,
      mainnetBundleEndBlock,
      fillsToRefund,
      deposits,
      allValidFills,
      allValidFillsInRange,
      unfilledDeposits,
      earlyDeposits,
      true
    );
  }

  shouldWaitToPropose(
    mainnetBundleEndBlock: number,
    bufferToPropose: number = this.bufferToPropose
  ): { shouldWait: boolean; [key: string]: unknown } {
    // Wait until all pool rebalance leaf executions from previous bundle are older than the new mainnet
    // bundle end block. This avoids any complications where a bundle is unable to determine the most recently
    // validated bundle. The HubPoolClient treats a bundle as "validated" once all of its pool rebalance leaves
    // are executed so we want to make sure that these are all older than the mainnet bundle end block which is
    // sometimes treated as the "latest" mainnet block.
    const mostRecentProposedRootBundle = this.clients.hubPoolClient.getLatestFullyExecutedRootBundle(
      this.clients.hubPoolClient.latestBlockSearched
    );

    // If there has never been a validated root bundle, then we can always propose a new one:
    if (mostRecentProposedRootBundle === undefined) {
      return {
        shouldWait: false,
      };
    }

    // Look for any executed leaves up to mainnet bundle end block. If they have been executed but they are not later
    // than the mainnet bundle end block, then we won't see them and we should wait.
    const executedPoolRebalanceLeaves = this.clients.hubPoolClient.getExecutedLeavesForRootBundle(
      mostRecentProposedRootBundle,
      mainnetBundleEndBlock
    );
    const expectedPoolRebalanceLeaves = mostRecentProposedRootBundle.poolRebalanceLeafCount;
    if (expectedPoolRebalanceLeaves === 0) {
      throw new Error("Pool rebalance leaf count must be > 0");
    }
    const poolRebalanceLeafExecutionBlocks = executedPoolRebalanceLeaves.map((execution) => execution.blockNumber);

    // If any leaves are unexecuted, we should wait. This can also happen if the most recent proposed root bundle
    // was disputed or is still pending in the challenge period.
    if (expectedPoolRebalanceLeaves !== executedPoolRebalanceLeaves.length) {
      return {
        shouldWait: true,
        poolRebalanceLeafExecutionBlocks,
        mainnetBundleEndBlock,
        mostRecentProposedRootBundle: mostRecentProposedRootBundle.transactionHash,
        expectedPoolRebalanceLeaves,
        executedPoolRebalanceLeaves: executedPoolRebalanceLeaves.length,
      };
    }
    // We should now only wait if not enough time (e.g. the bufferToPropose # of seconds) has passed since the last
    // pool rebalance leaf was executed.
    else {
      // `poolRebalanceLeafExecutionBlocks` must have at least one element so the following computation will produce
      // a number.
      const latestExecutedPoolRebalanceLeafBlock = Math.max(...poolRebalanceLeafExecutionBlocks);
      const minimumMainnetBundleEndBlockToPropose = latestExecutedPoolRebalanceLeafBlock + bufferToPropose;
      return {
        shouldWait: mainnetBundleEndBlock < minimumMainnetBundleEndBlockToPropose,
        bufferToPropose,
        poolRebalanceLeafExecutionBlocks,
        mainnetBundleEndBlock,
        minimumMainnetBundleEndBlockToPropose,
        mostRecentProposedRootBundle: mostRecentProposedRootBundle.transactionHash,
      };
    }
  }

  /**
   * Returns the next bundle block ranges if a new proposal is possible, otherwise
   * returns undefined.
   * @param spokePoolClients
   * @param earliestBlocksInSpokePoolClients Earliest blocks loaded in SpokePoolClients. Used to determine severity
   * of log level
   * @returns Array of blocks ranges to propose for next bundle.
   */
  _getNextProposalBlockRanges(
    spokePoolClients: SpokePoolClientsByChain,
    earliestBlocksInSpokePoolClients: { [chainId: number]: number } = {}
  ): number[][] | undefined {
    const { configStoreClient, hubPoolClient } = this.clients;

    // Check if a bundle is pending.
    if (!hubPoolClient.isUpdated) {
      throw new Error("HubPoolClient not updated");
    }
    if (!this.forceProposal && hubPoolClient.hasPendingProposal()) {
      this.logger.debug({ at: "Dataworker#propose", message: "Has pending proposal, cannot propose" });
      return;
    }

    // If config store version isn't up to date, return early. This is a simple rule that is perhaps too aggressive
    // but the proposer role is a specialized one and the user should always be using updated software.
    if (!configStoreClient.hasLatestConfigStoreVersion) {
      this.logger.warn({
        at: "Dataworker#propose",
        message: "Skipping proposal because missing updated ConfigStore version, are you using the latest code?",
        latestVersionSupported: configStoreClient.configStoreVersion,
        latestInConfigStore: configStoreClient.getConfigStoreVersionForTimestamp(),
      });
      return;
    }

    // Construct a list of ending block ranges for each chain that we want to include
    // relay events for. The ending block numbers for these ranges will be added to a "bundleEvaluationBlockNumbers"
    // list, and the order of chain ID's is hardcoded in the ConfigStore client.
    const nextBundleMainnetStartBlock = hubPoolClient.getNextBundleStartBlockNumber(
      this.chainIdListForBundleEvaluationBlockNumbers,
      hubPoolClient.latestBlockSearched,
      hubPoolClient.chainId
    );
    const blockRangesForProposal = this._getWidestPossibleBlockRangeForNextBundle(
      spokePoolClients,
      nextBundleMainnetStartBlock
    );

    // Exit early if spoke pool clients don't have early enough event data to satisfy block ranges for the
    // potential proposal
    if (
      Object.keys(earliestBlocksInSpokePoolClients).length > 0 &&
      blockRangesAreInvalidForSpokeClients(
        spokePoolClients,
        blockRangesForProposal,
        this.chainIdListForBundleEvaluationBlockNumbers,
        earliestBlocksInSpokePoolClients
      )
    ) {
      this.logger.warn({
        at: "Dataworke#propose",
        message: "Cannot propose bundle with insufficient event data. Set a larger DATAWORKER_FAST_LOOKBACK_COUNT",
        rootBundleRanges: blockRangesForProposal,
        earliestBlocksInSpokePoolClients,
        spokeClientsEventSearchConfigs: Object.fromEntries(
          Object.entries(spokePoolClients).map(([chainId, client]) => [chainId, client.eventSearchConfig])
        ),
      });
      return;
    }

    return blockRangesForProposal;
  }

  async proposeRootBundle(
    spokePoolClients: { [chainId: number]: SpokePoolClient },
    usdThresholdToSubmitNewBundle?: BigNumber,
    submitProposals = true,
    earliestBlocksInSpokePoolClients: { [chainId: number]: number } = {},
    ubaClient?: UBAClient
  ): Promise<void> {
    // TODO: Handle the case where we can't get event data or even blockchain data from any chain. This will require
    // some changes to override the bundle block range here, and _loadData to skip chains with zero block ranges.
    // For now, we assume that if one blockchain fails to return data, then this entire function will fail. This is a
    // safe strategy but could lead to new roots failing to be proposed until ALL networks are healthy.

    // If we are forcing a bundle range, then we should use that instead of the next proposal block ranges.
    const blockRangesForProposal = isDefined(this.forceBundleRange)
      ? this.forceBundleRange
      : this._getNextProposalBlockRanges(spokePoolClients, earliestBlocksInSpokePoolClients);

    if (!blockRangesForProposal) {
      return;
    }

    const { chainId: hubPoolChainId, latestBlockNumber } = this.clients.hubPoolClient;
    const [mainnetBundleStartBlock, mainnetBundleEndBlock] = getBlockRangeForChain(
      blockRangesForProposal,
      hubPoolChainId,
      this.chainIdListForBundleEvaluationBlockNumbers
    );

<<<<<<< HEAD
    let rootBundleData: ProposeRootBundleReturnType;
    let isUBA = false;
    if (
      sdk.clients.isUBAActivatedAtBlock(
        this.clients.hubPoolClient,
        mainnetBundleStartBlock,
        this.clients.hubPoolClient.chainId
      )
    ) {
      isUBA = true;
    }
    if (!isUBA) {
      this.logger.debug({
        at: "Dataworker#propose",
        message: "Proposing Legacy root bundle",
        blockRangesForProposal,
      });
      const _rootBundleData = await this.Legacy_proposeRootBundle(
        blockRangesForProposal,
        spokePoolClients,
        this.clients.hubPoolClient.latestBlockSearched,
        true
      );
      rootBundleData = {
        ..._rootBundleData,
      };
    } else {
      this.logger.debug({
        at: "Dataworker#propose",
        message: "Proposing UBA root bundle",
        blockRangesForProposal,
      });
      const _rootBundleData = await this.UBA_proposeRootBundle(
        blockRangesForProposal,
        ubaClient,
        spokePoolClients,
        true
      );
      rootBundleData = {
        ..._rootBundleData,
      };
    }
=======
    const isUBA = sdk.clients.isUBAActivatedAtBlock(
      this.clients.hubPoolClient,
      mainnetBundleStartBlock,
      hubPoolChainId
    );

    const rootBundleDataProducer = isUBA
      ? this.UBA_proposeRootBundle(blockRangesForProposal, ubaClient, spokePoolClients, true)
      : this.Legacy_proposeRootBundle(blockRangesForProposal, spokePoolClients, latestBlockNumber, true);

    this.logger.debug({
      at: "Dataworker#propose",
      message: `Proposing ${isUBA ? "UBA" : "Legacy"} root bundle`,
      blockRangesForProposal,
    });
    const rootBundleData = { ...(await rootBundleDataProducer) };
>>>>>>> a43d6455

    if (usdThresholdToSubmitNewBundle !== undefined) {
      // Exit early if volume of pool rebalance leaves exceeds USD threshold. Volume includes netSendAmounts only since
      // that is the actual amount sent over bridges. This also mitigates the chance that a RelayerRefundLeaf is
      // published but its refund currency isn't sent over the bridge in a PoolRebalanceLeaf.
      const totalUsdRefund = await PoolRebalanceUtils.computePoolRebalanceUsdVolume(
        rootBundleData.poolRebalanceLeaves,
        this.clients
      );
      if (totalUsdRefund.lt(usdThresholdToSubmitNewBundle)) {
        this.logger.debug({
          at: "Dataworker",
          message: "Root bundle USD volume does not exceed threshold, exiting early 🟡",
          usdThresholdToSubmitNewBundle,
          totalUsdRefund,
          leaves: rootBundleData.poolRebalanceLeaves,
        });
        return;
      } else {
        this.logger.debug({
          at: "Dataworker",
          message: "Root bundle USD volume exceeds threshold! 💚",
          usdThresholdToSubmitNewBundle,
          totalUsdRefund,
        });
      }
    }

    // TODO: Validate running balances in potential new bundle and make sure that important invariants
    // are not violated, such as a token balance being lower than the amount necessary to pay out all refunds,
    // slow fills, and return funds to the HubPool. Can use logic similar to /src/scripts/validateRunningbalances.ts

    const shouldWaitToPropose = this.shouldWaitToPropose(mainnetBundleEndBlock);
    if (shouldWaitToPropose.shouldWait) {
      this.logger.debug({
        at: "Dataworker#propose",
        message: "Waiting to propose new bundle",
        shouldWaitToPropose,
      });
      return;
    } else {
      this.logger.debug({
        at: "Dataworker#propose",
        message: "Proceeding to propose new bundle",
        shouldWaitToPropose,
      });
    }

    if (rootBundleData.poolRebalanceLeaves.length === 0) {
      this.logger.debug({
        at: "Dataworker#propose",
        message: "No pool rebalance leaves, cannot propose",
      });
      return;
    }

    // 4. Propose roots to HubPool contract.
    this.logger.debug({
      at: "Dataworker#propose",
      message: "Enqueing new root bundle proposal txn",
      blockRangesForProposal,
      poolRebalanceLeavesCount: rootBundleData.poolRebalanceLeaves.length,
      poolRebalanceRoot: rootBundleData.poolRebalanceTree.getHexRoot(),
      relayerRefundRoot: rootBundleData.relayerRefundTree.getHexRoot(),
      slowRelayRoot: rootBundleData.slowFillTree.getHexRoot(),
    });
    if (submitProposals) {
      this._proposeRootBundle(
        hubPoolChainId,
        blockRangesForProposal,
        rootBundleData.poolRebalanceLeaves,
        rootBundleData.poolRebalanceTree.getHexRoot(),
        rootBundleData.relayerRefundLeaves,
        rootBundleData.relayerRefundTree.getHexRoot(),
        rootBundleData.slowFillLeaves,
        rootBundleData.slowFillTree.getHexRoot()
      );
    }
  }

  async Legacy_proposeRootBundle(
    blockRangesForProposal: number[][],
    spokePoolClients: SpokePoolClientsByChain,
    latestMainnetBundleEndBlock: number,
    logData = false
  ): Promise<ProposeRootBundleReturnType> {
    const timerStart = Date.now();
    const { fillsToRefund, deposits, allValidFills, unfilledDeposits, earlyDeposits } =
      await this.clients.bundleDataClient._loadData(blockRangesForProposal, spokePoolClients, false, logData);
    const allValidFillsInRange = getFillsInRange(
      allValidFills,
      blockRangesForProposal,
      this.chainIdListForBundleEvaluationBlockNumbers
    );

    const hubPoolChainId = this.clients.hubPoolClient.chainId;
    const mainnetBundleEndBlock = getBlockRangeForChain(
      blockRangesForProposal,
      hubPoolChainId,
      this.chainIdListForBundleEvaluationBlockNumbers
    )[1];
    const poolRebalanceRoot = await this._getPoolRebalanceRoot(
      spokePoolClients,
      blockRangesForProposal,
      latestMainnetBundleEndBlock,
      mainnetBundleEndBlock,
      fillsToRefund,
      deposits,
      allValidFills,
      allValidFillsInRange,
      unfilledDeposits,
      earlyDeposits,
      true
    );
    const relayerRefundRoot = _buildRelayerRefundRoot(
      mainnetBundleEndBlock,
      fillsToRefund,
      poolRebalanceRoot.leaves,
      poolRebalanceRoot.runningBalances,
      this.clients,
      this.maxRefundCountOverride
        ? this.maxRefundCountOverride
        : this.clients.configStoreClient.getMaxRefundCountForRelayerRefundLeafForBlock(mainnetBundleEndBlock)
    );
    const slowRelayRoot = _buildSlowRelayRoot(unfilledDeposits);

    if (logData) {
      this.logger.debug({
        at: "Dataworker",
        message: `Time to build root bundles for block ranges ${JSON.stringify(blockRangesForProposal)} : ${
          Date.now() - timerStart
        }ms`,
      });
      PoolRebalanceUtils.prettyPrintLeaves(
        this.logger,
        poolRebalanceRoot.tree,
        poolRebalanceRoot.leaves,
        "Pool rebalance"
      );
      PoolRebalanceUtils.prettyPrintLeaves(
        this.logger,
        relayerRefundRoot.tree,
        relayerRefundRoot.leaves,
        "Relayer refund"
      );
      PoolRebalanceUtils.prettyPrintLeaves(this.logger, slowRelayRoot.tree, slowRelayRoot.leaves, "Slow relay");
    }

    return {
      poolRebalanceLeaves: poolRebalanceRoot.leaves,
      poolRebalanceTree: poolRebalanceRoot.tree,
      relayerRefundLeaves: relayerRefundRoot.leaves,
      relayerRefundTree: relayerRefundRoot.tree,
      slowFillLeaves: slowRelayRoot.leaves,
      slowFillTree: slowRelayRoot.tree,
    };
  }

  async UBA_proposeRootBundle(
    blockRangesForProposal: number[][],
    ubaClient: UBAClient,
    spokePoolClients: SpokePoolClientsByChain,
    logData = false
  ): Promise<ProposeRootBundleReturnType> {
    if (!ubaClient) {
      throw new Error("UBA_proposeRootBundle#Undefined UBA client");
    }
    const timerStart = Date.now();
    const enabledChainIds = Object.keys(spokePoolClients)
      .filter((chainId) => {
        const blockRangeForChain = getBlockRangeForChain(
          blockRangesForProposal,
          Number(chainId),
          this.chainIdListForBundleEvaluationBlockNumbers
        );
        return !PoolRebalanceUtils.isChainDisabled(blockRangeForChain);
      })
      .map((x) => Number(x));

    const { poolRebalanceLeaves } = this._UBA_buildPoolRebalanceLeaves(
      blockRangesForProposal,
      enabledChainIds,
      ubaClient
    );
    const poolRebalanceTree = buildPoolRebalanceLeafTree(poolRebalanceLeaves);

    // Load data for slow fill and relayer refund leaves. Set UBA mode to true to include
    // refund requests in the fills to refund list.
    const { fillsToRefund, unfilledDeposits } = await this.clients.bundleDataClient._loadData(
      blockRangesForProposal,
      ubaClient.spokePoolClients,
      true,
      logData
    );
    // Build RelayerRefundRoot:
    // 1. Get all fills in range from SpokePoolClient
    // 2. Get all flows from UBA Client
    // 3. Validate fills by matching them with a deposit flow. Partial and Full fills should be validated the same (?)
    // 4. Validate refunds by matching them with a refund flow and checking that they were the first refund.
    const relayerRefundTree = this._UBA_buildRelayerRefundLeaves(
      fillsToRefund,
      poolRebalanceLeaves,
      blockRangesForProposal,
      enabledChainIds,
      ubaClient
    );

    // Build SlowRelayRoot:
    // 1. Get all initial partial fills in range from SpokePoolClient that weren't later fully filled.
    // 2. Get all flows from UBA Client
    // 3. Validate fills by matching them with a deposit flow.
    const slowFillTree = this._UBA_buildSlowRelayLeaves(ubaClient, blockRangesForProposal, unfilledDeposits);

    if (logData) {
      this.logger.debug({
        at: "Dataworker",
        message: `Time to build root bundles for block ranges ${JSON.stringify(blockRangesForProposal)} : ${
          Date.now() - timerStart
        }ms`,
      });
      PoolRebalanceUtils.prettyPrintLeaves(this.logger, poolRebalanceTree, poolRebalanceLeaves, "Pool rebalance");
      PoolRebalanceUtils.prettyPrintLeaves(
        this.logger,
        relayerRefundTree.tree,
        relayerRefundTree.leaves,
        "Relayer refund"
      );
      PoolRebalanceUtils.prettyPrintLeaves(this.logger, slowFillTree.tree, slowFillTree.leaves, "Slow relay");
    }

    return {
      poolRebalanceLeaves,
      poolRebalanceTree,
      relayerRefundLeaves: relayerRefundTree.leaves,
      relayerRefundTree: relayerRefundTree.tree,
      slowFillLeaves: slowFillTree.leaves,
      slowFillTree: slowFillTree.tree,
    };
  }

  /**
   * Builds pool rebalance leaves for the given block ranges and enabled chains.
   * @param blockRanges Marks the event range that should be used to form pool rebalance leaf data
   * @param enabledChainIds Chains that we should create pool rebalance leaves for
   * @param ubaClient
   * @returns pool rebalance leaves to propose for `blockRanges`
   */
  _UBA_buildPoolRebalanceLeaves(
    blockRanges: number[][],
    enabledChainIds: number[],
    ubaClient: UBAClient
  ): { poolRebalanceLeaves: PoolRebalanceLeaf[]; runningBalances: RunningBalances } {
    const mainnetBundleEndBlock = getBlockRangeForChain(
      blockRanges,
      this.clients.hubPoolClient.chainId,
      this.chainIdListForBundleEvaluationBlockNumbers
    )[1];

    // Build PoolRebalanceRoot:
    // 1. Get all flows in range from UBA Client
    // 2. Set running balances to closing running balances from latest flows in range per token per chain
    // 3. Set bundleLpFees to sum of SystemFee.LPFee for all flows in range per token per chain
    // 4. Set netSendAmount to sum of netRunningBalanceAdjustments for all flows in range per token per chain
    const poolRebalanceLeafData: {
      runningBalances: RunningBalances;
      bundleLpFees: RunningBalances;
      incentivePoolBalances: RunningBalances;
      netSendAmounts: RunningBalances;
    } = {
      runningBalances: {},
      bundleLpFees: {},
      incentivePoolBalances: {},
      netSendAmounts: {},
    };
    for (const chainId of enabledChainIds) {
      const blockRangeForChain = getBlockRangeForChain(
        blockRanges,
        Number(chainId),
        this.chainIdListForBundleEvaluationBlockNumbers
      );
      poolRebalanceLeafData.runningBalances[chainId] = {};
      poolRebalanceLeafData.bundleLpFees[chainId] = {};
      poolRebalanceLeafData.incentivePoolBalances[chainId] = {};
      poolRebalanceLeafData.netSendAmounts[chainId] = {};
      for (const tokenSymbol of ubaClient.tokens) {
        const l1TokenAddress = this.clients.hubPoolClient
          .getL1Tokens()
          .find((l1Token) => l1Token.symbol === tokenSymbol)?.address;
        if (!l1TokenAddress) {
          throw new Error("Could not find l1 token address for token symbol: " + tokenSymbol);
        }

        const flowsForChain = ubaClient.getModifiedFlows(
          Number(chainId),
          tokenSymbol,
          blockRangeForChain[0],
          blockRangeForChain[1]
        );

        // If no flows for chain, we won't create a pool rebalance leaf for it. The next time there is a flow for this
        // chain, we'll find the previous running balance for it and use that as the starting point.
        if (flowsForChain.length > 0) {
          const closingRunningBalance = flowsForChain[flowsForChain.length - 1].runningBalance;
          const closingIncentiveBalance = flowsForChain[flowsForChain.length - 1].incentiveBalance;
          const bundleLpFees = flowsForChain.reduce((sum, flow) => sum.add(flow.lpFee), BigNumber.from(0));
          const netSendAmount = flowsForChain[flowsForChain.length - 1].netRunningBalanceAdjustment;
          poolRebalanceLeafData.runningBalances[chainId][l1TokenAddress] = closingRunningBalance;
          poolRebalanceLeafData.bundleLpFees[chainId][l1TokenAddress] = bundleLpFees;
          poolRebalanceLeafData.incentivePoolBalances[chainId][l1TokenAddress] = closingIncentiveBalance;
          poolRebalanceLeafData.netSendAmounts[chainId][l1TokenAddress] = netSendAmount;
        }
      }
    }
    const poolRebalanceLeaves = PoolRebalanceUtils.constructPoolRebalanceLeaves(
      mainnetBundleEndBlock,
      poolRebalanceLeafData.runningBalances,
      poolRebalanceLeafData.bundleLpFees,
      this.clients.configStoreClient,
      this.maxL1TokenCountOverride,
      poolRebalanceLeafData.incentivePoolBalances,
      poolRebalanceLeafData.netSendAmounts,
      true
    );
    const runningBalances = poolRebalanceLeafData.runningBalances;
    return {
      poolRebalanceLeaves,
      runningBalances,
    };
  }

  /**
   * Builds relayer refund leaves for the given block ranges and enabled chains.
   * @param poolRebalanceLeaves Used to determine how to set amountToReturn in relayer refund leaves
   * @param runningBalances
   * @param blockRanges
   * @returns
   */
  _UBA_buildRelayerRefundLeaves(
    fillsToRefund: FillsToRefund,
    poolRebalanceLeaves: PoolRebalanceLeaf[],
    blockRanges: number[][],
    enabledChainIds: number[],
    ubaClient: UBAClient
  ): { leaves: RelayerRefundLeaf[]; tree: MerkleTree<RelayerRefundLeaf> } {
    const hubPoolChainId = this.clients.hubPoolClient.chainId;
    const mainnetBundleEndBlock = getBlockRangeForChain(
      blockRanges,
      hubPoolChainId,
      this.chainIdListForBundleEvaluationBlockNumbers
    )[1];

    // Create roots using constructed block ranges.
    const timerStart = Date.now();
    this.logger.debug({
      at: "Dataworker",
      message: `Time to load data from BundleDataClient: ${Date.now() - timerStart}ms`,
    });

    // Go through all flows in range. For each outflow, add the refund balancing fee to the refund entry
    // of the relayer.
    for (const chainId of enabledChainIds) {
      const [startBlock, endBlock] = getBlockRangeForChain(
        blockRanges,
        Number(chainId),
        this.chainIdListForBundleEvaluationBlockNumbers
      );
      for (const tokenSymbol of ubaClient.tokens) {
        const flowsForChain = ubaClient.getModifiedFlows(Number(chainId), tokenSymbol, startBlock, endBlock);
        flowsForChain.forEach(({ flow, balancingFee }) => {
          // All flows in here are assumed to be valid, so we can use the flow's
          // repayment chain to pay out the refund. But we need to check which
          // token should be repaid in.
          if (isUbaOutflow(flow)) {
            const refundToken = outflowIsFill(flow) ? flow.destinationToken : flow.refundToken;
            updateTotalRefundAmountRaw(fillsToRefund, balancingFee, flow.repaymentChainId, flow.relayer, refundToken);
          }
        });
      }
    }
    const relayerRefundRoot = _buildRelayerRefundRoot(
      mainnetBundleEndBlock,
      fillsToRefund,
      poolRebalanceLeaves,
      {}, // runningBalancess unused in UBA model.
      this.clients,
      this.maxRefundCountOverride
        ? this.maxRefundCountOverride
        : this.clients.configStoreClient.getMaxRefundCountForRelayerRefundLeafForBlock(mainnetBundleEndBlock),
      true // Instruct function to always set amountToReturn = -netSendAmount iff netSendAmount < 0
    );
    return relayerRefundRoot;
  }

  _UBA_buildSlowRelayLeaves(
    ubaClient: UBAClient,
    blockRanges: number[][],
    unfilledDeposits: UnfilledDeposit[]
  ): { leaves: SlowFillLeaf[]; tree: MerkleTree<SlowFillLeaf> } {
    // In UBA mode, each unfilled deposit must be matched with a payout adjustment percent,
    // which is set equal to the refund balancing fee for the partial fill that triggered the slow fill.
    const unfilledDepositsWithPayoutAdjustmentPcts: UnfilledDeposit[] = unfilledDeposits.map(
      (unfilledDeposit: UnfilledDeposit) => {
        const deposit = unfilledDeposit.deposit;
        const destinationChainId = deposit.destinationChainId;
        const [startBlock, endBlock] = getBlockRangeForChain(
          blockRanges,
          destinationChainId,
          this.chainIdListForBundleEvaluationBlockNumbers
        );
        const tokenSymbol = this.clients.hubPoolClient.getL1TokenInfoForL2Token(
          deposit.destinationToken,
          destinationChainId
        ).symbol;
        // There should only be one outflow on the deposit.destinationchain matching this deposit ID.
        const matchingOutflow = ubaClient
          .getModifiedFlows(destinationChainId, tokenSymbol, startBlock, endBlock)
          .find((flow) => flow.flow.depositId === deposit.depositId);
        if (!matchingOutflow || !matchingOutflow?.balancingFee) {
          throw new Error(`No matching outflow with refund balancing fee found for deposit ID ${deposit.depositId}`);
        }
        return {
          ...unfilledDeposit,
          relayerBalancingFee: matchingOutflow.balancingFee,
        };
      }
    );
    const slowRelayRoot = _buildSlowRelayRoot(unfilledDepositsWithPayoutAdjustmentPcts);

    return slowRelayRoot;
  }

  async validatePendingRootBundle(
    spokePoolClients: { [chainId: number]: SpokePoolClient },
    submitDisputes = true,
    earliestBlocksInSpokePoolClients: { [chainId: number]: number } = {},
    ubaClient?: UBAClient
  ): Promise<void> {
    if (!this.clients.hubPoolClient.isUpdated || this.clients.hubPoolClient.currentTime === undefined) {
      throw new Error("HubPoolClient not updated");
    }
    const hubPoolChainId = this.clients.hubPoolClient.chainId;

    // Exit early if a bundle is not pending.
    const pendingRootBundle = this.clients.hubPoolClient.getPendingRootBundle();
    if (pendingRootBundle === undefined) {
      this.logger.debug({
        at: "Dataworker#validate",
        message: "No pending proposal, nothing to validate",
      });
      return;
    }

    this.logger.debug({
      at: "Dataworker#validate",
      message: "Found pending proposal",
      pendingRootBundle,
    });

    // Exit early if challenge period timestamp has passed:
    if (this.clients.hubPoolClient.currentTime > pendingRootBundle.challengePeriodEndTimestamp) {
      this.logger.debug({
        at: "Dataworke#validater",
        message: "Challenge period passed, cannot dispute",
        expirationTime: pendingRootBundle.challengePeriodEndTimestamp,
      });
      return;
    }

    const nextBundleMainnetStartBlock = this.clients.hubPoolClient.getNextBundleStartBlockNumber(
      this.chainIdListForBundleEvaluationBlockNumbers,
      this.clients.hubPoolClient.latestBlockSearched,
      this.clients.hubPoolClient.chainId
    );
    const widestPossibleExpectedBlockRange = this._getWidestPossibleBlockRangeForNextBundle(
      spokePoolClients,
      // Mainnet bundle start block for pending bundle is the first entry in the first entry.
      nextBundleMainnetStartBlock
    );
    const { valid, reason } = await this.validateRootBundle(
      hubPoolChainId,
      widestPossibleExpectedBlockRange,
      pendingRootBundle,
      spokePoolClients,
      earliestBlocksInSpokePoolClients,
      ubaClient
    );
    if (!valid) {
      // In the case where the Dataworker config is improperly configured, emit an error level alert so bot runner
      // can get dataworker running ASAP.
      if (ERROR_DISPUTE_REASONS.has(reason)) {
        this.logger.error({
          at: "Dataworker#validate",
          message: "Skipping dispute because of dataworker configuration error that needs to be fixed",
          reason,
        });
      } else if (IGNORE_DISPUTE_REASONS.has(reason)) {
        this.logger.debug({
          at: "Dataworker#validate",
          message: "Skipping dispute because of dataworker configuration error, should resolve itself eventually 😪",
          reason,
        });
      } else {
        this.logger.error({
          at: "Dataworker",
          message: "Submitting dispute 🤏🏼",
          mrkdwn: reason,
        });
        if (submitDisputes) {
          this._submitDisputeWithMrkdwn(hubPoolChainId, reason);
        }
      }
    }
  }

  async validateRootBundle(
    hubPoolChainId: number,
    widestPossibleExpectedBlockRange: number[][],
    rootBundle: PendingRootBundle,
    spokePoolClients: { [chainId: number]: SpokePoolClient },
    earliestBlocksInSpokePoolClients: { [chainId: number]: number },
    ubaClient?: UBAClient
  ): Promise<
    // If valid is false, we get a reason and we might get expected trees.
    | {
        valid: false;
        reason: string;
        expectedTrees?: {
          poolRebalanceTree: {
            tree: MerkleTree<PoolRebalanceLeaf>;
            leaves: PoolRebalanceLeaf[];
          };
          relayerRefundTree: {
            tree: MerkleTree<RelayerRefundLeaf>;
            leaves: RelayerRefundLeaf[];
          };
          slowRelayTree: {
            tree: MerkleTree<SlowFillLeaf>;
            leaves: SlowFillLeaf[];
          };
        };
      }
    // If valid is true, we don't get a reason, and we always get expected trees.
    | {
        valid: true;
        reason: undefined;
        expectedTrees: {
          poolRebalanceTree: {
            tree: MerkleTree<PoolRebalanceLeaf>;
            leaves: PoolRebalanceLeaf[];
          };
          relayerRefundTree: {
            tree: MerkleTree<RelayerRefundLeaf>;
            leaves: RelayerRefundLeaf[];
          };
          slowRelayTree: {
            tree: MerkleTree<SlowFillLeaf>;
            leaves: SlowFillLeaf[];
          };
        };
      }
  > {
    // If pool rebalance root is empty, always dispute. There should never be a bundle with an empty rebalance root.
    if (rootBundle.poolRebalanceRoot === EMPTY_MERKLE_ROOT) {
      this.logger.debug({
        at: "Dataworker#validate",
        message: "Empty pool rebalance root, submitting dispute",
        rootBundle,
      });
      return {
        valid: false,
        reason: "Disputed pending root bundle with empty pool rebalance root",
      };
    }

    // First, we'll evaluate the pending root bundle's block end numbers.
    if (rootBundle.bundleEvaluationBlockNumbers.length !== widestPossibleExpectedBlockRange.length) {
      this.logger.debug({
        at: "Dataworker#validate",
        message: "Unexpected bundle block range length, disputing",
        widestPossibleExpectedBlockRange,
        pendingEndBlocks: rootBundle.bundleEvaluationBlockNumbers,
      });
      return {
        valid: false,
        reason: "Disputed pending root bundle with incorrect bundle block range length",
      };
    }

    const endBlockBuffers = getEndBlockBuffers(
      this.chainIdListForBundleEvaluationBlockNumbers,
      this.blockRangeEndBlockBuffer
    );

    // Make sure that all end blocks are >= expected start blocks. Allow for situation where chain was halted
    // and bundle end blocks hadn't advanced at time of proposal, meaning that the end blocks were equal to the
    // previous end blocks. So, even if by the time the disputer runs, the chain has started advancing again, then
    // the proposed block is at most 1 behind the next expected block range.
    if (
      rootBundle.bundleEvaluationBlockNumbers.some(
        (block, index) => block + 1 < widestPossibleExpectedBlockRange[index][0]
      )
    ) {
      this.logger.debug({
        at: "Dataworker#validate",
        message: "A bundle end block is < expected start block, submitting dispute",
        expectedStartBlocks: widestPossibleExpectedBlockRange.map((range) => range[0]),
        pendingEndBlocks: rootBundle.bundleEvaluationBlockNumbers,
      });
      return {
        valid: false,
        reason: PoolRebalanceUtils.generateMarkdownForDisputeInvalidBundleBlocks(
          this.chainIdListForBundleEvaluationBlockNumbers,
          rootBundle,
          widestPossibleExpectedBlockRange,
          endBlockBuffers
        ),
      };
    }

    // If the bundle end block is less than HEAD but within the allowable margin of error into future,
    // then we won't dispute and we'll just exit early from this function.
    if (
      rootBundle.bundleEvaluationBlockNumbers.some((block, index) => block > widestPossibleExpectedBlockRange[index][1])
    ) {
      // If end block is further than the allowable margin of error into the future, then dispute it.
      if (
        rootBundle.bundleEvaluationBlockNumbers.some(
          (block, index) => block > widestPossibleExpectedBlockRange[index][1] + endBlockBuffers[index]
        )
      ) {
        this.logger.debug({
          at: "Dataworker#validate",
          message: "A bundle end block is > latest block + buffer for its chain, submitting dispute",
          expectedEndBlocks: widestPossibleExpectedBlockRange.map((range) => range[1]),
          pendingEndBlocks: rootBundle.bundleEvaluationBlockNumbers,
          endBlockBuffers,
        });
        return {
          valid: false,
          reason: PoolRebalanceUtils.generateMarkdownForDisputeInvalidBundleBlocks(
            this.chainIdListForBundleEvaluationBlockNumbers,
            rootBundle,
            widestPossibleExpectedBlockRange,
            endBlockBuffers
          ),
        };
      } else {
        this.logger.debug({
          at: "Dataworker#validate",
          message: "Cannot validate because a bundle end block is > latest block but within buffer",
          expectedEndBlocks: widestPossibleExpectedBlockRange.map((range) => range[1]),
          pendingEndBlocks: rootBundle.bundleEvaluationBlockNumbers,
          endBlockBuffers,
        });
      }
      return {
        valid: false,
        reason: "bundle-end-block-buffer",
      };
    }

    // The block range that we'll use to construct roots will be the end block specified in the pending root bundle,
    // and the block right after the last valid root bundle proposal's end block. If the proposer didn't use the same
    // start block, then they might have missed events and the roots will be different.
    const blockRangesImpliedByBundleEndBlocks = widestPossibleExpectedBlockRange.map((blockRange, index) => [
      blockRange[0],
      rootBundle.bundleEvaluationBlockNumbers[index],
    ]);

    // Exit early if spoke pool clients don't have early enough event data to satisfy block ranges for the
    // pending proposal. Log an error loudly so that user knows that disputer needs to increase its lookback.
    if (
      Object.keys(earliestBlocksInSpokePoolClients).length > 0 &&
      blockRangesAreInvalidForSpokeClients(
        spokePoolClients,
        blockRangesImpliedByBundleEndBlocks,
        this.chainIdListForBundleEvaluationBlockNumbers,
        earliestBlocksInSpokePoolClients
      )
    ) {
      this.logger.debug({
        at: "Dataworke#validate",
        message: "Cannot validate bundle with insufficient event data. Set a larger DATAWORKER_FAST_LOOKBACK_COUNT",
        rootBundleRanges: blockRangesImpliedByBundleEndBlocks,
        availableSpokePoolClients: Object.keys(spokePoolClients),
        earliestBlocksInSpokePoolClients,
        spokeClientsEventSearchConfigs: Object.fromEntries(
          Object.entries(spokePoolClients).map(([chainId, client]) => [chainId, client.eventSearchConfig])
        ),
      });
      return {
        valid: false,
        reason: "insufficient-dataworker-lookback",
      };
    }

    this.logger.debug({
      at: "Dataworker#validate",
      message: "Implied bundle ranges are valid",
      blockRangesImpliedByBundleEndBlocks,
      chainIdListForBundleEvaluationBlockNumbers: this.chainIdListForBundleEvaluationBlockNumbers,
    });

    // If config store version isn't up to date, return early. This is a simple rule that is perhaps too aggressive
    // but the proposer role is a specialized one and the user should always be using updated software.
    if (!this.clients.configStoreClient.hasLatestConfigStoreVersion) {
      this.logger.debug({
        at: "Dataworker#validate",
        message: "Cannot validate because missing updated ConfigStore version. Update to latest code.",
        latestVersionSupported: this.clients.configStoreClient.configStoreVersion,
        latestInConfigStore: this.clients.configStoreClient.getConfigStoreVersionForTimestamp(),
      });
      return {
        valid: false,
        reason: "out-of-date-config-store-version",
      };
    }

    let rootBundleData: ProposeRootBundleReturnType;
    const mainnetBundleStartBlock = getBlockRangeForChain(
      blockRangesImpliedByBundleEndBlocks,
      hubPoolChainId,
      this.chainIdListForBundleEvaluationBlockNumbers
    )[0];

    // Check if we have the right code to validate a bundle for the given block ranges.
    const versionAtProposalBlock =
      this.clients.configStoreClient.getConfigStoreVersionForBlock(mainnetBundleStartBlock);

    // Bundles that need to be validated with older code should emit helpful error logs about which code to run.
    // @dev only throw this error if the hub chain ID is 1, suggesting we're running on production.
    if (versionAtProposalBlock <= sdk.constants.TRANSFER_THRESHOLD_MAX_CONFIG_STORE_VERSION && hubPoolChainId === 1) {
      throw new Error(
        "Must use relayer-v2 code at commit 412ddc30af72c2ac78f9e4c8dccfccfd0eb478ab to validate a bundle with transferThreshold set"
      );
    }

    let isUBA = false;
    if (
      sdk.clients.isUBAActivatedAtBlock(
        this.clients.hubPoolClient,
        mainnetBundleStartBlock,
        this.clients.hubPoolClient.chainId
      )
    ) {
      isUBA = true;
    }
    if (!isUBA) {
      const _rootBundleData = await this.Legacy_proposeRootBundle(
        blockRangesImpliedByBundleEndBlocks,
        spokePoolClients,
        rootBundle.proposalBlockNumber,
        true
      );
      rootBundleData = {
        ..._rootBundleData,
      };
    } else {
      const _rootBundleData = await this.UBA_proposeRootBundle(
        blockRangesImpliedByBundleEndBlocks,
        ubaClient,
        spokePoolClients,
        true
      );
      rootBundleData = {
        ..._rootBundleData,
      };
    }
    const expectedPoolRebalanceRoot = {
      leaves: rootBundleData.poolRebalanceLeaves,
      tree: rootBundleData.poolRebalanceTree,
    };
    const expectedRelayerRefundRoot = {
      leaves: rootBundleData.relayerRefundLeaves,
      tree: rootBundleData.relayerRefundTree,
    };
    const expectedSlowRelayRoot = {
      leaves: rootBundleData.slowFillLeaves,
      tree: rootBundleData.slowFillTree,
    };
    const expectedTrees = {
      poolRebalanceTree: expectedPoolRebalanceRoot,
      relayerRefundTree: expectedRelayerRefundRoot,
      slowRelayTree: expectedSlowRelayRoot,
    };

    if (
      // Its ok if there are fewer unclaimed leaves than in the reconstructed root, because some of the leaves
      // might already have been executed, but its an issue if the reconstructed root expects fewer leaves than there
      // are left to execute because it means that the unclaimed count can never drop to 0.
      expectedPoolRebalanceRoot.leaves.length < rootBundle.unclaimedPoolRebalanceLeafCount ||
      expectedPoolRebalanceRoot.tree.getHexRoot() !== rootBundle.poolRebalanceRoot
    ) {
      this.logger.debug({
        at: "Dataworker#validate",
        message: "Unexpected pool rebalance root, submitting dispute",
        expectedBlockRanges: blockRangesImpliedByBundleEndBlocks,
        expectedPoolRebalanceLeaves: expectedPoolRebalanceRoot.leaves,
        expectedPoolRebalanceRoot: expectedPoolRebalanceRoot.tree.getHexRoot(),
        expectedRelayerRefundLeaves: expectedRelayerRefundRoot.leaves,
        expectedRelayerRefundRoot: expectedRelayerRefundRoot.tree.getHexRoot(),
        expectedSlowRelayLeaves: expectedSlowRelayRoot.leaves,
        expectedSlowRelayRoot: expectedSlowRelayRoot.tree.getHexRoot(),
        pendingRoot: rootBundle.poolRebalanceRoot,
        pendingPoolRebalanceLeafCount: rootBundle.unclaimedPoolRebalanceLeafCount,
      });
    } else if (expectedRelayerRefundRoot.tree.getHexRoot() !== rootBundle.relayerRefundRoot) {
      this.logger.debug({
        at: "Dataworker#validate",
        message: "Unexpected relayer refund root, submitting dispute",
        expectedBlockRanges: blockRangesImpliedByBundleEndBlocks,
        expectedRelayerRefundRoot: expectedRelayerRefundRoot.tree.getHexRoot(),
        pendingRoot: rootBundle.relayerRefundRoot,
      });
    } else if (expectedSlowRelayRoot.tree.getHexRoot() !== rootBundle.slowRelayRoot) {
      this.logger.debug({
        at: "Dataworker#validate",
        message: "Unexpected slow relay root, submitting dispute",
        expectedBlockRanges: blockRangesImpliedByBundleEndBlocks,
        expectedSlowRelayRoot: expectedSlowRelayRoot.tree.getHexRoot(),
        pendingRoot: rootBundle.slowRelayRoot,
      });
    } else {
      // All roots are valid! Exit early.
      this.logger.debug({
        at: "Dataworker#validate",
        message: "Pending root bundle matches with expected",
      });
      return {
        valid: true,
        expectedTrees,
        reason: undefined,
      };
    }

    return {
      valid: false,
      reason:
        PoolRebalanceUtils.generateMarkdownForDispute(rootBundle) +
        "\n" +
        PoolRebalanceUtils.generateMarkdownForRootBundle(
          this.clients.hubPoolClient,
          this.chainIdListForBundleEvaluationBlockNumbers,
          hubPoolChainId,
          blockRangesImpliedByBundleEndBlocks,
          [...expectedPoolRebalanceRoot.leaves],
          expectedPoolRebalanceRoot.tree.getHexRoot(),
          [...expectedRelayerRefundRoot.leaves],
          expectedRelayerRefundRoot.tree.getHexRoot(),
          [...expectedSlowRelayRoot.leaves],
          expectedSlowRelayRoot.tree.getHexRoot()
        ),
      expectedTrees,
    };
  }

  // TODO: this method and executeRelayerRefundLeaves have a lot of similarities, but they have some key differences
  // in both the events they search for and the comparisons they make. We should try to generalize this in the future,
  // but keeping them separate is probably the simplest for the initial implementation.
  async executeSlowRelayLeaves(
    spokePoolClients: { [chainId: number]: SpokePoolClient },
    balanceAllocator: BalanceAllocator = new BalanceAllocator(spokePoolClientsToProviders(spokePoolClients)),
    submitExecution = true,
    earliestBlocksInSpokePoolClients: { [chainId: number]: number } = {},
    ubaClient?: UBAClient
  ): Promise<void> {
    this.logger.debug({
      at: "Dataworker#executeSlowRelayLeaves",
      message: "Executing slow relay leaves",
    });

    let latestRootBundles = sortEventsDescending(this.clients.hubPoolClient.getValidatedRootBundles());
    if (this.spokeRootsLookbackCount !== 0) {
      latestRootBundles = latestRootBundles.slice(0, this.spokeRootsLookbackCount);
    }

    await Promise.all(
      Object.entries(spokePoolClients).map(async ([_chainId, client]) => {
        const chainId = Number(_chainId);
        let rootBundleRelays = sortEventsDescending(client.getRootBundleRelays()).filter(
          (rootBundle) => rootBundle.blockNumber >= client.eventSearchConfig.fromBlock
        );

        // Filter out roots that are not in the latest N root bundles. This assumes that
        // relayerRefundRoot+slowFillRoot combinations are unique.
        rootBundleRelays = this._getRelayedRootsFromBundles(latestRootBundles, rootBundleRelays);

        // Filter out empty slow fill roots:
        rootBundleRelays = rootBundleRelays.filter((rootBundle) => rootBundle.slowRelayRoot !== EMPTY_MERKLE_ROOT);

        this.logger.debug({
          at: "Dataworker#executeSlowRelayLeaves",
          message: `Evaluating ${rootBundleRelays.length} historical non-empty slow roots relayed to chain ${chainId}`,
        });

        const slowFillsForChain = client.getFills().filter((fill) => fill.updatableRelayData.isSlowRelay);
        for (const rootBundleRelay of sortEventsAscending(rootBundleRelays)) {
          const matchingRootBundle = this.clients.hubPoolClient.getProposedRootBundles().find((bundle) => {
            if (bundle.slowRelayRoot !== rootBundleRelay.slowRelayRoot) {
              return false;
            }

            const followingBlockNumber =
              this.clients.hubPoolClient.getFollowingRootBundle(bundle)?.blockNumber ||
              this.clients.hubPoolClient.latestBlockSearched;

            if (!followingBlockNumber) {
              return false;
            }

            const leaves = this.clients.hubPoolClient.getExecutedLeavesForRootBundle(bundle, followingBlockNumber);

            // Only use this bundle if it had valid leaves returned (meaning it was at least partially executed).
            return leaves.length > 0;
          });

          if (!matchingRootBundle) {
            this.logger.warn({
              at: "Dataworke#executeSlowRelayLeaves",
              message: "Couldn't find a matching mainnet root bundle for a slowRelayRoot on L2!",
              chainId,
              slowRelayRoot: rootBundleRelay.slowRelayRoot,
              rootBundleId: rootBundleRelay.rootBundleId,
            });
            continue;
          }

          const blockNumberRanges = getImpliedBundleBlockRanges(
            this.clients.hubPoolClient,
            this.clients.configStoreClient,
            matchingRootBundle
          );

          if (
            Object.keys(earliestBlocksInSpokePoolClients).length > 0 &&
            blockRangesAreInvalidForSpokeClients(
              spokePoolClients,
              blockNumberRanges,
              this.chainIdListForBundleEvaluationBlockNumbers,
              earliestBlocksInSpokePoolClients
            )
          ) {
            this.logger.warn({
              at: "Dataworke#executeSlowRelayLeaves",
              message:
                "Cannot validate bundle with insufficient event data. Set a larger DATAWORKER_FAST_LOOKBACK_COUNT",
              chainId,
              rootBundleRanges: blockNumberRanges,
              availableSpokePoolClients: Object.keys(spokePoolClients),
              earliestBlocksInSpokePoolClients,
              spokeClientsEventSearchConfigs: Object.fromEntries(
                Object.entries(spokePoolClients).map(([chainId, client]) => [chainId, client.eventSearchConfig])
              ),
            });
            continue;
          }

          let rootBundleData: ProposeRootBundleReturnType;

          const mainnetBundleStartBlock = getBlockRangeForChain(
            blockNumberRanges,
            this.clients.hubPoolClient.chainId,
            this.chainIdListForBundleEvaluationBlockNumbers
          )[0];
          let isUBA = false;
          if (
            sdk.clients.isUBAActivatedAtBlock(
              this.clients.hubPoolClient,
              mainnetBundleStartBlock,
              this.clients.hubPoolClient.chainId
            )
          ) {
            isUBA = true;
          }
          if (!isUBA) {
            const _rootBundleData = await this.Legacy_proposeRootBundle(
              blockNumberRanges,
              spokePoolClients,
              matchingRootBundle.blockNumber
            );
            rootBundleData = {
              ..._rootBundleData,
            };
          } else {
            const _rootBundleData = await this.UBA_proposeRootBundle(blockNumberRanges, ubaClient, spokePoolClients);
            rootBundleData = {
              ..._rootBundleData,
            };
          }
          const { slowFillLeaves: leaves, slowFillTree: tree } = rootBundleData;
          if (tree.getHexRoot() !== rootBundleRelay.slowRelayRoot) {
            this.logger.warn({
              at: "Dataworke#executeSlowRelayLeaves",
              message: "Constructed a different root for the block range!",
              chainId,
              rootBundleRelay,
              mainnetRootBundleBlock: matchingRootBundle.blockNumber,
              mainnetRootBundleTxn: matchingRootBundle.transactionHash,
              publishedSlowRelayRoot: rootBundleRelay.slowRelayRoot,
              constructedSlowRelayRoot: tree.getHexRoot(),
            });
            continue;
          }

          const leavesForChain = leaves.filter((leaf) => leaf.relayData.destinationChainId === Number(chainId));
          const unexecutedLeaves = leavesForChain.filter((leaf) => {
            const executedLeaf = slowFillsForChain.find(
              (event) =>
                event.originChainId === leaf.relayData.originChainId && event.depositId === leaf.relayData.depositId
            );

            // Only return true if no leaf was found in the list of executed leaves.
            return !executedLeaf;
          });
          if (unexecutedLeaves.length === 0) {
            continue;
          }

          await this._executeSlowFillLeaf(
            unexecutedLeaves,
            balanceAllocator,
            client,
            tree,
            submitExecution,
            rootBundleRelay.rootBundleId
          );
        }
      })
    );
  }

  async _executeSlowFillLeaf(
    _leaves: SlowFillLeaf[],
    balanceAllocator: BalanceAllocator,
    client: SpokePoolClient,
    slowRelayTree: MerkleTree<SlowFillLeaf>,
    submitExecution: boolean,
    rootBundleId?: number
  ): Promise<void> {
    // Ignore slow fill leaves for deposits with messages as these messages might be very expensive to execute.
    // The original depositor can always execute these and pay for the gas themselves.
    const leaves = _leaves.filter(({ payoutAdjustmentPct, relayData }) => {
      // If there is a message, we ignore the leaf and log an error.
      if (!sdk.utils.isMessageEmpty(relayData.message)) {
        this.logger.warn({
          at: "Dataworker#_executeSlowFillLeaf",
          message: "Ignoring slow fill leaf with message",
          leafExecutionArgs: [
            relayData.depositor,
            relayData.recipient,
            relayData.destinationToken,
            relayData.amount,
            relayData.originChainId,
            relayData.realizedLpFeePct,
            relayData.relayerFeePct,
            relayData.depositId,
            rootBundleId,
            relayData.message,
            payoutAdjustmentPct,
            slowRelayTree.getHexProof({ relayData, payoutAdjustmentPct }),
          ],
        });
        return false;
      }

      const ignoredAddresses = JSON.parse(process.env.IGNORED_ADDRESSES ?? "[]").map((address) =>
        ethersUtils.getAddress(address)
      );
      if (
        ignoredAddresses?.includes(ethersUtils.getAddress(relayData.depositor)) ||
        ignoredAddresses?.includes(ethersUtils.getAddress(relayData.recipient))
      ) {
        this.logger.warn({
          at: "Dataworker#_executeSlowFillLeaf",
          message: "Ignoring slow fill.",
          leafExecutionArgs: [relayData.depositor, relayData.recipient],
        });
        return false;
      }

      return true;
    });

    if (leaves.length === 0) {
      return;
    }

    const chainId = client.chainId;

    const sortedFills = client.getFills();
    const leavesWithLatestFills = leaves.map(({ relayData, payoutAdjustmentPct }) => {
      // Start with the most recent fills and search backwards.
      const fill = _.findLast(sortedFills, (fill) => {
        return (
          fill.depositId === relayData.depositId &&
          fill.originChainId === relayData.originChainId &&
          fill.depositor === relayData.depositor &&
          fill.destinationChainId === relayData.destinationChainId &&
          fill.destinationToken === relayData.destinationToken &&
          fill.amount.eq(relayData.amount) &&
          fill.realizedLpFeePct.eq(relayData.realizedLpFeePct) &&
          fill.relayerFeePct.eq(relayData.relayerFeePct) &&
          fill.recipient === relayData.recipient
        );
      });

      return { relayData, fill, payoutAdjustmentPct };
    });

    // Filter for leaves where the contract has the funding to send the required tokens.
    const fundedLeaves = (
      await Promise.all(
        leavesWithLatestFills.map(async ({ relayData, fill, payoutAdjustmentPct }) => {
          if (relayData.destinationChainId !== chainId) {
            throw new Error("Leaf chainId does not match input chainId");
          }

          // Check if fill was a full fill. If so, execution is unnecessary.
          if (fill && fill.totalFilledAmount.eq(fill.amount)) {
            return undefined;
          }

          // If the most recent fill is not found, just make the most conservative assumption: a 0-sized fill.
          const amountFilled = fill ? fill.totalFilledAmount : BigNumber.from(0);

          // Note: the getRefund function just happens to perform the same math we need.
          // A refund is the total fill amount minus LP fees, which is the same as the payout for a slow relay!
          const amountRequired = getRefund(relayData.amount.sub(amountFilled), relayData.realizedLpFeePct);
          const success = await balanceAllocator.requestBalanceAllocation(
            relayData.destinationChainId,
            l2TokensToCountTowardsSpokePoolLeafExecutionCapital(
              relayData.destinationToken,
              relayData.destinationChainId
            ),
            client.spokePool.address,
            amountRequired
          );

          if (!success) {
            this.logger.warn({
              at: "Dataworker#executeSlowRelayLeaves",
              message: "Not executing slow relay leaf due to lack of funds in SpokePool",
              root: slowRelayTree.getHexRoot(),
              bundle: rootBundleId,
              depositId: relayData.depositId,
              fromChain: relayData.originChainId,
              chainId: relayData.destinationChainId,
              token: relayData.destinationToken,
              amount: relayData.amount,
            });
          }

          // Assume we don't need to add balance in the BalanceAllocator to the HubPool because the slow fill's
          // recipient wouldn't be the HubPool in normal circumstances.

          return success ? { relayData, payoutAdjustmentPct } : undefined;
        })
      )
    ).filter(isDefined);

    fundedLeaves.forEach(({ relayData, payoutAdjustmentPct }) => {
      const mrkdwn = `rootBundleId: ${rootBundleId}\nslowRelayRoot: ${slowRelayTree.getHexRoot()}\nOrigin chain: ${
        relayData.originChainId
      }\nDestination chain:${relayData.destinationChainId}\nDeposit Id: ${
        relayData.depositId
      }\namount: ${relayData.amount.toString()}`;
      if (submitExecution) {
        this.clients.multiCallerClient.enqueueTransaction({
          contract: client.spokePool,
          chainId: Number(chainId),
          method: "executeSlowRelayLeaf",
          args: [
            relayData.depositor,
            relayData.recipient,
            relayData.destinationToken,
            relayData.amount,
            relayData.originChainId,
            relayData.realizedLpFeePct,
            relayData.relayerFeePct,
            relayData.depositId,
            rootBundleId,
            relayData.message,
            payoutAdjustmentPct,
            slowRelayTree.getHexProof({ relayData, payoutAdjustmentPct }),
          ],
          message: "Executed SlowRelayLeaf 🌿!",
          mrkdwn,
          unpermissioned: true,
          // If simulating mainnet execution, can fail as it may require funds to be sent from
          // pool rebalance leaf.
          canFailInSimulation: relayData.destinationChainId === this.clients.hubPoolClient.chainId,
        });
      } else {
        this.logger.debug({ at: "Dataworker#executeSlowRelayLeaves", message: mrkdwn });
      }
    });
  }

  async executePoolRebalanceLeaves(
    spokePoolClients: { [chainId: number]: SpokePoolClient },
    balanceAllocator: BalanceAllocator = new BalanceAllocator(spokePoolClientsToProviders(spokePoolClients)),
    submitExecution = true,
    earliestBlocksInSpokePoolClients: { [chainId: number]: number } = {},
    ubaClient?: UBAClient
  ): Promise<void> {
    this.logger.debug({
      at: "Dataworker#executePoolRebalanceLeaves",
      message: "Executing pool rebalance leaves",
    });

    if (!this.clients.hubPoolClient.isUpdated || this.clients.hubPoolClient.currentTime === undefined) {
      throw new Error("HubPoolClient not updated");
    }
    const hubPoolChainId = this.clients.hubPoolClient.chainId;

    // Exit early if a bundle is not pending.
    const pendingRootBundle = this.clients.hubPoolClient.getPendingRootBundle();
    if (pendingRootBundle === undefined) {
      this.logger.debug({
        at: "Dataworker#executePoolRebalanceLeaves",
        message: "No pending proposal, nothing to execute",
      });
      return;
    }

    this.logger.debug({
      at: "Dataworker#executePoolRebalanceLeaves",
      message: "Found pending proposal",
      pendingRootBundle,
    });

    const nextBundleMainnetStartBlock = this.clients.hubPoolClient.getNextBundleStartBlockNumber(
      this.chainIdListForBundleEvaluationBlockNumbers,
      this.clients.hubPoolClient.latestBlockSearched,
      this.clients.hubPoolClient.chainId
    );
    const widestPossibleExpectedBlockRange = this._getWidestPossibleBlockRangeForNextBundle(
      spokePoolClients,
      nextBundleMainnetStartBlock
    );
    const { valid, reason, expectedTrees } = await this.validateRootBundle(
      hubPoolChainId,
      widestPossibleExpectedBlockRange,
      pendingRootBundle,
      spokePoolClients,
      earliestBlocksInSpokePoolClients,
      ubaClient
    );

    if (!valid) {
      this.logger.error({
        at: "Dataworker#executePoolRebalanceLeaves",
        message: "Found invalid proposal after challenge period!",
        reason,
        e: reason,
        notificationPath: "across-error",
      });
      return;
    }

    if (valid && !expectedTrees) {
      this.logger.error({
        at: "Dataworker#executePoolRebalanceLeaves",
        message:
          "Found valid proposal, but no trees could be generated. This probably means that the proposal was never evaluated during liveness due to an odd block range!",
        reason,
        notificationPath: "across-error",
      });
      return;
    }

    // Call `exchangeRateCurrent` on the HubPool before accumulating fees from the executed bundle leaves and before
    // exiting early if challenge period isn't passed. This ensures that there is a maximum amount of time between
    // exchangeRateCurrent calls and that these happen before pool leaves are executed. This is to
    // address the situation where `addLiquidity` and `removeLiquidity` have not been called for an L1 token for a
    // while, which are the other methods that trigger an internal call to `_exchangeRateCurrent()`. Calling
    // this method triggers a recompounding of fees before new fees come in.
    const l1TokensInBundle = expectedTrees.poolRebalanceTree.leaves.reduce((l1TokenSet, leaf) => {
      const currLeafL1Tokens = leaf.l1Tokens;
      currLeafL1Tokens.forEach((l1Token) => {
        if (!l1TokenSet.includes(l1Token)) {
          l1TokenSet.push(l1Token);
        }
      });
      return l1TokenSet;
    }, []);
    await this._updateExchangeRates(l1TokensInBundle, submitExecution);

    // Exit early if challenge period timestamp has not passed:
    if (this.clients.hubPoolClient.currentTime <= pendingRootBundle.challengePeriodEndTimestamp) {
      this.logger.debug({
        at: "Dataworker#executePoolRebalanceLeaves",
        message: `Challenge period not passed, cannot execute until ${pendingRootBundle.challengePeriodEndTimestamp}`,
        expirationTime: pendingRootBundle.challengePeriodEndTimestamp,
      });
      return;
    }

    const executedLeaves = this.clients.hubPoolClient.getExecutedLeavesForRootBundle(
      this.clients.hubPoolClient.getLatestProposedRootBundle(),
      this.clients.hubPoolClient.latestBlockSearched
    );

    // Filter out previously executed leaves.
    const unexecutedLeaves = expectedTrees.poolRebalanceTree.leaves.filter((leaf) =>
      executedLeaves.every(({ leafId }) => leafId !== leaf.leafId)
    );
    if (unexecutedLeaves.length === 0) {
      return;
    }

    // First, execute mainnet pool rebalance leaves. Then try to execute any relayer refund and slow leaves for the
    // expected relayed root hash, then proceed with remaining pool rebalance leaves. This is an optimization that
    // takes advantage of the fact that mainnet transfers between HubPool and SpokePool are atomic.
    const mainnetLeaves = unexecutedLeaves.filter((leaf) => leaf.chainId === hubPoolChainId);
    if (mainnetLeaves.length > 0) {
      await this._executePoolRebalanceLeaves(
        spokePoolClients,
        mainnetLeaves,
        balanceAllocator,
        expectedTrees.poolRebalanceTree.tree,
        submitExecution
      );

      // We need to know the next root bundle ID for the mainnet spoke pool in order to execute leaves for roots that
      // will be relayed after executing the above pool rebalance root.
      const nextRootBundleIdForMainnet = spokePoolClients[hubPoolChainId].getLatestRootBundleId();

      // Now, execute refund and slow fill leaves for Mainnet using new funds. These methods will return early if there
      // are no relevant leaves to execute.
      await this._executeSlowFillLeaf(
        expectedTrees.slowRelayTree.leaves.filter((leaf) => leaf.relayData.destinationChainId === hubPoolChainId),
        balanceAllocator,
        spokePoolClients[hubPoolChainId],
        expectedTrees.slowRelayTree.tree,
        submitExecution,
        nextRootBundleIdForMainnet
      );
      await this._executeRelayerRefundLeaves(
        expectedTrees.relayerRefundTree.leaves.filter((leaf) => leaf.chainId === hubPoolChainId),
        balanceAllocator,
        spokePoolClients[hubPoolChainId],
        expectedTrees.relayerRefundTree.tree,
        submitExecution,
        nextRootBundleIdForMainnet
      );
    }

    // Perform similar funding checks for remaining non-mainnet pool rebalance leaves.
    await this._executePoolRebalanceLeaves(
      spokePoolClients,
      unexecutedLeaves.filter((leaf) => leaf.chainId !== hubPoolChainId),
      balanceAllocator,
      expectedTrees.poolRebalanceTree.tree,
      submitExecution
    );
  }

  async _executePoolRebalanceLeaves(
    spokePoolClients: {
      [chainId: number]: SpokePoolClient;
    },
    leaves: PoolRebalanceLeaf[],
    balanceAllocator: BalanceAllocator,
    tree: MerkleTree<PoolRebalanceLeaf>,
    submitExecution: boolean
  ): Promise<void> {
    const hubPoolChainId = this.clients.hubPoolClient.chainId;
    const fundedLeaves = (
      await Promise.all(
        leaves.map(async (leaf) => {
          const requests = leaf.netSendAmounts.map((amount, i) => ({
            amount: amount.gte(0) ? amount : BigNumber.from(0),
            tokens: [leaf.l1Tokens[i]],
            holder: this.clients.hubPoolClient.hubPool.address,
            chainId: hubPoolChainId,
          }));

          if (leaf.chainId === 42161) {
            const hubPoolBalance = await this.clients.hubPoolClient.hubPool.provider.getBalance(
              this.clients.hubPoolClient.hubPool.address
            );
            if (hubPoolBalance.lt(this._getRequiredEthForArbitrumPoolRebalanceLeaf(leaf))) {
              requests.push({
                tokens: [ZERO_ADDRESS],
                amount: this._getRequiredEthForArbitrumPoolRebalanceLeaf(leaf),
                holder: await this.clients.hubPoolClient.hubPool.signer.getAddress(),
                chainId: hubPoolChainId,
              });
            }
          }

          const success = await balanceAllocator.requestBalanceAllocations(requests.filter((req) => req.amount.gt(0)));

          if (!success) {
            // Note: this is an error because the HubPool should generally not run out of funds to put into
            // netSendAmounts. This means that no new bundles can be proposed until this leaf is funded.
            this.logger.error({
              at: "Dataworker#executePoolRebalanceLeaves",
              message: "Not executing pool rebalance leaf on HubPool due to lack of funds to send.",
              root: tree.getHexRoot(),
              leafId: leaf.leafId,
              rebalanceChain: leaf.chainId,
              chainId: hubPoolChainId,
              token: leaf.l1Tokens,
              netSendAmounts: leaf.netSendAmounts,
            });
          } else {
            // Add balances to spoke pool on mainnet since we know it will be sent atomically.
            if (leaf.chainId === hubPoolChainId) {
              await Promise.all(
                leaf.netSendAmounts.map(async (amount, i) => {
                  if (amount.gt(0)) {
                    await balanceAllocator.addUsed(
                      leaf.chainId,
                      leaf.l1Tokens[i],
                      spokePoolClients[leaf.chainId].spokePool.address,
                      amount.mul(-1)
                    );
                  }
                })
              );
            }
          }
          return success ? leaf : undefined;
        })
      )
    ).filter(isDefined);

    let hubPoolBalance;
    if (fundedLeaves.some((leaf) => leaf.chainId === 42161)) {
      hubPoolBalance = await this.clients.hubPoolClient.hubPool.provider.getBalance(
        this.clients.hubPoolClient.hubPool.address
      );
    }
    fundedLeaves.forEach((leaf) => {
      const proof = tree.getHexProof(leaf);
      const mrkdwn = `Root hash: ${tree.getHexRoot()}\nLeaf: ${leaf.leafId}\nChain: ${leaf.chainId}`;
      if (submitExecution) {
        if (leaf.chainId === 42161) {
          if (hubPoolBalance.lt(this._getRequiredEthForArbitrumPoolRebalanceLeaf(leaf))) {
            this.clients.multiCallerClient.enqueueTransaction({
              contract: this.clients.hubPoolClient.hubPool,
              chainId: hubPoolChainId,
              method: "loadEthForL2Calls",
              args: [],
              message: "Loaded ETH for message to Arbitrum 📨!",
              mrkdwn,
              value: this._getRequiredEthForArbitrumPoolRebalanceLeaf(leaf),
            });
          }
        }
        this.clients.multiCallerClient.enqueueTransaction({
          contract: this.clients.hubPoolClient.hubPool,
          chainId: hubPoolChainId,
          method: "executeRootBundle",
          args: [
            leaf.chainId,
            leaf.groupIndex,
            leaf.bundleLpFees,
            leaf.netSendAmounts,
            leaf.runningBalances,
            leaf.leafId,
            leaf.l1Tokens,
            proof,
          ],
          message: "Executed PoolRebalanceLeaf 🌿!",
          mrkdwn,
          unpermissioned: true,
          // If simulating execution of leaves for non-mainnet chains, can fail as it may require funds to be returned
          // from relayer refund leaves.
          canFailInSimulation: leaf.chainId !== hubPoolChainId,
        });
      } else {
        this.logger.debug({ at: "Dataworker#executePoolRebalanceLeaves", message: mrkdwn });
      }
    });
  }

  async _updateExchangeRates(l1Tokens: string[], submitExecution: boolean): Promise<void> {
    const syncedL1Tokens: string[] = [];
    l1Tokens.forEach((l1Token) => {
      // Exit early if we already synced this l1 token on this loop
      if (syncedL1Tokens.includes(l1Token)) {
        return;
      } else {
        syncedL1Tokens.push(l1Token);
      }

      // Exit early if we recently synced this token.
      const lastestFeesCompoundedTime =
        this.clients.hubPoolClient.getLpTokenInfoForL1Token(l1Token)?.lastLpFeeUpdate ?? 0;
      if (
        this.clients.hubPoolClient.currentTime === undefined ||
        this.clients.hubPoolClient.currentTime - lastestFeesCompoundedTime <= 7200 // 2 hours
      ) {
        return;
      }

      if (submitExecution) {
        const chainId = this.clients.hubPoolClient.chainId;
        this.clients.multiCallerClient.enqueueTransaction({
          contract: this.clients.hubPoolClient.hubPool,
          chainId,
          method: "exchangeRateCurrent",
          args: [l1Token],
          message: "Updated exchange rate ♻️!",
          mrkdwn: `Updated exchange rate for l1 token: ${
            this.clients.hubPoolClient.getTokenInfo(chainId, l1Token)?.symbol
          }`,
          unpermissioned: true,
        });
      }
    });
  }

  async executeRelayerRefundLeaves(
    spokePoolClients: { [chainId: number]: SpokePoolClient },
    balanceAllocator: BalanceAllocator = new BalanceAllocator(spokePoolClientsToProviders(spokePoolClients)),
    submitExecution = true,
    earliestBlocksInSpokePoolClients: { [chainId: number]: number } = {},
    ubaClient?: UBAClient
  ): Promise<void> {
    const { configStoreClient, hubPoolClient } = this.clients;
    this.logger.debug({ at: "Dataworker#executeRelayerRefundLeaves", message: "Executing relayer refund leaves" });

    let latestRootBundles = sortEventsDescending(hubPoolClient.getValidatedRootBundles());
    if (this.spokeRootsLookbackCount !== 0) {
      latestRootBundles = latestRootBundles.slice(0, this.spokeRootsLookbackCount);
    }

    // Execute each chain's leaves sequentially to take advantage of pool rebalance root caching. If we executed
    // each chain in parallel, then we'd have to reconstruct identical pool rebalance root more times than necessary.
    for (const [_chainId, client] of Object.entries(spokePoolClients)) {
      const chainId = Number(_chainId);
      let rootBundleRelays = sortEventsDescending(client.getRootBundleRelays()).filter(
        (rootBundle) => rootBundle.blockNumber >= client.eventSearchConfig.fromBlock
      );

      // Filter out roots that are not in the latest N root bundles. This assumes that
      // relayerRefundRoot+slowFillRoot combinations are unique.
      rootBundleRelays = this._getRelayedRootsFromBundles(latestRootBundles, rootBundleRelays);

      // Filter out empty relayer refund root:
      rootBundleRelays = rootBundleRelays.filter((rootBundle) => rootBundle.relayerRefundRoot !== EMPTY_MERKLE_ROOT);

      this.logger.debug({
        at: "Dataworker#executeRelayerRefundLeaves",
        message: `Evaluating ${rootBundleRelays.length} historical non-empty relayer refund root bundles on chain ${chainId}`,
      });

      const executedLeavesForChain = client.getRelayerRefundExecutions();

      for (const rootBundleRelay of sortEventsAscending(rootBundleRelays)) {
        const matchingRootBundle = hubPoolClient.getProposedRootBundles().find((bundle) => {
          if (bundle.relayerRefundRoot !== rootBundleRelay.relayerRefundRoot) {
            return false;
          }
          const followingBlockNumber =
            hubPoolClient.getFollowingRootBundle(bundle)?.blockNumber || hubPoolClient.latestBlockSearched;

          if (followingBlockNumber === undefined) {
            return false;
          }

          const leaves = hubPoolClient.getExecutedLeavesForRootBundle(bundle, followingBlockNumber);

          // Only use this bundle if it had valid leaves returned (meaning it was at least partially executed).
          return leaves.length > 0;
        });

        if (!matchingRootBundle) {
          this.logger.warn({
            at: "Dataworke#executeRelayerRefundLeaves",
            message: "Couldn't find a matching mainnet root bundle for a relayerRefundRoot on L2!",
            chainId,
            relayerRefundRoot: rootBundleRelay.relayerRefundRoot,
            rootBundleId: rootBundleRelay.rootBundleId,
          });
          continue;
        }

        const blockNumberRanges = getImpliedBundleBlockRanges(hubPoolClient, configStoreClient, matchingRootBundle);
        if (
          Object.keys(earliestBlocksInSpokePoolClients).length > 0 &&
          blockRangesAreInvalidForSpokeClients(
            spokePoolClients,
            blockNumberRanges,
            this.chainIdListForBundleEvaluationBlockNumbers,
            earliestBlocksInSpokePoolClients
          )
        ) {
          this.logger.warn({
            at: "Dataworke#executeRelayerRefundLeaves",
            message: "Cannot validate bundle with insufficient event data. Set a larger DATAWORKER_FAST_LOOKBACK_COUNT",
            chainId,
            rootBundleRanges: blockNumberRanges,
            availableSpokePoolClients: Object.keys(spokePoolClients),
            earliestBlocksInSpokePoolClients,
            spokeClientsEventSearchConfigs: Object.fromEntries(
              Object.entries(spokePoolClients).map(([chainId, client]) => [chainId, client.eventSearchConfig])
            ),
          });
          continue;
        }

        let rootBundleData: ProposeRootBundleReturnType;

        const mainnetBundleStartBlock = getBlockRangeForChain(
          blockNumberRanges,
          hubPoolClient.chainId,
          this.chainIdListForBundleEvaluationBlockNumbers
        )[0];
        let isUBA = false;
        if (
          sdk.clients.isUBAActivatedAtBlock(
            this.clients.hubPoolClient,
            mainnetBundleStartBlock,
            this.clients.hubPoolClient.chainId
          )
        ) {
          isUBA = true;
        }
        if (!isUBA) {
          const _rootBundleData = await this.Legacy_proposeRootBundle(
            blockNumberRanges,
            spokePoolClients,
            matchingRootBundle.blockNumber
          );
          rootBundleData = {
            ..._rootBundleData,
          };
        } else {
          const _rootBundleData = await this.UBA_proposeRootBundle(blockNumberRanges, ubaClient, spokePoolClients);
          rootBundleData = {
            ..._rootBundleData,
          };
        }
        const { relayerRefundLeaves: leaves, relayerRefundTree: tree } = rootBundleData;

        if (tree.getHexRoot() !== rootBundleRelay.relayerRefundRoot) {
          this.logger.warn({
            at: "Dataworke#executeRelayerRefundLeaves",
            message: "Constructed a different root for the block range!",
            chainId,
            rootBundleRelay,
            mainnetRootBundleBlock: matchingRootBundle.blockNumber,
            mainnetRootBundleTxn: matchingRootBundle.transactionHash,
            publishedRelayerRefundRoot: rootBundleRelay.relayerRefundRoot,
            constructedRelayerRefundRoot: tree.getHexRoot(),
          });
          continue;
        }

        const leavesForChain = leaves.filter((leaf) => leaf.chainId === Number(chainId));
        const unexecutedLeaves = leavesForChain.filter((leaf) => {
          const executedLeaf = executedLeavesForChain.find(
            (event) => event.rootBundleId === rootBundleRelay.rootBundleId && event.leafId === leaf.leafId
          );
          // Only return true if no leaf was found in the list of executed leaves.
          return !executedLeaf;
        });
        if (unexecutedLeaves.length === 0) {
          continue;
        }

        await this._executeRelayerRefundLeaves(
          unexecutedLeaves,
          balanceAllocator,
          client,
          tree,
          submitExecution,
          rootBundleRelay.rootBundleId
        );
      }
    }
  }

  async _executeRelayerRefundLeaves(
    leaves: RelayerRefundLeaf[],
    balanceAllocator: BalanceAllocator,
    client: SpokePoolClient,
    relayerRefundTree: MerkleTree<RelayerRefundLeaf>,
    submitExecution: boolean,
    rootBundleId: number
  ): Promise<void> {
    if (leaves.length === 0) {
      return;
    }
    const chainId = client.chainId;
    // Filter for leaves where the contract has the funding to send the required tokens.
    const fundedLeaves = (
      await Promise.all(
        leaves.map(async (leaf) => {
          if (leaf.chainId !== chainId) {
            throw new Error("Leaf chainId does not match input chainId");
          }
          const l1TokenInfo = this.clients.hubPoolClient.getL1TokenInfoForL2Token(leaf.l2TokenAddress, chainId);
          const refundSum = leaf.refundAmounts.reduce((acc, curr) => acc.add(curr), BigNumber.from(0));
          const totalSent = refundSum.add(leaf.amountToReturn.gte(0) ? leaf.amountToReturn : BigNumber.from(0));
          const success = await balanceAllocator.requestBalanceAllocation(
            leaf.chainId,
            l2TokensToCountTowardsSpokePoolLeafExecutionCapital(leaf.l2TokenAddress, leaf.chainId),
            client.spokePool.address,
            totalSent
          );

          if (!success) {
            this.logger.warn({
              at: "Dataworker#executeRelayerRefundLeaves",
              message: "Not executing relayer refund leaf on SpokePool due to lack of funds.",
              root: relayerRefundTree.getHexRoot(),
              bundle: rootBundleId,
              leafId: leaf.leafId,
              token: l1TokenInfo?.symbol,
              chainId: leaf.chainId,
              amountToReturn: leaf.amountToReturn,
              refunds: leaf.refundAmounts,
            });
          } else {
            // If mainnet leaf, then allocate balance to the HubPool since it will be atomically transferred.
            if (leaf.chainId === this.clients.hubPoolClient.chainId && leaf.amountToReturn.gt(0)) {
              await balanceAllocator.addUsed(
                leaf.chainId,
                leaf.l2TokenAddress,
                this.clients.hubPoolClient.hubPool.address,
                leaf.amountToReturn.mul(-1)
              );
            }
          }

          return success ? leaf : undefined;
        })
      )
    ).filter(isDefined);

    fundedLeaves.forEach((leaf) => {
      const l1TokenInfo = this.clients.hubPoolClient.getL1TokenInfoForL2Token(leaf.l2TokenAddress, chainId);

      const mrkdwn = `rootBundleId: ${rootBundleId}\nrelayerRefundRoot: ${relayerRefundTree.getHexRoot()}\nLeaf: ${
        leaf.leafId
      }\nchainId: ${chainId}\ntoken: ${l1TokenInfo?.symbol}\namount: ${leaf.amountToReturn.toString()}`;
      if (submitExecution) {
        this.clients.multiCallerClient.enqueueTransaction({
          contract: client.spokePool,
          chainId: Number(chainId),
          method: "executeRelayerRefundLeaf",
          args: [rootBundleId, leaf, relayerRefundTree.getHexProof(leaf)],
          message: "Executed RelayerRefundLeaf 🌿!",
          mrkdwn,
          unpermissioned: true,
          // If simulating mainnet execution, can fail as it may require funds to be sent from
          // pool rebalance leaf.
          canFailInSimulation: leaf.chainId === this.clients.hubPoolClient.chainId,
        });
      } else {
        this.logger.debug({ at: "Dataworker#executeRelayerRefundLeaves", message: mrkdwn });
      }
    });
  }

  _proposeRootBundle(
    hubPoolChainId: number,
    bundleBlockRange: number[][],
    poolRebalanceLeaves: PoolRebalanceLeaf[],
    poolRebalanceRoot: string,
    relayerRefundLeaves: RelayerRefundLeaf[],
    relayerRefundRoot: string,
    slowRelayLeaves: SlowFillLeaf[],
    slowRelayRoot: string
  ): void {
    try {
      const bundleEndBlocks = bundleBlockRange.map((block) => block[1]);
      this.clients.multiCallerClient.enqueueTransaction({
        contract: this.clients.hubPoolClient.hubPool, // target contract
        chainId: hubPoolChainId,
        method: "proposeRootBundle", // method called.
        args: [bundleEndBlocks, poolRebalanceLeaves.length, poolRebalanceRoot, relayerRefundRoot, slowRelayRoot], // props sent with function call.
        message: "Proposed new root bundle 🌱", // message sent to logger.
        mrkdwn: PoolRebalanceUtils.generateMarkdownForRootBundle(
          this.clients.hubPoolClient,
          this.chainIdListForBundleEvaluationBlockNumbers,
          hubPoolChainId,
          bundleBlockRange,
          [...poolRebalanceLeaves],
          poolRebalanceRoot,
          [...relayerRefundLeaves],
          relayerRefundRoot,
          [...slowRelayLeaves],
          slowRelayRoot
        ),
      });
    } catch (error) {
      this.logger.error({
        at: "Dataworker",
        message: "Error creating proposeRootBundleTx",
        error,
        notificationPath: "across-error",
      });
    }
  }

  _submitDisputeWithMrkdwn(hubPoolChainId: number, mrkdwn: string): void {
    try {
      this.clients.multiCallerClient.enqueueTransaction({
        contract: this.clients.hubPoolClient.hubPool, // target contract
        chainId: hubPoolChainId,
        method: "disputeRootBundle", // method called.
        args: [], // props sent with function call.
        message: "Disputed pending root bundle 👺", // message sent to logger.
        mrkdwn,
      });
    } catch (error) {
      this.logger.error({
        at: "Dataworker",
        message: "Error creating disputeRootBundleTx",
        error,
        notificationPath: "across-error",
      });
    }
  }

  async _getPoolRebalanceRoot(
    spokePoolClients: SpokePoolClientsByChain,
    blockRangesForChains: number[][],
    latestMainnetBlock: number,
    mainnetBundleEndBlock: number,
    fillsToRefund: FillsToRefund,
    deposits: DepositWithBlock[],
    allValidFills: FillWithBlock[],
    allValidFillsInRange: FillWithBlock[],
    unfilledDeposits: UnfilledDeposit[],
    earlyDeposits: sdk.typechain.FundsDepositedEvent[],
    logSlowFillExcessData = false
  ): Promise<PoolRebalanceRoot> {
    const key = JSON.stringify(blockRangesForChains);
    // FIXME: Temporary fix to disable root cache rebalancing and to keep the
    //        executor running for tonight (2023-08-28) until we can fix the
    //        root cache rebalancing bug.
    if (!this.rootCache[key] || process.env.DATAWORKER_DISABLE_REBALANCE_ROOT_CACHE === "true") {
      this.rootCache[key] = await _buildPoolRebalanceRoot(
        latestMainnetBlock,
        mainnetBundleEndBlock,
        fillsToRefund,
        deposits,
        allValidFills,
        allValidFillsInRange,
        unfilledDeposits,
        earlyDeposits,
        this.clients,
        spokePoolClients,
        this.chainIdListForBundleEvaluationBlockNumbers,
        this.maxL1TokenCountOverride,
        logSlowFillExcessData ? this.logger : undefined
      );
    }

    return _.cloneDeep(this.rootCache[key]);
  }

  _getRequiredEthForArbitrumPoolRebalanceLeaf(leaf: PoolRebalanceLeaf): BigNumber {
    // For arbitrum, the bot needs enough ETH to pay for each L1 -> L2 message.
    // The following executions trigger an L1 -> L2 message:
    // 1. The first arbitrum leaf for a particular set of roots. This means the roots must be sent and is
    //    signified by groupIndex === 0.
    // 2. Any netSendAmount > 0 triggers an L1 -> L2 token send, which costs 0.02 ETH.
    let requiredAmount = leaf.netSendAmounts.reduce(
      (acc, curr) => (curr.gt(0) ? acc.add(toBNWei("0.02")) : acc),
      BigNumber.from(0)
    );

    if (leaf.groupIndex === 0) {
      requiredAmount = requiredAmount.add(toBNWei("0.02"));
    }
    return requiredAmount;
  }

  /**
   * Filters out any root bundles that don't have a matching relayerRefundRoot+slowRelayRoot combination in the
   * list of proposed root bundles `allRootBundleRelays`.
   * @param targetRootBundles Root bundles whose relayed roots we want to find
   * @param allRootBundleRelays All relayed roots to search
   * @returns Relayed roots that originated from rootBundles contained in allRootBundleRelays
   */
  _getRelayedRootsFromBundles(
    targetRootBundles: ProposedRootBundle[],
    allRootBundleRelays: RootBundleRelayWithBlock[]
  ): RootBundleRelayWithBlock[] {
    return allRootBundleRelays.filter((rootBundle) =>
      targetRootBundles.some(
        (_rootBundle) =>
          _rootBundle.relayerRefundRoot === rootBundle.relayerRefundRoot &&
          _rootBundle.slowRelayRoot === rootBundle.slowRelayRoot
      )
    );
  }

  /**
   * Returns widest possible block range for next bundle.
   * @param spokePoolClients SpokePool clients to query. If one is undefined then the chain ID will be treated as
   * disabled.
   * @param mainnetBundleStartBlock Passed in to determine which disabled chain list to use (i.e. the list that is live
   * at the time of this block). Also used to determine which chain ID indices list to use which is the max
   * set of chains we can return block ranges for.
   * @returns [number, number]: [startBlock, endBlock]
   */
  _getWidestPossibleBlockRangeForNextBundle(
    spokePoolClients: SpokePoolClientsByChain,
    mainnetBundleStartBlock: number
  ): number[][] {
    return PoolRebalanceUtils.getWidestPossibleExpectedBlockRange(
      // We only want as many block ranges as there are chains enabled at the time of the bundle start block.
      this.clients.configStoreClient.getChainIdIndicesForBlock(mainnetBundleStartBlock),
      spokePoolClients,
      getEndBlockBuffers(this.chainIdListForBundleEvaluationBlockNumbers, this.blockRangeEndBlockBuffer),
      this.clients,
      this.clients.hubPoolClient.latestBlockSearched,
      // We only want to count enabled chains at the same time that we are loading chain ID indices.
      this.clients.configStoreClient.getEnabledChains(mainnetBundleStartBlock)
    );
  }
}<|MERGE_RESOLUTION|>--- conflicted
+++ resolved
@@ -350,57 +350,13 @@
       return;
     }
 
-    const { chainId: hubPoolChainId, latestBlockNumber } = this.clients.hubPoolClient;
+    const { chainId: hubPoolChainId, latestBlockSearched } = this.clients.hubPoolClient;
     const [mainnetBundleStartBlock, mainnetBundleEndBlock] = getBlockRangeForChain(
       blockRangesForProposal,
       hubPoolChainId,
       this.chainIdListForBundleEvaluationBlockNumbers
     );
 
-<<<<<<< HEAD
-    let rootBundleData: ProposeRootBundleReturnType;
-    let isUBA = false;
-    if (
-      sdk.clients.isUBAActivatedAtBlock(
-        this.clients.hubPoolClient,
-        mainnetBundleStartBlock,
-        this.clients.hubPoolClient.chainId
-      )
-    ) {
-      isUBA = true;
-    }
-    if (!isUBA) {
-      this.logger.debug({
-        at: "Dataworker#propose",
-        message: "Proposing Legacy root bundle",
-        blockRangesForProposal,
-      });
-      const _rootBundleData = await this.Legacy_proposeRootBundle(
-        blockRangesForProposal,
-        spokePoolClients,
-        this.clients.hubPoolClient.latestBlockSearched,
-        true
-      );
-      rootBundleData = {
-        ..._rootBundleData,
-      };
-    } else {
-      this.logger.debug({
-        at: "Dataworker#propose",
-        message: "Proposing UBA root bundle",
-        blockRangesForProposal,
-      });
-      const _rootBundleData = await this.UBA_proposeRootBundle(
-        blockRangesForProposal,
-        ubaClient,
-        spokePoolClients,
-        true
-      );
-      rootBundleData = {
-        ..._rootBundleData,
-      };
-    }
-=======
     const isUBA = sdk.clients.isUBAActivatedAtBlock(
       this.clients.hubPoolClient,
       mainnetBundleStartBlock,
@@ -409,7 +365,7 @@
 
     const rootBundleDataProducer = isUBA
       ? this.UBA_proposeRootBundle(blockRangesForProposal, ubaClient, spokePoolClients, true)
-      : this.Legacy_proposeRootBundle(blockRangesForProposal, spokePoolClients, latestBlockNumber, true);
+      : this.Legacy_proposeRootBundle(blockRangesForProposal, spokePoolClients, latestBlockSearched, true);
 
     this.logger.debug({
       at: "Dataworker#propose",
@@ -417,7 +373,6 @@
       blockRangesForProposal,
     });
     const rootBundleData = { ...(await rootBundleDataProducer) };
->>>>>>> a43d6455
 
     if (usdThresholdToSubmitNewBundle !== undefined) {
       // Exit early if volume of pool rebalance leaves exceeds USD threshold. Volume includes netSendAmounts only since
