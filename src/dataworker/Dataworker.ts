--- conflicted
+++ resolved
@@ -1144,11 +1144,7 @@
 
     // Bundles that need to be validated with older code should emit helpful error logs about which code to run.
     // @dev only throw this error if the hub chain ID is 1, suggesting we're running on production.
-<<<<<<< HEAD
-    if (hubPoolChainId === 1 && versionAtProposalBlock <= sdk.constants.TRANSFER_THRESHOLD_MAX_CONFIG_STORE_VERSION) {
-=======
     if (versionAtProposalBlock <= sdk.constants.TRANSFER_THRESHOLD_MAX_CONFIG_STORE_VERSION && hubPoolChainId === 1) {
->>>>>>> a5b83247
       throw new Error(
         "Must use relayer-v2 code at commit 412ddc30af72c2ac78f9e4c8dccfccfd0eb478ab to validate a bundle with transferThreshold set"
       );
