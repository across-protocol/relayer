import { processEndPollingLoop, winston, config, startupLogLevel, processCrash } from "../utils";
import * as Constants from "../common";
import { Dataworker } from "./Dataworker";
import { DataworkerConfig } from "./DataworkerConfig";
import {
  constructDataworkerClients,
  updateDataworkerClients,
  spokePoolClientsToProviders,
} from "./DataworkerClientHelper";
import { constructSpokePoolClientsForBlockAndUpdate, updateSpokePoolClients } from "../common";
import { BalanceAllocator } from "../clients/BalanceAllocator";
import { SpokePoolClientsByChain } from "../relayer/RelayerClientHelper";
config();
let logger: winston.Logger;

export async function createDataworker(_logger: winston.Logger) {
  const config = new DataworkerConfig(process.env);
  const clients = await constructDataworkerClients(_logger, config);

  const dataworker = new Dataworker(
    _logger,
    clients,
    Constants.CHAIN_ID_LIST_INDICES,
    config.maxRelayerRepaymentLeafSizeOverride,
    config.maxPoolRebalanceLeafSizeOverride,
    config.tokenTransferThresholdOverride,
    config.blockRangeEndBlockBuffer,
    config.spokeRootsLookbackCount
  );

  return {
    config,
    clients,
    dataworker,
  };
}
export async function runDataworker(_logger: winston.Logger): Promise<void> {
  logger = _logger;
  const { clients, config, dataworker } = await createDataworker(logger);
  let spokePoolClients: SpokePoolClientsByChain;
  try {
    logger[startupLogLevel(config)]({ at: "Dataworker#index", message: "Dataworker started 👩‍🔬", config });

    for (;;) {
      await updateDataworkerClients(clients);
<<<<<<< HEAD

      // Construct spoke clients used to evaluate and execute leaves from pending root bundle.
      // Since we're updating all clients once per severless run, we can precompute all spoke pool clients safely
      // here and then recompute block ranges in the dataworker methods without any risk that the spoke pool client
      // and the hub pool clients reference different block ranges.
      logger.debug({
        at: "Dataworker#index",
        message: "Constructing spoke pool clients for pending root bundle",
      });
      const spokePoolClientsForPendingRootBundle = await constructSpokePoolClientsForPendingRootBundle(
        logger,
        dataworker.chainIdListForBundleEvaluationBlockNumbers,
        getEndBlockBuffers(dataworker.chainIdListForBundleEvaluationBlockNumbers, dataworker.blockRangeEndBlockBuffer),
        clients
      );
      logger.debug({
        at: "Dataworker#index",
        message: "Constructing spoke pool clients for next root bundle",
      });
      const latestSpokePoolClients = await constructSpokePoolClientsForBlockAndUpdate(
        dataworker.chainIdListForBundleEvaluationBlockNumbers,
        clients,
        logger,
        clients.hubPoolClient.latestBlockNumber
      );

      // Validate and dispute pending proposal before proposing a new one
      if (config.disputerEnabled) await dataworker.validatePendingRootBundle(spokePoolClientsForPendingRootBundle);
      else logger.debug({ at: "Dataworker#index", message: "Disputer disabled" });

      if (config.proposerEnabled)
        await dataworker.proposeRootBundle(latestSpokePoolClients, config.rootBundleExecutionThreshold);
      else logger.debug({ at: "Dataworker#index", message: "Proposer disabled" });
=======
      if (spokePoolClients === undefined)
        spokePoolClients = await constructSpokePoolClientsForBlockAndUpdate(
          dataworker.chainIdListForBundleEvaluationBlockNumbers,
          clients,
          logger,
          clients.hubPoolClient.latestBlockNumber
        );
      else await updateSpokePoolClients(spokePoolClients);

      // Validate and dispute pending proposal before proposing a new one
      if (config.disputerEnabled) await dataworker.validatePendingRootBundle(spokePoolClients);
      else logger[startupLogLevel(config)]({ at: "Dataworker#index", message: "Disputer disabled" });

      if (config.proposerEnabled)
        await dataworker.proposeRootBundle(spokePoolClients, config.rootBundleExecutionThreshold);
      else logger[startupLogLevel(config)]({ at: "Dataworker#index", message: "Proposer disabled" });
>>>>>>> 94067c7e

      if (config.executorEnabled) {
        const balanceAllocator = new BalanceAllocator(spokePoolClientsToProviders(spokePoolClients));

        await dataworker.executePoolRebalanceLeaves(spokePoolClients, balanceAllocator);

        // Execute slow relays before relayer refunds to give them priority for any L2 funds.
<<<<<<< HEAD
        await dataworker.executeSlowRelayLeaves(latestSpokePoolClients, balanceAllocator);
        await dataworker.executeRelayerRefundLeaves(latestSpokePoolClients, balanceAllocator);
      } else logger.debug({ at: "Dataworker#index", message: "Executor disabled" });
=======
        await dataworker.executeSlowRelayLeaves(spokePoolClients, balanceAllocator);
        await dataworker.executeRelayerRefundLeaves(spokePoolClients, balanceAllocator);
      } else logger[startupLogLevel(config)]({ at: "Dataworker#index", message: "Executor disabled" });
>>>>>>> 94067c7e

      await clients.multiCallerClient.executeTransactionQueue(!config.sendingTransactionsEnabled);

      if (await processEndPollingLoop(logger, "Dataworker", config.pollingDelay)) break;
    }
  } catch (error) {
    if (await processCrash(logger, "Dataworker", config.pollingDelay, error)) process.exit(1);
    await runDataworker(logger);
  }
}<|MERGE_RESOLUTION|>--- conflicted
+++ resolved
@@ -43,41 +43,6 @@
 
     for (;;) {
       await updateDataworkerClients(clients);
-<<<<<<< HEAD
-
-      // Construct spoke clients used to evaluate and execute leaves from pending root bundle.
-      // Since we're updating all clients once per severless run, we can precompute all spoke pool clients safely
-      // here and then recompute block ranges in the dataworker methods without any risk that the spoke pool client
-      // and the hub pool clients reference different block ranges.
-      logger.debug({
-        at: "Dataworker#index",
-        message: "Constructing spoke pool clients for pending root bundle",
-      });
-      const spokePoolClientsForPendingRootBundle = await constructSpokePoolClientsForPendingRootBundle(
-        logger,
-        dataworker.chainIdListForBundleEvaluationBlockNumbers,
-        getEndBlockBuffers(dataworker.chainIdListForBundleEvaluationBlockNumbers, dataworker.blockRangeEndBlockBuffer),
-        clients
-      );
-      logger.debug({
-        at: "Dataworker#index",
-        message: "Constructing spoke pool clients for next root bundle",
-      });
-      const latestSpokePoolClients = await constructSpokePoolClientsForBlockAndUpdate(
-        dataworker.chainIdListForBundleEvaluationBlockNumbers,
-        clients,
-        logger,
-        clients.hubPoolClient.latestBlockNumber
-      );
-
-      // Validate and dispute pending proposal before proposing a new one
-      if (config.disputerEnabled) await dataworker.validatePendingRootBundle(spokePoolClientsForPendingRootBundle);
-      else logger.debug({ at: "Dataworker#index", message: "Disputer disabled" });
-
-      if (config.proposerEnabled)
-        await dataworker.proposeRootBundle(latestSpokePoolClients, config.rootBundleExecutionThreshold);
-      else logger.debug({ at: "Dataworker#index", message: "Proposer disabled" });
-=======
       if (spokePoolClients === undefined)
         spokePoolClients = await constructSpokePoolClientsForBlockAndUpdate(
           dataworker.chainIdListForBundleEvaluationBlockNumbers,
@@ -94,7 +59,6 @@
       if (config.proposerEnabled)
         await dataworker.proposeRootBundle(spokePoolClients, config.rootBundleExecutionThreshold);
       else logger[startupLogLevel(config)]({ at: "Dataworker#index", message: "Proposer disabled" });
->>>>>>> 94067c7e
 
       if (config.executorEnabled) {
         const balanceAllocator = new BalanceAllocator(spokePoolClientsToProviders(spokePoolClients));
@@ -102,15 +66,9 @@
         await dataworker.executePoolRebalanceLeaves(spokePoolClients, balanceAllocator);
 
         // Execute slow relays before relayer refunds to give them priority for any L2 funds.
-<<<<<<< HEAD
-        await dataworker.executeSlowRelayLeaves(latestSpokePoolClients, balanceAllocator);
-        await dataworker.executeRelayerRefundLeaves(latestSpokePoolClients, balanceAllocator);
-      } else logger.debug({ at: "Dataworker#index", message: "Executor disabled" });
-=======
         await dataworker.executeSlowRelayLeaves(spokePoolClients, balanceAllocator);
         await dataworker.executeRelayerRefundLeaves(spokePoolClients, balanceAllocator);
       } else logger[startupLogLevel(config)]({ at: "Dataworker#index", message: "Executor disabled" });
->>>>>>> 94067c7e
 
       await clients.multiCallerClient.executeTransactionQueue(!config.sendingTransactionsEnabled);
 
