import {
  processEndPollingLoop,
  winston,
  config,
  startupLogLevel,
  Wallet,
  getLatestInvalidBundleStartBlocks,
<<<<<<< HEAD
=======
  getDeploymentBlockNumber,
>>>>>>> effbce59
} from "../utils";
import * as Constants from "../common";
import { Dataworker } from "./Dataworker";
import { DataworkerConfig } from "./DataworkerConfig";
import {
  constructDataworkerClients,
  updateDataworkerClients,
  constructSpokePoolClientsForFastDataworker,
  getSpokePoolClientEventSearchConfigsForFastDataworker,
  spokePoolClientsToProviders,
} from "./DataworkerClientHelper";
import { BalanceAllocator } from "../clients/BalanceAllocator";
import { SpokePoolClientsByChain } from "../interfaces";
config();
let logger: winston.Logger;

export async function createDataworker(_logger: winston.Logger, baseSigner: Wallet) {
  const config = new DataworkerConfig(process.env);
  const clients = await constructDataworkerClients(_logger, config, baseSigner);

  const dataworker = new Dataworker(
    _logger,
    clients,
    Constants.CHAIN_ID_LIST_INDICES,
    config.maxRelayerRepaymentLeafSizeOverride,
    config.maxPoolRebalanceLeafSizeOverride,
    config.tokenTransferThresholdOverride,
    config.blockRangeEndBlockBuffer,
    config.spokeRootsLookbackCount,
    config.bufferToPropose
  );

  return {
    config,
    clients,
    dataworker,
  };
}
export async function runDataworker(_logger: winston.Logger, baseSigner: Wallet): Promise<void> {
  logger = _logger;
  const { clients, config, dataworker } = await createDataworker(logger, baseSigner);
  try {
    logger[startupLogLevel(config)]({ at: "Dataworker#index", message: "Dataworker started 👩‍🔬", config });

    for (;;) {
      const loopStart = Date.now();
      await updateDataworkerClients(clients);

      // Construct spoke pool clients.
      let spokePoolClients: SpokePoolClientsByChain;

      // Record the latest blocks for each spoke client that we can use to construct root bundles. This is dependent
      // on the fills for the client having matching deposit events on a different client. If a fill cannot be matched
      // with a deposit then we can't construct a root bundle for it.
      let latestInvalidBundleStartBlocks: { [chainId: number]: number } = {};

      // We determine the spoke client's lookback dynamically:
      // 1. We initiate the spoke client event search windows based on a start bundle's bundle block end numbers and
      //    how many bundles we want to look back from the start bundle blocks.
      // 2. For example, if the start bundle is 100 and the lookback is 16, then we will set the spoke client event
      //    search window's toBlocks equal to the 100th bundle's block evaluation numbers and the fromBlocks equal
      //    to the 84th bundle's block evaluation numbers.
      // 3. Once we do all the querying, we figure out the earliest block that we’re able to validate per chain.
      //    This logic can be found in `getLatestInvalidBundleStartBlocks()`
      // 4. If the earliest block we can validate is later than some target fully executed bundle's start blocks,
      //    then extend the SpokePoolClients' lookbacks and update again. Do this up to a specified # of retries.
      //    By dynamically increasing the range of Deposit events to at least cover the target bundle's
      //    start blocks, we can reduce the error rate. This is because of how the disputer and proposer will handle
      //    the case where it can't validate a fill without loading an earlier block.
      // 5. If the bundle we’re trying to validate or propose requires an earlier block, then exit early and
      //    emit an alert. In the dispute flow, this alert should be ERROR level.

      // The following code sets the target bundle's start blocks that we'll use as a threshold for determining
      // whether to expand the lookback dynamically via a retry.
      // Note: The reason why we pass -(1 + config.spokeRootsLookbackCount) into the function below is because we
      // want to get the start blocks of the root bundle that is (spokeRootsLookbackCount) bundles from being
      // from the latest bundle and we start with -2 because n=-1 would get that target spoke root's end blocks,
      // not its start blocks so we want to start with n=-2 assuming config.spokeRootsLookbackCount = 1.
      const nthFullyExecutedBundle = clients.hubPoolClient.getNthFullyExecutedRootBundle(
        -(1 + (config.spokeRootsLookbackCount ?? 0))
      );
      const nthFullyExecutedBundleEndBlocks = nthFullyExecutedBundle?.bundleEvaluationBlockNumbers;
      // Note: If bundle doesn't exist, then use the deployment blocks as the start blocks.
      const bundleStartBlockMapping = Object.fromEntries(
        dataworker.chainIdListForBundleEvaluationBlockNumbers.map((chainId, index) => {
          return [
            chainId,
            nthFullyExecutedBundleEndBlocks
              ? nthFullyExecutedBundleEndBlocks[index].toNumber() + 1
              : getDeploymentBlockNumber("SpokePool", chainId),
          ];
        })
      );

      // Each loop iteration constructs spoke clients using a lookback and sees if we can query old enough events
      // to cover the target bundle range determined above (i.e. the bundle after the nthFullyExecutedBundle).
      const customConfig = { ...config };
      for (let i = 0; i <= config.dataworkerFastLookbackRetryCount; i++) {
        // Get block range for spoke clients using the dataworker fast lookback bundle count.
        const { fromBundle, toBundle, fromBlocks, toBlocks } = getSpokePoolClientEventSearchConfigsForFastDataworker(
          customConfig,
          clients,
          dataworker
        );
        logger.debug({
          at: "Dataworker#index",
          message:
            "Setting start blocks for SpokePoolClient equal to bundle evaluation end blocks from Nth latest valid root bundle",
          dataworkerFastStartBundle: customConfig.dataworkerFastStartBundle,
          dataworkerFastLookbackRetryCount: customConfig.dataworkerFastLookbackRetryCount,
          dataworkerFastLookbackRetryMultiplier: customConfig.dataworkerFastLookbackRetryMultiplier,
          retriesMade: i,
          dataworkerFastLookbackCount: customConfig.dataworkerFastLookbackCount,
          fromBlocks,
          toBlocks,
          fromBundleTxn: fromBundle?.transactionHash,
          toBundleTxn: toBundle?.transactionHash,
        });
        spokePoolClients = await constructSpokePoolClientsForFastDataworker(
          logger,
          clients.configStoreClient,
          customConfig,
          baseSigner,
          fromBlocks,
          toBlocks
        );

        // We need to check if there are any queried Fills that cannot possibly be
        // matched with a deposit in the Deposit events loaded by the clients. This would make constructing accurate
        // root bundles impossible. So, we should save the last block for each chain with fills that we can
        // construct or validate root bundles for.
        latestInvalidBundleStartBlocks = getLatestInvalidBundleStartBlocks(spokePoolClients);

        // Now that we have updated the event range fromBlocks for each chain with the latest start blocks we can
        // construct bundles with, we can determine whether we need to run another loop and create new spoke clients
        // with longer lookbacks. This will occur if the latest start block we can use to construct a bundle are
        // greater than the target bundle's start blocks. This basically means we haven't loaded enough data to execute
        // the (N=config.spokeRootsLookbackCount)th bundle.
        if (
          Object.entries(latestInvalidBundleStartBlocks).some(([chainId, invalidBundleStartBlock]) => {
            return invalidBundleStartBlock >= bundleStartBlockMapping[chainId];
          })
        ) {
          // Overwrite fast lookback count.
          customConfig.dataworkerFastLookbackCount *= config.dataworkerFastLookbackRetryMultiplier;

          // !!Note: This is a very inefficient algorithm as it requeries all events from the new fromBlocks to the
          // same toBlocks. Better algorithms would be:
          // - Re-updating SpokePoolClients only from new fromBlocks to old fromBlocks. Challenge here is to add a
          //   a utility function to SpokePoolClient to enable querying older events and inserting them correctly
          //   into the already-populated arrays of events.
          // - Only increase the lookback for the SpokePoolClient that will decrease the invalidBundleStartBlock
          //   the most.
          logger.debug({
            at: "Dataworker#index",
            message:
              "latest invalid bundle start blocks are later than nth validated bundle's end blocks. Will increase update range and retry 😬",
            latestInvalidBundleStartBlocks,
            bundleStartBlockMapping: bundleStartBlockMapping,
            nthBundle: nthFullyExecutedBundle.transactionHash,
            n: -(1 + config.spokeRootsLookbackCount),
            oldDataworkerFastLookbackCount: config.dataworkerFastLookbackCount,
            newDataworkerFastLookbackCount: customConfig.dataworkerFastLookbackCount,
          });
        } else {
          logger.debug({
            at: "Dataworker#index",
            message:
              "Identified latest invalid bundle start blocks per chain that we will use to filter root bundles that can be proposed and validated",
            latestInvalidBundleStartBlocks,
            bundleStartBlockMapping: bundleStartBlockMapping,
            nthBundle: nthFullyExecutedBundle.transactionHash,
            n: -(1 + config.spokeRootsLookbackCount),
            fromBlocks,
            toBlocks,
          });
          break;
        }
      }

      // Validate and dispute pending proposal before proposing a new one
      if (config.disputerEnabled)
        await dataworker.validatePendingRootBundle(
          spokePoolClients,
          config.sendingDisputesEnabled,
          latestInvalidBundleStartBlocks
        );
      else logger[startupLogLevel(config)]({ at: "Dataworker#index", message: "Disputer disabled" });

      if (config.proposerEnabled)
        await dataworker.proposeRootBundle(
          spokePoolClients,
          config.rootBundleExecutionThreshold,
          config.sendingProposalsEnabled,
          latestInvalidBundleStartBlocks
        );
      else logger[startupLogLevel(config)]({ at: "Dataworker#index", message: "Proposer disabled" });

      if (config.executorEnabled) {
        const balanceAllocator = new BalanceAllocator(spokePoolClientsToProviders(spokePoolClients));

        await dataworker.executePoolRebalanceLeaves(
          spokePoolClients,
          balanceAllocator,
          config.sendingExecutionsEnabled,
          latestInvalidBundleStartBlocks
        );

        // Execute slow relays before relayer refunds to give them priority for any L2 funds.
        await dataworker.executeSlowRelayLeaves(
          spokePoolClients,
          balanceAllocator,
          config.sendingExecutionsEnabled,
          latestInvalidBundleStartBlocks
        );
        await dataworker.executeRelayerRefundLeaves(
          spokePoolClients,
          balanceAllocator,
          config.sendingExecutionsEnabled,
          latestInvalidBundleStartBlocks
        );
      } else logger[startupLogLevel(config)]({ at: "Dataworker#index", message: "Executor disabled" });

      await clients.multiCallerClient.executeTransactionQueue();

      logger.debug({ at: "Dataworker#index", message: `Time to loop: ${(Date.now() - loopStart) / 1000}s` });

      if (await processEndPollingLoop(logger, "Dataworker", config.pollingDelay)) break;
    }
  } catch (error) {
    if (clients.configStoreClient.redisClient !== undefined) {
      // todo understand why redisClient isn't GCed automagically.
      logger.debug("Disconnecting from redis server.");
      clients.configStoreClient.redisClient.disconnect();
    }

    throw error;
  }
}<|MERGE_RESOLUTION|>--- conflicted
+++ resolved
@@ -5,10 +5,7 @@
   startupLogLevel,
   Wallet,
   getLatestInvalidBundleStartBlocks,
-<<<<<<< HEAD
-=======
   getDeploymentBlockNumber,
->>>>>>> effbce59
 } from "../utils";
 import * as Constants from "../common";
 import { Dataworker } from "./Dataworker";
