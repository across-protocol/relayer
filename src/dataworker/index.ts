--- conflicted
+++ resolved
@@ -218,15 +218,7 @@
       }
 
       // Bundle data is defined if and only if there is a new bundle proposal transaction enqueued.
-<<<<<<< HEAD
       proposedBundleData = await dataworker.proposeRootBundle(spokePoolClients, fromBlocks);
-=======
-      proposedBundleData = await dataworker.proposeRootBundle(
-        spokePoolClients,
-        config.sendingTransactionsEnabled,
-        fromBlocks
-      );
->>>>>>> 92d00ece
     } else {
       logger[startupLogLevel(config)]({ at: "Dataworker#index", message: "Proposer disabled" });
     }
