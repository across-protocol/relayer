import { processEndPollingLoop, winston, delay, getProvider, config, bootLogLevel } from "../utils";
import * as Constants from "../common";
import { Dataworker } from "./Dataworker";
import { DataworkerConfig } from "./DataworkerConfig";
import { constructDataworkerClients, updateDataworkerClients } from "./DataworkerClientHelper";
<<<<<<< HEAD
=======
import { processEndPollingLoop, winston, delay } from "../utils";

let logger: winston.Logger;

>>>>>>> 5d6587fd
config();
let logger: winston.Logger;

export async function runDataworker(_logger: winston.Logger): Promise<void> {
  logger = _logger;
  try {
    const config = new DataworkerConfig(process.env);
    logger[bootLogLevel(config)]({ at: "Dataworker#index", message: "Dataworker starting👩‍🔬", config });

    const clients = await constructDataworkerClients(logger, config);

    const dataworker = new Dataworker(
      logger,
      clients,
      Constants.CHAIN_ID_LIST_INDICES,
      config.maxRelayerRepaymentLeafSizeOverride,
      config.maxPoolRebalanceLeafSizeOverride,
      config.tokenTransferThresholdOverride
    );

    logger.debug({ at: "Dataworker#index", message: "Components initialized. Starting execution loop" });

    for (;;) {
      await updateDataworkerClients(clients);

      await dataworker.proposeRootBundle();

      await clients.multiCallerClient.executeTransactionQueue(true);

      if (await processEndPollingLoop(logger, "Dataworker", config.pollingDelay)) break;
    }
  } catch (error) {
    logger.error({ at: "Dataworker#index", message: "There was an execution error! Re-running loop", error });
    await delay(5);
    await runDataworker(logger);
  }
}<|MERGE_RESOLUTION|>--- conflicted
+++ resolved
@@ -3,13 +3,6 @@
 import { Dataworker } from "./Dataworker";
 import { DataworkerConfig } from "./DataworkerConfig";
 import { constructDataworkerClients, updateDataworkerClients } from "./DataworkerClientHelper";
-<<<<<<< HEAD
-=======
-import { processEndPollingLoop, winston, delay } from "../utils";
-
-let logger: winston.Logger;
-
->>>>>>> 5d6587fd
 config();
 let logger: winston.Logger;
 
