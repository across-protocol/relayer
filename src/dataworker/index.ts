<<<<<<< HEAD
import {
  EvmAddress,
  SvmAddress,
  winston,
  config,
  startupLogLevel,
  Signer,
  disconnectRedisClients,
  isDefined,
  Profiler,
} from "../utils";
import { TokenClient } from "../clients";
=======
import { winston, config, startupLogLevel, Signer, disconnectRedisClients, isDefined, Profiler } from "../utils";
>>>>>>> 3a6a58a1
import { spokePoolClientsToProviders } from "../common";
import { Dataworker } from "./Dataworker";
import { DataworkerConfig } from "./DataworkerConfig";
import {
  constructDataworkerClients,
  constructSpokePoolClientsForFastDataworker,
  getSpokePoolClientEventSearchConfigsForFastDataworker,
  DataworkerClients,
} from "./DataworkerClientHelper";
import { BalanceAllocator } from "../clients/BalanceAllocator";
import { PendingRootBundle, BundleData } from "../interfaces";

config();
let logger: winston.Logger;

export async function createDataworker(
  _logger: winston.Logger,
  baseSigner: Signer
): Promise<{
  config: DataworkerConfig;
  clients: DataworkerClients;
  dataworker: Dataworker;
}> {
  const config = new DataworkerConfig(process.env);
  const clients = await constructDataworkerClients(_logger, config, baseSigner);

  const dataworker = new Dataworker(
    _logger,
    config,
    clients,
    clients.configStoreClient.getChainIdIndicesForBlock(),
    config.maxRelayerRepaymentLeafSizeOverride,
    config.maxPoolRebalanceLeafSizeOverride,
    config.spokeRootsLookbackCount,
    config.bufferToPropose,
    config.forcePropose,
    config.forceProposalBundleRange
  );

  return {
    config,
    clients,
    dataworker,
  };
}

export async function runDataworker(_logger: winston.Logger, baseSigner: Signer): Promise<void> {
  const profiler = new Profiler({
    at: "Dataworker#index",
    logger: _logger,
  });
  logger = _logger;

  const { clients, config, dataworker } = await profiler.measureAsync(
    createDataworker(logger, baseSigner),
    "createDataworker",
    {
      message: "Time to update non-spoke clients",
    }
  );

  await config.update(logger); // Update address filter.
  let proposedBundleData: BundleData | undefined = undefined;
  let poolRebalanceLeafExecutionCount = 0;
  try {
    // Explicitly don't log addressFilter because it can be huge and can overwhelm log transports.
    const { addressFilter: _addressFilter, ...loggedConfig } = config;
    logger[startupLogLevel(config)]({ at: "Dataworker#index", message: "Dataworker started 👩‍🔬", loggedConfig });

    profiler.mark("loopStart");
    // Determine the spoke client's lookback:
    // 1. We initiate the spoke client event search windows based on a start bundle's bundle block end numbers and
    //    how many bundles we want to look back from the start bundle blocks.
    // 2. For example, if the start bundle is 100 and the lookback is 16, then we will set the spoke client event
    //    search window's toBlocks equal to the 100th bundle's block evaluation numbers and the fromBlocks equal
    //    to the 84th bundle's block evaluation numbers.
    // 3. Once we do all the querying, we figure out the earliest block that we’re able to validate per chain. This
    //    is simply equal to the first block queried per chain.
    // 4. If the earliest block we can validate is later than some target fully executed bundle's start blocks,
    //    then extend the SpokePoolClients' lookbacks and update again. Do this up to a specified # of retries.
    //    By dynamically increasing the range of Deposit events to at least cover the target bundle's
    //    start blocks, we can reduce the error rate. This is because of how the disputer and proposer will handle
    //    the case where it can't validate a fill without loading an earlier block.
    // 5. If the bundle we’re trying to validate or propose requires an earlier block, then exit early and
    //    emit an alert. In the dispute flow, this alert should be ERROR level.

    // Get block range for spoke clients using the dataworker fast lookback bundle count.
    const { fromBundle, toBundle, fromBlocks, toBlocks } = getSpokePoolClientEventSearchConfigsForFastDataworker(
      config,
      clients,
      dataworker
    );
    logger.debug({
      at: "Dataworker#index",
      message:
        "Setting start blocks for SpokePoolClient equal to bundle evaluation end blocks from Nth latest valid root bundle",
      dataworkerFastStartBundle: config.dataworkerFastStartBundle,
      dataworkerFastLookbackCount: config.dataworkerFastLookbackCount,
      fromBlocks,
      toBlocks,
      fromBundleTxn: fromBundle?.txnRef,
      toBundleTxn: toBundle?.txnRef,
    });
    const spokePoolClients = await constructSpokePoolClientsForFastDataworker(
      logger,
      clients.hubPoolClient,
      config,
      baseSigner,
      fromBlocks,
      toBlocks
    );
    profiler.mark("dataworkerFunctionLoopTimerStart");
    // Validate and dispute pending proposal before proposing a new one
    if (config.disputerEnabled) {
      await dataworker.validatePendingRootBundle(
        spokePoolClients,
        config.sendingTransactionsEnabled,
        fromBlocks,
        // @dev Opportunistically publish bundle data to external storage layer since we're reconstructing it in this
        // process, if user has configured it so.
        config.persistingBundleData
      );
    } else {
      logger[startupLogLevel(config)]({ at: "Dataworker#index", message: "Disputer disabled" });
    }

    if (config.proposerEnabled) {
      if (config.sendingTransactionsEnabled) {
        const tokenClient = new TokenClient(
          logger,
          EvmAddress.from(await baseSigner.getAddress()),
          SvmAddress.from("11111111111111111111111111111111"), // Not used for mainnet.
          {}, // SpokePoolClients not required
          clients.hubPoolClient
        );
        await tokenClient.update();
        // Run approval on hub pool.
        await tokenClient.setBondTokenAllowance();
      }

      // Bundle data is defined if and only if there is a new bundle proposal transaction enqueued.
      proposedBundleData = await dataworker.proposeRootBundle(
        spokePoolClients,
        config.rootBundleExecutionThreshold,
        config.sendingTransactionsEnabled,
        fromBlocks
      );
    } else {
      logger[startupLogLevel(config)]({ at: "Dataworker#index", message: "Proposer disabled" });
    }

    if (config.l2ExecutorEnabled || config.l1ExecutorEnabled) {
      const balanceAllocator = new BalanceAllocator(spokePoolClientsToProviders(spokePoolClients));

      if (config.l1ExecutorEnabled) {
        poolRebalanceLeafExecutionCount = await dataworker.executePoolRebalanceLeaves(
          spokePoolClients,
          balanceAllocator,
          config.sendingTransactionsEnabled,
          fromBlocks
        );
      }

      if (config.l2ExecutorEnabled) {
        // Execute slow relays before relayer refunds to give them priority for any L2 funds.
        await dataworker.executeSlowRelayLeaves(
          spokePoolClients,
          balanceAllocator,
          config.sendingTransactionsEnabled,
          fromBlocks
        );
        await dataworker.executeRelayerRefundLeaves(
          spokePoolClients,
          balanceAllocator,
          config.sendingTransactionsEnabled,
          fromBlocks
        );
      }
    } else {
      logger[startupLogLevel(config)]({ at: "Dataworker#index", message: "Executor disabled" });
    }

    // @dev The dataworker loop takes a long-time to run, so if the proposer is enabled, run a final check and early
    // exit if a proposal is already pending. Similarly, the executor is enabled and if there are pool rebalance
    // leaves to be executed but the proposed bundle was already executed, then exit early.
    const pendingProposal: PendingRootBundle = await clients.hubPoolClient.hubPool.rootBundleProposal();

    const proposalCollision = isDefined(proposedBundleData) && pendingProposal.unclaimedPoolRebalanceLeafCount > 0;
    // The pending root bundle that we want to execute has already been executed if its unclaimed leaf count
    // does not match the number of leaves the executor wants to execute, or the pending root bundle's
    // challenge period timestamp is in the future. This latter case is rarer but it can
    // happen if a proposal in addition to the root bundle execution happens in the middle of this executor run.
    const executorCollision =
      poolRebalanceLeafExecutionCount > 0 &&
      (pendingProposal.unclaimedPoolRebalanceLeafCount !== poolRebalanceLeafExecutionCount ||
        pendingProposal.challengePeriodEndTimestamp > clients.hubPoolClient.currentTime);
    if (proposalCollision || executorCollision) {
      logger[startupLogLevel(config)]({
        at: "Dataworker#index",
        message: "Exiting early due to dataworker function collision",
        proposalCollision,
        proposedBundleDataDefined: isDefined(proposedBundleData),
        executorCollision,
        poolRebalanceLeafExecutionCount,
        unclaimedPoolRebalanceLeafCount: pendingProposal.unclaimedPoolRebalanceLeafCount,
        challengePeriodNotPassed: pendingProposal.challengePeriodEndTimestamp > clients.hubPoolClient.currentTime,
        pendingProposal,
      });
    } else {
      await clients.multiCallerClient.executeTxnQueues();
    }
    profiler.mark("dataworkerFunctionLoopTimerEnd");
    profiler.measure("timeToLoadSpokes", {
      message: "Time to load spokes in data worker",
      from: "loopStart",
      to: "dataworkerFunctionLoopTimerStart",
    });
    profiler.measure("timeToRunDataworkerFunctions", {
      message: "Time to run data worker functions in data worker",
      from: "dataworkerFunctionLoopTimerStart",
      to: "dataworkerFunctionLoopTimerEnd",
    });
    // do we need to add an additional log for the sum of the previous?
    profiler.measure("dataWorkerTotal", {
      message: "Total time taken for dataworker",
      from: "loopStart",
      to: "dataworkerFunctionLoopTimerEnd",
    });
  } finally {
    await disconnectRedisClients(logger);
  }
}<|MERGE_RESOLUTION|>--- conflicted
+++ resolved
@@ -1,4 +1,4 @@
-<<<<<<< HEAD
+import { TokenClient } from "../clients";
 import {
   EvmAddress,
   SvmAddress,
@@ -10,10 +10,6 @@
   isDefined,
   Profiler,
 } from "../utils";
-import { TokenClient } from "../clients";
-=======
-import { winston, config, startupLogLevel, Signer, disconnectRedisClients, isDefined, Profiler } from "../utils";
->>>>>>> 3a6a58a1
 import { spokePoolClientsToProviders } from "../common";
 import { Dataworker } from "./Dataworker";
 import { DataworkerConfig } from "./DataworkerConfig";
