--- conflicted
+++ resolved
@@ -1,16 +1,12 @@
-<<<<<<< HEAD
-import { processEndPollingLoop, winston, config, startupLogLevel, Wallet, disconnectRedisClients } from "../utils";
-=======
 import {
   processEndPollingLoop,
   winston,
   config,
   startupLogLevel,
   Wallet,
-  disconnectRedisClient,
+  disconnectRedisClients,
   getRedisCache,
 } from "../utils";
->>>>>>> 7fd64944
 import { spokePoolClientsToProviders } from "../common";
 import { Dataworker } from "./Dataworker";
 import { DataworkerConfig } from "./DataworkerConfig";
