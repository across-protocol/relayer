--- conflicted
+++ resolved
@@ -30,15 +30,7 @@
 config();
 let logger: winston.Logger;
 
-<<<<<<< HEAD
-const {
-  RUN_IDENTIFIER: runIdentifier,
-  BOT_IDENTIFIER: botIdentifier = "across-dataworker",
-  AWAIT_CHALANGE_PERIOD: awaitChallengePeriod = "false",
-} = process.env;
-=======
 const { RUN_IDENTIFIER: runIdentifier, BOT_IDENTIFIER: botIdentifier = "across-dataworker" } = process.env;
->>>>>>> 271a7acf
 
 export async function createDataworker(
   _logger: winston.Logger,
@@ -269,11 +261,7 @@
       poolRebalanceLeafExecutionCount > 0 &&
       (pendingProposal.unclaimedPoolRebalanceLeafCount !== poolRebalanceLeafExecutionCount ||
         pendingProposal.challengePeriodEndTimestamp > clients.hubPoolClient.currentTime);
-<<<<<<< HEAD
-    if (proposalCollision) {
-=======
     if (proposalCollision || (executorCollision && !config.awaitChallengePeriod)) {
->>>>>>> 271a7acf
       logger[startupLogLevel(config)]({
         at: "Dataworker#index",
         message: "Exiting early due to dataworker function collision",
@@ -286,11 +274,7 @@
         pendingProposal,
       });
     } else {
-<<<<<<< HEAD
-      if (config.l1ExecutorEnabled && redis && runIdentifier && awaitChallengePeriod === "true") {
-=======
       if (config.l1ExecutorEnabled && redis && runIdentifier) {
->>>>>>> 271a7acf
         let updatedChallengeRemaining = await getChallengeRemaining(config.hubPoolChainId);
         let counter = 0;
 
