--- conflicted
+++ resolved
@@ -42,18 +42,16 @@
       if (config.proposerEnabled) await dataworker.proposeRootBundle(config.rootBundleExecutionThreshold);
       else logger[startupLogLevel(config)]({ at: "Dataworker#index", message: "Proposer disabled" });
 
-<<<<<<< HEAD
+      if (config.executorEnabled) {
+        await dataworker.executePoolRebalanceLeaves();
+
+        // Execute slow relays before relayer refunds to give them priority for any L2 funds.
+        await dataworker.executeSlowRelayLeaves();
+  
+        await dataworker.executeRelayerRefundLeaves();
+      } 
+      
       await clients.multiCallerClient.executeTransactionQueue(!config.sendingTransactionsEnabled);
-=======
-      await dataworker.executePoolRebalanceLeaves();
-
-      // Execute slow relays before relayer refunds to give them priority for any L2 funds.
-      await dataworker.executeSlowRelayLeaves();
-
-      await dataworker.executeRelayerRefundLeaves();
-
-      await clients.multiCallerClient.executeTransactionQueue();
->>>>>>> 042959be
 
       if (await processEndPollingLoop(logger, "Dataworker", config.pollingDelay)) break;
     }
