--- conflicted
+++ resolved
@@ -8,21 +8,17 @@
   updateClients,
   updateSpokePoolClients,
 } from "../common";
-<<<<<<< HEAD
-import { PriceClient, acrossApi, coingecko, defiLlama, Signer, getArweaveJWKSigner, toAddressType } from "../utils";
-=======
 import {
   PriceClient,
   acrossApi,
   coingecko,
   defiLlama,
-  EvmAddress,
   Signer,
   getArweaveJWKSigner,
   SvmAddress,
+  toAddressType,
   getSvmSignerFromEvmSigner,
 } from "../utils";
->>>>>>> 224babad
 import { BundleDataClient, HubPoolClient, TokenClient } from "../clients";
 import { getBlockForChain } from "./DataworkerUtils";
 import { Dataworker } from "./Dataworker";
@@ -53,7 +49,7 @@
   // We don't pass any spoke pool clients to token client since data worker doesn't need to set approvals for L2 tokens.
   const tokenClient = new TokenClient(
     logger,
-    EvmAddress.from(signerAddr),
+    signerAddr,
     SvmAddress.from(svmSigner.publicKey.toBase58()),
     {},
     hubPoolClient
