import assert from "assert";
import { typechain, utils as sdkUtils } from "@across-protocol/sdk-v2";
import { ConfigStoreClient, HubPoolClient, SpokePoolClient } from "../clients";
import { Clients } from "../common";
import * as interfaces from "../interfaces";
import {
  PendingRootBundle,
  PoolRebalanceLeaf,
  RelayerRefundLeaf,
  RunningBalances,
  SlowFillLeaf,
  SpokePoolClientsByChain,
  SpokePoolTargetBalance,
  UnfilledDeposit,
} from "../interfaces";
import {
  AnyObject,
  bnZero,
  BigNumber,
  fixedPointAdjustment as fixedPoint,
  MerkleTree,
  assign,
  compareAddresses,
  convertFromWei,
  formatFeePct,
  getFillDataForSlowFillFromPreviousRootBundle,
  getNetworkName,
  getRefund,
  shortenHexString,
  shortenHexStrings,
  spreadEventWithBlockNumber,
  toBN,
  toBNWei,
  winston,
} from "../utils";
import { DataworkerClients } from "./DataworkerClientHelper";

export function updateRunningBalance(
  runningBalances: interfaces.RunningBalances,
  l2ChainId: number,
  l1Token: string,
  updateAmount: BigNumber
): void {
  // Initialize dictionary if empty.
  if (!runningBalances[l2ChainId]) {
    runningBalances[l2ChainId] = {};
  }
  const runningBalance = runningBalances[l2ChainId][l1Token];
  if (runningBalance) {
    runningBalances[l2ChainId][l1Token] = runningBalance.add(updateAmount);
  } else {
    runningBalances[l2ChainId][l1Token] = updateAmount;
  }
}

export function updateRunningBalanceForFill(
  endBlockForMainnet: number,
  runningBalances: interfaces.RunningBalances,
  hubPoolClient: HubPoolClient,
  fill: interfaces.FillWithBlock,
  updateAmount: BigNumber
): void {
  const l1TokenCounterpart = hubPoolClient.getL1TokenForL2TokenAtBlock(
    sdkUtils.getFillOutputToken(fill),
    fill.destinationChainId,
    endBlockForMainnet
  );
  updateRunningBalance(runningBalances, fill.destinationChainId, l1TokenCounterpart, updateAmount);
}

export function updateRunningBalanceForDeposit(
  runningBalances: interfaces.RunningBalances,
  hubPoolClient: HubPoolClient,
  deposit: interfaces.DepositWithBlock,
  updateAmount: BigNumber
): void {
  const l1TokenCounterpart = hubPoolClient.getL1TokenForL2TokenAtBlock(
    sdkUtils.getDepositInputToken(deposit),
    deposit.originChainId,
    deposit.quoteBlockNumber
  );
  updateRunningBalance(runningBalances, deposit.originChainId, l1TokenCounterpart, updateAmount);
}

export function updateRunningBalanceForEarlyDeposit(
  runningBalances: interfaces.RunningBalances,
  hubPoolClient: HubPoolClient,
  depositEvent: typechain.FundsDepositedEvent,
  updateAmount: BigNumber
): void {
  const deposit = { ...spreadEventWithBlockNumber(depositEvent) } as interfaces.DepositWithBlock;
  const { originChainId } = deposit;

  const l1TokenCounterpart = hubPoolClient.getL1TokenForL2TokenAtBlock(
    sdkUtils.getDepositInputToken(deposit),
    originChainId,
    // TODO: this must be handled s.t. it doesn't depend on when this is run.
    // For now, tokens do not change their mappings often, so this will work, but
    // to keep the system resilient, this must be updated.
    hubPoolClient.latestBlockSearched
  );

  updateRunningBalance(runningBalances, originChainId, l1TokenCounterpart, updateAmount);
}

export function addLastRunningBalance(
  latestMainnetBlock: number,
  runningBalances: interfaces.RunningBalances,
  hubPoolClient: HubPoolClient
): void {
  Object.keys(runningBalances).forEach((repaymentChainId) => {
    Object.keys(runningBalances[repaymentChainId]).forEach((l1TokenAddress) => {
      const { runningBalance } = hubPoolClient.getRunningBalanceBeforeBlockForChain(
        latestMainnetBlock,
        Number(repaymentChainId),
        l1TokenAddress
      );
      if (!runningBalance.eq(bnZero)) {
        updateRunningBalance(runningBalances, Number(repaymentChainId), l1TokenAddress, runningBalance);
      }
    });
  });
}

export function initializeRunningBalancesFromRelayerRepayments(
  runningBalances: RunningBalances,
  realizedLpFees: RunningBalances,
  latestMainnetBlock: number,
  hubPoolClient: HubPoolClient,
  fillsToRefund: interfaces.FillsToRefund
): void {
  Object.entries(fillsToRefund).forEach(([_repaymentChainId, fillsForChain]) => {
    const repaymentChainId = Number(_repaymentChainId);
    Object.entries(fillsForChain).forEach(
      ([l2TokenAddress, { realizedLpFees: totalRealizedLpFee, totalRefundAmount }]) => {
        const l1TokenCounterpart = hubPoolClient.getL1TokenForL2TokenAtBlock(
          l2TokenAddress,
          repaymentChainId,
          latestMainnetBlock
        );

        // Realized LP fees is only affected by relayer repayments so we'll return a brand new dictionary of those
        // mapped to each { repaymentChainId, repaymentToken } combination.
        assign(realizedLpFees, [repaymentChainId, l1TokenCounterpart], totalRealizedLpFee);

        // Add total repayment amount to running balances. Note: totalRefundAmount won't exist for chains that
        // only had slow fills, so we should explicitly check for it.
        if (totalRefundAmount) {
          assign(runningBalances, [repaymentChainId, l1TokenCounterpart], totalRefundAmount);
        } else {
          assign(runningBalances, [repaymentChainId, l1TokenCounterpart], bnZero);
        }
      }
    );
  });
}

export function addSlowFillsToRunningBalances(
  latestMainnetBlock: number,
  runningBalances: interfaces.RunningBalances,
  hubPoolClient: HubPoolClient,
  unfilledDeposits: UnfilledDeposit[]
): void {
  unfilledDeposits.forEach(({ deposit, unfilledAmount }) => {
    const l1TokenCounterpart = hubPoolClient.getL1TokenForL2TokenAtBlock(
      sdkUtils.getDepositInputToken(deposit),
      deposit.originChainId,
      latestMainnetBlock
    );
    updateRunningBalance(
      runningBalances,
      deposit.destinationChainId,
      l1TokenCounterpart,
      getRefund(unfilledAmount, deposit.realizedLpFeePct)
    );
  });
}

// TODO: Is summing up absolute values really the best way to compute a root bundle's "volume"? Said another way,
// how do we measure a root bundle's "impact" or importance?
export async function computePoolRebalanceUsdVolume(
  leaves: PoolRebalanceLeaf[],
  clients: DataworkerClients
): Promise<BigNumber> {
  // Fetch the set of unique token addresses from the array of PoolRebalanceLeave objects.
  // Map the resulting HubPool token addresses to symbol, decimals, and price.
  const hubPoolTokens = Object.fromEntries(
    Array.from(new Set(leaves.map(({ l1Tokens }) => l1Tokens).flat()))
      .map((address) => clients.hubPoolClient.getTokenInfoForL1Token(address))
      .map(({ symbol, decimals, address }) => [address, { symbol, decimals, price: bnZero }])
  );

  // Fetch all relevant token prices.
  const prices = await clients.priceClient.getPricesByAddress(
    Object.keys(hubPoolTokens).map((address) => address),
    "usd"
  );

  // Scale token price to 18 decimals.
  prices.forEach(({ address, price }) => (hubPoolTokens[address].price = toBNWei(price)));

  const bn10 = toBN(10);
  return leaves.reduce((result: BigNumber, poolRebalanceLeaf) => {
    return poolRebalanceLeaf.l1Tokens.reduce((sum: BigNumber, l1Token: string, index: number) => {
      const { decimals, price: usdTokenPrice } = hubPoolTokens[l1Token];

      const netSendAmount = poolRebalanceLeaf.netSendAmounts[index];
      const volume = netSendAmount.abs().mul(bn10.pow(18 - decimals)); // Scale volume to 18 decimals.

      const usdVolume = volume.mul(usdTokenPrice).div(fixedPoint);
      return sum.add(usdVolume);
    }, result);
  }, bnZero);
}

export async function subtractExcessFromPreviousSlowFillsFromRunningBalances(
  mainnetBundleEndBlock: number,
  runningBalances: interfaces.RunningBalances,
  hubPoolClient: HubPoolClient,
  spokePoolClientsByChain: SpokePoolClientsByChain,
  allValidFills: interfaces.V2FillWithBlock[],
  allValidFillsInRange: interfaces.V2FillWithBlock[]
): Promise<AnyObject> {
  const excesses = {};
  // We need to subtract excess from any fills that might replaced a slow fill sent to the fill destination chain.
  // This can only happen if the fill was the last fill for a deposit. Otherwise, its still possible that the slow fill
  // for the deposit can be executed, so we'll defer the excess calculation until the hypothetical slow fill executes.
  // In addition to fills that are not the last fill for a deposit, we can ignore fills that completely fill a deposit
  // as the first fill. These fills could never have triggered a deposit since there were no partial fills for it.
  // This assumption depends on the rule that slow fills can only be sent after a partial fill for a non zero amount
  // of the deposit. This is why "1 wei" fills are important, otherwise we'd never know which fills originally
  // triggered a slow fill payment to be sent to the destination chain.
  await Promise.all(
    allValidFillsInRange
      .filter((fill) => {
        // @todo This filter implicitly produces an array of v2 fills because it is impossible for v3 fills to pass.
        // Update the filter such that it also passes v3 fills where a slow fill was initially produced.
        const outputAmount = sdkUtils.getFillOutputAmount(fill);
        const fillAmount = sdkUtils.getFillAmount(fill);
        const totalFilledAmount = sdkUtils.getTotalFilledAmount(fill);
        return totalFilledAmount.eq(outputAmount) && !fillAmount.eq(outputAmount);
      })
<<<<<<< HEAD
      .map(async (fill: interfaces.V2FillWithBlock) => {
=======
      .map(async (fill: interfaces.FillWithBlock) => {
        assert(sdkUtils.isV2Fill(fill)); // @todo Remove when the above filter permits v3 fills to pass.

>>>>>>> 28ec03a4
        const { lastMatchingFillInSameBundle, rootBundleEndBlockContainingFirstFill } =
          await getFillDataForSlowFillFromPreviousRootBundle(
            hubPoolClient.latestBlockSearched,
            fill,
            allValidFills,
            hubPoolClient,
            spokePoolClientsByChain
          );

        // Now that we have the last fill sent in a previous root bundle that also sent a slow fill, we can compute
        // the excess that we need to decrease running balances by. This excess only exists in the case where the
        // current fill completed a deposit. There will be an excess if (1) the slow fill was never executed, and (2)
        // the slow fill was executed, but not before some partial fills were sent.

        // Note, if there is NO fill from a previous root bundle for the same deposit as this fill, then there has been
        // no slow fill payment sent to the spoke pool yet, so we can exit early.
        if (lastMatchingFillInSameBundle === undefined) {
          return;
        }

        // If first fill for this deposit is in this epoch, then no slow fill has been sent so we can ignore this fill.
        // We can check this by searching for a ProposeRootBundle event with a bundle block range that contains the
        // first fill for this deposit. If it is the same as the ProposeRootBundle event containing the
        // current fill, then the first fill is in the current bundle and we can exit early.
        const rootBundleEndBlockContainingFullFill = hubPoolClient.getRootBundleEvalBlockNumberContainingBlock(
          hubPoolClient.latestBlockSearched,
          fill.blockNumber,
          fill.destinationChainId
        );
        if (rootBundleEndBlockContainingFirstFill === rootBundleEndBlockContainingFullFill) {
          return;
        }

        // Recompute how much the matched root bundle sent for this slow fill.
        const outputAmount = sdkUtils.getFillOutputAmount(lastMatchingFillInSameBundle);
        const totalFilledAmount = sdkUtils.getTotalFilledAmount(lastMatchingFillInSameBundle);
        const preFeeAmountSentForSlowFill = outputAmount.sub(totalFilledAmount);

        // If this fill is a slow fill, then the excess remaining in the contract is equal to the amount sent originally
        // for this slow fill, and the amount filled. If this fill was not a slow fill, then that means the slow fill
        // was never sent, so we need to send the full slow fill back.
        const excess = getRefund(
          sdkUtils.isSlowFill(fill)
            ? preFeeAmountSentForSlowFill.sub(sdkUtils.getFillAmount(fill))
            : preFeeAmountSentForSlowFill,
          fill.realizedLpFeePct
        );
        if (excess.eq(bnZero)) {
          return;
        }

        // Log excesses for debugging since this logic is so complex.
        const outputToken = sdkUtils.getFillOutputToken(fill);
        excesses[fill.destinationChainId] ??= {};
        excesses[fill.destinationChainId][outputToken] ??= [];
        excesses[fill.destinationChainId][outputToken].push({
          excess: excess.toString(),
          lastMatchingFillInSameBundle,
          rootBundleEndBlockContainingFirstFill,
          rootBundleEndBlockContainingFullFill: rootBundleEndBlockContainingFullFill
            ? rootBundleEndBlockContainingFullFill
            : "N/A",
          finalFill: fill,
        });

        updateRunningBalanceForFill(mainnetBundleEndBlock, runningBalances, hubPoolClient, fill, excess.mul(-1));
      })
  );

  // Sort excess entries by block number, most recent first.
  Object.keys(excesses).forEach((chainId) => {
    Object.keys(excesses[chainId]).forEach((token) => {
      excesses[chainId][token] = excesses[chainId][token].sort(
        (ex, ey) => ey.finalFill.blockNumber - ex.finalFill.blockNumber
      );
    });
  });
  return excesses;
}

export function constructPoolRebalanceLeaves(
  latestMainnetBlock: number,
  runningBalances: interfaces.RunningBalances,
  realizedLpFees: interfaces.RunningBalances,
  configStoreClient: ConfigStoreClient,
  maxL1TokenCount?: number
): interfaces.PoolRebalanceLeaf[] {
  // Create one leaf per L2 chain ID. First we'll create a leaf with all L1 tokens for each chain ID, and then
  // we'll split up any leaves with too many L1 tokens.
  const leaves: interfaces.PoolRebalanceLeaf[] = [];
  Object.keys(runningBalances)
    .map((chainId) => Number(chainId))
    // Leaves should be sorted by ascending chain ID
    .sort((chainIdA, chainIdB) => chainIdA - chainIdB)
    .map((chainId) => {
      // Sort addresses.
      const sortedL1Tokens = Object.keys(runningBalances[chainId]).sort((addressA, addressB) => {
        return compareAddresses(addressA, addressB);
      });

      // This begins at 0 and increments for each leaf for this { chainId, L1Token } combination.
      let groupIndexForChainId = 0;

      // Split addresses into multiple leaves if there are more L1 tokens than allowed per leaf.
      const maxL1TokensPerLeaf =
        maxL1TokenCount || configStoreClient.getMaxRefundCountForRelayerRefundLeafForBlock(latestMainnetBlock);
      for (let i = 0; i < sortedL1Tokens.length; i += maxL1TokensPerLeaf) {
        const l1TokensToIncludeInThisLeaf = sortedL1Tokens.slice(i, i + maxL1TokensPerLeaf);

        const spokeTargetBalances = l1TokensToIncludeInThisLeaf.map((l1Token) =>
          configStoreClient.getSpokeTargetBalancesForBlock(l1Token, chainId, latestMainnetBlock)
        );

        // Build leaves using running balances and realized lp fees data for l1Token + chain, or default to
        // zero if undefined.
        const leafBundleLpFees = l1TokensToIncludeInThisLeaf.map(
          (l1Token) => realizedLpFees[chainId]?.[l1Token] ?? bnZero
        );
        const leafNetSendAmounts = l1TokensToIncludeInThisLeaf.map((l1Token, index) =>
          runningBalances[chainId] && runningBalances[chainId][l1Token]
            ? getNetSendAmountForL1Token(spokeTargetBalances[index], runningBalances[chainId][l1Token])
            : bnZero
        );
        const leafRunningBalances = l1TokensToIncludeInThisLeaf.map((l1Token, index) =>
          runningBalances[chainId]?.[l1Token]
            ? getRunningBalanceForL1Token(spokeTargetBalances[index], runningBalances[chainId][l1Token])
            : bnZero
        );

        leaves.push({
          chainId: chainId,
          bundleLpFees: leafBundleLpFees,
          netSendAmounts: leafNetSendAmounts,
          runningBalances: leafRunningBalances,
          groupIndex: groupIndexForChainId++,
          leafId: leaves.length,
          l1Tokens: l1TokensToIncludeInThisLeaf,
        });
      }
    });
  return leaves;
}

// Note: this function computes the intended transfer amount before considering the transfer threshold.
// A positive number indicates a transfer from hub to spoke.
export function computeDesiredTransferAmountToSpoke(
  runningBalance: BigNumber,
  spokePoolTargetBalance: SpokePoolTargetBalance
): BigNumber {
  // Transfer is always desired if hub owes spoke.
  if (runningBalance.gte(0)) {
    return runningBalance;
  }

  // Running balance is negative, but its absolute value is less than the spoke pool target balance threshold.
  // In this case, we transfer nothing.
  if (runningBalance.abs().lt(spokePoolTargetBalance.threshold)) {
    return bnZero;
  }

  // We are left with the case where the spoke pool is beyond the threshold.
  // A transfer needs to be initiated to bring it down to the target.
  const transferSize = runningBalance.abs().sub(spokePoolTargetBalance.target);

  // If the transferSize is < 0, this indicates that the target is still above the running balance.
  // This can only happen if the threshold is less than the target. This is likely due to a misconfiguration.
  // In this case, we transfer nothing until the target is exceeded.
  if (transferSize.lt(0)) {
    return bnZero;
  }

  // Negate the transfer size because a transfer from spoke to hub is indicated by a negative number.
  return transferSize.mul(-1);
}

// If the running balance is greater than the token transfer threshold, then set the net send amount
// equal to the running balance and reset the running balance to 0. Otherwise, the net send amount should be
// 0, indicating that we do not want the data worker to trigger a token transfer between hub pool and spoke
// pool when executing this leaf.
export function getNetSendAmountForL1Token(
  spokePoolTargetBalance: SpokePoolTargetBalance,
  runningBalance: BigNumber
): BigNumber {
  return computeDesiredTransferAmountToSpoke(runningBalance, spokePoolTargetBalance);
}

export function getRunningBalanceForL1Token(
  spokePoolTargetBalance: SpokePoolTargetBalance,
  runningBalance: BigNumber
): BigNumber {
  const desiredTransferAmount = computeDesiredTransferAmountToSpoke(runningBalance, spokePoolTargetBalance);
  return runningBalance.sub(desiredTransferAmount);
}

// This returns a possible next block range that could be submitted as a new root bundle, or used as a reference
// when evaluating  pending root bundle. The block end numbers must be less than the latest blocks for each chain ID
// (because we can't evaluate events in the future), and greater than the the expected start blocks, which are the
// greater of 0 and the latest bundle end block for an executed root bundle proposal + 1.
export function getWidestPossibleExpectedBlockRange(
  chainIdListForBundleEvaluationBlockNumbers: number[],
  spokeClients: { [chainId: number]: SpokePoolClient },
  endBlockBuffers: number[],
  clients: Clients,
  latestMainnetBlock: number,
  enabledChains: number[]
): number[][] {
  // We impose a buffer on the head of the chain to increase the probability that the received blocks are final.
  // Reducing the latest block that we query also gives partially filled deposits slightly more buffer for relayers
  // to fully fill the deposit and reduces the chance that the data worker includes a slow fill payment that gets
  // filled during the challenge period.
  const latestPossibleBundleEndBlockNumbers = chainIdListForBundleEvaluationBlockNumbers.map(
    (chainId: number, index) =>
      spokeClients[chainId] && Math.max(spokeClients[chainId].latestBlockSearched - endBlockBuffers[index], 0)
  );
  return chainIdListForBundleEvaluationBlockNumbers.map((chainId: number, index) => {
    const lastEndBlockForChain = clients.hubPoolClient.getLatestBundleEndBlockForChain(
      chainIdListForBundleEvaluationBlockNumbers,
      latestMainnetBlock,
      chainId
    );

    // If chain is disabled, re-use the latest bundle end block for the chain as both the start
    // and end block.
    if (!enabledChains.includes(chainId)) {
      return [lastEndBlockForChain, lastEndBlockForChain];
    } else {
      // If the latest block hasn't advanced enough from the previous proposed end block, then re-use it. It will
      // be regarded as disabled by the Dataworker clients. Otherwise, add 1 to the previous proposed end block.
      if (lastEndBlockForChain >= latestPossibleBundleEndBlockNumbers[index]) {
        // @dev: Without this check, then `getNextBundleStartBlockNumber` could return `latestBlock+1` even when the
        // latest block for the chain hasn't advanced, resulting in an invalid range being produced.
        return [lastEndBlockForChain, lastEndBlockForChain];
      } else {
        // Chain has advanced far enough including the buffer, return range from previous proposed end block + 1 to
        // latest block for chain minus buffer.
        return [
          clients.hubPoolClient.getNextBundleStartBlockNumber(
            chainIdListForBundleEvaluationBlockNumbers,
            latestMainnetBlock,
            chainId
          ),
          latestPossibleBundleEndBlockNumbers[index],
        ];
      }
    }
  });
}

export function generateMarkdownForDisputeInvalidBundleBlocks(
  chainIdListForBundleEvaluationBlockNumbers: number[],
  pendingRootBundle: PendingRootBundle,
  widestExpectedBlockRange: number[][],
  buffers: number[]
): string {
  const getBlockRangePretty = (blockRange: number[][] | number[]) => {
    let bundleBlockRangePretty = "";
    chainIdListForBundleEvaluationBlockNumbers.forEach((chainId, index) => {
      bundleBlockRangePretty += `\n\t\t${chainId}: ${JSON.stringify(blockRange[index])}`;
    });
    return bundleBlockRangePretty;
  };
  return (
    "Disputed pending root bundle because of invalid bundle blocks:" +
    `\n\t*Widest possible expected block range*:${getBlockRangePretty(widestExpectedBlockRange)}` +
    `\n\t*Buffers to end blocks*:${getBlockRangePretty(buffers)}` +
    `\n\t*Pending end blocks*:${getBlockRangePretty(pendingRootBundle.bundleEvaluationBlockNumbers)}`
  );
}

export function generateMarkdownForDispute(pendingRootBundle: PendingRootBundle): string {
  return (
    "Disputed pending root bundle:" +
    `\n\tPoolRebalance leaf count: ${pendingRootBundle.unclaimedPoolRebalanceLeafCount}` +
    `\n\tPoolRebalance root: ${shortenHexString(pendingRootBundle.poolRebalanceRoot)}` +
    `\n\tRelayerRefund root: ${shortenHexString(pendingRootBundle.relayerRefundRoot)}` +
    `\n\tSlowRelay root: ${shortenHexString(pendingRootBundle.slowRelayRoot)}` +
    `\n\tProposer: ${shortenHexString(pendingRootBundle.proposer)}`
  );
}

export function isChainDisabled(blockRangeForChain: number[]): boolean {
  return blockRangeForChain[0] === blockRangeForChain[1];
}

export function generateMarkdownForRootBundle(
  hubPoolClient: HubPoolClient,
  chainIdListForBundleEvaluationBlockNumbers: number[],
  hubPoolChainId: number,
  bundleBlockRange: number[][],
  // eslint-disable-next-line @typescript-eslint/no-explicit-any
  poolRebalanceLeaves: any[],
  poolRebalanceRoot: string,
  // eslint-disable-next-line @typescript-eslint/no-explicit-any
  relayerRefundLeaves: any[],
  relayerRefundRoot: string,
  // eslint-disable-next-line @typescript-eslint/no-explicit-any
  slowRelayLeaves: SlowFillLeaf[],
  slowRelayRoot: string
): string {
  // Create helpful logs to send to slack transport
  let bundleBlockRangePretty = "";
  bundleBlockRange.forEach((_blockRange, index) => {
    const chainId = chainIdListForBundleEvaluationBlockNumbers[index];
    bundleBlockRangePretty += `\n\t\t${chainId}: ${JSON.stringify(bundleBlockRange[index])}${
      isChainDisabled(bundleBlockRange[index]) ? " 🥶" : ""
    }`;
  });

  const convertTokenListFromWei = (chainId: number, tokenAddresses: string[], weiVals: string[]) => {
    return tokenAddresses.map((token, index) => {
      const { decimals } = hubPoolClient.getTokenInfo(chainId, token);
      return convertFromWei(weiVals[index], decimals);
    });
  };
  const convertTokenAddressToSymbol = (chainId: number, tokenAddress: string) => {
    return hubPoolClient.getTokenInfo(chainId, tokenAddress).symbol;
  };
  const convertL1TokenAddressesToSymbols = (l1Tokens: string[]) => {
    return l1Tokens.map((l1Token) => {
      return convertTokenAddressToSymbol(hubPoolChainId, l1Token);
    });
  };
  let poolRebalanceLeavesPretty = "";
  poolRebalanceLeaves.forEach((leaf, index) => {
    // Shorten keys for ease of reading from Slack.
    delete leaf.leafId;
    leaf.groupId = leaf.groupIndex;
    delete leaf.groupIndex;
    leaf.bundleLpFees = convertTokenListFromWei(hubPoolChainId, leaf.l1Tokens, leaf.bundleLpFees);
    leaf.runningBalances = convertTokenListFromWei(hubPoolChainId, leaf.l1Tokens, leaf.runningBalances);
    leaf.netSendAmounts = convertTokenListFromWei(hubPoolChainId, leaf.l1Tokens, leaf.netSendAmounts);
    leaf.l1Tokens = convertL1TokenAddressesToSymbols(leaf.l1Tokens);
    poolRebalanceLeavesPretty += `\n\t\t\t${index}: ${JSON.stringify(leaf)}`;
  });

  let relayerRefundLeavesPretty = "";
  relayerRefundLeaves.forEach((leaf, index) => {
    // Shorten keys for ease of reading from Slack.
    delete leaf.leafId;
    leaf.amountToReturn = convertFromWei(
      leaf.amountToReturn,
      hubPoolClient.getTokenInfo(leaf.chainId, leaf.l2TokenAddress).decimals
    );
    leaf.refundAmounts = convertTokenListFromWei(
      leaf.chainId,
      Array(leaf.refundAmounts.length).fill(leaf.l2TokenAddress),
      leaf.refundAmounts
    );
    leaf.l2Token = convertTokenAddressToSymbol(leaf.chainId, leaf.l2TokenAddress);
    delete leaf.l2TokenAddress;
    leaf.refundAddresses = shortenHexStrings(leaf.refundAddresses);
    relayerRefundLeavesPretty += `\n\t\t\t${index}: ${JSON.stringify(leaf)}`;
  });

  let slowRelayLeavesPretty = "";
  slowRelayLeaves.forEach((leaf: interfaces.SlowFillLeaf, index) => {
    const outputToken = sdkUtils.getRelayDataOutputToken(leaf.relayData);
    const destinationChainId = sdkUtils.getSlowFillLeafChainId(leaf);
    const outputTokenDecimals = hubPoolClient.getTokenInfo(destinationChainId, outputToken).decimals;
<<<<<<< HEAD
    const lpFeePct = sdkUtils.getSlowFillLeafLpFeePct(leaf);
=======
>>>>>>> 28ec03a4

    // @todo: When v2 types are removed, update the slowFill definition to be more precise about the memebr fields.
    const slowFill: Record<string, number | string> = {
      // Shorten select keys for ease of reading from Slack.
      depositor: shortenHexString(leaf.relayData.depositor),
      recipient: shortenHexString(leaf.relayData.recipient),
<<<<<<< HEAD
      originChainId: leaf.relayData.originChainId.toString(),
      destinationChainId: destinationChainId.toString(),
      depositId: leaf.relayData.depositId.toString(),
      message: leaf.relayData.message,
      // Fee decimals is always 18. 1e18 = 100% so 1e16 = 1%.
      realizedLpFeePct: `${formatFeePct(lpFeePct)}%`,
=======
      originChainId: leaf.relayData.originChainId,
      destinationChainId: destinationChainId,
      depositId: leaf.relayData.depositId,
      message: leaf.relayData.message,
>>>>>>> 28ec03a4
    };

    if (sdkUtils.isV2SlowFillLeaf<interfaces.V2SlowFillLeaf, interfaces.V3SlowFillLeaf>(leaf)) {
      slowFill.destinationToken = convertTokenAddressToSymbol(destinationChainId, outputToken);
      slowFill.amount = convertFromWei(leaf.relayData.amount.toString(), outputTokenDecimals);
      // Fee decimals is always 18. 1e18 = 100% so 1e16 = 1%.
      slowFill.realizedLpFeePct = `${formatFeePct(leaf.relayData.realizedLpFeePct)}%`;
      slowFill.payoutAdjustmentPct = `${formatFeePct(toBN(leaf.payoutAdjustmentPct))}%`;
    } else {
      // TODO: Use the cast to overcome the tsc error complaining that leaf is of type "never" here.
      const v3SlowLeaf = leaf;
      // Scale amounts to 18 decimals for realizedLpFeePct computation.
      const scaleBy = toBN(10).pow(18 - outputTokenDecimals);
<<<<<<< HEAD
      const inputAmount = v3SlowLeaf.relayData.inputAmount.mul(scaleBy);
      const updatedOutputAmount = v3SlowLeaf.updatedOutputAmount.mul(scaleBy);
      assert(
        inputAmount.gte(updatedOutputAmount),
        "Unexpected output amount for slow fill on" +
          `${getNetworkName(v3SlowLeaf.relayData.originChainId)} depositId ${v3SlowLeaf.relayData.depositId}`
=======
      const inputAmount = leaf.relayData.inputAmount.mul(scaleBy);
      const updatedOutputAmount = leaf.updatedOutputAmount.mul(scaleBy);
      assert(
        inputAmount.gte(updatedOutputAmount),
        "Unexpected output amount for slow fill on" +
          ` ${getNetworkName(leaf.relayData.originChainId)} depositId ${leaf.relayData.depositId}`
>>>>>>> 28ec03a4
      );

      // Infer the realizedLpFeePct from the spread between inputAmount and updatedOutputAmount (sans relayer fee).
      const realizedLpFeePct = inputAmount.sub(updatedOutputAmount).mul(fixedPoint).div(inputAmount);

      slowFill.outputToken = outputToken;
      slowFill.outputAmount = convertFromWei(updatedOutputAmount.toString(), 18); // tokens were scaled to 18 decimals.
      slowFill.realizedLpFeePct = `${formatFeePct(realizedLpFeePct)}%`;
    }

    slowRelayLeavesPretty += `\n\t\t\t${index}: ${JSON.stringify(slowFill)}`;
  });

  const slowRelayMsg = slowRelayLeavesPretty
    ? `root:${shortenHexString(slowRelayRoot)}...\n\t\tleaves:${slowRelayLeavesPretty}`
    : "No slow relay leaves";
  return (
    "\n" +
    `\t*Bundle blocks*:${bundleBlockRangePretty}\n` +
    "\t*PoolRebalance*:\n" +
    `\t\troot:${shortenHexString(poolRebalanceRoot)}...\n` +
    `\t\tleaves:${poolRebalanceLeavesPretty}\n` +
    "\t*RelayerRefund*\n" +
    `\t\troot:${shortenHexString(relayerRefundRoot)}...\n` +
    `\t\tleaves:${relayerRefundLeavesPretty}\n` +
    "\t*SlowRelay*\n" +
    `\t${slowRelayMsg}`
  );
}

export function prettyPrintLeaves(
  logger: winston.Logger,
  tree: MerkleTree<PoolRebalanceLeaf> | MerkleTree<RelayerRefundLeaf> | MerkleTree<SlowFillLeaf>,
  leaves: PoolRebalanceLeaf[] | RelayerRefundLeaf[] | SlowFillLeaf[],
  logType = "Pool rebalance"
): void {
  leaves.forEach((leaf, index) => {
    const prettyLeaf = Object.keys(leaf).reduce((result, key) => {
      // Check if leaf value is list of BN's or single BN.
      if (Array.isArray(leaf[key]) && BigNumber.isBigNumber(leaf[key][0])) {
        result[key] = leaf[key].map((val) => val.toString());
      } else if (BigNumber.isBigNumber(leaf[key])) {
        result[key] = leaf[key].toString();
      } else {
        result[key] = leaf[key];
      }
      return result;
    }, {});
    logger.debug({
      at: "Dataworker#propose",
      message: `${logType} leaf #${index}`,
      leaf: prettyLeaf,
      proof: tree.getHexProof(leaf),
    });
  });
}<|MERGE_RESOLUTION|>--- conflicted
+++ resolved
@@ -233,20 +233,12 @@
   await Promise.all(
     allValidFillsInRange
       .filter((fill) => {
-        // @todo This filter implicitly produces an array of v2 fills because it is impossible for v3 fills to pass.
-        // Update the filter such that it also passes v3 fills where a slow fill was initially produced.
         const outputAmount = sdkUtils.getFillOutputAmount(fill);
         const fillAmount = sdkUtils.getFillAmount(fill);
         const totalFilledAmount = sdkUtils.getTotalFilledAmount(fill);
         return totalFilledAmount.eq(outputAmount) && !fillAmount.eq(outputAmount);
       })
-<<<<<<< HEAD
       .map(async (fill: interfaces.V2FillWithBlock) => {
-=======
-      .map(async (fill: interfaces.FillWithBlock) => {
-        assert(sdkUtils.isV2Fill(fill)); // @todo Remove when the above filter permits v3 fills to pass.
-
->>>>>>> 28ec03a4
         const { lastMatchingFillInSameBundle, rootBundleEndBlockContainingFirstFill } =
           await getFillDataForSlowFillFromPreviousRootBundle(
             hubPoolClient.latestBlockSearched,
@@ -606,29 +598,19 @@
     const outputToken = sdkUtils.getRelayDataOutputToken(leaf.relayData);
     const destinationChainId = sdkUtils.getSlowFillLeafChainId(leaf);
     const outputTokenDecimals = hubPoolClient.getTokenInfo(destinationChainId, outputToken).decimals;
-<<<<<<< HEAD
     const lpFeePct = sdkUtils.getSlowFillLeafLpFeePct(leaf);
-=======
->>>>>>> 28ec03a4
 
     // @todo: When v2 types are removed, update the slowFill definition to be more precise about the memebr fields.
     const slowFill: Record<string, number | string> = {
       // Shorten select keys for ease of reading from Slack.
       depositor: shortenHexString(leaf.relayData.depositor),
       recipient: shortenHexString(leaf.relayData.recipient),
-<<<<<<< HEAD
       originChainId: leaf.relayData.originChainId.toString(),
       destinationChainId: destinationChainId.toString(),
       depositId: leaf.relayData.depositId.toString(),
       message: leaf.relayData.message,
       // Fee decimals is always 18. 1e18 = 100% so 1e16 = 1%.
       realizedLpFeePct: `${formatFeePct(lpFeePct)}%`,
-=======
-      originChainId: leaf.relayData.originChainId,
-      destinationChainId: destinationChainId,
-      depositId: leaf.relayData.depositId,
-      message: leaf.relayData.message,
->>>>>>> 28ec03a4
     };
 
     if (sdkUtils.isV2SlowFillLeaf<interfaces.V2SlowFillLeaf, interfaces.V3SlowFillLeaf>(leaf)) {
@@ -638,25 +620,14 @@
       slowFill.realizedLpFeePct = `${formatFeePct(leaf.relayData.realizedLpFeePct)}%`;
       slowFill.payoutAdjustmentPct = `${formatFeePct(toBN(leaf.payoutAdjustmentPct))}%`;
     } else {
-      // TODO: Use the cast to overcome the tsc error complaining that leaf is of type "never" here.
-      const v3SlowLeaf = leaf;
       // Scale amounts to 18 decimals for realizedLpFeePct computation.
       const scaleBy = toBN(10).pow(18 - outputTokenDecimals);
-<<<<<<< HEAD
-      const inputAmount = v3SlowLeaf.relayData.inputAmount.mul(scaleBy);
-      const updatedOutputAmount = v3SlowLeaf.updatedOutputAmount.mul(scaleBy);
-      assert(
-        inputAmount.gte(updatedOutputAmount),
-        "Unexpected output amount for slow fill on" +
-          `${getNetworkName(v3SlowLeaf.relayData.originChainId)} depositId ${v3SlowLeaf.relayData.depositId}`
-=======
       const inputAmount = leaf.relayData.inputAmount.mul(scaleBy);
       const updatedOutputAmount = leaf.updatedOutputAmount.mul(scaleBy);
       assert(
         inputAmount.gte(updatedOutputAmount),
         "Unexpected output amount for slow fill on" +
           ` ${getNetworkName(leaf.relayData.originChainId)} depositId ${leaf.relayData.depositId}`
->>>>>>> 28ec03a4
       );
 
       // Infer the realizedLpFeePct from the spread between inputAmount and updatedOutputAmount (sans relayer fee).
