--- conflicted
+++ resolved
@@ -18,10 +18,7 @@
   isChainDisabled,
   EvmAddress,
   Address,
-<<<<<<< HEAD
-=======
   isDefined,
->>>>>>> 0ed8dabe
 } from "../utils";
 import { DataworkerClients } from "./DataworkerClientHelper";
 
@@ -228,15 +225,11 @@
         result[key] = leaf[key].map((val) => val.toString());
       } else if (BigNumber.isBigNumber(leaf[key])) {
         result[key] = leaf[key].toString();
-<<<<<<< HEAD
-      } else if (leaf[key] instanceof Address) {
-=======
       } else if (typeof leaf[key] === "number") {
         result[key] = leaf[key];
       } else if (Array.isArray(leaf[key]) && isDefined(leaf[key][0]) && Address.isAddress(leaf[key][0])) {
         result[key] = leaf[key].map((val) => val.toNative());
       } else if (Address.isAddress(leaf[key])) {
->>>>>>> 0ed8dabe
         result[key] = leaf[key].toNative();
       } else {
         result[key] = leaf[key];
