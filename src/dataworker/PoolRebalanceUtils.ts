--- conflicted
+++ resolved
@@ -12,10 +12,6 @@
   winston,
   assert,
   getNetworkName,
-<<<<<<< HEAD
-  isChainDisabledAtBlock,
-=======
->>>>>>> 5b0178db
   EvmAddress,
   Address,
   isDefined,
@@ -71,15 +67,9 @@
   let bundleBlockRangePretty = "";
   bundleBlockRange.forEach((_blockRange, index) => {
     const chainId = chainIdListForBundleEvaluationBlockNumbers[index];
-<<<<<<< HEAD
-    bundleBlockRangePretty += `\n\t\t${chainId}: ${JSON.stringify(bundleBlockRange[index])}${
-      isChainDisabledAtBlock(chainId, bundleBlockRange[0][0], hubPoolClient.configStoreClient) ? " 🥶" : ""
-    }`;
-=======
     const [startBlock, endBlock] = bundleBlockRange[index];
     const paused = startBlock === endBlock ? " 🥶" : "";
     bundleBlockRangePretty += `\n\t\t${chainId}: ${JSON.stringify(bundleBlockRange[index])}${paused}`;
->>>>>>> 5b0178db
   });
 
   const convertTokenListFromWei = (chainId: number, tokenAddresses: Address[], weiVals: string[]) => {
