import assert from "assert";
import { utils, typechain } from "@across-protocol/sdk-v2";
import { SpokePoolClient } from "../clients";
import { spokesThatHoldEthAndWeth } from "../common/Constants";
import { CONTRACT_ADDRESSES } from "../common/ContractAddresses";
import {
  DepositWithBlock,
  FillsToRefund,
  FillWithBlock,
  PoolRebalanceLeaf,
  RelayerRefundLeaf,
  RelayerRefundLeafWithGroup,
  RunningBalances,
  SlowFillLeaf,
  SpokePoolClientsByChain,
  UnfilledDeposit,
  V2SlowFillLeaf,
} from "../interfaces";
import {
  AnyObject,
  bnZero,
  buildPoolRebalanceLeafTree,
  buildRelayerRefundTree,
  buildSlowRelayTree,
  getDepositPath,
  getFillsInRange,
  groupObjectCountsByProp,
  groupObjectCountsByTwoProps,
  isDefined,
  MerkleTree,
  winston,
} from "../utils";
import { PoolRebalanceRoot } from "./Dataworker";
import { DataworkerClients } from "./DataworkerClientHelper";
import {
  addLastRunningBalance,
  addSlowFillsToRunningBalances,
  constructPoolRebalanceLeaves,
  initializeRunningBalancesFromRelayerRepayments,
  subtractExcessFromPreviousSlowFillsFromRunningBalances,
  updateRunningBalanceForDeposit,
  updateRunningBalanceForEarlyDeposit,
} from "./PoolRebalanceUtils";
import {
  getAmountToReturnForRelayerRefundLeaf,
  sortRefundAddresses,
  sortRelayerRefundLeaves,
} from "./RelayerRefundUtils";
export const { getImpliedBundleBlockRanges, getBlockRangeForChain, getBlockForChain } = utils;

export function getEndBlockBuffers(
  chainIdListForBundleEvaluationBlockNumbers: number[],
  blockRangeEndBlockBuffer: { [chainId: number]: number }
): number[] {
  // These buffers can be configured by the bot runner. They have two use cases:
  // 1) Validate the end blocks specified in the pending root bundle. If the end block is greater than the latest
  // block for its chain, then we should dispute the bundle because we can't look up events in the future for that
  // chain. However, there are some cases where the proposer's node for that chain is returning a higher HEAD block
  // than the bot-runner is seeing, so we can use this buffer to allow the proposer some margin of error. If
  // the bundle end block is less than HEAD but within this buffer, then we won't dispute and we'll just exit
  // early from this function.
  // 2) Subtract from the latest block in a new root bundle proposal. This can be used to reduce the chance that
  // bot runs using different providers see different contract state close to the HEAD block for a chain.
  // Reducing the latest block that we query also gives partially filled deposits slightly more buffer for relayers
  // to fully fill the deposit and reduces the chance that the data worker includes a slow fill payment that gets
  // filled during the challenge period.
  return chainIdListForBundleEvaluationBlockNumbers.map((chainId: number) => blockRangeEndBlockBuffer[chainId] ?? 0);
}

// Return true if we won't be able to construct a root bundle for the bundle block ranges ("blockRanges") because
// the bundle wants to look up data for events that weren't in the spoke pool client's search range.
export function blockRangesAreInvalidForSpokeClients(
  spokePoolClients: Record<number, SpokePoolClient>,
  blockRanges: number[][],
  chainIdListForBundleEvaluationBlockNumbers: number[],
  latestInvalidBundleStartBlock: { [chainId: number]: number }
): boolean {
  return blockRanges.some(([start, end], index) => {
    const chainId = chainIdListForBundleEvaluationBlockNumbers[index];
    // If block range is 0 then chain is disabled, we don't need to query events for this chain.
    if (isNaN(end) || isNaN(start)) {
      return true;
    }
    if (start === end) {
      return false;
    }

    // If spoke pool client doesn't exist for enabled chain then we clearly cannot query events for this chain.
    if (spokePoolClients[chainId] === undefined) {
      return true;
    }

    const clientLastBlockQueried = spokePoolClients[chainId].latestBlockSearched;

    // Note: Math.max the from block with the deployment block of the spoke pool to handle the edge case for the first
    // bundle that set its start blocks equal 0.
    const bundleRangeFromBlock = Math.max(spokePoolClients[chainId].deploymentBlock, start);
    return bundleRangeFromBlock <= latestInvalidBundleStartBlock[chainId] || end > clientLastBlockQueried;
  });
}

export function prettyPrintSpokePoolEvents(
  blockRangesForChains: number[][],
  chainIdListForBundleEvaluationBlockNumbers: number[],
  deposits: DepositWithBlock[],
  allValidFills: FillWithBlock[],
  allRelayerRefunds: { repaymentChain: number; repaymentToken: string }[],
  unfilledDeposits: UnfilledDeposit[],
  allInvalidFills: FillWithBlock[]
): AnyObject {
  const allInvalidFillsInRange = getFillsInRange(
    allInvalidFills,
    blockRangesForChains,
    chainIdListForBundleEvaluationBlockNumbers
  );
  const allValidFillsInRange = getFillsInRange(
    allValidFills,
    blockRangesForChains,
    chainIdListForBundleEvaluationBlockNumbers
  );
  return {
    depositsInRangeByOriginChain: groupObjectCountsByTwoProps(deposits, "originChainId", (deposit) =>
      getDepositPath(deposit)
    ),
    allValidFillsInRangeByDestinationChain: groupObjectCountsByTwoProps(
      allValidFillsInRange,
      "destinationChainId",
      (fill) => `${fill.originChainId}-->${utils.getFillOutputToken(fill)}`
    ),
    fillsToRefundInRangeByRepaymentChain: groupObjectCountsByTwoProps(
      allRelayerRefunds,
      "repaymentChain",
      (repayment) => repayment.repaymentToken
    ),
    unfilledDepositsByDestinationChain: groupObjectCountsByProp(
      unfilledDeposits,
      (unfilledDeposit) => unfilledDeposit.deposit.destinationChainId
    ),
    allInvalidFillsInRangeByDestinationChain: groupObjectCountsByTwoProps(
      allInvalidFillsInRange,
      "destinationChainId",
      (fill) => `${fill.originChainId}-->${utils.getFillOutputToken(fill)}`
    ),
  };
}

export function _buildSlowRelayRoot(unfilledDeposits: UnfilledDeposit[]): {
  leaves: SlowFillLeaf[];
  tree: MerkleTree<SlowFillLeaf>;
} {
  const slowRelayLeaves: SlowFillLeaf[] = unfilledDeposits.map((deposit: UnfilledDeposit) =>
    buildV2SlowFillLeaf(deposit)
  );

  // Sort leaves deterministically so that the same root is always produced from the same loadData return value.
  // The { Deposit ID, origin chain ID } is guaranteed to be unique so we can sort on them.
  const sortedLeaves = [...slowRelayLeaves].sort((relayA, relayB) => {
    // Note: Smaller ID numbers will come first
    if (relayA.relayData.originChainId === relayB.relayData.originChainId) {
      return relayA.relayData.depositId - relayB.relayData.depositId;
    } else {
      return relayA.relayData.originChainId - relayB.relayData.originChainId;
    }
  });

  return {
    leaves: sortedLeaves,
    tree: buildSlowRelayTree(sortedLeaves),
  };
}

<<<<<<< HEAD
function buildV2SlowFillLeaf(unfilledDeposit: UnfilledDeposit): V2SlowFillLeaf {
  const { deposit } = unfilledDeposit;
  assert(utils.isV2Deposit(deposit));

  return {
    relayData: {
      depositor: deposit.depositor,
      recipient: deposit.recipient,
      destinationToken: deposit.destinationToken,
      amount: deposit.amount,
      originChainId: deposit.originChainId,
      destinationChainId: deposit.destinationChainId,
      realizedLpFeePct: deposit.realizedLpFeePct,
      relayerFeePct: deposit.relayerFeePct,
      depositId: deposit.depositId,
      message: deposit.message,
    },
    payoutAdjustmentPct: unfilledDeposit.relayerBalancingFee?.toString() ?? "0",
  };
}

// @dev `runningBalances` is only used in pre-UBA model to determine whether a spoke's running balances
// are over the target/threshold. In the UBA model, this is handled at the UBA client level.
=======
>>>>>>> 9f1ccd39
export function _buildRelayerRefundRoot(
  endBlockForMainnet: number,
  fillsToRefund: FillsToRefund,
  poolRebalanceLeaves: PoolRebalanceLeaf[],
  runningBalances: RunningBalances,
  clients: DataworkerClients,
  maxRefundCount: number
): {
  leaves: RelayerRefundLeaf[];
  tree: MerkleTree<RelayerRefundLeaf>;
} {
  const relayerRefundLeaves: RelayerRefundLeafWithGroup[] = [];

  // We'll construct a new leaf for each { repaymentChainId, L2TokenAddress } unique combination.
  Object.entries(fillsToRefund).forEach(([_repaymentChainId, fillsForChain]) => {
    const repaymentChainId = Number(_repaymentChainId);
    Object.entries(fillsForChain).forEach(([l2TokenAddress, fillsForToken]) => {
      const refunds = fillsForToken.refunds;
      if (refunds === undefined) {
        return;
      }

      // We need to sort leaves deterministically so that the same root is always produced from the same loadData
      // return value, so sort refund addresses by refund amount (descending) and then address (ascending).
      const sortedRefundAddresses = sortRefundAddresses(refunds);

      const l1TokenCounterpart = clients.hubPoolClient.getL1TokenForL2TokenAtBlock(
        l2TokenAddress,
        repaymentChainId,
        endBlockForMainnet
      );

      const spokePoolTargetBalance = clients.configStoreClient.getSpokeTargetBalancesForBlock(
        l1TokenCounterpart,
        repaymentChainId,
        endBlockForMainnet
      );

      // The `amountToReturn` for a { repaymentChainId, L2TokenAddress} should be set to max(-netSendAmount, 0).
      const amountToReturn = getAmountToReturnForRelayerRefundLeaf(
        spokePoolTargetBalance,
        runningBalances[repaymentChainId][l1TokenCounterpart]
      );

      // Create leaf for { repaymentChainId, L2TokenAddress }, split leaves into sub-leaves if there are too many
      // refunds.
      for (let i = 0; i < sortedRefundAddresses.length; i += maxRefundCount) {
        relayerRefundLeaves.push({
          groupIndex: i, // Will delete this group index after using it to sort leaves for the same chain ID and
          // L2 token address
          amountToReturn: i === 0 ? amountToReturn : bnZero,
          chainId: repaymentChainId,
          refundAmounts: sortedRefundAddresses.slice(i, i + maxRefundCount).map((address) => refunds[address]),
          leafId: 0, // Will be updated before inserting into tree when we sort all leaves.
          l2TokenAddress,
          refundAddresses: sortedRefundAddresses.slice(i, i + maxRefundCount),
        });
      }
    });
  });

  // We need to construct a leaf for any pool rebalance leaves with a negative net send amount and NO fills to refund
  // since we need to return tokens from SpokePool to HubPool.
  poolRebalanceLeaves.forEach((leaf) => {
    leaf.netSendAmounts.forEach((netSendAmount, index) => {
      if (netSendAmount.gte(bnZero)) {
        return;
      }

      const l2TokenCounterpart = clients.hubPoolClient.getL2TokenForL1TokenAtBlock(leaf.l1Tokens[index], leaf.chainId);
      // If we've already seen this leaf, then skip.
      const existingLeaf = relayerRefundLeaves.find(
        (relayerRefundLeaf) =>
          relayerRefundLeaf.chainId === leaf.chainId && relayerRefundLeaf.l2TokenAddress === l2TokenCounterpart
      );
      if (existingLeaf !== undefined) {
        return;
      }

      const spokePoolTargetBalance = clients.configStoreClient.getSpokeTargetBalancesForBlock(
        leaf.l1Tokens[index],
        leaf.chainId,
        endBlockForMainnet
      );

      const amountToReturn = getAmountToReturnForRelayerRefundLeaf(
        spokePoolTargetBalance,
        runningBalances[leaf.chainId][leaf.l1Tokens[index]]
      );

      relayerRefundLeaves.push({
        groupIndex: 0, // Will delete this group index after using it to sort leaves for the same chain ID and
        // L2 token address
        leafId: 0, // Will be updated before inserting into tree when we sort all leaves.
        chainId: leaf.chainId,
        amountToReturn: amountToReturn, // Never 0 since there will only be one leaf for this chain + L2 token combo.
        l2TokenAddress: l2TokenCounterpart,
        refundAddresses: [],
        refundAmounts: [],
      });
    });
  });

  const indexedLeaves: RelayerRefundLeaf[] = sortRelayerRefundLeaves(relayerRefundLeaves);
  return {
    leaves: indexedLeaves,
    tree: buildRelayerRefundTree(indexedLeaves),
  };
}

export async function _buildPoolRebalanceRoot(
  latestMainnetBlock: number,
  mainnetBundleEndBlock: number,
  fillsToRefund: FillsToRefund,
  deposits: DepositWithBlock[],
  allValidFills: FillWithBlock[],
  allValidFillsInRange: FillWithBlock[],
  unfilledDeposits: UnfilledDeposit[],
  earlyDeposits: typechain.FundsDepositedEvent[],
  clients: DataworkerClients,
  spokePoolClients: SpokePoolClientsByChain,
  chainIdListForBundleEvaluationBlockNumbers: number[],
  maxL1TokenCountOverride: number | undefined,
  logger?: winston.Logger
): Promise<PoolRebalanceRoot> {
  // Running balances are the amount of tokens that we need to send to each SpokePool to pay for all instant and
  // slow relay refunds. They are decreased by the amount of funds already held by the SpokePool. Balances are keyed
  // by the SpokePool's network and L1 token equivalent of the L2 token to refund.
  // Realized LP fees are keyed the same as running balances and represent the amount of LP fees that should be paid
  // to LP's for each running balance.

  // For each FilledRelay group, identified by { repaymentChainId, L1TokenAddress }, initialize a "running balance"
  // to the total refund amount for that group.
  const runningBalances: RunningBalances = {};
  const realizedLpFees: RunningBalances = {};
  initializeRunningBalancesFromRelayerRepayments(
    runningBalances,
    realizedLpFees,
    mainnetBundleEndBlock,
    clients.hubPoolClient,
    fillsToRefund
  );

  // Add payments to execute slow fills.
  addSlowFillsToRunningBalances(mainnetBundleEndBlock, runningBalances, clients.hubPoolClient, unfilledDeposits);

  // For certain fills associated with another partial fill from a previous root bundle, we need to adjust running
  // balances because the prior partial fill would have triggered a refund to be sent to the spoke pool to refund
  // a slow fill.
  const fillsTriggeringExcesses = await subtractExcessFromPreviousSlowFillsFromRunningBalances(
    mainnetBundleEndBlock,
    runningBalances,
    clients.hubPoolClient,
    spokePoolClients,
    allValidFills,
    allValidFillsInRange
  );

  if (logger && Object.keys(fillsTriggeringExcesses).length > 0) {
    logger.debug({
      at: "Dataworker#DataworkerUtils",
      message: "Fills triggering excess returns from L2",
      fillsTriggeringExcesses,
    });
  }

  // Map each deposit event to its L1 token and origin chain ID and subtract deposited amounts from running
  // balances. Note that we do not care if the deposit is matched with a fill for this epoch or not since all
  // deposit events lock funds in the spoke pool and should decrease running balances accordingly. However,
  // its important that `deposits` are all in this current block range.
  deposits.forEach((deposit: DepositWithBlock) => {
    const inputAmount = utils.getDepositInputAmount(deposit);
    updateRunningBalanceForDeposit(runningBalances, clients.hubPoolClient, deposit, inputAmount.mul(-1));
  });

  earlyDeposits.forEach((earlyDeposit) => {
    updateRunningBalanceForEarlyDeposit(
      runningBalances,
      clients.hubPoolClient,
      earlyDeposit,
      // TODO: fix this.
      // Because cloneDeep drops the non-array elements of args, we have to use the index rather than the name.
      // As a fix, earlyDeposits should be treated similarly to other events and transformed at ingestion time
      // into a type that is more digestable rather than a raw event.
      earlyDeposit.args[0].mul(-1)
    );
  });

  // Add to the running balance value from the last valid root bundle proposal for {chainId, l1Token}
  // combination if found.
  addLastRunningBalance(latestMainnetBlock, runningBalances, clients.hubPoolClient);

  const leaves: PoolRebalanceLeaf[] = constructPoolRebalanceLeaves(
    mainnetBundleEndBlock,
    runningBalances,
    realizedLpFees,
    clients.configStoreClient,
    maxL1TokenCountOverride
  );

  return {
    runningBalances,
    realizedLpFees,
    leaves,
    tree: buildPoolRebalanceLeafTree(leaves),
  };
}

/**
 * @notice Returns WETH and ETH token addresses for chain if defined, or throws an error if they're not
 * in the hardcoded dictionary.
 * @param chainId chain to check for WETH and ETH addresses
 * @returns WETH and ETH addresses.
 */
function getWethAndEth(chainId): string[] {
  const wethAndEth = [CONTRACT_ADDRESSES[chainId].weth.address, CONTRACT_ADDRESSES[chainId].eth.address];
  if (wethAndEth.some((tokenAddress) => !isDefined(tokenAddress))) {
    throw new Error(`WETH or ETH address not defined for chain ${chainId}`);
  }
  return wethAndEth;
}
/**
 * @notice Some SpokePools will contain balances of ETH and WETH, while others will only contain balances of WETH,
 * so if the l2TokenAddress is WETH and the SpokePool is one such chain that holds both ETH and WETH,
 * then it should return both ETH and WETH. For other chains, it should only return the l2TokenAddress.
 * @param l2TokenAddress L2 token address in spoke leaf that we want to get addresses to check spoke balances for
 * @param l2ChainId L2 chain of Spoke
 * @returns Tokens that we should check the SpokePool balance for in order to execute a spoke leaf for
 * `l2TokenAddress` on `l2ChainId`.
 */
export function l2TokensToCountTowardsSpokePoolLeafExecutionCapital(
  l2TokenAddress: string,
  l2ChainId: number
): string[] {
  if (!spokesThatHoldEthAndWeth.includes(l2ChainId)) {
    return [l2TokenAddress];
  }
  // If we get to here, ETH and WETH addresses should be defined, or we'll throw an error.
  const ethAndWeth = getWethAndEth(l2ChainId);
  return ethAndWeth.includes(l2TokenAddress) ? ethAndWeth : [l2TokenAddress];
}<|MERGE_RESOLUTION|>--- conflicted
+++ resolved
@@ -169,7 +169,6 @@
   };
 }
 
-<<<<<<< HEAD
 function buildV2SlowFillLeaf(unfilledDeposit: UnfilledDeposit): V2SlowFillLeaf {
   const { deposit } = unfilledDeposit;
   assert(utils.isV2Deposit(deposit));
@@ -191,10 +190,6 @@
   };
 }
 
-// @dev `runningBalances` is only used in pre-UBA model to determine whether a spoke's running balances
-// are over the target/threshold. In the UBA model, this is handled at the UBA client level.
-=======
->>>>>>> 9f1ccd39
 export function _buildRelayerRefundRoot(
   endBlockForMainnet: number,
   fillsToRefund: FillsToRefund,
