import { SpokePoolClient } from "../clients";
import {
  BigNumberForToken,
  DepositWithBlock,
  FillsToRefund,
  FillWithBlock,
  PoolRebalanceLeaf,
  SlowFillLeaf,
  SpokePoolClientsByChain,
} from "../interfaces";
import { RelayerRefundLeaf } from "../interfaces";
import { RelayerRefundLeafWithGroup, RunningBalances, UnfilledDeposit } from "../interfaces";
import {
  AnyObject,
  buildPoolRebalanceLeafTree,
  buildRelayerRefundTree,
  buildSlowRelayTree,
  isDefined,
  MerkleTree,
  winston,
} from "../utils";
import { getDepositPath, getFillsInRange, groupObjectCountsByProp, groupObjectCountsByTwoProps, toBN } from "../utils";
import { PoolRebalanceRoot } from "./Dataworker";
import { DataworkerClients } from "./DataworkerClientHelper";
import { addSlowFillsToRunningBalances, initializeRunningBalancesFromRelayerRepayments } from "./PoolRebalanceUtils";
import { addLastRunningBalance, constructPoolRebalanceLeaves } from "./PoolRebalanceUtils";
import { updateRunningBalanceForDeposit } from "./PoolRebalanceUtils";
import { subtractExcessFromPreviousSlowFillsFromRunningBalances } from "./PoolRebalanceUtils";
import { getAmountToReturnForRelayerRefundLeaf } from "./RelayerRefundUtils";
import { sortRefundAddresses, sortRelayerRefundLeaves } from "./RelayerRefundUtils";
import { utils } from "@across-protocol/sdk-v2";
import { CONTRACT_ADDRESSES } from "../common/ContractAddresses";
import { spokesThatHoldEthAndWeth } from "../common/Constants";
export const { getImpliedBundleBlockRanges, getBlockRangeForChain, getBlockForChain } = utils;

export function getEndBlockBuffers(
  chainIdListForBundleEvaluationBlockNumbers: number[],
  blockRangeEndBlockBuffer: { [chainId: number]: number }
): number[] {
  // These buffers can be configured by the bot runner. They have two use cases:
  // 1) Validate the end blocks specified in the pending root bundle. If the end block is greater than the latest
  // block for its chain, then we should dispute the bundle because we can't look up events in the future for that
  // chain. However, there are some cases where the proposer's node for that chain is returning a higher HEAD block
  // than the bot-runner is seeing, so we can use this buffer to allow the proposer some margin of error. If
  // the bundle end block is less than HEAD but within this buffer, then we won't dispute and we'll just exit
  // early from this function.
  // 2) Subtract from the latest block in a new root bundle proposal. This can be used to reduce the chance that
  // bot runs using different providers see different contract state close to the HEAD block for a chain.
  // Reducing the latest block that we query also gives partially filled deposits slightly more buffer for relayers
  // to fully fill the deposit and reduces the chance that the data worker includes a slow fill payment that gets
  // filled during the challenge period.
  return chainIdListForBundleEvaluationBlockNumbers.map((chainId: number) => blockRangeEndBlockBuffer[chainId] ?? 0);
}

// Return true if we won't be able to construct a root bundle for the bundle block ranges ("blockRanges") because
// the bundle wants to look up data for events that weren't in the spoke pool client's search range.
export function blockRangesAreInvalidForSpokeClients(
  spokePoolClients: Record<number, SpokePoolClient>,
  blockRanges: number[][],
  chainIdListForBundleEvaluationBlockNumbers: number[],
  latestInvalidBundleStartBlock: { [chainId: number]: number }
): boolean {
  return blockRanges.some(([start, end], index) => {
    const chainId = chainIdListForBundleEvaluationBlockNumbers[index];
    // If block range is 0 then chain is disabled, we don't need to query events for this chain.
    if (isNaN(end) || isNaN(start)) {
      return true;
    }
    if (start === end) {
      return false;
    }

    // If spoke pool client doesn't exist for enabled chain then we clearly cannot query events for this chain.
    if (spokePoolClients[chainId] === undefined) {
      return true;
    }

    const clientLastBlockQueried =
      spokePoolClients[chainId].eventSearchConfig.toBlock ?? spokePoolClients[chainId].latestBlockNumber;

    // Note: Math.max the from block with the deployment block of the spoke pool to handle the edge case for the first
    // bundle that set its start blocks equal 0.
    const bundleRangeFromBlock = Math.max(spokePoolClients[chainId].deploymentBlock, start);
    return bundleRangeFromBlock <= latestInvalidBundleStartBlock[chainId] || end > clientLastBlockQueried;
  });
}

export function prettyPrintSpokePoolEvents(
  blockRangesForChains: number[][],
  chainIdListForBundleEvaluationBlockNumbers: number[],
  deposits: DepositWithBlock[],
  allValidFills: FillWithBlock[],
  allRelayerRefunds: { repaymentChain: number; repaymentToken: string }[],
  unfilledDeposits: UnfilledDeposit[],
  allInvalidFills: FillWithBlock[]
): AnyObject {
  const allInvalidFillsInRange = getFillsInRange(
    allInvalidFills,
    blockRangesForChains,
    chainIdListForBundleEvaluationBlockNumbers
  );
  const allValidFillsInRange = getFillsInRange(
    allValidFills,
    blockRangesForChains,
    chainIdListForBundleEvaluationBlockNumbers
  );
  return {
    depositsInRangeByOriginChain: groupObjectCountsByTwoProps(deposits, "originChainId", (deposit) =>
      getDepositPath(deposit)
    ),
    allValidFillsInRangeByDestinationChain: groupObjectCountsByTwoProps(
      allValidFillsInRange,
      "destinationChainId",
      (fill) => `${fill.originChainId}-->${fill.destinationToken}`
    ),
    fillsToRefundInRangeByRepaymentChain: groupObjectCountsByTwoProps(
      allRelayerRefunds,
      "repaymentChain",
      (repayment) => repayment.repaymentToken
    ),
    unfilledDepositsByDestinationChain: groupObjectCountsByProp(
      unfilledDeposits,
      (unfilledDeposit) => unfilledDeposit.deposit.destinationChainId
    ),
    allInvalidFillsInRangeByDestinationChain: groupObjectCountsByTwoProps(
      allInvalidFillsInRange,
      "destinationChainId",
      (fill) => `${fill.originChainId}-->${fill.destinationToken}`
    ),
  };
}

export function _buildSlowRelayRoot(unfilledDeposits: UnfilledDeposit[]): {
  leaves: SlowFillLeaf[];
  tree: MerkleTree<SlowFillLeaf>;
} {
  const slowRelayLeaves: SlowFillLeaf[] = unfilledDeposits.map(
    (deposit: UnfilledDeposit): SlowFillLeaf => ({
      relayData: {
        depositor: deposit.deposit.depositor,
        recipient: deposit.deposit.recipient,
        destinationToken: deposit.deposit.destinationToken,
        amount: deposit.deposit.amount,
        originChainId: deposit.deposit.originChainId,
        destinationChainId: deposit.deposit.destinationChainId,
        realizedLpFeePct: deposit.deposit.realizedLpFeePct,
        relayerFeePct: deposit.deposit.relayerFeePct,
        depositId: deposit.deposit.depositId,
        message: "0x",
      },
      payoutAdjustmentPct: deposit?.relayerBalancingFee?.toString() ?? "0",
    })
  );

  // Sort leaves deterministically so that the same root is always produced from the same _loadData return value.
  // The { Deposit ID, origin chain ID } is guaranteed to be unique so we can sort on them.
  const sortedLeaves = [...slowRelayLeaves].sort((relayA, relayB) => {
    // Note: Smaller ID numbers will come first
    if (relayA.relayData.originChainId === relayB.relayData.originChainId) {
      return relayA.relayData.depositId - relayB.relayData.depositId;
    } else {
      return relayA.relayData.originChainId - relayB.relayData.originChainId;
    }
  });

  return {
    leaves: sortedLeaves,
    tree: buildSlowRelayTree(sortedLeaves),
  };
}

// @dev `runningBalances` is only used in pre-UBA model to determine whether a spoke's running balances
// are over the target/threshold. In the UBA model, this is handled at the UBA client level.
export function _buildRelayerRefundRoot(
  endBlockForMainnet: number,
  fillsToRefund: FillsToRefund,
  poolRebalanceLeaves: PoolRebalanceLeaf[],
  runningBalances: RunningBalances,
  clients: DataworkerClients,
  maxRefundCount: number,
  tokenTransferThresholdOverrides: BigNumberForToken,
  isUBA = false
): {
  leaves: RelayerRefundLeaf[];
  tree: MerkleTree<RelayerRefundLeaf>;
} {
  const relayerRefundLeaves: RelayerRefundLeafWithGroup[] = [];

  // We'll construct a new leaf for each { repaymentChainId, L2TokenAddress } unique combination.
  Object.entries(fillsToRefund).forEach(([_repaymentChainId, fillsForChain]) => {
    const repaymentChainId = Number(_repaymentChainId);
    Object.entries(fillsForChain).forEach(([l2TokenAddress, fillsForToken]) => {
      const refunds = fillsForToken.refunds;
      if (refunds === undefined) {
        return;
      }

      // We need to sort leaves deterministically so that the same root is always produced from the same _loadData
      // return value, so sort refund addresses by refund amount (descending) and then address (ascending).
      const sortedRefundAddresses = sortRefundAddresses(refunds);

      // Create leaf for { repaymentChainId, L2TokenAddress }, split leaves into sub-leaves if there are too many
      // refunds.

      // If UBA model, set amount to return to 0 for now until we match this leaf against a pool rebalance leaf. In
      // the UBA model, the amount to return is simpler to compute: simply set it equal to the negative
      // net send amount value if the net send amount is negative.
      let amountToReturn = toBN(0);
      if (!isUBA) {
        const l1TokenCounterpart = clients.hubPoolClient.getL1TokenCounterpartAtBlock(
          repaymentChainId,
          l2TokenAddress,
          endBlockForMainnet
        );
        const transferThreshold =
          tokenTransferThresholdOverrides[l1TokenCounterpart] ||
          clients.configStoreClient.getTokenTransferThresholdForBlock(l1TokenCounterpart, endBlockForMainnet);

        const spokePoolTargetBalance = clients.configStoreClient.getSpokeTargetBalancesForBlock(
          l1TokenCounterpart,
          Number(repaymentChainId),
          endBlockForMainnet
        );

        // The `amountToReturn` for a { repaymentChainId, L2TokenAddress} should be set to max(-netSendAmount, 0).
        amountToReturn = getAmountToReturnForRelayerRefundLeaf(
          transferThreshold,
          spokePoolTargetBalance,
          runningBalances[repaymentChainId][l1TokenCounterpart]
        );
      }
      for (let i = 0; i < sortedRefundAddresses.length; i += maxRefundCount) {
        relayerRefundLeaves.push({
          groupIndex: i, // Will delete this group index after using it to sort leaves for the same chain ID and
          // L2 token address
          amountToReturn: i === 0 ? amountToReturn : toBN(0),
          chainId: Number(repaymentChainId),
          refundAmounts: sortedRefundAddresses.slice(i, i + maxRefundCount).map((address) => refunds[address]),
          leafId: 0, // Will be updated before inserting into tree when we sort all leaves.
          l2TokenAddress,
          refundAddresses: sortedRefundAddresses.slice(i, i + maxRefundCount),
        });
      }
    });
  });

  // We need to construct a leaf for any pool rebalance leaves with a negative net send amount and NO fills to refund
  // since we need to return tokens from SpokePool to HubPool.
  poolRebalanceLeaves.forEach((leaf) => {
    leaf.netSendAmounts.forEach((netSendAmount, index) => {
      if (netSendAmount.gte(toBN(0))) {
        return;
      }

      const l2TokenCounterpart = clients.hubPoolClient.getDestinationTokenForL1Token(
        leaf.l1Tokens[index],
        leaf.chainId
      );
      // If we've already seen this leaf, then skip. If UBA, reset the net send amount and then skip.
      const existingLeaf = relayerRefundLeaves.find(
        (relayerRefundLeaf) =>
          relayerRefundLeaf.chainId === leaf.chainId && relayerRefundLeaf.l2TokenAddress === l2TokenCounterpart
      );
      if (existingLeaf !== undefined) {
        if (isUBA) {
          existingLeaf.amountToReturn = netSendAmount.mul(-1);
        }
        return;
      }

      // If UBA model we don't need to do the following to figure out the amount to return:
      let amountToReturn = netSendAmount.mul(-1);
      if (!isUBA) {
        const transferThreshold =
          tokenTransferThresholdOverrides[leaf.l1Tokens[index]] ||
          clients.configStoreClient.getTokenTransferThresholdForBlock(leaf.l1Tokens[index], endBlockForMainnet);

        const spokePoolTargetBalance = clients.configStoreClient.getSpokeTargetBalancesForBlock(
          leaf.l1Tokens[index],
          leaf.chainId,
          endBlockForMainnet
        );

        amountToReturn = getAmountToReturnForRelayerRefundLeaf(
          transferThreshold,
          spokePoolTargetBalance,
          runningBalances[leaf.chainId][leaf.l1Tokens[index]]
        );
      }
      relayerRefundLeaves.push({
        groupIndex: 0, // Will delete this group index after using it to sort leaves for the same chain ID and
        // L2 token address
        leafId: 0, // Will be updated before inserting into tree when we sort all leaves.
        chainId: leaf.chainId,
        amountToReturn: amountToReturn, // Never 0 since there will only be one leaf for this chain + L2 token combo.
        l2TokenAddress: l2TokenCounterpart,
        refundAddresses: [],
        refundAmounts: [],
      });
    });
  });

  const indexedLeaves: RelayerRefundLeaf[] = sortRelayerRefundLeaves(relayerRefundLeaves);
  return {
    leaves: indexedLeaves,
    tree: buildRelayerRefundTree(indexedLeaves),
  };
}

export async function _buildPoolRebalanceRoot(
  latestMainnetBlock: number,
  mainnetBundleEndBlock: number,
  fillsToRefund: FillsToRefund,
  deposits: DepositWithBlock[],
  allValidFills: FillWithBlock[],
  allValidFillsInRange: FillWithBlock[],
  unfilledDeposits: UnfilledDeposit[],
  clients: DataworkerClients,
  spokePoolClients: SpokePoolClientsByChain,
  chainIdListForBundleEvaluationBlockNumbers: number[],
  maxL1TokenCountOverride: number | undefined,
  tokenTransferThreshold: BigNumberForToken,
  logger?: winston.Logger
): Promise<PoolRebalanceRoot> {
  // Running balances are the amount of tokens that we need to send to each SpokePool to pay for all instant and
  // slow relay refunds. They are decreased by the amount of funds already held by the SpokePool. Balances are keyed
  // by the SpokePool's network and L1 token equivalent of the L2 token to refund.
  // Realized LP fees are keyed the same as running balances and represent the amount of LP fees that should be paid
  // to LP's for each running balance.

  // For each FilledRelay group, identified by { repaymentChainId, L1TokenAddress }, initialize a "running balance"
  // to the total refund amount for that group.
  const runningBalances: RunningBalances = {};
  const realizedLpFees: RunningBalances = {};
  initializeRunningBalancesFromRelayerRepayments(
    runningBalances,
    realizedLpFees,
    mainnetBundleEndBlock,
    clients.hubPoolClient,
    fillsToRefund
  );

  // Add payments to execute slow fills.
  addSlowFillsToRunningBalances(mainnetBundleEndBlock, runningBalances, clients.hubPoolClient, unfilledDeposits);

  // For certain fills associated with another partial fill from a previous root bundle, we need to adjust running
  // balances because the prior partial fill would have triggered a refund to be sent to the spoke pool to refund
  // a slow fill.
  const fillsTriggeringExcesses = await subtractExcessFromPreviousSlowFillsFromRunningBalances(
    mainnetBundleEndBlock,
    runningBalances,
    clients.hubPoolClient,
    spokePoolClients,
    allValidFills,
    allValidFillsInRange
  );
  if (logger && Object.keys(fillsTriggeringExcesses).length > 0) {
    logger.debug({
      at: "Dataworker#DataworkerUtils",
      message: "Fills triggering excess returns from L2",
      fillsTriggeringExcesses,
    });
  }

  // Map each deposit event to its L1 token and origin chain ID and subtract deposited amounts from running
  // balances. Note that we do not care if the deposit is matched with a fill for this epoch or not since all
  // deposit events lock funds in the spoke pool and should decrease running balances accordingly. However,
  // its important that `deposits` are all in this current block range.
  deposits.forEach((deposit: DepositWithBlock) => {
    updateRunningBalanceForDeposit(runningBalances, clients.hubPoolClient, deposit, deposit.amount.mul(toBN(-1)));
  });

  // Add to the running balance value from the last valid root bundle proposal for {chainId, l1Token}
  // combination if found.
  addLastRunningBalance(latestMainnetBlock, runningBalances, clients.hubPoolClient);

  const leaves: PoolRebalanceLeaf[] = constructPoolRebalanceLeaves(
    mainnetBundleEndBlock,
    runningBalances,
    realizedLpFees,
    clients.configStoreClient,
    maxL1TokenCountOverride,
    tokenTransferThreshold
  );

  return {
    runningBalances,
    realizedLpFees,
    leaves,
    tree: buildPoolRebalanceLeafTree(leaves),
  };
}

/**
 * @notice Returns WETH and ETH token addresses for chain if defined, or throws an error if they're not
 * in the hardcoded dictionary.
 * @param chainId chain to check for WETH and ETH addresses
 * @returns WETH and ETH addresses.
 */
function getWethAndEth(chainId): string[] {
  const wethAndEth = [CONTRACT_ADDRESSES[chainId].weth.address, CONTRACT_ADDRESSES[chainId].eth.address];
  if (wethAndEth.some((tokenAddress) => !isDefined(tokenAddress))) {
    throw new Error(`WETH or ETH address not defined for chain ${chainId}`);
  }
  return wethAndEth;
}
/**
 * @notice Some SpokePools will contain balances of ETH and WETH, while others will only contain balances of WETH,
 * so if the l2TokenAddress is WETH and the SpokePool is one such chain that holds both ETH and WETH,
 * then it should return both ETH and WETH. For other chains, it should only return the l2TokenAddress.
 * @param l2TokenAddress L2 token address in spoke leaf that we want to get addresses to check spoke balances for
 * @param l2ChainId L2 chain of Spoke
 * @returns Tokens that we should check the SpokePool balance for in order to execute a spoke leaf for
 * `l2TokenAddress` on `l2ChainId`.
 */
export function l2TokensToCountTowardsSpokePoolLeafExecutionCapital(
  l2TokenAddress: string,
  l2ChainId: number
): string[] {
<<<<<<< HEAD
  const spokesThatHoldEthAndWeth = [10, 324, 8453];
=======
>>>>>>> c91bc252
  if (!spokesThatHoldEthAndWeth.includes(l2ChainId)) {
    return [l2TokenAddress];
  }
  // If we get to here, ETH and WETH addresses should be defined, or we'll throw an error.
  const ethAndWeth = getWethAndEth(l2ChainId);
  return ethAndWeth.includes(l2TokenAddress) ? ethAndWeth : [l2TokenAddress];
}<|MERGE_RESOLUTION|>--- conflicted
+++ resolved
@@ -417,10 +417,6 @@
   l2TokenAddress: string,
   l2ChainId: number
 ): string[] {
-<<<<<<< HEAD
-  const spokesThatHoldEthAndWeth = [10, 324, 8453];
-=======
->>>>>>> c91bc252
   if (!spokesThatHoldEthAndWeth.includes(l2ChainId)) {
     return [l2TokenAddress];
   }
