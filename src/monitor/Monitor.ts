--- conflicted
+++ resolved
@@ -48,13 +48,10 @@
   getL1TokenAddress,
   isEVMSpokePoolClient,
   isSVMSpokePoolClient,
-<<<<<<< HEAD
   toAddressType,
   Address,
-=======
   getBinanceApiClient,
   getBinanceWithdrawalLimits,
->>>>>>> 224babad
 } from "../utils";
 import { MonitorClients, updateMonitorClients } from "./MonitorClientHelper";
 import { MonitorConfig } from "./MonitorConfig";
