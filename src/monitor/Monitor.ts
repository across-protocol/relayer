import { BalanceAllocator } from "../clients";
import { spokePoolClientsToProviders } from "../common";
import {
  BalanceType,
  BundleAction,
  L1Token,
  RelayerBalanceReport,
  RelayerBalanceTable,
  TokenTransfer,
} from "../interfaces";
import {
  BigNumber,
  bnZero,
  Contract,
  convertFromWei,
  createFormatFunction,
  ERC20,
  ethers,
  blockExplorerLink,
  blockExplorerLinks,
  getEthAddressForChain,
  getGasPrice,
  getNativeTokenSymbol,
  getNetworkName,
  getUnfilledDeposits,
  providers,
  toBN,
  toBNWei,
  winston,
} from "../utils";

import { MonitorClients, updateMonitorClients } from "./MonitorClientHelper";
import { MonitorConfig } from "./MonitorConfig";
import { CombinedRefunds } from "../dataworker/DataworkerUtils";

export const REBALANCE_FINALIZE_GRACE_PERIOD = 40 * 60; // 40 minutes, which is 50% of the way through an 80 minute
// bundle frequency.
export const ALL_CHAINS_NAME = "All chains";
const ALL_BALANCE_TYPES = [
  BalanceType.CURRENT,
  BalanceType.PENDING,
  BalanceType.NEXT,
  BalanceType.PENDING_TRANSFERS,
  BalanceType.TOTAL,
];

type BalanceRequest = { chainId: number; token: string; account: string };

export class Monitor {
  // Block range to search is only defined on calling update().
  private hubPoolStartingBlock: number | undefined = undefined;
  private hubPoolEndingBlock: number | undefined = undefined;
  private spokePoolsBlocks: Record<number, { startingBlock: number | undefined; endingBlock: number | undefined }> = {};
  private balanceCache: { [chainId: number]: { [token: string]: { [account: string]: BigNumber } } } = {};
  private decimals: { [chainId: number]: { [token: string]: number } } = {};
  private balanceAllocator: BalanceAllocator;
  // Chains for each spoke pool client.
  public monitorChains: number[];
  // Chains that we care about inventory manager activity on, so doesn't include Ethereum which doesn't
  // have an inventory manager adapter.
  public crossChainAdapterSupportedChains: number[];

  public constructor(
    readonly logger: winston.Logger,
    readonly monitorConfig: MonitorConfig,
    readonly clients: MonitorClients
  ) {
    this.crossChainAdapterSupportedChains = clients.crossChainTransferClient.adapterManager.supportedChains();
    this.monitorChains = Object.values(clients.spokePoolClients).map(({ chainId }) => chainId);
    for (const chainId of this.monitorChains) {
      this.spokePoolsBlocks[chainId] = { startingBlock: undefined, endingBlock: undefined };
    }
    logger.debug({
      at: "Monitor#constructor",
      message: "Initialized monitor",
      monitorChains: this.monitorChains,
      crossChainAdapterSupportedChains: this.crossChainAdapterSupportedChains,
    });
    this.balanceAllocator = new BalanceAllocator(spokePoolClientsToProviders(clients.spokePoolClients));
  }

  public async update(): Promise<void> {
    // Clear balance cache at the start of each update.
    // Note: decimals don't need to be cleared because they shouldn't ever change.
    this.balanceCache = {};
    await updateMonitorClients(this.clients);
    await this.computeHubPoolBlocks();
    await this.computeSpokePoolsBlocks();

    const searchConfigs = Object.fromEntries(
      Object.entries(this.spokePoolsBlocks).map(([chainId, config]) => [
        chainId,
        {
          fromBlock: config.startingBlock,
          toBlock: config.endingBlock,
          maxBlockLookBack: 0,
        },
      ])
    );
    const { hubPoolClient } = this.clients;
    const l1Tokens = hubPoolClient.getL1Tokens().map(({ address }) => address);
    const tokensPerChain = Object.fromEntries(
      this.monitorChains.map((chainId) => {
        const l2Tokens = l1Tokens
          .filter((l1Token) => hubPoolClient.l2TokenEnabledForL1Token(l1Token, chainId))
          .map((l1Token) => {
            const l2Token = hubPoolClient.getL2TokenForL1TokenAtBlock(l1Token, chainId);
            return l2Token;
          });
        return [chainId, l2Tokens];
      })
    );
    await this.clients.tokenTransferClient.update(searchConfigs, tokensPerChain);
  }

  async checkUtilization(): Promise<void> {
    this.logger.debug({ at: "Monitor#checkUtilization", message: "Checking for pool utilization ratio" });
    const l1Tokens = this.clients.hubPoolClient.getL1Tokens();
    const l1TokenUtilizations = await Promise.all(
      l1Tokens.map(async (l1Token) => {
        const utilization = await this.clients.hubPoolClient.getCurrentPoolUtilization(l1Token.address);
        return {
          l1Token: l1Token.address,
          chainId: this.monitorConfig.hubPoolChainId,
          poolCollateralSymbol: l1Token.symbol,
          utilization: toBN(utilization.toString()),
        };
      })
    );
    // Send notification if pool utilization is above configured threshold.
    for (const l1TokenUtilization of l1TokenUtilizations) {
      if (l1TokenUtilization.utilization.gt(toBN(this.monitorConfig.utilizationThreshold).mul(toBNWei("0.01")))) {
        const utilizationString = l1TokenUtilization.utilization.mul(100).toString();
        const mrkdwn = `${l1TokenUtilization.poolCollateralSymbol} pool token at \
          ${blockExplorerLink(l1TokenUtilization.l1Token, l1TokenUtilization.chainId)} on \
          ${getNetworkName(l1TokenUtilization.chainId)} is at \
          ${createFormatFunction(0, 2)(utilizationString)}% utilization!"`;
        this.logger.debug({ at: "Monitor#checkUtilization", message: "High pool utilization warning 🏊", mrkdwn });
      }
    }
  }

  async checkUnknownRootBundleCallers(): Promise<void> {
    this.logger.debug({ at: "Monitor#RootBundleCallers", message: "Checking for unknown root bundle callers" });

    const proposedBundles = this.clients.hubPoolClient.getProposedRootBundlesInBlockRange(
      this.hubPoolStartingBlock,
      this.hubPoolEndingBlock
    );
    const cancelledBundles = this.clients.hubPoolClient.getCancelledRootBundlesInBlockRange(
      this.hubPoolStartingBlock,
      this.hubPoolEndingBlock
    );
    const disputedBundles = this.clients.hubPoolClient.getDisputedRootBundlesInBlockRange(
      this.hubPoolStartingBlock,
      this.hubPoolEndingBlock
    );

    for (const event of proposedBundles) {
      this.notifyIfUnknownCaller(event.proposer, BundleAction.PROPOSED, event.transactionHash);
    }
    for (const event of cancelledBundles) {
      this.notifyIfUnknownCaller(event.disputer, BundleAction.CANCELED, event.transactionHash);
    }
    for (const event of disputedBundles) {
      this.notifyIfUnknownCaller(event.disputer, BundleAction.DISPUTED, event.transactionHash);
    }
  }

  async reportUnfilledDeposits(): Promise<void> {
    const unfilledDeposits = await getUnfilledDeposits(this.clients.spokePoolClients, this.clients.hubPoolClient);

    // Group unfilled amounts by chain id and token id.
    const unfilledAmountByChainAndToken: { [chainId: number]: { [tokenAddress: string]: BigNumber } } = {};
    Object.entries(unfilledDeposits).forEach(([_destinationChainId, deposits]) => {
      const chainId = Number(_destinationChainId);
      unfilledAmountByChainAndToken[chainId] ??= {};

      deposits.forEach(({ deposit: { outputToken, outputAmount } }) => {
        const unfilledAmount = unfilledAmountByChainAndToken[chainId][outputToken] ?? bnZero;
        unfilledAmountByChainAndToken[chainId][outputToken] = unfilledAmount.add(outputAmount);
      });
    });

    let mrkdwn = "";
    for (const [chainIdStr, amountByToken] of Object.entries(unfilledAmountByChainAndToken)) {
      // Skipping chains with no unfilled deposits.
      if (!amountByToken) {
        continue;
      }

      const chainId = parseInt(chainIdStr);
      mrkdwn += `*Destination: ${getNetworkName(chainId)}*\n`;
      for (const tokenAddress of Object.keys(amountByToken)) {
        const { symbol, decimals } = this.clients.hubPoolClient.getTokenInfoForAddress(tokenAddress, chainId);
        // Convert to number of tokens for readability.
        const unfilledAmount = convertFromWei(amountByToken[tokenAddress].toString(), decimals);
        mrkdwn += `${symbol}: ${unfilledAmount}\n`;
      }
    }

    if (mrkdwn) {
      this.logger.info({ at: "Monitor#reportUnfilledDeposits", message: "Unfilled deposits ⏱", mrkdwn });
    }
  }

  async reportRelayerBalances(): Promise<void> {
    const relayers = this.monitorConfig.monitoredRelayers;
    const allL1Tokens = this.clients.hubPoolClient.getL1Tokens();
    const chainIds = this.monitorChains;
    const allChainNames = chainIds.map(getNetworkName).concat([ALL_CHAINS_NAME]);
    const reports = this.initializeBalanceReports(relayers, allL1Tokens, allChainNames);

    await this.updateCurrentRelayerBalances(reports);
    await this.updateLatestAndFutureRelayerRefunds(reports);

    for (const relayer of relayers) {
      const report = reports[relayer];
      let summaryMrkdwn = "*[Summary]*\n";
      let mrkdwn = "Token amounts: current, pending execution, future, cross-chain transfers, total\n";
      for (const token of allL1Tokens) {
        let tokenMrkdwn = "";
        for (const chainName of allChainNames) {
          const balancesBN = Object.values(report[token.symbol][chainName]);
          if (balancesBN.find((b) => b.gt(bnZero))) {
            // Human-readable balances
            const balances = balancesBN.map((balance) =>
              balance.gt(bnZero) ? convertFromWei(balance.toString(), token.decimals) : "0"
            );
            tokenMrkdwn += `${chainName}: ${balances.join(", ")}\n`;
          } else {
            // Shorten balances in the report if everything is 0.
            tokenMrkdwn += `${chainName}: 0\n`;
          }
        }

        const totalBalance = report[token.symbol][ALL_CHAINS_NAME][BalanceType.TOTAL];
        // Update corresponding summary section for current token.
        if (totalBalance.gt(bnZero)) {
          mrkdwn += `*[${token.symbol}]*\n` + tokenMrkdwn;
          summaryMrkdwn += `${token.symbol}: ${convertFromWei(totalBalance.toString(), token.decimals)}\n`;
        } else {
          summaryMrkdwn += `${token.symbol}: 0\n`;
        }
      }

      mrkdwn += summaryMrkdwn;
      this.logger.info({
        at: "Monitor#reportRelayerBalances",
        message: `Balance report for ${relayer} 📖`,
        mrkdwn,
      });
    }
  }

  // Update current balances of all tokens on each supported chain for each relayer.
  async updateCurrentRelayerBalances(relayerBalanceReport: RelayerBalanceReport): Promise<void> {
    const { hubPoolClient } = this.clients;
    const l1Tokens = hubPoolClient.getL1Tokens();
    for (const relayer of this.monitorConfig.monitoredRelayers) {
      for (const chainId of this.monitorChains) {
        const l2ToL1Tokens = Object.fromEntries(
          l1Tokens
            .filter(({ address: l1Token }) => hubPoolClient.l2TokenEnabledForL1Token(l1Token, chainId))
            .map((l1Token) => {
              const l2Token = hubPoolClient.getL2TokenForL1TokenAtBlock(l1Token.address, chainId);
              return [l2Token, l1Token];
            })
        );

        const l2TokenAddresses = Object.keys(l2ToL1Tokens);
        const tokenBalances = await this._getBalances(
          l2TokenAddresses.map((address) => ({
            token: address,
            chainId: chainId,
            account: relayer,
          }))
        );

        for (let i = 0; i < l2TokenAddresses.length; i++) {
          const tokenInfo = l2ToL1Tokens[l2TokenAddresses[i]];
          this.updateRelayerBalanceTable(
            relayerBalanceReport[relayer],
            tokenInfo.symbol,
            getNetworkName(chainId),
            BalanceType.CURRENT,
            tokenBalances[i]
          );
        }
      }
    }
  }

  async checkBalances(): Promise<void> {
    const { monitoredBalances } = this.monitorConfig;
    const balances = await this._getBalances(monitoredBalances);
    const decimalValues = await this._getDecimals(monitoredBalances);

    this.logger.debug({
      at: "Monitor#checkBalances",
      message: "Checking balances",
      currentBalances: monitoredBalances.map(({ chainId, token, account, warnThreshold, errorThreshold }, i) => {
        return {
          chainId,
          token,
          account,
          currentBalance: balances[i].toString(),
          warnThreshold: ethers.utils.parseUnits(warnThreshold.toString(), decimalValues[i]),
          errorThreshold: ethers.utils.parseUnits(errorThreshold.toString(), decimalValues[i]),
        };
      }),
    });
    const alerts = (
      await Promise.all(
        monitoredBalances.map(
          async (
            { chainId, token, account, warnThreshold, errorThreshold },
            i
          ): Promise<undefined | { level: "warn" | "error"; text: string }> => {
            const balance = balances[i];
            const decimals = decimalValues[i];
            let trippedThreshold: { level: "warn" | "error"; threshold: number } | null = null;

            if (warnThreshold !== null && balance.lt(ethers.utils.parseUnits(warnThreshold.toString(), decimals))) {
              trippedThreshold = { level: "warn", threshold: warnThreshold };
            }
            if (errorThreshold !== null && balance.lt(ethers.utils.parseUnits(errorThreshold.toString(), decimals))) {
              trippedThreshold = { level: "error", threshold: errorThreshold };
            }
            if (trippedThreshold !== null) {
              const ethAddressForChain = getEthAddressForChain(chainId);
              const symbol =
                token === ethAddressForChain
                  ? getNativeTokenSymbol(chainId)
                  : await new Contract(
                      token,
                      ERC20.abi,
                      this.clients.spokePoolClients[chainId].spokePool.provider
                    ).symbol();
              return {
                level: trippedThreshold.level,
                text: `  ${getNetworkName(chainId)} ${symbol} balance for ${blockExplorerLink(
                  account,
                  chainId
                )} is ${ethers.utils.formatUnits(balance, decimals)}. Threshold: ${trippedThreshold.threshold}`,
              };
            }
          }
        )
      )
    ).filter((text) => text !== undefined);
    if (alerts.length > 0) {
      // Just send out the maximum alert level rather than splitting into warnings and errors.
      const maxAlertlevel = alerts.some((alert) => alert.level === "error") ? "error" : "warn";
      const mrkdwn =
        "Some balance(s) are below the configured threshold!\n" + alerts.map(({ text }) => text).join("\n");
      this.logger[maxAlertlevel]({ at: "Monitor", message: "Balance(s) below threshold", mrkdwn: mrkdwn });
    }
  }

  /**
   * @notice Checks if any accounts on refill balances list are under their ETH target, if so tries to refill them.
   * This functionality compliments the report-only mode of `checkBalances`. Its expected that some accounts are
   * listed in `monitorBalances`. These accounts might also be listed in `refillBalances` with a higher target than
   * the `monitorBalances` target. This function will ensure that `checkBalances` will rarely alert for those
   * balances.
   */
  async refillBalances(): Promise<void> {
    const { refillEnabledBalances } = this.monitorConfig;

    // Check for current balances.
    const currentBalances = await this._getBalances(refillEnabledBalances);
    const decimalValues = await this._getDecimals(refillEnabledBalances);
    this.logger.debug({
      at: "Monitor#refillBalances",
      message: "Checking balances for refilling",
      currentBalances: refillEnabledBalances.map(({ chainId, token, account, target }, i) => {
        return {
          chainId,
          token,
          account,
          currentBalance: currentBalances[i].toString(),
          target: ethers.utils.parseUnits(target.toString(), decimalValues[i]),
        };
      }),
    });

    // Compare current balances with triggers and send tokens if signer has enough balance.
    const signerAddress = await this.clients.hubPoolClient.hubPool.signer.getAddress();
    const promises = await Promise.allSettled(
      refillEnabledBalances.map(async ({ chainId, isHubPool, token, account, target, trigger }, i) => {
        const currentBalance = currentBalances[i];
        const decimals = decimalValues[i];
        const balanceTrigger = ethers.utils.parseUnits(trigger.toString(), decimals);
        const isBelowTrigger = currentBalance.lte(balanceTrigger);
        if (isBelowTrigger) {
          // Fill balance back to target, not trigger.
          const balanceTarget = ethers.utils.parseUnits(target.toString(), decimals);
          const deficit = balanceTarget.sub(currentBalance);
          const canRefill = await this.balanceAllocator.requestBalanceAllocation(
            chainId,
            [token],
            signerAddress,
            deficit
          );
          if (canRefill) {
            this.logger.debug({
              at: "Monitor#refillBalances",
              message: "Balance below trigger and can refill to target",
              from: signerAddress,
              to: account,
              balanceTrigger,
              balanceTarget,
              deficit,
              token,
              chainId,
              isHubPool,
            });
            // There are three cases:
            // 1. The account is the HubPool. In which case we need to call a special function to load ETH into it.
            // 2. The account is not a HubPool and we want to load ETH.
            if (isHubPool) {
              // Note: We ignore the `token` if the account is HubPool because we can't call the method with other tokens.
              this.clients.multiCallerClient.enqueueTransaction({
                contract: this.clients.hubPoolClient.hubPool,
                chainId: this.clients.hubPoolClient.chainId,
                method: "loadEthForL2Calls",
                args: [],
                message: "Reloaded ETH in HubPool 🫡!",
                mrkdwn: `Loaded ${ethers.utils.formatUnits(deficit, decimals)} ETH from ${signerAddress}.`,
                value: deficit,
              });
            } else {
              // Note: We don't multicall sending ETH as its not a contract call.
              const gas = await getGasPrice(this.clients.spokePoolClients[chainId].spokePool.provider);
              const nativeSymbolForChain = getNativeTokenSymbol(chainId);
              const tx = await (
                await this.clients.spokePoolClients[chainId].spokePool.signer
              ).sendTransaction({ to: account, value: deficit, ...gas });
              const receipt = await tx.wait();
              this.logger.info({
                at: "Monitor#refillBalances",
                message: `Reloaded ${ethers.utils.formatUnits(
                  deficit,
                  decimals
                )} ${nativeSymbolForChain} for ${account} from ${signerAddress} 🫡!`,
                transactionHash: blockExplorerLink(receipt.transactionHash, chainId),
              });
            }
          } else {
            this.logger.warn({
              at: "Monitor#refillBalances",
              message: "Cannot refill balance to target",
              from: signerAddress,
              to: account,
              balanceTrigger,
              balanceTarget,
              deficit,
              token,
              chainId,
            });
          }
        } else {
          this.logger.debug({
            at: "Monitor#refillBalances",
            message: "Balance is above trigger",
            account,
            balanceTrigger,
            currentBalance: currentBalance.toString(),
            token,
            chainId,
          });
        }
      })
    );
    const rejections = promises.filter((promise) => promise.status === "rejected");
    if (rejections.length > 0) {
      this.logger.warn({
        at: "Monitor#refillBalances",
        message: "Some refill transactions rejected for unknown reasons",
        rejections,
      });
    }
  }

  // We approximate stuck rebalances by checking if there are still any pending cross chain transfers to any SpokePools
  // some fixed amount of time (grace period) after the last bundle execution. This can give false negative if there are
  // transfers stuck for longer than 1 bundle and the current time is within the last bundle execution + grace period.
  // But this should be okay as we should address any stuck transactions immediately so realistically no transfers
  // should stay unstuck for longer than one bundle.
  async checkStuckRebalances(): Promise<void> {
    const hubPoolClient = this.clients.hubPoolClient;
    const lastFullyExecutedBundle = hubPoolClient.getLatestFullyExecutedRootBundle(hubPoolClient.latestBlockSearched);
    // This case shouldn't happen outside of tests as Across V2 has already launched.
    if (lastFullyExecutedBundle === undefined) {
      return;
    }
    // If we're still within the grace period, skip looking for any stuck rebalances.
    // Again, this would give false negatives for transfers that have been stuck for longer than one bundle if the
    // current time is within the grace period of last executed bundle. But this is a good trade off for simpler code.
    const lastFullyExecutedBundleTime = lastFullyExecutedBundle.challengePeriodEndTimestamp;
    const currentTime = Number(await this.clients.hubPoolClient.hubPool.getCurrentTime());
    if (lastFullyExecutedBundleTime + REBALANCE_FINALIZE_GRACE_PERIOD > currentTime) {
      this.logger.debug({
        at: "Monitor#checkStuckRebalances",
        message: `Within ${REBALANCE_FINALIZE_GRACE_PERIOD / 60}min grace period of last bundle execution`,
        lastFullyExecutedBundleTime,
        currentTime,
      });
      return;
    }

    const allL1Tokens = this.clients.hubPoolClient.getL1Tokens();
    for (const chainId of this.crossChainAdapterSupportedChains) {
      // If chain wasn't active in latest bundle, then skip it.
      const chainIndex = this.clients.hubPoolClient.configStoreClient.getChainIdIndicesForBlock().indexOf(chainId);
      if (chainIndex >= lastFullyExecutedBundle.bundleEvaluationBlockNumbers.length) {
        continue;
      }
      const spokePoolAddress = this.clients.spokePoolClients[chainId].spokePool.address;
      for (const l1Token of allL1Tokens) {
        // Outstanding transfers are mapped to either the spoke pool or the hub pool, depending on which
        // chain events are queried. Some only allow us to index on the fromAddress, the L1 originator or the
        // HubPool, while others only allow us to index on the toAddress, the L2 recipient or the SpokePool.
        const transferBalance = this.clients.crossChainTransferClient
          .getOutstandingCrossChainTransferAmount(spokePoolAddress, chainId, l1Token.address)
          .add(
            this.clients.crossChainTransferClient.getOutstandingCrossChainTransferAmount(
              this.clients.hubPoolClient.hubPool.address,
              chainId,
              l1Token.address
            )
          );
        const outstandingDepositTxs = blockExplorerLinks(
          this.clients.crossChainTransferClient.getOutstandingCrossChainTransferTxs(
            spokePoolAddress,
            chainId,
            l1Token.address
          ),
          1
        ).concat(
          blockExplorerLinks(
            this.clients.crossChainTransferClient.getOutstandingCrossChainTransferTxs(
              this.clients.hubPoolClient.hubPool.address,
              chainId,
              l1Token.address
            ),
            1
          )
        );

        if (transferBalance.gt(0)) {
          const mrkdwn = `Rebalances of ${l1Token.symbol} to ${getNetworkName(chainId)} is stuck`;
          this.logger.warn({
            at: "Monitor#checkStuckRebalances",
            message: "HubPool -> SpokePool rebalances stuck 🦴",
            mrkdwn,
            transferBalance: transferBalance.toString(),
            outstandingDepositTxs,
          });
        }
      }
    }
  }

  async updateLatestAndFutureRelayerRefunds(relayerBalanceReport: RelayerBalanceReport): Promise<void> {
    const validatedBundleRefunds: CombinedRefunds[] =
      await this.clients.bundleDataClient.getPendingRefundsFromValidBundles();
    const nextBundleRefunds = await this.clients.bundleDataClient.getNextBundleRefunds();

    // Calculate which fills have not yet been refunded for each monitored relayer.
    for (const refunds of validatedBundleRefunds) {
      for (const relayer of this.monitorConfig.monitoredRelayers) {
        this.updateRelayerRefunds(refunds, relayerBalanceReport[relayer], relayer, BalanceType.PENDING);
      }
    }
    for (const refunds of nextBundleRefunds) {
      for (const relayer of this.monitorConfig.monitoredRelayers) {
        this.updateRelayerRefunds(refunds, relayerBalanceReport[relayer], relayer, BalanceType.NEXT);
        this.updateCrossChainTransfers(relayer, relayerBalanceReport[relayer]);
      }
    }
  }

  updateCrossChainTransfers(relayer: string, relayerBalanceTable: RelayerBalanceTable): void {
    const allL1Tokens = this.clients.hubPoolClient.getL1Tokens();
    for (const chainId of this.crossChainAdapterSupportedChains) {
      for (const l1Token of allL1Tokens) {
        const transferBalance = this.clients.crossChainTransferClient.getOutstandingCrossChainTransferAmount(
          relayer,
          chainId,
          l1Token.address
        );

        if (transferBalance.gt(bnZero)) {
          this.updateRelayerBalanceTable(
            relayerBalanceTable,
            l1Token.symbol,
            getNetworkName(chainId),
            BalanceType.PENDING_TRANSFERS,
            transferBalance
          );
        }
      }
    }
  }

<<<<<<< HEAD
  updateUnknownTransfers(relayerBalanceReport: RelayerBalanceReport): void {
    const { hubPoolClient, spokePoolClients } = this.clients;

    for (const relayer of this.monitorConfig.monitoredRelayers) {
      const report = relayerBalanceReport[relayer];
      const transfersPerChain: TransfersByChain = this.clients.tokenTransferClient.getTokenTransfers(relayer);

      let mrkdwn = "";
      for (const chainId of this.monitorChains) {
        const spokePoolClient = spokePoolClients[chainId];
        const transfersPerToken: TransfersByTokens = transfersPerChain[chainId];
        const l2ToL1Tokens = Object.fromEntries(
          Object.keys(transfersPerToken).map((l2Token) => [
            l2Token,
            hubPoolClient.getTokenInfoForAddress(l2Token, chainId),
          ])
        );

        let currentChainMrkdwn = "";
        for (const l2Token of Object.keys(l2ToL1Tokens)) {
          let currentTokenMrkdwn = "";

          const { symbol, decimals } = l2ToL1Tokens[l2Token];
          const transfers = transfersPerToken[l2Token];
          // Skip if there has been no transfers of this token.
          if (!transfers) {
            continue;
          }

          let totalOutgoingAmount = bnZero;
          // Filter v2 fills and bond payments from outgoing transfers.
          const fillTransactionHashes = spokePoolClient.getFillsForRelayer(relayer).map((fill) => fill.transactionHash);
          const outgoingTransfers = this.categorizeUnknownTransfers(transfers.outgoing, fillTransactionHashes);
          if (outgoingTransfers.all.length > 0) {
            currentTokenMrkdwn += "Outgoing:\n";
            totalOutgoingAmount = totalOutgoingAmount.add(this.getTotalTransferAmount(outgoingTransfers.all));
            currentTokenMrkdwn += this.formatCategorizedTransfers(outgoingTransfers, decimals, chainId);
          }

          let totalIncomingAmount = bnZero;
          // Filter v2 refunds and bond repayments from incoming transfers.
          const refundTransactionHashes = spokePoolClient
            .getRelayerRefundExecutions()
            .map((refund) => refund.transactionHash);
          const incomingTransfers = this.categorizeUnknownTransfers(transfers.incoming, refundTransactionHashes);
          if (incomingTransfers.all.length > 0) {
            currentTokenMrkdwn += "Incoming:\n";
            totalIncomingAmount = totalIncomingAmount.add(this.getTotalTransferAmount(incomingTransfers.all));
            currentTokenMrkdwn += this.formatCategorizedTransfers(incomingTransfers, decimals, chainId);
          }

          // Record if there are net outgoing transfers.
          const netTransfersAmount = totalIncomingAmount.sub(totalOutgoingAmount);
          if (!netTransfersAmount.eq(bnZero)) {
            const netAmount = convertFromWei(netTransfersAmount.toString(), decimals);
            currentTokenMrkdwn = `*${symbol}: Net ${netAmount}*\n` + currentTokenMrkdwn;
            currentChainMrkdwn += currentTokenMrkdwn;

            // Report (incoming, outgoing, net) amounts.
            this.incrementBalance(report, symbol, UNKNOWN_TRANSFERS_NAME, BalanceType.CURRENT, totalIncomingAmount);
            this.incrementBalance(
              report,
              symbol,
              UNKNOWN_TRANSFERS_NAME,
              BalanceType.PENDING,
              totalOutgoingAmount.mul(-1)
            );
            this.incrementBalance(report, symbol, UNKNOWN_TRANSFERS_NAME, BalanceType.NEXT, netTransfersAmount);
          }
        }

        // We only add to the markdown message if there was any unknown transfer for any token on this current chain.
        if (currentChainMrkdwn) {
          currentChainMrkdwn = `*[${getNetworkName(chainId)}]*\n` + currentChainMrkdwn;
          mrkdwn += currentChainMrkdwn + "\n\n";
        }
      }

      if (mrkdwn) {
        this.logger.info({
          at: "Monitor#updateUnknownTransfers",
          message: `Transfers that are not fills for relayer ${relayer} 🦨`,
          mrkdwn,
        });
      }
    }
  }

  categorizeUnknownTransfers(transfers: TokenTransfer[], excludeTransactionHashes: string[]): CategorizedTransfers {
    // Exclude specified transaction hashes.
    const allUnknownOutgoingTransfers = transfers.filter((transfer) => {
      return !excludeTransactionHashes.includes(transfer.transactionHash);
    });

    const hubPoolAddress = this.clients.hubPoolClient.hubPool.address;
    const v1 = [];
    const other = [];
    const bond = [];
    const v1Addresses = this.monitorConfig.knownV1Addresses;
    for (const transfer of allUnknownOutgoingTransfers) {
      if (transfer.from === hubPoolAddress || transfer.to === hubPoolAddress) {
        bond.push(transfer);
      } else if (v1Addresses.includes(transfer.from) || v1Addresses.includes(transfer.to)) {
        v1.push(transfer);
      } else {
        other.push(transfer);
      }
    }
    return { bond, v1, other, all: allUnknownOutgoingTransfers };
  }

  formatCategorizedTransfers(transfers: CategorizedTransfers, decimals: number, chainId: number): string {
    let mrkdwn = this.formatKnownTransfers(transfers.bond, decimals, "bond");
    mrkdwn += this.formatKnownTransfers(transfers.v1, decimals, "v1");
    mrkdwn += this.formatOtherTransfers(transfers.other, decimals, chainId);
    return mrkdwn + "\n";
  }

  formatKnownTransfers(transfers: TokenTransfer[], decimals: number, transferType: string): string {
    if (transfers.length === 0) {
      return "";
    }

    const totalAmount = this.getTotalTransferAmount(transfers);
    return `${transferType}: ${convertFromWei(totalAmount.toString(), decimals)}\n`;
  }

  formatOtherTransfers(transfers: TokenTransfer[], decimals: number, chainId: number): string {
    if (transfers.length === 0) {
      return "";
    }

    const totalAmount = this.getTotalTransferAmount(transfers);
    let mrkdwn = `other: ${convertFromWei(totalAmount.toString(), decimals)}\n`;
    const transactionHashes = [...new Set(transfers.map((transfer) => transfer.transactionHash))];
    mrkdwn += blockExplorerLinks(transactionHashes, chainId);
    return mrkdwn;
  }

=======
>>>>>>> 63cbbeaa
  getTotalTransferAmount(transfers: TokenTransfer[]): BigNumber {
    return transfers.map((transfer) => transfer.value).reduce((a, b) => a.add(b));
  }

  initializeBalanceReports(relayers: string[], allL1Tokens: L1Token[], allChainNames: string[]): RelayerBalanceReport {
    const reports: RelayerBalanceReport = {};
    for (const relayer of relayers) {
      reports[relayer] = {};
      for (const token of allL1Tokens) {
        reports[relayer][token.symbol] = {};
        for (const chainName of allChainNames) {
          reports[relayer][token.symbol][chainName] = {};
          for (const balanceType of ALL_BALANCE_TYPES) {
            reports[relayer][token.symbol][chainName][balanceType] = bnZero;
          }
        }
      }
    }
    return reports;
  }

  private updateRelayerRefunds(
    fillsToRefundPerChain: CombinedRefunds,
    relayerBalanceTable: RelayerBalanceTable,
    relayer: string,
    balanceType: BalanceType
  ) {
    for (const chainId of this.monitorChains) {
      const fillsToRefund = fillsToRefundPerChain[chainId];
      // Skip chains that don't have any refunds.
      if (fillsToRefund === undefined) {
        continue;
      }

      for (const tokenAddress of Object.keys(fillsToRefund)) {
        // Skip token if there are no refunds (although there are valid fills).
        // This is an edge case that shouldn't usually happen.
        if (fillsToRefund[tokenAddress] === undefined) {
          continue;
        }

        const totalRefundAmount = fillsToRefund[tokenAddress][relayer];
        const tokenInfo = this.clients.hubPoolClient.getL1TokenInfoForL2Token(tokenAddress, chainId);
        const amount = totalRefundAmount ?? bnZero;
        this.updateRelayerBalanceTable(
          relayerBalanceTable,
          tokenInfo.symbol,
          getNetworkName(chainId),
          balanceType,
          amount
        );
      }
    }
  }

  private updateRelayerBalanceTable(
    relayerBalanceTable: RelayerBalanceTable,
    tokenSymbol: string,
    chainName: string,
    balanceType: BalanceType,
    amount: BigNumber
  ) {
    this.incrementBalance(relayerBalanceTable, tokenSymbol, chainName, balanceType, amount);

    // We want to update the total balance when there are changes to each individual balance.
    this.incrementBalance(relayerBalanceTable, tokenSymbol, chainName, BalanceType.TOTAL, amount);

    // We want to update the all chains column for any changes to each chain's column.
    this.incrementBalance(relayerBalanceTable, tokenSymbol, ALL_CHAINS_NAME, balanceType, amount);
    this.incrementBalance(relayerBalanceTable, tokenSymbol, ALL_CHAINS_NAME, BalanceType.TOTAL, amount);
  }

  private incrementBalance(
    relayerBalanceTable: RelayerBalanceTable,
    tokenSymbol: string,
    chainName: string,
    balanceType: BalanceType,
    amount: BigNumber
  ) {
    relayerBalanceTable[tokenSymbol][chainName][balanceType] =
      relayerBalanceTable[tokenSymbol][chainName][balanceType].add(amount);
  }

  private notifyIfUnknownCaller(caller: string, action: BundleAction, transactionHash: string) {
    if (this.monitorConfig.whitelistedDataworkers.includes(caller)) {
      return;
    }

    let emoji = "";
    switch (action) {
      case BundleAction.PROPOSED:
        emoji = "🥸";
        break;
      case BundleAction.DISPUTED:
        emoji = "🧨";
        break;
      case BundleAction.CANCELED:
        emoji = "🪓";
        break;
    }

    const mrkdwn =
      `An unknown EOA ${blockExplorerLink(caller, 1)} has ${action} a bundle on ${getNetworkName(1)}` +
      `\ntx: ${blockExplorerLink(transactionHash, 1)}`;
    this.logger.error({
      at: "Monitor#notifyIfUnknownCaller",
      message: `Unknown bundle caller (${action}) ${emoji}${
        action === BundleAction.PROPOSED
          ? `. If proposer identity cannot be determined quickly, then the safe response is to call "disputeRootBundle" on the HubPool here ${blockExplorerLink(
              this.clients.hubPoolClient.hubPool.address,
              1
            )}. Note that you will need to approve the HubPool to transfer 0.4 WETH from your wallet as a dispute bond.`
          : ""
      }`,
      mrkdwn,
    });
  }

  private async computeHubPoolBlocks() {
    const { startingBlock, endingBlock } = await this.computeStartingAndEndingBlock(
      this.clients.hubPoolClient.hubPool.provider,
      this.monitorConfig.hubPoolStartingBlock,
      this.monitorConfig.hubPoolEndingBlock
    );
    this.hubPoolStartingBlock = startingBlock;
    this.hubPoolEndingBlock = endingBlock;
  }

  private async computeSpokePoolsBlocks() {
    for (const chainId of this.monitorChains) {
      const { startingBlock, endingBlock } = await this.computeStartingAndEndingBlock(
        this.clients.spokePoolClients[chainId].spokePool.provider,
        this.monitorConfig.spokePoolsBlocks[chainId]?.startingBlock,
        this.monitorConfig.spokePoolsBlocks[chainId]?.endingBlock
      );

      this.spokePoolsBlocks[chainId].startingBlock = startingBlock;
      this.spokePoolsBlocks[chainId].endingBlock = endingBlock;
    }
  }

  // Compute the starting and ending block for each chain giving the provider and the config values
  private async computeStartingAndEndingBlock(
    provider: providers.Provider,
    configuredStartingBlock: number | undefined,
    configuredEndingBlock: number | undefined
  ) {
    // In serverless mode (pollingDelay === 0) use block range from environment (or just the latest block if not
    // provided) to fetch for latest events.
    // Else, if running in loop mode (pollingDelay != 0), start with the latest block and on next loops continue from
    // where the last one ended.
    const latestBlockNumber = (await provider.getBlock("latest")).number;
    let finalStartingBlock: number;
    let finalEndingBlock: number;

    if (this.monitorConfig.pollingDelay === 0) {
      finalStartingBlock = configuredStartingBlock !== undefined ? configuredStartingBlock : latestBlockNumber;
      finalEndingBlock = configuredEndingBlock !== undefined ? configuredEndingBlock : latestBlockNumber;
    } else {
      finalStartingBlock = configuredEndingBlock ? configuredEndingBlock + 1 : latestBlockNumber;
      finalEndingBlock = latestBlockNumber;
    }

    // Starting block should not be after the ending block. this could happen on short polling period or misconfiguration.
    finalStartingBlock = Math.min(finalStartingBlock, finalEndingBlock);

    return {
      startingBlock: finalStartingBlock,
      endingBlock: finalEndingBlock,
    };
  }

  // Returns balances from cache or from provider if there's a cache miss.
  private async _getBalances(balanceRequests: BalanceRequest[]): Promise<BigNumber[]> {
    return await Promise.all(
      balanceRequests.map(async ({ chainId, token, account }) => {
        if (this.balanceCache[chainId]?.[token]?.[account]) {
          return this.balanceCache[chainId][token][account];
        }
        const ethAddressForChain = getEthAddressForChain(chainId);
        const balance =
          token === ethAddressForChain
            ? await this.clients.spokePoolClients[chainId].spokePool.provider.getBalance(account)
            : // Use the latest block number the SpokePoolClient is aware of to query balances.
              // This prevents double counting when there are very recent refund leaf executions that the SpokePoolClients
              // missed (the provider node did not see those events yet) but when the balanceOf calls are made, the node
              // is now aware of those executions.
              await new Contract(token, ERC20.abi, this.clients.spokePoolClients[chainId].spokePool.provider).balanceOf(
                account,
                { blockTag: this.clients.spokePoolClients[chainId].latestBlockSearched }
              );
        if (!this.balanceCache[chainId]) {
          this.balanceCache[chainId] = {};
        }
        if (!this.balanceCache[chainId][token]) {
          this.balanceCache[chainId][token] = {};
        }
        this.balanceCache[chainId][token][account] = balance;
        return balance;
      })
    );
  }

  private async _getDecimals(decimalrequests: { chainId: number; token: string }[]): Promise<number[]> {
    return await Promise.all(
      decimalrequests.map(async ({ chainId, token }) => {
        const ethAddressForChain = getEthAddressForChain(chainId);
        if (token === ethAddressForChain) {
          return 18;
        } // Assume all EVM chains have 18 decimal native tokens.
        if (this.decimals[chainId]?.[token]) {
          return this.decimals[chainId][token];
        }
        const decimals: number = await new Contract(
          token,
          ERC20.abi,
          this.clients.spokePoolClients[chainId].spokePool.provider
        ).decimals();
        if (!this.decimals[chainId]) {
          this.decimals[chainId] = {};
        }
        if (!this.decimals[chainId][token]) {
          this.decimals[chainId][token] = decimals;
        }
        return decimals;
      })
    );
  }
}<|MERGE_RESOLUTION|>--- conflicted
+++ resolved
@@ -605,148 +605,6 @@
     }
   }
 
-<<<<<<< HEAD
-  updateUnknownTransfers(relayerBalanceReport: RelayerBalanceReport): void {
-    const { hubPoolClient, spokePoolClients } = this.clients;
-
-    for (const relayer of this.monitorConfig.monitoredRelayers) {
-      const report = relayerBalanceReport[relayer];
-      const transfersPerChain: TransfersByChain = this.clients.tokenTransferClient.getTokenTransfers(relayer);
-
-      let mrkdwn = "";
-      for (const chainId of this.monitorChains) {
-        const spokePoolClient = spokePoolClients[chainId];
-        const transfersPerToken: TransfersByTokens = transfersPerChain[chainId];
-        const l2ToL1Tokens = Object.fromEntries(
-          Object.keys(transfersPerToken).map((l2Token) => [
-            l2Token,
-            hubPoolClient.getTokenInfoForAddress(l2Token, chainId),
-          ])
-        );
-
-        let currentChainMrkdwn = "";
-        for (const l2Token of Object.keys(l2ToL1Tokens)) {
-          let currentTokenMrkdwn = "";
-
-          const { symbol, decimals } = l2ToL1Tokens[l2Token];
-          const transfers = transfersPerToken[l2Token];
-          // Skip if there has been no transfers of this token.
-          if (!transfers) {
-            continue;
-          }
-
-          let totalOutgoingAmount = bnZero;
-          // Filter v2 fills and bond payments from outgoing transfers.
-          const fillTransactionHashes = spokePoolClient.getFillsForRelayer(relayer).map((fill) => fill.transactionHash);
-          const outgoingTransfers = this.categorizeUnknownTransfers(transfers.outgoing, fillTransactionHashes);
-          if (outgoingTransfers.all.length > 0) {
-            currentTokenMrkdwn += "Outgoing:\n";
-            totalOutgoingAmount = totalOutgoingAmount.add(this.getTotalTransferAmount(outgoingTransfers.all));
-            currentTokenMrkdwn += this.formatCategorizedTransfers(outgoingTransfers, decimals, chainId);
-          }
-
-          let totalIncomingAmount = bnZero;
-          // Filter v2 refunds and bond repayments from incoming transfers.
-          const refundTransactionHashes = spokePoolClient
-            .getRelayerRefundExecutions()
-            .map((refund) => refund.transactionHash);
-          const incomingTransfers = this.categorizeUnknownTransfers(transfers.incoming, refundTransactionHashes);
-          if (incomingTransfers.all.length > 0) {
-            currentTokenMrkdwn += "Incoming:\n";
-            totalIncomingAmount = totalIncomingAmount.add(this.getTotalTransferAmount(incomingTransfers.all));
-            currentTokenMrkdwn += this.formatCategorizedTransfers(incomingTransfers, decimals, chainId);
-          }
-
-          // Record if there are net outgoing transfers.
-          const netTransfersAmount = totalIncomingAmount.sub(totalOutgoingAmount);
-          if (!netTransfersAmount.eq(bnZero)) {
-            const netAmount = convertFromWei(netTransfersAmount.toString(), decimals);
-            currentTokenMrkdwn = `*${symbol}: Net ${netAmount}*\n` + currentTokenMrkdwn;
-            currentChainMrkdwn += currentTokenMrkdwn;
-
-            // Report (incoming, outgoing, net) amounts.
-            this.incrementBalance(report, symbol, UNKNOWN_TRANSFERS_NAME, BalanceType.CURRENT, totalIncomingAmount);
-            this.incrementBalance(
-              report,
-              symbol,
-              UNKNOWN_TRANSFERS_NAME,
-              BalanceType.PENDING,
-              totalOutgoingAmount.mul(-1)
-            );
-            this.incrementBalance(report, symbol, UNKNOWN_TRANSFERS_NAME, BalanceType.NEXT, netTransfersAmount);
-          }
-        }
-
-        // We only add to the markdown message if there was any unknown transfer for any token on this current chain.
-        if (currentChainMrkdwn) {
-          currentChainMrkdwn = `*[${getNetworkName(chainId)}]*\n` + currentChainMrkdwn;
-          mrkdwn += currentChainMrkdwn + "\n\n";
-        }
-      }
-
-      if (mrkdwn) {
-        this.logger.info({
-          at: "Monitor#updateUnknownTransfers",
-          message: `Transfers that are not fills for relayer ${relayer} 🦨`,
-          mrkdwn,
-        });
-      }
-    }
-  }
-
-  categorizeUnknownTransfers(transfers: TokenTransfer[], excludeTransactionHashes: string[]): CategorizedTransfers {
-    // Exclude specified transaction hashes.
-    const allUnknownOutgoingTransfers = transfers.filter((transfer) => {
-      return !excludeTransactionHashes.includes(transfer.transactionHash);
-    });
-
-    const hubPoolAddress = this.clients.hubPoolClient.hubPool.address;
-    const v1 = [];
-    const other = [];
-    const bond = [];
-    const v1Addresses = this.monitorConfig.knownV1Addresses;
-    for (const transfer of allUnknownOutgoingTransfers) {
-      if (transfer.from === hubPoolAddress || transfer.to === hubPoolAddress) {
-        bond.push(transfer);
-      } else if (v1Addresses.includes(transfer.from) || v1Addresses.includes(transfer.to)) {
-        v1.push(transfer);
-      } else {
-        other.push(transfer);
-      }
-    }
-    return { bond, v1, other, all: allUnknownOutgoingTransfers };
-  }
-
-  formatCategorizedTransfers(transfers: CategorizedTransfers, decimals: number, chainId: number): string {
-    let mrkdwn = this.formatKnownTransfers(transfers.bond, decimals, "bond");
-    mrkdwn += this.formatKnownTransfers(transfers.v1, decimals, "v1");
-    mrkdwn += this.formatOtherTransfers(transfers.other, decimals, chainId);
-    return mrkdwn + "\n";
-  }
-
-  formatKnownTransfers(transfers: TokenTransfer[], decimals: number, transferType: string): string {
-    if (transfers.length === 0) {
-      return "";
-    }
-
-    const totalAmount = this.getTotalTransferAmount(transfers);
-    return `${transferType}: ${convertFromWei(totalAmount.toString(), decimals)}\n`;
-  }
-
-  formatOtherTransfers(transfers: TokenTransfer[], decimals: number, chainId: number): string {
-    if (transfers.length === 0) {
-      return "";
-    }
-
-    const totalAmount = this.getTotalTransferAmount(transfers);
-    let mrkdwn = `other: ${convertFromWei(totalAmount.toString(), decimals)}\n`;
-    const transactionHashes = [...new Set(transfers.map((transfer) => transfer.transactionHash))];
-    mrkdwn += blockExplorerLinks(transactionHashes, chainId);
-    return mrkdwn;
-  }
-
-=======
->>>>>>> 63cbbeaa
   getTotalTransferAmount(transfers: TokenTransfer[]): BigNumber {
     return transfers.map((transfer) => transfer.value).reduce((a, b) => a.add(b));
   }
