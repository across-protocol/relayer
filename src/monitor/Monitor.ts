--- conflicted
+++ resolved
@@ -349,8 +349,6 @@
     }
   }
 
-<<<<<<< HEAD
-=======
   async reportOpenHyperliquidOrders(): Promise<void> {
     // Piggyback off of the hyperliquid executor logic so that we can call `getOutstandingOrdersOnPair` for each configured pair.
     const hyperEvmSpoke = this.clients.spokePoolClients[CHAIN_IDs.HYPEREVM];
@@ -423,93 +421,6 @@
     }
   }
 
-  // @dev This is a temporary function to report invalid fills related to SVM deposits. It will be removed once
-  // we gain enough confidence that the SVM fills are working correctly.
-  async reportInvalidFillsRelatedToSvm(): Promise<void> {
-    const { spokePoolClients } = this.clients;
-    const svmClient = spokePoolClients[CHAIN_IDs.SOLANA];
-    const svmDeposits = svmClient.getDeposits();
-
-    this.logger.debug({
-      at: "Monitor#reportInvalidFillsRelatedToSvm",
-      message: "Checking for invalid fills related to SVM deposits",
-      svmDeposits: svmDeposits.length,
-    });
-
-    // Check for invalid fills related to svm deposits.
-    await mapAsync(
-      svmDeposits.filter(({ destinationChainId }) => destinationChainId !== CHAIN_IDs.SOLANA),
-      async (deposit) => {
-        const { destinationChainId, depositId, originChainId } = deposit;
-        const destinationClient = spokePoolClients[destinationChainId];
-        if (!destinationClient) {
-          return;
-        }
-        const { invalidFills: invalid } = destinationClient.getValidUnfilledAmountForDeposit(deposit);
-        if (depositId < bnUint32Max && invalid.length > 0) {
-          const invalidFills = Object.fromEntries(
-            invalid.map(({ relayer, destinationChainId, depositId, txnRef }) => {
-              return [relayer, { destinationChainId, depositId, txnRef }];
-            })
-          );
-          this.logger.warn({
-            at: "Monitor##reportInvalidFillsRelatedToSvm",
-            destinationChainId,
-            message: `Invalid ${invalid.length} fills found matching SVM ${getNetworkName(originChainId)} deposit.`,
-            deposit,
-            invalidFills,
-            notificationPath: "across-invalid-fills",
-          });
-        }
-      }
-    );
-
-    this.logger.debug({
-      at: "Monitor#reportInvalidFillsRelatedToSvm",
-      message: "Checking for invalid SVM fills related to EVM deposits",
-      svmFills: svmClient.getFills().length,
-    });
-
-    // Check for invalid SVM fills related to EVM deposits.
-    svmClient.getFills().map((fill) => {
-      const { originChainId, destinationChainId } = fill;
-      const originClient = spokePoolClients[originChainId];
-      if (!originClient) {
-        return;
-      }
-      const deposit = originClient.getDepositForFill(fill);
-      if (!deposit) {
-        this.logger.warn({
-          at: "Monitor##reportInvalidFillsRelatedToSvm",
-          originChainId,
-          message: `Invalid SVM fill found with no matching deposit for origin chain ${getNetworkName(originChainId)}.`,
-          fill,
-          notificationPath: "across-invalid-fills",
-        });
-        return;
-      }
-      const { invalidFills: invalid } = svmClient.getValidUnfilledAmountForDeposit(deposit);
-      if (deposit.depositId < bnUint32Max && invalid.length > 0) {
-        const invalidFills = Object.fromEntries(
-          invalid.map(({ relayer, destinationChainId, depositId, txnRef }) => {
-            return [relayer, { destinationChainId, depositId, txnRef }];
-          })
-        );
-        this.logger.warn({
-          at: "Reporter#reportInvalidFillsRelatedToSvm",
-          destinationChainId,
-          message: `Found ${invalidFills.length} invalid SVM fills found matching ${getNetworkName(
-            originChainId
-          )} deposit.`,
-          deposit,
-          invalidFills,
-          notificationPath: "across-invalid-fills",
-        });
-      }
-    });
-  }
-
->>>>>>> ee0dcc29
   l2TokenAmountToL1TokenAmountConverter(l2Token: Address, chainId: number): (BigNumber) => BigNumber {
     // Step 1: Get l1 token address equivalent of L2 token
     const l1Token = getL1TokenAddress(l2Token, chainId);
