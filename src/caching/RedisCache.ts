--- conflicted
+++ resolved
@@ -1,8 +1,4 @@
 import assert from "assert";
-<<<<<<< HEAD
-import { constants } from "@across-protocol/sdk";
-import { RedisCacheInterface, RedisClient, setRedisKey } from "../utils";
-=======
 import { interfaces, constants } from "@across-protocol/sdk";
 import { isDefined } from "../utils";
 import { createClient } from "redis4";
@@ -16,7 +12,6 @@
   incr(key: string): Promise<number>;
   incrBy(key: string, amount: number): Promise<number>;
 }
->>>>>>> b4117c90
 
 /**
  * RedisCache is a caching mechanism that uses Redis as the backing store. It is used by the
@@ -25,13 +20,6 @@
  * drop-in in the SDK without the SDK needing to reason about the implementation details.
  */
 export class RedisCache implements RedisCacheInterface {
-<<<<<<< HEAD
-  /**
-   * The redisClient is the redis client that is used to communicate with the redis server.
-   * It is instantiated lazily when the `instantiate` method is called.
-   */
-  private redisClient: RedisClient | undefined;
-=======
   constructor(
     private readonly client: RedisClient,
     private readonly namespace?: string,
@@ -58,7 +46,6 @@
   async ttl(key: string): Promise<number | undefined> {
     return this.client.ttl(this.getNamespacedKey(key));
   }
->>>>>>> b4117c90
 
   async set<T>(key: string, val: T, expirySeconds = constants.DEFAULT_CACHING_TTL): Promise<string | undefined> {
     // Apply namespace to key.
@@ -93,32 +80,9 @@
     return this.incrBy(key, 1);
   }
 
-<<<<<<< HEAD
-  public decr(key: string): Promise<number> {
-    return this.decrBy(key, 1);
-  }
-
-  public decrBy(key: string, amount: number): Promise<number> {
-    assert(amount >= 0);
-    return this.redisClient.decrBy(key, amount);
-  }
-
-  public incr(key: string): Promise<number> {
-    return this.incrBy(key, 1);
-  }
-
-  public incrBy(key: string, amount: number): Promise<number> {
-    assert(amount >= 0);
-    return this.redisClient.incrBy(key, amount);
-  }
-
-  public async pub(channel: string, message: string): Promise<number> {
-    return await this.redisClient.pub(channel, message);
-=======
   incrBy(key: string, amount: number): Promise<number> {
     assert(amount >= 0);
     return this.client.incrBy(key, amount);
->>>>>>> b4117c90
   }
 
   pub(channel: string, message: string): Promise<number> {
