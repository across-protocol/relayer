import { BigNumber } from "../utils";
import { SortableEvent } from "./Common";
<<<<<<< HEAD
// @notice Passed as input to HubPool.proposeRootBundle
export type BundleEvaluationBlockNumbers = number[];
=======
>>>>>>> c09130aa

export interface PoolRebalanceLeaf {
  chainId: number;
  groupIndex: number;
  bundleLpFees: BigNumber[];
  netSendAmounts: BigNumber[];
  runningBalances: BigNumber[];
  leafId: number;
  l1Tokens: string[];
}

export interface RelayerRefundLeaf {
  amountToReturn: BigNumber;
  chainId: number;
  refundAmounts: BigNumber[];
  leafId: number;
  l2TokenAddress: string;
  refundAddresses: string[];
}

export interface ProposedRootBundle extends SortableEvent {
  challengePeriodEndTimestamp: number;
  poolRebalanceLeafCount: number;
  bundleEvaluationBlockNumbers: BigNumber[];
  poolRebalanceRoot: string;
  relayerRefundRoot: string;
  slowRelayRoot: string;
  proposer: string;
}

export interface ExecutedRootBundle extends SortableEvent {
  chainId: number;
  bundleLpFees: BigNumber[];
  netSendAmounts: BigNumber[];
  runningBalances: BigNumber[];
  leafId: number;
  l1Tokens: string[];
  proof: string[];
}

export interface RelayerRefundLeafWithGroup extends RelayerRefundLeaf {
  groupIndex: number;
}

export interface L1Token {
  address: string;
  symbol: string;
  decimals: number;
}

export interface CrossChainContractsSet extends SortableEvent {
  l2ChainId: number;
  spokePool: string;
}

export interface DestinationTokenWithBlock extends SortableEvent {
  l2Token: string;
}

export interface SetPoolRebalanceRoot extends SortableEvent {
  destinationChainId: number;
  l1Token: string;
  destinationToken: string;
}<|MERGE_RESOLUTION|>--- conflicted
+++ resolved
@@ -1,10 +1,5 @@
 import { BigNumber } from "../utils";
 import { SortableEvent } from "./Common";
-<<<<<<< HEAD
-// @notice Passed as input to HubPool.proposeRootBundle
-export type BundleEvaluationBlockNumbers = number[];
-=======
->>>>>>> c09130aa
 
 export interface PoolRebalanceLeaf {
   chainId: number;
