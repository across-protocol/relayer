import { SpokePoolClient } from "../clients";

<<<<<<< HEAD
// TODO: see if there's a way to get typechain to directly export this event type.
export type { FundsDepositedEvent } from "@across-protocol/contracts-v2/dist/typechain/SpokePool";

export interface Deposit {
  depositId: number;
  depositor: string;
  recipient: string;
  originToken: string;
  amount: BigNumber;
  originChainId: number; // appended from chainID in the client.
  destinationChainId: number;
  relayerFeePct: BigNumber;
  quoteTimestamp: number;
  realizedLpFeePct: BigNumber; // appended after initialization (not part of Deposit event).
  destinationToken: string; // appended after initialization (not part of Deposit event).
  speedUpSignature?: string | undefined; // appended after initialization, if deposit was speedup (not part of Deposit event).
  newRelayerFeePct?: BigNumber; // appended after initialization, if deposit was speedup (not part of Deposit event).
}

export interface DepositWithBlock extends Deposit, SortableEvent {
  originBlockNumber: number;
}
export interface Fill {
  amount: BigNumber;
  totalFilledAmount: BigNumber;
  fillAmount: BigNumber;
  repaymentChainId: number;
  originChainId: number;
  relayerFeePct: BigNumber;
  appliedRelayerFeePct: BigNumber;
  realizedLpFeePct: BigNumber;
  depositId: number;
  destinationToken: string;
  relayer: string;
  depositor: string;
  recipient: string;
  isSlowRelay: boolean;
  destinationChainId: number;
}

export interface FillWithBlock extends Fill, SortableEvent {}

export interface SpeedUp {
  depositor: string;
  depositorSignature: string;
  newRelayerFeePct: BigNumber;
  depositId: number;
  originChainId: number;
}

export interface SlowFill {
  relayHash: string;
  amount: BigNumber;
  fillAmount: BigNumber;
  totalFilledAmount: BigNumber;
  originChainId: number;
  relayerFeePct: BigNumber;
  realizedLpFeePct: BigNumber;
  depositId: number;
  destinationToken: string;
  depositor: string;
  recipient: string;
}

export interface RootBundleRelay {
  rootBundleId: number;
  relayerRefundRoot: string;
  slowRelayRoot: string;
}

export interface RootBundleRelayWithBlock extends RootBundleRelay, SortableEvent {}

export interface RelayerRefundExecution {
  amountToReturn: BigNumber;
  chainId: number;
  refundAmounts: BigNumber[];
  rootBundleId: number;
  leafId: number;
  l2TokenAddress: string;
  refundAddresses: string[];
  caller: string;
}

export interface RelayerRefundExecutionWithBlock extends RelayerRefundExecution, SortableEvent {}

// Used in pool by spokePool to execute a slow relay.
export interface RelayData {
  depositor: string;
  recipient: string;
  destinationToken: string;
  amount: BigNumber;
  realizedLpFeePct: BigNumber;
  relayerFeePct: BigNumber;
  depositId: number;
  originChainId: number;
  destinationChainId: number;
}

export interface UnfilledDeposit {
  deposit: Deposit;
  unfilledAmount: BigNumber;
  hasFirstPartialFill?: boolean;
}

export interface UnfilledDepositsForOriginChain {
  [originChainIdPlusDepositId: string]: UnfilledDeposit[];
}

export interface Refund {
  [refundAddress: string]: BigNumber;
}
export type FillsToRefund = {
  [repaymentChainId: number]: {
    [l2TokenAddress: string]: {
      fills: Fill[];
      refunds?: Refund;
      totalRefundAmount: BigNumber;
      realizedLpFees: BigNumber;
    };
  };
};

export interface RunningBalances {
  [repaymentChainId: number]: {
    [l1TokenAddress: string]: BigNumber;
  };
}

export interface TokensBridged extends SortableEvent {
  amountToReturn: BigNumber;
  chainId: number;
  leafId: number;
  l2TokenAddress: string;
  caller: string;
}

=======
>>>>>>> 394b83b9
export interface SpokePoolClientsByChain {
  [chainId: number]: SpokePoolClient;
}<|MERGE_RESOLUTION|>--- conflicted
+++ resolved
@@ -1,144 +1,5 @@
 import { SpokePoolClient } from "../clients";
 
-<<<<<<< HEAD
-// TODO: see if there's a way to get typechain to directly export this event type.
-export type { FundsDepositedEvent } from "@across-protocol/contracts-v2/dist/typechain/SpokePool";
-
-export interface Deposit {
-  depositId: number;
-  depositor: string;
-  recipient: string;
-  originToken: string;
-  amount: BigNumber;
-  originChainId: number; // appended from chainID in the client.
-  destinationChainId: number;
-  relayerFeePct: BigNumber;
-  quoteTimestamp: number;
-  realizedLpFeePct: BigNumber; // appended after initialization (not part of Deposit event).
-  destinationToken: string; // appended after initialization (not part of Deposit event).
-  speedUpSignature?: string | undefined; // appended after initialization, if deposit was speedup (not part of Deposit event).
-  newRelayerFeePct?: BigNumber; // appended after initialization, if deposit was speedup (not part of Deposit event).
-}
-
-export interface DepositWithBlock extends Deposit, SortableEvent {
-  originBlockNumber: number;
-}
-export interface Fill {
-  amount: BigNumber;
-  totalFilledAmount: BigNumber;
-  fillAmount: BigNumber;
-  repaymentChainId: number;
-  originChainId: number;
-  relayerFeePct: BigNumber;
-  appliedRelayerFeePct: BigNumber;
-  realizedLpFeePct: BigNumber;
-  depositId: number;
-  destinationToken: string;
-  relayer: string;
-  depositor: string;
-  recipient: string;
-  isSlowRelay: boolean;
-  destinationChainId: number;
-}
-
-export interface FillWithBlock extends Fill, SortableEvent {}
-
-export interface SpeedUp {
-  depositor: string;
-  depositorSignature: string;
-  newRelayerFeePct: BigNumber;
-  depositId: number;
-  originChainId: number;
-}
-
-export interface SlowFill {
-  relayHash: string;
-  amount: BigNumber;
-  fillAmount: BigNumber;
-  totalFilledAmount: BigNumber;
-  originChainId: number;
-  relayerFeePct: BigNumber;
-  realizedLpFeePct: BigNumber;
-  depositId: number;
-  destinationToken: string;
-  depositor: string;
-  recipient: string;
-}
-
-export interface RootBundleRelay {
-  rootBundleId: number;
-  relayerRefundRoot: string;
-  slowRelayRoot: string;
-}
-
-export interface RootBundleRelayWithBlock extends RootBundleRelay, SortableEvent {}
-
-export interface RelayerRefundExecution {
-  amountToReturn: BigNumber;
-  chainId: number;
-  refundAmounts: BigNumber[];
-  rootBundleId: number;
-  leafId: number;
-  l2TokenAddress: string;
-  refundAddresses: string[];
-  caller: string;
-}
-
-export interface RelayerRefundExecutionWithBlock extends RelayerRefundExecution, SortableEvent {}
-
-// Used in pool by spokePool to execute a slow relay.
-export interface RelayData {
-  depositor: string;
-  recipient: string;
-  destinationToken: string;
-  amount: BigNumber;
-  realizedLpFeePct: BigNumber;
-  relayerFeePct: BigNumber;
-  depositId: number;
-  originChainId: number;
-  destinationChainId: number;
-}
-
-export interface UnfilledDeposit {
-  deposit: Deposit;
-  unfilledAmount: BigNumber;
-  hasFirstPartialFill?: boolean;
-}
-
-export interface UnfilledDepositsForOriginChain {
-  [originChainIdPlusDepositId: string]: UnfilledDeposit[];
-}
-
-export interface Refund {
-  [refundAddress: string]: BigNumber;
-}
-export type FillsToRefund = {
-  [repaymentChainId: number]: {
-    [l2TokenAddress: string]: {
-      fills: Fill[];
-      refunds?: Refund;
-      totalRefundAmount: BigNumber;
-      realizedLpFees: BigNumber;
-    };
-  };
-};
-
-export interface RunningBalances {
-  [repaymentChainId: number]: {
-    [l1TokenAddress: string]: BigNumber;
-  };
-}
-
-export interface TokensBridged extends SortableEvent {
-  amountToReturn: BigNumber;
-  chainId: number;
-  leafId: number;
-  l2TokenAddress: string;
-  caller: string;
-}
-
-=======
->>>>>>> 394b83b9
 export interface SpokePoolClientsByChain {
   [chainId: number]: SpokePoolClient;
 }