import { interfaces } from "@across-protocol/sdk-v2";

export * from "./InventoryManagement";
export * from "./SpokePool";
export * from "./Token";
<<<<<<< HEAD
export * from "./Error";
=======
export * from "./Report";

// Bridge interfaces
export type OutstandingTransfers = interfaces.OutstandingTransfers;

// Common interfaces
export type SortableEvent = interfaces.SortableEvent;
export type BigNumberForToken = interfaces.BigNumberForToken;
export type TreeData<T> = interfaces.TreeData<T>;

// ConfigStore interfaces
export type ParsedTokenConfig = interfaces.ParsedTokenConfig;
export type L1TokenTransferThreshold = interfaces.L1TokenTransferThreshold;
export type SpokePoolTargetBalance = interfaces.SpokePoolTargetBalance;
export type SpokeTargetBalanceUpdate = interfaces.SpokeTargetBalanceUpdate;
export type RouteRateModelUpdate = interfaces.RouteRateModelUpdate;
export type TokenConfig = interfaces.TokenConfig;
export type GlobalConfigUpdate = interfaces.GlobalConfigUpdate;
export type ConfigStoreVersionUpdate = interfaces.ConfigStoreVersionUpdate;
export type DisabledChainsUpdate = interfaces.DisabledChainsUpdate;

// HubPool interfaces
export type PoolRebalanceLeaf = interfaces.PoolRebalanceLeaf;
export type RelayerRefundLeaf = interfaces.RelayerRefundLeaf;
export type ProposedRootBundle = interfaces.ProposedRootBundle;
export type CancelledRootBundle = interfaces.CancelledRootBundle;
export type DisputedRootBundle = interfaces.DisputedRootBundle;
export type ExecutedRootBundle = interfaces.ExecutedRootBundle;
export type RelayerRefundLeafWithGroup = interfaces.RelayerRefundLeafWithGroup;
export type L1Token = interfaces.L1Token;
export type LpToken = interfaces.LpToken;
export type CrossChainContractsSet = interfaces.CrossChainContractsSet;
export type DestinationTokenWithBlock = interfaces.DestinationTokenWithBlock;
export type SetPoolRebalanceRoot = interfaces.SetPoolRebalanceRoot;
export type PendingRootBundle = interfaces.PendingRootBundle;

// SpokePool interfaces
export type FundsDepositedEvent = interfaces.FundsDepositedEvent;
export type Deposit = interfaces.Deposit;
export type DepositWithBlock = interfaces.DepositWithBlock;
export type Fill = interfaces.Fill;
export type FillWithBlock = interfaces.FillWithBlock;
export type SpeedUp = interfaces.SpeedUp;
export type SlowFill = interfaces.SlowFill;
export type RefundRequest = interfaces.RefundRequest;
export type RefundRequestWithBlock = interfaces.RefundRequestWithBlock;
export type RootBundleRelay = interfaces.RootBundleRelay;
export type RootBundleRelayWithBlock = interfaces.RootBundleRelayWithBlock;
export type RelayerRefundExecution = interfaces.RelayerRefundExecution;
export type RelayerRefundExecutionWithBlock = interfaces.RelayerRefundExecutionWithBlock;
export type RelayData = interfaces.RelayData;
export type UnfilledDeposit = interfaces.UnfilledDeposit;
export type UnfilledDepositsForOriginChain = interfaces.UnfilledDepositsForOriginChain;
export type Refund = interfaces.Refund;
export type FillsToRefund = interfaces.FillsToRefund;
export type RunningBalances = interfaces.RunningBalances;
export type TokensBridged = interfaces.TokensBridged;

// UBA interfaces
export type UbaInflow = interfaces.UbaInflow;
export type UbaOutflow = interfaces.UbaOutflow;
export type UbaFlow = interfaces.UbaFlow;
>>>>>>> 33a61308
<|MERGE_RESOLUTION|>--- conflicted
+++ resolved
@@ -3,9 +3,7 @@
 export * from "./InventoryManagement";
 export * from "./SpokePool";
 export * from "./Token";
-<<<<<<< HEAD
 export * from "./Error";
-=======
 export * from "./Report";
 
 // Bridge interfaces
@@ -67,5 +65,4 @@
 // UBA interfaces
 export type UbaInflow = interfaces.UbaInflow;
 export type UbaOutflow = interfaces.UbaOutflow;
-export type UbaFlow = interfaces.UbaFlow;
->>>>>>> 33a61308
+export type UbaFlow = interfaces.UbaFlow;