--- conflicted
+++ resolved
@@ -1,10 +1,6 @@
-export * from "./Common";
-export * from "./ConfigStore";
-<<<<<<< HEAD
 export * from "./Common";
 export * from "./InventoryManagement";
-=======
+export * from "./ConfigStore";
 export * from "./HubPool";
 export * from "./Report";
-export * from "./SpokePool";
->>>>>>> 7737052f
+export * from "./SpokePool";