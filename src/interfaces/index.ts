--- conflicted
+++ resolved
@@ -1,7 +1,4 @@
 export * from "./SpokePool";
 export * from "./HubPool";
-<<<<<<< HEAD
-=======
 export * from "./ConfigStore";
->>>>>>> c09130aa
 export * from "./Common";