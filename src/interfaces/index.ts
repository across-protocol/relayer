--- conflicted
+++ resolved
@@ -1,7 +1,4 @@
 export * from "./SpokePool";
 export * from "./HubPool";
-<<<<<<< HEAD
 export * from "./ConfigStore";
-=======
-export * from "./Common";
->>>>>>> 3451b904
+export * from "./Common";