import { utils as sdkUtils } from "@across-protocol/sdk";
import { updateSpokePoolClients } from "../common";
import { config, delay, disconnectRedisClients, getCurrentTime, getNetworkName, Signer, winston } from "../utils";
import { Relayer } from "./Relayer";
import { RelayerConfig } from "./RelayerConfig";
import { constructRelayerClients } from "./RelayerClientHelper";
config();
let logger: winston.Logger;

const randomNumber = () => Math.floor(Math.random() * 1_000_000);

export async function runRelayer(_logger: winston.Logger, baseSigner: Signer): Promise<void> {
  const relayerRun = randomNumber();
  const startTime = getCurrentTime();

  logger = _logger;
  const config = new RelayerConfig(process.env);

  const loop = config.pollingDelay > 0;
  let stop = !loop;
  process.on("SIGHUP", () => {
    logger.debug({
      at: "Relayer#run",
      message: "Received SIGHUP, stopping at end of current loop.",
    });
    stop = true;
  });

  // Explicitly don't log ignoredAddresses because it can be huge and can overwhelm log transports.
  const { ignoredAddresses: _ignoredConfig, ...loggedConfig } = config;
  logger.debug({ at: "Relayer#run", message: "Relayer started 🏃‍♂️", loggedConfig, relayerRun });
  const relayerClients = await constructRelayerClients(logger, config, baseSigner);
  const relayer = new Relayer(await baseSigner.getAddress(), logger, relayerClients, config);
  const simulate = !config.sendingRelaysEnabled;
  const enableSlowFills = config.sendingSlowRelaysEnabled;

  const { acrossApiClient, inventoryClient, spokePoolClients, tokenClient } = relayerClients;
  const inventoryChainIds =
    config.pollingDelay === 0 ? Object.values(spokePoolClients).map(({ chainId }) => chainId) : [];

  let txnReceipts: { [chainId: number]: Promise<string[]> };
<<<<<<< HEAD
  let run = 1;
=======
  const { acrossApiClient, inventoryClient, profitClient, spokePoolClients, tokenClient } = relayerClients;
>>>>>>> eac5983e
  try {
    do {
      if (loop) {
        logger.debug({ at: "relayer#run", message: `Starting relayer execution loop ${run}.` });
      }

      const tLoopStart = performance.now();
      if (run !== 1) {
        await relayerClients.configStoreClient.update();
        await relayerClients.hubPoolClient.update();
        await tokenClient.update();
      }
      // SpokePoolClient client requires up to date HubPoolClient and ConfigStore client.
      // TODO: the code below can be refined by grouping with promise.all. however you need to consider the inter
      // dependencies of the clients. some clients need to be updated before others. when doing this refactor consider
      // having a "first run" update and then a "normal" update that considers this. see previous implementation here
      // https://github.com/across-protocol/relayer/pull/37/files#r883371256 as a reference.
      await updateSpokePoolClients(spokePoolClients, [
        "V3FundsDeposited",
        "RequestedSpeedUpV3Deposit",
        "FilledV3Relay",
        "RelayedRootBundle",
        "ExecutedRelayerRefundRoot",
      ]);

      // We can update the inventory client in parallel with checking for eth wrapping as these do not depend on each other.
      // Cross-chain deposit tracking produces duplicates in looping mode, so in that case don't attempt it. This does not
      // disable inventory management, but does make it ignorant of in-flight cross-chain transfers. The rebalancer is
      // assumed to run separately from the relayer and with pollingDelay 0, so it doesn't loop and will track transfers
      // correctly to avoid repeat rebalances.
<<<<<<< HEAD
=======
      const inventoryChainIds =
        config.pollingDelay === 0 ? Object.values(spokePoolClients).map(({ chainId }) => chainId) : [];
>>>>>>> eac5983e
      await Promise.all([
        acrossApiClient.update(config.ignoreLimits),
        inventoryClient.update(inventoryChainIds),
        inventoryClient.wrapL2EthIfAboveThreshold(),
      ]);

      // Since the above spoke pool updates are slow, refresh token client before sending rebalances now.
<<<<<<< HEAD
      relayerClients.tokenClient.clearTokenData();
      await relayerClients.tokenClient.update();
=======
      tokenClient.clearTokenData();
      await tokenClient.update();

>>>>>>> eac5983e
      txnReceipts = await relayer.checkForUnfilledDepositsAndFill(enableSlowFills, simulate);

      // Unwrap WETH after filling deposits so we don't mess up slow fill logic, but before rebalancing
      // any tokens so rebalancing can take into account unwrapped WETH balances.
      await inventoryClient.unwrapWeth();

      if (config.sendingRebalancesEnabled) {
        // Since the above spoke pool updates are slow, refresh token client before sending rebalances now:
<<<<<<< HEAD
        relayerClients.tokenClient.clearTokenData();
        await relayerClients.tokenClient.update();
        await relayerClients.inventoryClient.rebalanceInventoryIfNeeded();
=======
        tokenClient.clearTokenData();
        await tokenClient.update();
        await inventoryClient.rebalanceInventoryIfNeeded();
>>>>>>> eac5983e
      }

      // Clear state from profit and token clients. These are updated on every iteration and should start fresh.
      profitClient.clearUnprofitableFills();
      tokenClient.clearTokenShortfall();

      if (loop) {
        const runTime = Math.round((performance.now() - tLoopStart) / 1000);
        logger.debug({
          at: "Relayer#run",
          message: `Completed relayer execution loop ${run++} in ${runTime} seconds.`,
        });

        if (!stop && runTime < config.pollingDelay) {
          const delta = config.pollingDelay - runTime;
          logger.debug({
            at: "relayer#run",
            message: `Waiting ${delta} s before next loop.`,
          });
          await delay(delta);
        }
      }
    } while (!stop);

    // Before exiting, wait for transaction submission to complete.
    for (const [chainId, submission] of Object.entries(txnReceipts)) {
      const [result] = await Promise.allSettled([submission]);
      if (sdkUtils.isPromiseRejected(result)) {
        logger.warn({
          at: "Relayer#runRelayer",
          message: `Failed transaction submission on ${getNetworkName(Number(chainId))}.`,
          reason: result.reason,
        });
      }
    }
  } finally {
    await disconnectRedisClients(logger);

    if (config.externalIndexer) {
      Object.values(spokePoolClients).map((spokePoolClient) => spokePoolClient.stopWorker());
    }
  }

  const runtime = getCurrentTime() - startTime;
  logger.debug({ at: "Relayer#index", message: `Completed relayer run ${relayerRun} in ${runtime} seconds.` });
}<|MERGE_RESOLUTION|>--- conflicted
+++ resolved
@@ -34,16 +34,13 @@
   const simulate = !config.sendingRelaysEnabled;
   const enableSlowFills = config.sendingSlowRelaysEnabled;
 
-  const { acrossApiClient, inventoryClient, spokePoolClients, tokenClient } = relayerClients;
+  const { acrossApiClient, inventoryClient, profitClient, spokePoolClients, tokenClient } = relayerClients;
   const inventoryChainIds =
     config.pollingDelay === 0 ? Object.values(spokePoolClients).map(({ chainId }) => chainId) : [];
 
   let txnReceipts: { [chainId: number]: Promise<string[]> };
-<<<<<<< HEAD
   let run = 1;
-=======
-  const { acrossApiClient, inventoryClient, profitClient, spokePoolClients, tokenClient } = relayerClients;
->>>>>>> eac5983e
+  
   try {
     do {
       if (loop) {
@@ -74,11 +71,6 @@
       // disable inventory management, but does make it ignorant of in-flight cross-chain transfers. The rebalancer is
       // assumed to run separately from the relayer and with pollingDelay 0, so it doesn't loop and will track transfers
       // correctly to avoid repeat rebalances.
-<<<<<<< HEAD
-=======
-      const inventoryChainIds =
-        config.pollingDelay === 0 ? Object.values(spokePoolClients).map(({ chainId }) => chainId) : [];
->>>>>>> eac5983e
       await Promise.all([
         acrossApiClient.update(config.ignoreLimits),
         inventoryClient.update(inventoryChainIds),
@@ -86,14 +78,9 @@
       ]);
 
       // Since the above spoke pool updates are slow, refresh token client before sending rebalances now.
-<<<<<<< HEAD
-      relayerClients.tokenClient.clearTokenData();
-      await relayerClients.tokenClient.update();
-=======
       tokenClient.clearTokenData();
       await tokenClient.update();
 
->>>>>>> eac5983e
       txnReceipts = await relayer.checkForUnfilledDepositsAndFill(enableSlowFills, simulate);
 
       // Unwrap WETH after filling deposits so we don't mess up slow fill logic, but before rebalancing
@@ -102,15 +89,9 @@
 
       if (config.sendingRebalancesEnabled) {
         // Since the above spoke pool updates are slow, refresh token client before sending rebalances now:
-<<<<<<< HEAD
-        relayerClients.tokenClient.clearTokenData();
-        await relayerClients.tokenClient.update();
-        await relayerClients.inventoryClient.rebalanceInventoryIfNeeded();
-=======
         tokenClient.clearTokenData();
         await tokenClient.update();
         await inventoryClient.rebalanceInventoryIfNeeded();
->>>>>>> eac5983e
       }
 
       // Clear state from profit and token clients. These are updated on every iteration and should start fresh.
