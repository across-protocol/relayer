import { utils as sdkUtils } from "@across-protocol/sdk";
import { updateSpokePoolClients } from "../common";
import { config, delay, disconnectRedisClients, getCurrentTime, getNetworkName, Signer, winston } from "../utils";
import { Relayer } from "./Relayer";
import { RelayerConfig } from "./RelayerConfig";
import { constructRelayerClients } from "./RelayerClientHelper";
config();
let logger: winston.Logger;

const randomNumber = () => Math.floor(Math.random() * 1_000_000);

export async function runRelayer(_logger: winston.Logger, baseSigner: Signer): Promise<void> {
  const relayerRun = randomNumber();
  const startTime = getCurrentTime();

  logger = _logger;
  const config = new RelayerConfig(process.env);

  const loop = config.pollingDelay > 0;
  let stop = !loop;
  process.on("SIGHUP", () => {
    logger.debug({
      at: "Relayer#run",
      message: "Received SIGHUP, stopping at end of current loop.",
    });
    stop = true;
  });

  // Explicitly don't log ignoredAddresses because it can be huge and can overwhelm log transports.
  const { ignoredAddresses: _ignoredConfig, ...loggedConfig } = config;
  logger.debug({ at: "Relayer#run", message: "Relayer started 🏃‍♂️", loggedConfig, relayerRun });
  const relayerClients = await constructRelayerClients(logger, config, baseSigner);
  const relayer = new Relayer(await baseSigner.getAddress(), logger, relayerClients, config);
  const simulate = !config.sendingRelaysEnabled;
  const enableSlowFills = config.sendingSlowRelaysEnabled;

  let run = 1;
  let txnReceipts: { [chainId: number]: Promise<string[]> };
<<<<<<< HEAD
  const { acrossApiClient, inventoryClient, spokePoolClients, tokenClient } = relayerClients;
=======
  const { acrossApiClient, inventoryClient, profitClient, spokePoolClients, tokenClient } = relayerClients;
>>>>>>> 6be5b425
  try {
    do {
      if (loop) {
        logger.debug({ at: "relayer#run", message: `Starting relayer execution loop ${run}.` });
      }

      const tLoopStart = performance.now();
      if (run !== 1) {
        await relayerClients.configStoreClient.update();
        await relayerClients.hubPoolClient.update();
        await tokenClient.update();
      }
      // SpokePoolClient client requires up to date HubPoolClient and ConfigStore client.
      // TODO: the code below can be refined by grouping with promise.all. however you need to consider the inter
      // dependencies of the clients. some clients need to be updated before others. when doing this refactor consider
      // having a "first run" update and then a "normal" update that considers this. see previous implementation here
      // https://github.com/across-protocol/relayer/pull/37/files#r883371256 as a reference.
      await updateSpokePoolClients(spokePoolClients, [
        "V3FundsDeposited",
        "RequestedSpeedUpV3Deposit",
        "FilledV3Relay",
        "RelayedRootBundle",
        "ExecutedRelayerRefundRoot",
      ]);

<<<<<<< HEAD
=======
      // Update the token client first so that inventory client has latest balances.
      await tokenClient.update();

>>>>>>> 6be5b425
      // We can update the inventory client in parallel with checking for eth wrapping as these do not depend on each other.
      // Cross-chain deposit tracking produces duplicates in looping mode, so in that case don't attempt it. This does not
      // disable inventory management, but does make it ignorant of in-flight cross-chain transfers. The rebalancer is
      // assumed to run separately from the relayer and with pollingDelay 0, so it doesn't loop and will track transfers
      // correctly to avoid repeat rebalances.
      const inventoryChainIds =
        config.pollingDelay === 0 ? Object.values(spokePoolClients).map(({ chainId }) => chainId) : [];
      await Promise.all([
        acrossApiClient.update(config.ignoreLimits),
        inventoryClient.update(inventoryChainIds),
        inventoryClient.wrapL2EthIfAboveThreshold(),
<<<<<<< HEAD
      ]);

      // Since the above spoke pool updates are slow, refresh token client before sending rebalances now.
      relayerClients.tokenClient.clearTokenData();
      await relayerClients.tokenClient.update();
=======
        config.sendingRelaysEnabled ? tokenClient.setOriginTokenApprovals() : Promise.resolve(),
      ]);

      // Since the above spoke pool updates are slow, refresh token client before sending rebalances now.
      tokenClient.clearTokenData();
      await tokenClient.update();
>>>>>>> 6be5b425
      txnReceipts = await relayer.checkForUnfilledDepositsAndFill(enableSlowFills, simulate);

      // Unwrap WETH after filling deposits so we don't mess up slow fill logic, but before rebalancing
      // any tokens so rebalancing can take into account unwrapped WETH balances.
      await inventoryClient.unwrapWeth();

      if (config.sendingRebalancesEnabled) {
        // Since the above spoke pool updates are slow, refresh token client before sending rebalances now:
<<<<<<< HEAD
        relayerClients.tokenClient.clearTokenData();
        await relayerClients.tokenClient.update();
        await relayerClients.inventoryClient.rebalanceInventoryIfNeeded();
=======
        tokenClient.clearTokenData();
        await tokenClient.update();
        await inventoryClient.setL1TokenApprovals();
        await inventoryClient.rebalanceInventoryIfNeeded();
>>>>>>> 6be5b425
      }

      // Clear state from profit and token clients. These are updated on every iteration and should start fresh.
      profitClient.clearUnprofitableFills();
      tokenClient.clearTokenShortfall();

      if (loop) {
        const runTime = Math.round((performance.now() - tLoopStart) / 1000);
        logger.debug({
          at: "Relayer#run",
          message: `Completed relayer execution loop ${run++} in ${runTime} seconds.`,
        });

        if (!stop && runTime < config.pollingDelay) {
          const delta = config.pollingDelay - runTime;
          logger.debug({
            at: "relayer#run",
            message: `Waiting ${delta} s before next loop.`,
          });
          await delay(delta);
        }
      }
    } while (!stop);

    // Before exiting, wait for transaction submission to complete.
    for (const [chainId, submission] of Object.entries(txnReceipts)) {
      const [result] = await Promise.allSettled([submission]);
      if (sdkUtils.isPromiseRejected(result)) {
        logger.warn({
          at: "Relayer#runRelayer",
          message: `Failed transaction submission on ${getNetworkName(Number(chainId))}.`,
          reason: result.reason,
        });
      }
    }
  } finally {
    await disconnectRedisClients(logger);

    if (config.externalIndexer) {
      Object.values(spokePoolClients).map((spokePoolClient) => spokePoolClient.stopWorker());
    }
  }

  const runtime = getCurrentTime() - startTime;
  logger.debug({ at: "Relayer#index", message: `Completed relayer run ${relayerRun} in ${runtime} seconds.` });
}<|MERGE_RESOLUTION|>--- conflicted
+++ resolved
@@ -36,11 +36,7 @@
 
   let run = 1;
   let txnReceipts: { [chainId: number]: Promise<string[]> };
-<<<<<<< HEAD
-  const { acrossApiClient, inventoryClient, spokePoolClients, tokenClient } = relayerClients;
-=======
   const { acrossApiClient, inventoryClient, profitClient, spokePoolClients, tokenClient } = relayerClients;
->>>>>>> 6be5b425
   try {
     do {
       if (loop) {
@@ -66,12 +62,6 @@
         "ExecutedRelayerRefundRoot",
       ]);
 
-<<<<<<< HEAD
-=======
-      // Update the token client first so that inventory client has latest balances.
-      await tokenClient.update();
-
->>>>>>> 6be5b425
       // We can update the inventory client in parallel with checking for eth wrapping as these do not depend on each other.
       // Cross-chain deposit tracking produces duplicates in looping mode, so in that case don't attempt it. This does not
       // disable inventory management, but does make it ignorant of in-flight cross-chain transfers. The rebalancer is
@@ -83,20 +73,12 @@
         acrossApiClient.update(config.ignoreLimits),
         inventoryClient.update(inventoryChainIds),
         inventoryClient.wrapL2EthIfAboveThreshold(),
-<<<<<<< HEAD
-      ]);
-
-      // Since the above spoke pool updates are slow, refresh token client before sending rebalances now.
-      relayerClients.tokenClient.clearTokenData();
-      await relayerClients.tokenClient.update();
-=======
-        config.sendingRelaysEnabled ? tokenClient.setOriginTokenApprovals() : Promise.resolve(),
       ]);
 
       // Since the above spoke pool updates are slow, refresh token client before sending rebalances now.
       tokenClient.clearTokenData();
       await tokenClient.update();
->>>>>>> 6be5b425
+
       txnReceipts = await relayer.checkForUnfilledDepositsAndFill(enableSlowFills, simulate);
 
       // Unwrap WETH after filling deposits so we don't mess up slow fill logic, but before rebalancing
@@ -105,16 +87,9 @@
 
       if (config.sendingRebalancesEnabled) {
         // Since the above spoke pool updates are slow, refresh token client before sending rebalances now:
-<<<<<<< HEAD
-        relayerClients.tokenClient.clearTokenData();
-        await relayerClients.tokenClient.update();
-        await relayerClients.inventoryClient.rebalanceInventoryIfNeeded();
-=======
         tokenClient.clearTokenData();
         await tokenClient.update();
-        await inventoryClient.setL1TokenApprovals();
         await inventoryClient.rebalanceInventoryIfNeeded();
->>>>>>> 6be5b425
       }
 
       // Clear state from profit and token clients. These are updated on every iteration and should start fresh.
