import { config } from "dotenv";
import { Relayer } from "./Relayer";
import { RelayerConfig } from "./RelayerConfig";

<<<<<<< HEAD
import { constructRelayerClients, updateRelayerClients } from "../clients";
=======
import { constructRelayerClients, updateRelayerClients } from "./RelayerClientHelper";
>>>>>>> c09130aa
import { processEndPollingLoop, winston, delay } from "../utils";

let logger: winston.Logger;

config();

export async function runRelayer(_logger: winston.Logger): Promise<void> {
  logger = _logger;
  try {
    const config = new RelayerConfig(process.env);
    logger.info({ at: "Relayer#index", message: "Relayer starting🏃‍♂️", config });

    const relayerClients = await constructRelayerClients(logger, config);

    const relayer = new Relayer(logger, relayerClients);

    logger.debug({ at: "Relayer#index", message: "Relayer components initialized. Starting execution loop" });

    for (;;) {
      await updateRelayerClients(logger, relayerClients);

      await relayer.checkForUnfilledDepositsAndFill();

      await relayerClients.multiCallerClient.executeTransactionQueue();

      if (await processEndPollingLoop(logger, "Relayer", config.pollingDelay)) break;
    }
  } catch (error) {
    logger.error({ at: "Relayer#index", message: "There was an execution error! Re-running loop", error });
    await delay(5);
    await runRelayer(logger);
  }
}<|MERGE_RESOLUTION|>--- conflicted
+++ resolved
@@ -2,11 +2,7 @@
 import { Relayer } from "./Relayer";
 import { RelayerConfig } from "./RelayerConfig";
 
-<<<<<<< HEAD
-import { constructRelayerClients, updateRelayerClients } from "../clients";
-=======
 import { constructRelayerClients, updateRelayerClients } from "./RelayerClientHelper";
->>>>>>> c09130aa
 import { processEndPollingLoop, winston, delay } from "../utils";
 
 let logger: winston.Logger;
