--- conflicted
+++ resolved
@@ -26,13 +26,9 @@
   getRedisCache,
   Signer,
   SpokePool,
-<<<<<<< HEAD
   toAddressType,
-=======
   SvmAddress,
-  EvmAddress,
   getSvmSignerFromEvmSigner,
->>>>>>> 224babad
 } from "../utils";
 import { RelayerConfig } from "./RelayerConfig";
 import { AdapterManager, CrossChainTransferClient } from "../clients/bridges";
@@ -141,7 +137,7 @@
   const svmSigner = getSvmSignerFromEvmSigner(baseSigner);
   const tokenClient = new TokenClient(
     logger,
-    EvmAddress.from(signerAddr),
+    signerAddr,
     SvmAddress.from(svmSigner.publicKey.toBase58()),
     spokePoolClients,
     hubPoolClient,
