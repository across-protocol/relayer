--- conflicted
+++ resolved
@@ -144,17 +144,13 @@
     "RequestedSpeedUpV3Deposit",
     "RequestedV3SlowFill",
     "EnabledDepositRoute",
-<<<<<<< HEAD
+    "RelayedRootBundle",
+    "ExecutedRelayerRefundRoot",
   ];
   if (!config.acceptInvalidFills) {
     spokePoolEvents.push("FilledV3Relay");
   }
   await updateSpokePoolClients(spokePoolClients, spokePoolEvents);
-=======
-    "RelayedRootBundle",
-    "ExecutedRelayerRefundRoot",
-  ]);
->>>>>>> cf222c0a
 
   // Update the token client first so that inventory client has latest balances.
   await clients.tokenClient.update();
