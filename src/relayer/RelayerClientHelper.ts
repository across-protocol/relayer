import winston from "winston";
<<<<<<< HEAD
import { Contract, getDeployedContract, getDeploymentBlockNumber, getSigner, Wallet } from "../utils";
import { TokenClient, ProfitClient, SpokePoolClient, InventoryClient, AdapterManager } from "../clients";
=======
import { getSigner } from "../utils";
import { TokenClient } from "../clients";
>>>>>>> 7737052f
import { RelayerConfig } from "./RelayerConfig";
import { Clients, constructClients, updateClients, updateSpokePoolClients } from "../common";
import { SpokePoolClientsByChain } from "../interfaces";
import { constructSpokePoolClientsWithLookback } from "../common";

export interface RelayerClients extends Clients {
  spokePoolClients: SpokePoolClientsByChain;
  tokenClient: TokenClient;
  profitClient: ProfitClient;
  inventoryClient: InventoryClient;
}

export async function constructRelayerClients(logger: winston.Logger, config: RelayerConfig): Promise<RelayerClients> {
  const baseSigner = await getSigner();

  const commonClients = await constructClients(logger, config);

  const spokePoolClients = await constructSpokePoolClientsWithLookback(
    logger,
    commonClients.configStoreClient,
    config,
    baseSigner,
    config.maxRelayerLookBack
  );

  const tokenClient = new TokenClient(logger, baseSigner.address, spokePoolClients, commonClients.hubPoolClient);

  const profitClient = new ProfitClient(logger, commonClients.hubPoolClient, config.relayerDiscount);

  const adapterManager = new AdapterManager(logger, spokePoolClients, commonClients.hubPoolClient, baseSigner.address);

  const inventoryClient = new InventoryClient(
    logger,
    config.inventoryConfig,
    tokenClient,
    config.spokePoolChains,
    commonClients.hubPoolClient,
    adapterManager
  );

  return { ...commonClients, spokePoolClients, tokenClient, profitClient, inventoryClient };
}

export async function updateRelayerClients(clients: RelayerClients) {
  await updateClients(clients);
  // SpokePoolClient client requires up to date HubPoolClient and ConfigStore client.

  // TODO: the code below can be refined by grouping with promise.all. however you need to consider the inter
  // dependencies of the clients. some clients need to be updated before others. when doing this refactor consider
  // having a "first run" update and then a "normal" update that considers this. see previous implementation here
  // https://github.com/across-protocol/relayer-v2/pull/37/files#r883371256 as a reference.
  await updateSpokePoolClients(clients.spokePoolClients);

  // Update the token client first so that inventory client has latest balances.

  await clients.tokenClient.update();

  // We can update the inventory client at the same time as checking for eth wrapping as these do not depend on each other.
  await Promise.all([
    clients.inventoryClient.update(),
    clients.inventoryClient.wrapL2EthIfAboveThreshold(),
    clients.inventoryClient.setL1TokenApprovals(),
  ]);

  // Update the token client after the inventory client has done its wrapping of L2 ETH to ensure latest WETH ballance.
  await clients.tokenClient.update();
  await clients.tokenClient.setOriginTokenApprovals(); // Run approval check  after updating token clients as needs route data.
}<|MERGE_RESOLUTION|>--- conflicted
+++ resolved
@@ -1,11 +1,6 @@
 import winston from "winston";
-<<<<<<< HEAD
-import { Contract, getDeployedContract, getDeploymentBlockNumber, getSigner, Wallet } from "../utils";
+import { getSigner } from "../utils";
 import { TokenClient, ProfitClient, SpokePoolClient, InventoryClient, AdapterManager } from "../clients";
-=======
-import { getSigner } from "../utils";
-import { TokenClient } from "../clients";
->>>>>>> 7737052f
 import { RelayerConfig } from "./RelayerConfig";
 import { Clients, constructClients, updateClients, updateSpokePoolClients } from "../common";
 import { SpokePoolClientsByChain } from "../interfaces";
