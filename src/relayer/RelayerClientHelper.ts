--- conflicted
+++ resolved
@@ -66,21 +66,8 @@
   ]);
   const searchConfig = { from, maxLookBack: opts.blockRange };
 
-<<<<<<< HEAD
-  const spokePoolClient = new IndexedSpokePoolClient(
-    logger,
-    SpokePool.connect(spokePoolAddr.toNative(), signer),
-    hubPoolClient,
-    chainId,
-    activationBlock,
-    { from, maxLookBack: opts.blockRange },
-    opts
-  );
-
-  return spokePoolClient;
-=======
   if (chainIsEvm(chainId)) {
-    const contract = SpokePool.connect(spokePoolAddr, signer);
+    const contract = SpokePool.connect(spokePoolAddr.toEvmAddress(), signer);
     const SpokePoolClient = SpokeListener(EVMSpokePoolClient);
     const spokePoolClient = new SpokePoolClient(
       logger,
@@ -111,7 +98,6 @@
     spokePoolClient.init(opts);
     return spokePoolClient;
   }
->>>>>>> 06ed45a6
 }
 
 export async function constructRelayerClients(
