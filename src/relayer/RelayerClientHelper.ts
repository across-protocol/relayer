import { typeguards, utils as sdkUtils } from "@across-protocol/sdk-v2";
import winston from "winston";
import { AcrossApiClient, BundleDataClient, InventoryClient, ProfitClient, TokenClient } from "../clients";
import { AdapterManager, CrossChainTransferClient } from "../clients/bridges";
import {
  CONTRACT_ADDRESSES,
  Clients,
  constructClients,
  constructSpokePoolClientsWithLookback,
  updateClients,
  updateSpokePoolClients,
} from "../common";
import { SpokePoolClientsByChain } from "../interfaces";
import { isDefined, readFile, Signer } from "../utils";
import { RelayerConfig } from "./RelayerConfig";

export interface RelayerClients extends Clients {
  spokePoolClients: SpokePoolClientsByChain;
  tokenClient: TokenClient;
  profitClient: ProfitClient;
  inventoryClient: InventoryClient;
  acrossApiClient: AcrossApiClient;
}

export async function constructRelayerClients(
  logger: winston.Logger,
  config: RelayerConfig,
  baseSigner: Signer
): Promise<RelayerClients> {
  const signerAddr = await baseSigner.getAddress();
  // The relayer only uses the HubPoolClient to query repayments refunds for the latest validated
  // bundle and the pending bundle. 8 hours should cover the latest two bundles on production in
  // almost all cases. Look back to genesis on testnets.
  const hubPoolLookBack = sdkUtils.chainIsProd(config.hubPoolChainId) ? 3600 * 8 : Number.POSITIVE_INFINITY;
  const commonClients = await constructClients(logger, config, baseSigner, hubPoolLookBack);
  const { configStoreClient, hubPoolClient } = commonClients;
  await updateClients(commonClients, config);
  await hubPoolClient.update();

  // If both origin and destination chains are configured, then limit the SpokePoolClients instantiated to the
  // sum of them. Otherwise, do not specify the chains to be instantiated to inherit one SpokePoolClient per
  // enabled chain.
  const enabledChains =
    config.relayerOriginChains.length > 0 && config.relayerDestinationChains.length > 0
      ? sdkUtils.dedupArray([...config.relayerOriginChains, ...config.relayerDestinationChains])
      : undefined;

  const spokePoolClients = await constructSpokePoolClientsWithLookback(
    logger,
    hubPoolClient,
    configStoreClient,
    config,
    baseSigner,
    config.maxRelayerLookBack,
    enabledChains
  );

  // We only use the API client to load /limits for chains so we should remove any chains that are not included in the
  // destination chain list.
  const destinationSpokePoolClients =
    config.relayerDestinationChains.length === 0
      ? spokePoolClients
      : Object.fromEntries(
          Object.keys(spokePoolClients)
            .filter((chainId) => config.relayerDestinationChains.includes(Number(chainId)))
            .map((chainId) => [chainId, spokePoolClients[chainId]])
        );

  const acrossApiClient = new AcrossApiClient(logger, hubPoolClient, destinationSpokePoolClients, config.relayerTokens);
  const tokenClient = new TokenClient(logger, signerAddr, spokePoolClients, hubPoolClient);

  // If `relayerDestinationChains` is a non-empty array, then copy its value, otherwise default to all chains.
  const enabledChainIds = (
    config.relayerDestinationChains.length > 0
      ? config.relayerDestinationChains
      : configStoreClient.getChainIdIndicesForBlock()
  ).filter((chainId) => Object.keys(spokePoolClients).includes(chainId.toString()));
  const profitClient = new ProfitClient(
    logger,
    hubPoolClient,
    spokePoolClients,
    enabledChainIds,
    signerAddr,
    config.minRelayerFeePct,
    config.debugProfitability,
    config.relayerGasMultiplier,
    config.relayerMessageGasMultiplier,
    config.relayerGasPadding
  );
  await profitClient.update();

  // The relayer will originate cross chain rebalances from both its own EOA address and the atomic depositor address
  // so we should track both for accurate cross-chain inventory management.
  const atomicDepositor = CONTRACT_ADDRESSES[hubPoolClient.chainId]?.atomicDepositor;
  const monitoredAddresses = [signerAddr, atomicDepositor?.address];
  const adapterManager = new AdapterManager(
    logger,
    spokePoolClients,
    hubPoolClient,
    monitoredAddresses.filter(() => sdkUtils.isDefined)
  );

  const bundleDataClient = new BundleDataClient(
    logger,
    commonClients,
    spokePoolClients,
    configStoreClient.getChainIdIndicesForBlock(),
    config.blockRangeEndBlockBuffer
  );
<<<<<<< HEAD
  const crossChainTransferClient = new CrossChainTransferClient(logger, enabledChainIds, adapterManager);

  // If an external inventory configuration was defined, read it in now before instantiating the InventoryClient.
  if (isDefined(config.externalInventoryConfig)) {
    const _inventoryConfig = await readFile(config.externalInventoryConfig);
    try {
      config.inventoryConfig = JSON.parse(_inventoryConfig);
    } catch (err) {
      const msg = typeguards.isError(err) ? err.message : (err as Record<string, unknown>)?.code;
      throw new Error(`Inventory config error in ${config.externalInventoryConfig} (${msg ?? "unknown error"})`);
    }
    logger.debug({
      at: "Relayer#constructRelayerClients",
      message: "Updated Inventory config.",
      source: config.externalInventoryConfig,
      inventoryConfig: config.inventoryConfig,
    });
  }
=======
  const crossChainAdapterSupportedChains = adapterManager.supportedChains();
  const crossChainTransferClient = new CrossChainTransferClient(
    logger,
    enabledChainIds.filter((chainId) => crossChainAdapterSupportedChains.includes(chainId)),
    adapterManager
  );
>>>>>>> d30abacd
  const inventoryClient = new InventoryClient(
    signerAddr,
    logger,
    config.inventoryConfig,
    tokenClient,
    enabledChainIds,
    hubPoolClient,
    bundleDataClient,
    adapterManager,
    crossChainTransferClient,
    !config.sendingRebalancesEnabled
  );

  return { ...commonClients, spokePoolClients, tokenClient, profitClient, inventoryClient, acrossApiClient };
}

export async function updateRelayerClients(clients: RelayerClients, config: RelayerConfig): Promise<void> {
  // SpokePoolClient client requires up to date HubPoolClient and ConfigStore client.
  const { spokePoolClients } = clients;

  // TODO: the code below can be refined by grouping with promise.all. however you need to consider the inter
  // dependencies of the clients. some clients need to be updated before others. when doing this refactor consider
  // having a "first run" update and then a "normal" update that considers this. see previous implementation here
  // https://github.com/across-protocol/relayer-v2/pull/37/files#r883371256 as a reference.
  await updateSpokePoolClients(spokePoolClients, [
    "V3FundsDeposited",
    "RequestedSpeedUpV3Deposit",
    "RequestedV3SlowFill",
    "FilledV3Relay",
    "EnabledDepositRoute",
  ]);

  // Update the token client first so that inventory client has latest balances.
  await clients.tokenClient.update();

  // We can update the inventory client at the same time as checking for eth wrapping as these do not depend on each other.
  await Promise.all([
    clients.acrossApiClient.update(config.ignoreLimits),
    clients.inventoryClient.update(),
    clients.inventoryClient.wrapL2EthIfAboveThreshold(),
    clients.inventoryClient.setL1TokenApprovals(),
  ]);

  // Update the token client after the inventory client has done its wrapping of L2 ETH to ensure latest WETH ballance.
  // The token client needs route data, so wait for update before checking approvals.
  clients.tokenClient.clearTokenData();
  await clients.tokenClient.update();
  if (config.sendingRelaysEnabled) {
    await clients.tokenClient.setOriginTokenApprovals();
  }
}<|MERGE_RESOLUTION|>--- conflicted
+++ resolved
@@ -107,8 +107,13 @@
     configStoreClient.getChainIdIndicesForBlock(),
     config.blockRangeEndBlockBuffer
   );
-<<<<<<< HEAD
-  const crossChainTransferClient = new CrossChainTransferClient(logger, enabledChainIds, adapterManager);
+  
+  const crossChainAdapterSupportedChains = adapterManager.supportedChains();
+  const crossChainTransferClient = new CrossChainTransferClient(
+    logger,
+    enabledChainIds.filter((chainId) => crossChainAdapterSupportedChains.includes(chainId)),
+    adapterManager
+  );
 
   // If an external inventory configuration was defined, read it in now before instantiating the InventoryClient.
   if (isDefined(config.externalInventoryConfig)) {
@@ -126,14 +131,7 @@
       inventoryConfig: config.inventoryConfig,
     });
   }
-=======
-  const crossChainAdapterSupportedChains = adapterManager.supportedChains();
-  const crossChainTransferClient = new CrossChainTransferClient(
-    logger,
-    enabledChainIds.filter((chainId) => crossChainAdapterSupportedChains.includes(chainId)),
-    adapterManager
-  );
->>>>>>> d30abacd
+
   const inventoryClient = new InventoryClient(
     signerAddr,
     logger,
