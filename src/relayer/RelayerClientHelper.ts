--- conflicted
+++ resolved
@@ -210,21 +210,10 @@
   await Promise.all([clients.tokenClient.update(), updateSpokePoolClients(spokePoolClients, spokePoolEvents)]);
 
   await Promise.all([
-<<<<<<< HEAD
     inventoryClient.update(),
     inventoryClient.wrapL2EthIfAboveThreshold(),
     inventoryClient.setL1TokenApprovals(), // Approve bridge contracts (if rebalancing enabled)
   ]);
 
-  // Refresh the token client after the inventory client has done its wrapping of L2 ETH to ensure latest WETH ballance.
-  clients.tokenClient.clearTokenData();
-  await Promise.all([profitClientUpdate, inputTokenApprovals, apiClientUpdate, tokenClient.update()]);
-=======
-    clients.acrossApiClient.update(config.ignoreLimits),
-    clients.inventoryClient.update(),
-    clients.inventoryClient.wrapL2EthIfAboveThreshold(),
-    clients.inventoryClient.setL1TokenApprovals(),
-    config.sendingRelaysEnabled ? clients.tokenClient.setOriginTokenApprovals() : Promise.resolve(),
-  ]);
->>>>>>> 63cbbeaa
+  await Promise.all([profitClientUpdate, inputTokenApprovals, apiClientUpdate]);
 }