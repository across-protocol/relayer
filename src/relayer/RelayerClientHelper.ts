--- conflicted
+++ resolved
@@ -183,14 +183,9 @@
 
   // TODO: the code below can be refined by grouping with promise.all. however you need to consider the inter
   // dependencies of the clients. some clients need to be updated before others. when doing this refactor consider
-  // having a "first run" update and then a "normal" update that considers this. see previous implementation here
-<<<<<<< HEAD
-  // https://github.com/across-protocol/relayer-v2/pull/37/files#r883371256 as a reference.
+  // having a "first run" update and then a "normal" update that considers this. See previous implementation here
+  // https://github.com/across-protocol/relayer/pull/37/files#r883371256 as a reference.
   const spokePoolEvents = [
-=======
-  // https://github.com/across-protocol/relayer/pull/37/files#r883371256 as a reference.
-  await updateSpokePoolClients(spokePoolClients, [
->>>>>>> 2a8ad32f
     "V3FundsDeposited",
     "RequestedSpeedUpV3Deposit",
     "FilledV3Relay",
@@ -206,12 +201,6 @@
   // InventoryClient updates depend on the tokenClient and SpokePoolClients.
   await Promise.all([clients.tokenClient.update(), updateSpokePoolClients(spokePoolClients, spokePoolEvents)]);
 
-<<<<<<< HEAD
-  await Promise.all([
-    inventoryClient.update(),
-    inventoryClient.wrapL2EthIfAboveThreshold(),
-    inventoryClient.setL1TokenApprovals(), // Approve bridge contracts (if rebalancing enabled)
-=======
   // We can update the inventory client in parallel with checking for eth wrapping as these do not depend on each other.
   // Cross-chain deposit tracking produces duplicates in looping mode, so in that case don't attempt it. This does not
   // disable inventory management, but does make it ignorant of in-flight cross-chain transfers. The rebalancer is
@@ -219,13 +208,11 @@
   // correctly to avoid repeat rebalances.
   const inventoryChainIds =
     config.pollingDelay === 0 ? Object.values(spokePoolClients).map(({ chainId }) => chainId) : [];
+  
   await Promise.all([
-    clients.acrossApiClient.update(config.ignoreLimits),
     clients.inventoryClient.update(inventoryChainIds),
     clients.inventoryClient.wrapL2EthIfAboveThreshold(),
     clients.inventoryClient.setL1TokenApprovals(),
-    config.sendingRelaysEnabled ? clients.tokenClient.setOriginTokenApprovals() : Promise.resolve(),
->>>>>>> 2a8ad32f
   ]);
 
   await Promise.all([profitClientUpdate, inputTokenApprovals, apiClientUpdate]);
