import assert from "assert";
import { utils as sdkUtils } from "@across-protocol/sdk";
import { utils as ethersUtils } from "ethers";
import { FillStatus, L1Token, V3Deposit, V3DepositWithBlock } from "../interfaces";
import {
  BigNumber,
  bnZero,
  bnUint256Max,
  RelayerUnfilledDeposit,
  blockExplorerLink,
  createFormatFunction,
  formatFeePct,
  getCurrentTime,
  getNetworkName,
  getUnfilledDeposits,
  isDefined,
  winston,
  fixedPointAdjustment,
  TransactionResponse,
} from "../utils";
import { RelayerClients } from "./RelayerClientHelper";
import { RelayerConfig } from "./RelayerConfig";

const { getAddress } = ethersUtils;
const { isDepositSpedUp, isMessageEmpty, resolveDepositMessage } = sdkUtils;
const UNPROFITABLE_DEPOSIT_NOTICE_PERIOD = 60 * 60; // 1 hour

type RepaymentFee = { paymentChainId: number; lpFeePct: BigNumber };
type BatchLPFees = { [depositKey: string]: RepaymentFee[] };
type RepaymentChainProfitability = {
  gasLimit: BigNumber;
  gasCost: BigNumber;
  relayerFeePct: BigNumber;
  lpFeePct: BigNumber;
};

export class Relayer {
  public readonly relayerAddress: string;
<<<<<<< HEAD
  public readonly fillStatus: { [depositHash: string]: number } = {};
=======
  private pendingTxnReceipts: { [chainId: number]: Promise<TransactionResponse[]> } = {};
>>>>>>> d15ddd3b

  constructor(
    relayerAddress: string,
    readonly logger: winston.Logger,
    readonly clients: RelayerClients,
    readonly config: RelayerConfig
  ) {
    Object.values(clients.spokePoolClients).forEach(({ chainId }) => {
      if (!isDefined(config.minDepositConfirmations[chainId])) {
        const chain = getNetworkName(chainId);
        logger.warn({
          at: "Relayer::constructor",
          message: `${chain} deposit confirmation configuration is missing.`,
        });
        config.minDepositConfirmations[chainId] = [
          { usdThreshold: bnUint256Max, minConfirmations: Number.MAX_SAFE_INTEGER },
        ];
      }
    });

    this.relayerAddress = getAddress(relayerAddress);
  }

  /**
   * @description For a given deposit, apply relayer-specific filtering to determine whether it should be filled.
   * @param deposit Deposit object.
   * @param version Version identified for this deposit.
   * @param invalidFills An array of any invalid fills detected for this deposit.
   * @returns A boolean indicator determining whether the relayer configuration permits the deposit to be filled.
   */
  filterDeposit({ deposit, version: depositVersion, invalidFills }: RelayerUnfilledDeposit): boolean {
    const { depositId, originChainId, destinationChainId, depositor, recipient, inputToken, blockNumber } = deposit;
    const { acrossApiClient, configStoreClient, hubPoolClient, profitClient, spokePoolClients } = this.clients;
    const { ignoredAddresses, relayerTokens, acceptInvalidFills, minDepositConfirmations } = this.config;
    const [srcChain, dstChain] = [getNetworkName(originChainId), getNetworkName(destinationChainId)];

    // If we don't have the latest code to support this deposit, skip it.
    if (depositVersion > configStoreClient.configStoreVersion) {
      this.logger.warn({
        at: "Relayer::filterDeposit",
        message: "Skipping deposit that is not supported by this relayer version.",
        latestVersionSupported: configStoreClient.configStoreVersion,
        latestInConfigStore: configStoreClient.getConfigStoreVersionForTimestamp(),
        deposit,
      });
      return false;
    }

    if (!this.routeEnabled(originChainId, destinationChainId)) {
      this.logger.debug({
        at: "Relayer::filterDeposit",
        message: "Skipping deposit from or to disabled chains.",
        deposit,
        enabledOriginChains: this.config.relayerOriginChains,
        enabledDestinationChains: this.config.relayerDestinationChains,
      });
      return false;
    }

    // Ensure that the individual deposit meets the minimum deposit confirmation requirements for its value.
    const fillAmountUsd = profitClient.getFillAmountInUsd(deposit);
    const { minConfirmations } = minDepositConfirmations[originChainId].find(({ usdThreshold }) =>
      usdThreshold.gte(fillAmountUsd)
    );
    const { latestBlockSearched } = spokePoolClients[originChainId];
    if (latestBlockSearched - blockNumber < minConfirmations) {
      this.logger.debug({
        at: "Relayer::evaluateFill",
        message: `Skipping ${srcChain} deposit due to insufficient deposit confirmations.`,
        depositId,
        blockNumber,
        confirmations: latestBlockSearched - blockNumber,
        minConfirmations,
        transactionHash: deposit.transactionHash,
      });
      return false;
    }

    // Skip deposits with quoteTimestamp in the future (impossible to know HubPool utilization => LP fee cannot be computed).
    if (deposit.quoteTimestamp > hubPoolClient.currentTime) {
      return false;
    }

    if (ignoredAddresses?.includes(getAddress(depositor)) || ignoredAddresses?.includes(getAddress(recipient))) {
      this.logger.debug({
        at: "Relayer::filterDeposit",
        message: `Ignoring ${srcChain} deposit destined for ${dstChain}.`,
        depositor,
        recipient,
        transactionHash: deposit.transactionHash,
      });
      return false;
    }

    // Skip any L1 tokens that are not specified in the config.
    // If relayerTokens is an empty list, we'll assume that all tokens are supported.
    const l1Token = hubPoolClient.getL1TokenInfoForL2Token(inputToken, originChainId);
    if (relayerTokens.length > 0 && !relayerTokens.includes(l1Token.address)) {
      this.logger.debug({
        at: "Relayer::filterDeposit",
        message: "Skipping deposit for unwhitelisted token",
        deposit,
        l1Token,
      });
      return false;
    }

    // It would be preferable to use host time since it's more reliably up-to-date, but this creates issues in test.
    const currentTime = spokePoolClients[destinationChainId].getCurrentTime();
    if (deposit.fillDeadline <= currentTime) {
      return false;
    }

    if (deposit.exclusivityDeadline > currentTime && getAddress(deposit.exclusiveRelayer) !== this.relayerAddress) {
      return false;
    }

    if (!this.clients.inventoryClient.validateOutputToken(deposit)) {
      this.logger[this.config.sendingRelaysEnabled ? "warn" : "debug"]({
        at: "Relayer::filterDeposit",
        message: "Skipping deposit including in-protocol token swap.",
        deposit,
      });
      return false;
    }

    // Skip deposit with message if sending fills with messages is not supported.
    if (!this.config.sendingMessageRelaysEnabled && !isMessageEmpty(resolveDepositMessage(deposit))) {
      this.logger[this.config.sendingRelaysEnabled ? "warn" : "debug"]({
        at: "Relayer::filterDeposit",
        message: "Skipping fill for deposit with message",
        depositUpdated: isDepositSpedUp(deposit),
        deposit,
      });
      return false;
    }

    // Skip deposits that contain invalid fills from the same relayer. This prevents potential corrupted data from
    // making the same relayer fill a deposit multiple times.
    if (!acceptInvalidFills && invalidFills.some((fill) => fill.relayer === this.relayerAddress)) {
      this.logger.error({
        at: "Relayer::filterDeposit",
        message: "👨‍👧‍👦 Skipping deposit with invalid fills from the same relayer",
        deposit,
        invalidFills,
        destinationChainId,
      });
      return false;
    }

    // We query the relayer API to get the deposit limits for different token and origin combinations.
    // The relayer should *not* be filling deposits that the HubPool doesn't have liquidity for otherwise the relayer's
    // refund will be stuck for potentially 7 days. Note: Filter for supported tokens first, since the relayer only
    // queries for limits on supported tokens.
    const { inputAmount } = deposit;
    const limit = acrossApiClient.getLimit(originChainId, l1Token.address);
    if (acrossApiClient.updatedLimits && inputAmount.gt(limit)) {
      this.logger.warn({
        at: "Relayer::filterDeposit",
        message: "😱 Skipping deposit with greater unfilled amount than API suggested limit",
        limit,
        l1Token: l1Token.address,
        depositId,
        inputToken,
        inputAmount,
        originChainId,
        transactionHash: deposit.transactionHash,
      });
      return false;
    }

    // The deposit passed all checks, so we can include it in the list of unfilled deposits.
    return true;
  }

  /**
   * @description Retrieve the complete array of unfilled deposits and filter out deposits we can't or choose
   * not to support.
   * @returns An array of filtered RelayerUnfilledDeposit objects.
   */
  private _getUnfilledDeposits(): Record<number, RelayerUnfilledDeposit[]> {
    const { hubPoolClient, spokePoolClients } = this.clients;
    const { relayerDestinationChains } = this.config;

    // Filter the resulting deposits according to relayer configuration.
    return Object.fromEntries(
      Object.values(spokePoolClients)
        .filter(({ chainId }) => relayerDestinationChains?.includes(chainId) ?? true)
        .map(({ chainId: destinationChainId }) => [
          destinationChainId,
          getUnfilledDeposits(destinationChainId, spokePoolClients, hubPoolClient, this.fillStatus).filter((deposit) =>
            this.filterDeposit(deposit)
          ),
        ])
    );
  }

  /**
   * @description Validate whether the origin and destination chain combination is permitted by relayer config.
   * @param originChainId chain ID for the deposit.
   * @param destinationChainId Chain ID of a prospective fill.
   * @returns True if the route is permitted by config (or enabled by default), otherwise false.
   */
  routeEnabled(originChainId: number, destinationChainId: number): boolean {
    const { relayerOriginChains: originChains, relayerDestinationChains: destinationChains } = this.config;

    if (originChains?.length > 0 && !originChains.includes(originChainId)) {
      return false;
    }

    if (destinationChains?.length > 0 && !destinationChains.includes(destinationChainId)) {
      return false;
    }

    return true;
  }

  computeRequiredDepositConfirmations(
    deposits: V3Deposit[],
    destinationChainId: number
  ): { [chainId: number]: number } {
    const { profitClient, tokenClient } = this.clients;
    const { minDepositConfirmations } = this.config;

    // Sum the total unfilled deposit amount per origin chain and set a MDC for that chain.
    // Filter out deposits where the relayer doesn't have the balance to make the fill.
    const unfilledDepositAmountsPerChain: { [chainId: number]: BigNumber } = deposits
      .filter((deposit) => tokenClient.hasBalanceForFill(deposit))
      .reduce((agg, deposit) => {
        const unfilledAmountUsd = profitClient.getFillAmountInUsd(deposit);
        agg[deposit.originChainId] = (agg[deposit.originChainId] ?? bnZero).add(unfilledAmountUsd);
        return agg;
      }, {});

    // Set the MDC for each origin chain equal to lowest threshold greater than the unfilled USD deposit amount.
    const mdcPerChain = Object.fromEntries(
      Object.entries(unfilledDepositAmountsPerChain).map(([chainId, unfilledAmount]) => {
        const { minConfirmations } = minDepositConfirmations[chainId].find(({ usdThreshold }) =>
          usdThreshold.gte(unfilledAmount)
        );

        // If no thresholds are greater than unfilled amount, then use fallback which should have largest MDCs.
        return [chainId, minConfirmations];
      })
    );

    const dstChain = getNetworkName(destinationChainId);
    this.logger.debug({
      at: "Relayer::computeRequiredDepositConfirmations",
      message: `Setting minimum ${dstChain} deposit confirmation based on origin chain aggregate deposit amount.`,
      unfilledDepositAmountsPerChain,
      mdcPerChain,
    });

    return mdcPerChain;
  }

  // Iterate over all unfilled deposits. For each unfilled deposit, check that:
  // a) it exceeds the minimum number of required block confirmations,
  // b) the token balance client has enough tokens to fill it,
  // c) the fill is profitable.
  // If all hold true then complete the fill. If there is insufficient balance to complete the fill and slow fills are
  // enabled then request a slow fill instead.
  async evaluateFill(
    deposit: V3DepositWithBlock,
    fillStatus: number,
    lpFees: RepaymentFee[],
    maxBlockNumber: number,
    sendSlowRelays: boolean
  ): Promise<void> {
    const { depositId, depositor, recipient, destinationChainId, originChainId, inputToken } = deposit;
    const { hubPoolClient, profitClient, tokenClient } = this.clients;
    const { slowDepositors } = this.config;

    // If the deposit does not meet the minimum number of block confirmations, skip it.
    if (deposit.blockNumber > maxBlockNumber) {
      const chain = getNetworkName(originChainId);
      this.logger.debug({
        at: "Relayer::evaluateFill",
        message: `Skipping ${chain} deposit ${depositId} due to insufficient deposit confirmations.`,
        depositId,
        blockNumber: deposit.blockNumber,
        maxBlockNumber,
        transactionHash: deposit.transactionHash,
      });
      // If we're in simulation mode, skip this early exit so that the user can evaluate
      // the full simulation run.
      if (this.config.sendingRelaysEnabled) {
        return;
      }
    }

    // If depositor is on the slow deposit list, then send a zero fill to initiate a slow relay and return early.
    if (slowDepositors?.includes(depositor) && fillStatus === FillStatus.Unfilled) {
      this.logger.debug({
        at: "Relayer::evaluateFill",
        message: "Initiating slow fill for grey listed depositor",
        depositor,
      });
      this.requestSlowFill(deposit);
      return;
    }

    const l1Token = hubPoolClient.getL1TokenInfoForL2Token(inputToken, originChainId);
    const selfRelay = [depositor, recipient].every((address) => address === this.relayerAddress);
    if (tokenClient.hasBalanceForFill(deposit) && !selfRelay) {
      const { repaymentChainId, repaymentChainProfitability } = await this.resolveRepaymentChain(
        deposit,
        l1Token,
        lpFees
      );
      const { relayerFeePct, gasCost, gasLimit: _gasLimit, lpFeePct: realizedLpFeePct } = repaymentChainProfitability;
      if (isDefined(repaymentChainId)) {
        const gasLimit = isMessageEmpty(resolveDepositMessage(deposit)) ? undefined : _gasLimit;
        this.fillRelay(deposit, repaymentChainId, realizedLpFeePct, gasLimit);

        // Update local balance to account for the enqueued fill.
        tokenClient.decrementLocalBalance(destinationChainId, deposit.outputToken, deposit.outputAmount);
      } else {
        profitClient.captureUnprofitableFill(deposit, realizedLpFeePct, relayerFeePct, gasCost);
      }
    } else if (selfRelay) {
      // A relayer can fill its own deposit without an ERC20 transfer. Only bypass profitability requirements if the
      // relayer is both the depositor and the recipient, because a deposit on a cheap SpokePool chain could cause
      // expensive fills on (for example) mainnet.
      const { lpFeePct } = lpFees.find((lpFee) => lpFee.paymentChainId === destinationChainId);
      this.fillRelay(deposit, destinationChainId, lpFeePct);
    } else {
      // TokenClient.getBalance returns that we don't have enough balance to submit the fast fill.
      // At this point, capture the shortfall so that the inventory manager can rebalance the token inventory.
      tokenClient.captureTokenShortfallForFill(deposit);
      if (sendSlowRelays && fillStatus === FillStatus.Unfilled) {
        this.requestSlowFill(deposit);
      }
    }
  }

  /**
   * For a given deposit, map its relevant attributes to a string to be used as a lookup into the LP fee structure.
   * @param relayData An object consisting of an originChainId, inputToken, inputAmount and quoteTimestamp.
   * @returns A string identifying the deposit in a BatchLPFees object.
   */
  getLPFeeKey(relayData: Pick<V3Deposit, "originChainId" | "inputToken" | "inputAmount" | "quoteTimestamp">): string {
    return `${relayData.originChainId}-${relayData.inputToken}-${relayData.inputAmount}-${relayData.quoteTimestamp}`;
  }

  /**
   * For a given destination chain, evaluate and optionally fill each unfilled deposit. Note that each fill should be
   * evaluated sequentially in order to ensure atomic balance updates.
   * @param deposits An array of deposits destined for the same destination chain.
   * @param maxBlockNumbers A map of the highest block number per origin chain to fill.
   * @returns void
   */
  async evaluateFills(
    deposits: (V3DepositWithBlock & { fillStatus: number })[],
    lpFees: BatchLPFees,
    maxBlockNumbers: { [chainId: number]: number },
    sendSlowRelays: boolean
  ): Promise<void> {
    for (let i = 0; i < deposits.length; ++i) {
      const { fillStatus, ...deposit } = deposits[i];
      const relayerLpFees = lpFees[this.getLPFeeKey(deposit)];
      await this.evaluateFill(
        deposit,
        fillStatus,
        relayerLpFees,
        maxBlockNumbers[deposit.originChainId],
        sendSlowRelays
      );
    }
  }

  /**
   * For an array of unfilled deposits, compute the applicable LP fee for each. Fees are computed for all possible
   * repayment chains which include origin, destination, all slow-withdrawal chains and mainnet.
   * @param deposits An array of deposits.
   * @returns A BatchLPFees object uniquely identifying LP fees per unique input deposit.
   */
  async batchComputeLpFees(deposits: V3DepositWithBlock[]): Promise<BatchLPFees> {
    const { hubPoolClient, inventoryClient } = this.clients;

    // We need to compute LP fees for any possible repayment chain the inventory client could select
    // for each deposit filled.
    const lpFeeRequests = deposits
      .map((deposit) => {
        const possibleRepaymentChainIds = inventoryClient.getPossibleRepaymentChainIds(deposit);
        return possibleRepaymentChainIds.map((paymentChainId) => {
          return { ...deposit, paymentChainId };
        });
      })
      .flat();

    const _lpFees = await hubPoolClient.batchComputeRealizedLpFeePct(lpFeeRequests);

    const lpFees: BatchLPFees = _lpFees.reduce((acc, { realizedLpFeePct: lpFeePct }, idx) => {
      const lpFeeRequest = lpFeeRequests[idx];
      const { paymentChainId } = lpFeeRequest;
      const key = this.getLPFeeKey(lpFeeRequest);
      acc[key] ??= [];
      acc[key].push({ paymentChainId, lpFeePct });
      return acc;
    }, {});

    return lpFees;
  }

  protected async executeFills(chainId: number, simulate = false): Promise<string[]> {
    const {
      pendingTxnReceipts,
      clients: { multiCallerClient },
    } = this;

    if (isDefined(pendingTxnReceipts[chainId])) {
      this.logger.info({
        at: "Relayer::executeFills",
        message: `${getNetworkName(chainId)} transaction queue has pending fills; skipping...`,
      });
      multiCallerClient.clearTransactionQueue(chainId);
      return [];
    }
    pendingTxnReceipts[chainId] = multiCallerClient.executeTxnQueue(chainId, simulate);
    const txnReceipts = await pendingTxnReceipts[chainId];
    delete pendingTxnReceipts[chainId];

    return txnReceipts.map(({ hash }) => hash);
  }

  async checkForUnfilledDepositsAndFill(
    sendSlowRelays = true,
    simulate = false
  ): Promise<{ [chainId: number]: Promise<string[]> }> {
    const { profitClient, spokePoolClients, tokenClient, multiCallerClient } = this.clients;

    // Flush any pre-existing enqueued transactions that might not have been executed.
    multiCallerClient.clearTransactionQueue();
    const txnReceipts: { [chainId: number]: Promise<string[]> } = Object.fromEntries(
      Object.values(spokePoolClients).map(({ chainId }) => [chainId, []])
    );

    // Fetch unfilled deposits and filter out deposits upfront before we compute the minimum deposit confirmation
    // per chain, which is based on the deposit volume we could fill.
    const unfilledDeposits = this._getUnfilledDeposits();
    const allUnfilledDeposits = Object.values(unfilledDeposits)
      .flat()
      .map(({ deposit }) => deposit);

    this.logger.debug({
      at: "Relayer::checkForUnfilledDepositsAndFill",
      message: `${allUnfilledDeposits.length} unfilled deposits found.`,
    });
    if (allUnfilledDeposits.length === 0) {
      return txnReceipts;
    }

    const lpFees = await this.batchComputeLpFees(allUnfilledDeposits);
    await sdkUtils.forEachAsync(Object.entries(unfilledDeposits), async ([chainId, _deposits]) => {
      if (_deposits.length === 0) {
        return;
      }

      const destinationChainId = Number(chainId);
      const deposits = _deposits.map(({ deposit }) => deposit);
      const fillStatus = await sdkUtils.fillStatusArray(spokePoolClients[destinationChainId].spokePool, deposits);

      const unfilledDeposits = deposits
        .map((deposit, idx) => ({ ...deposit, fillStatus: fillStatus[idx] }))
        .filter(({ fillStatus, ...deposit }) => {
          // Track the fill status for faster filtering on subsequent loops.
          const depositHash = spokePoolClients[deposit.destinationChainId].getDepositHash(deposit);
          this.fillStatus[depositHash] = fillStatus;
          return fillStatus !== FillStatus.Filled;
        });

      const mdcPerChain = this.computeRequiredDepositConfirmations(unfilledDeposits, destinationChainId);
      const maxBlockNumbers = Object.fromEntries(
        Object.values(spokePoolClients).map(({ chainId, latestBlockSearched }) => [
          chainId,
          latestBlockSearched - mdcPerChain[chainId],
        ])
      );
      await this.evaluateFills(unfilledDeposits, lpFees, maxBlockNumbers, sendSlowRelays);

      if (multiCallerClient.getQueuedTransactions(destinationChainId).length > 0) {
        txnReceipts[destinationChainId] = this.executeFills(destinationChainId, simulate);
      }
    });

    // If during the execution run we had shortfalls or unprofitable fills then handel it by producing associated logs.
    if (tokenClient.anyCapturedShortFallFills()) {
      this.handleTokenShortfall();
    }
    if (profitClient.anyCapturedUnprofitableFills()) {
      this.handleUnprofitableFill();
    }

    return txnReceipts;
  }

  requestSlowFill(deposit: V3Deposit): void {
    // Verify that the _original_ message was empty, since that's what would be used in a slow fill. If a non-empty
    // message was nullified by an update, it can be full-filled but preferably not automatically zero-filled.
    if (!isMessageEmpty(deposit.message)) {
      this.logger.warn({
        at: "Relayer::requestSlowFill",
        message: "Suppressing slow fill request for deposit with message.",
        deposit,
      });
      return;
    }

    const { hubPoolClient, spokePoolClients, multiCallerClient } = this.clients;
    const { originChainId, destinationChainId, depositId, outputToken } = deposit;
    const spokePoolClient = spokePoolClients[destinationChainId];
    const slowFillRequest = spokePoolClient.getSlowFillRequest(deposit);
    if (isDefined(slowFillRequest)) {
      return; // Slow fill has already been requested; nothing to do.
    }

    const formatSlowFillRequestMarkdown = (): string => {
      const { symbol, decimals } = hubPoolClient.getTokenInfo(destinationChainId, outputToken);
      const formatter = createFormatFunction(2, 4, false, decimals);
      const outputAmount = formatter(deposit.outputAmount);
      const [srcChain, dstChain] = [getNetworkName(originChainId), getNetworkName(destinationChainId)];

      // @todo (future) infer the updated outputAmount by zeroing the relayer fee in order to print the correct amount.
      return (
        `Requested slow fill 🐌 of ${outputAmount} ${symbol}` +
        ` on ${dstChain} for ${srcChain} depositId ${depositId}.`
      );
    };

    this.logger.debug({ at: "Relayer::requestSlowFill", message: "Enqueuing slow fill request.", deposit });
    multiCallerClient.enqueueTransaction({
      chainId: destinationChainId,
      contract: spokePoolClient.spokePool,
      method: "requestV3SlowFill",
      args: [deposit],
      message: "Requested slow fill for deposit.",
      mrkdwn: formatSlowFillRequestMarkdown(),
    });
  }

  fillRelay(deposit: V3Deposit, repaymentChainId: number, realizedLpFeePct: BigNumber, gasLimit?: BigNumber): void {
    const { spokePoolClients, multiCallerClient } = this.clients;
    this.logger.debug({
      at: "Relayer::fillRelay",
      message: `Filling v3 deposit ${deposit.depositId} with repayment on ${repaymentChainId}.`,
      deposit,
      repaymentChainId,
      realizedLpFeePct,
    });

    const [method, messageModifier, args] = !isDepositSpedUp(deposit)
      ? ["fillV3Relay", "", [deposit, repaymentChainId]]
      : [
          "fillV3RelayWithUpdatedDeposit",
          " with updated parameters ",
          [
            deposit,
            repaymentChainId,
            deposit.updatedOutputAmount,
            deposit.updatedRecipient,
            deposit.updatedMessage,
            deposit.speedUpSignature,
          ],
        ];

    const message = `Filled v3 deposit ${messageModifier}🚀`;
    const mrkdwn = this.constructRelayFilledMrkdwn(deposit, repaymentChainId, realizedLpFeePct);
    const contract = spokePoolClients[deposit.destinationChainId].spokePool;
    const chainId = deposit.destinationChainId;
    multiCallerClient.enqueueTransaction({ contract, chainId, method, args, gasLimit, message, mrkdwn });
  }

  /**
   * @notice Returns repayment chain choice for deposit given repayment fees and the hubPoolToken associated with the
   * deposit inputToken.
   * @param deposit
   * @param hubPoolToken L1 token object associated with the deposit inputToken.
   * @param repaymentFees
   * @returns repaymentChainId is defined if and only if a profitable repayment chain is found.
   * @returns repaymentChainProfitability contains the profitability data of the repaymentChainId if it is defined
   * or the profitability data of the most preferred repayment chain otherwise.
   */
  protected async resolveRepaymentChain(
    deposit: V3DepositWithBlock,
    hubPoolToken: L1Token,
    repaymentFees: RepaymentFee[]
  ): Promise<{
    repaymentChainId?: number;
    repaymentChainProfitability: RepaymentChainProfitability;
  }> {
    const { inventoryClient, profitClient } = this.clients;
    const { depositId, originChainId, destinationChainId, inputAmount, outputAmount, transactionHash } = deposit;
    const originChain = getNetworkName(originChainId);
    const destinationChain = getNetworkName(destinationChainId);

    const start = performance.now();
    const preferredChainIds = await inventoryClient.determineRefundChainId(deposit, hubPoolToken.address);
    assert(preferredChainIds.length > 0, `No preferred repayment chains found for deposit ${depositId}.`);
    this.logger.debug({
      at: "Relayer::resolveRepaymentChain",
      message: `Determined eligible repayment chains ${JSON.stringify(
        preferredChainIds
      )} for deposit ${depositId} from ${originChain} to ${destinationChain} in ${
        Math.round(performance.now() - start) / 1000
      }s.`,
    });
    const _repaymentFees = preferredChainIds.map((chainId) =>
      repaymentFees.find(({ paymentChainId }) => paymentChainId === chainId)
    );
    const lpFeePcts = _repaymentFees.map(({ lpFeePct }) => lpFeePct);

    // For each eligible repayment chain, compute profitability and pick the one that is profitable. If none are
    // profitable, then finally check the destination chain even if its not a preferred repayment chain. The idea
    // here is that depositors are receiving quoted lp fees from the API that assumes repayment on the destination
    // chain, so we should honor all repayments on the destination chain if it's profitable, even if it doesn't
    // fit within our inventory management.

    const getRepaymentChainProfitability = async (
      preferredChainId: number,
      lpFeePct: BigNumber
    ): Promise<{ profitable: boolean; gasLimit: BigNumber; gasCost: BigNumber; relayerFeePct: BigNumber }> => {
      const {
        profitable,
        nativeGasCost: gasLimit,
        tokenGasCost: gasCost,
        netRelayerFeePct: relayerFeePct, // net relayer fee is equal to total fee minus the lp fee.
      } = await profitClient.isFillProfitable(deposit, lpFeePct, hubPoolToken, preferredChainId);
      return {
        profitable,
        gasLimit,
        gasCost,
        relayerFeePct,
      };
    };

    const repaymentChainProfitabilities = await Promise.all(
      preferredChainIds.map(async (preferredChainId, i) => {
        const lpFeePct = lpFeePcts[i];
        assert(isDefined(lpFeePct), `Missing lp fee pct for chain potential repayment chain ${preferredChainId}`);
        return getRepaymentChainProfitability(preferredChainId, lpFeePcts[i]);
      })
    );
    const profitableRepaymentChainIds = preferredChainIds.filter((_, i) => repaymentChainProfitabilities[i].profitable);

    // @dev preferredChainId will not be defined until a chain is found to be profitable.
    let preferredChain: number | undefined = undefined;

    // @dev The following internal function should be the only one used to set `preferredChain` above.
    const getProfitabilityDataForPreferredChainIndex = (preferredChainIndex: number): RepaymentChainProfitability => {
      const lpFeePct = lpFeePcts[preferredChainIndex];
      const { gasLimit, gasCost, relayerFeePct } = repaymentChainProfitabilities[preferredChainIndex];
      return {
        gasLimit,
        gasCost,
        relayerFeePct,
        lpFeePct,
      };
    };
    let profitabilityData: RepaymentChainProfitability = getProfitabilityDataForPreferredChainIndex(0);

    // If there are any profitable repayment chains, then set preferred chain to the first one since the preferred
    // chains are given to us by the InventoryClient sorted in priority order.

    if (profitableRepaymentChainIds.length > 0) {
      preferredChain = profitableRepaymentChainIds[0];
      const preferredChainIndex = preferredChainIds.indexOf(preferredChain);
      profitabilityData = getProfitabilityDataForPreferredChainIndex(preferredChainIndex);
      this.logger.debug({
        at: "Relayer::resolveRepaymentChain",
        message: `Selected preferred repayment chain ${preferredChain} for deposit ${depositId}, #${
          preferredChainIndex + 1
        } in eligible chains ${JSON.stringify(preferredChainIds)} list.`,
        profitableRepaymentChainIds,
      });
    }

    // If none of the preferred chains are profitable and they also don't include the destination chain,
    // then check if the destination chain is profitable.
    // This assumes that the depositor is getting quotes from the /suggested-fees endpoint
    // in the frontend repo which assumes that repayment is the destination chain. If this is profitable, then
    // go ahead and use the preferred chain as repayment and log the lp fee delta. This is a temporary solution
    // so that depositors can continue to quote lp fees assuming repayment is on the destination chain until
    // we come up with a smarter fee quoting algorithm that takes into account relayer inventory management more
    // accurately.
    if (!isDefined(preferredChain) && !preferredChainIds.includes(destinationChainId)) {
      this.logger.debug({
        at: "Relayer::resolveRepaymentChain",
        message: `Preferred chains ${JSON.stringify(
          preferredChainIds
        )} are not profitable. Checking destination chain ${destinationChainId} profitability.`,
        deposit: { originChain, depositId, destinationChain, transactionHash },
      });
      // Evaluate destination chain profitability to see if we can reset preferred chain.
      const { lpFeePct: destinationChainLpFeePct } = repaymentFees.find(
        ({ paymentChainId }) => paymentChainId === destinationChainId
      );
      assert(isDefined(destinationChainLpFeePct));
      const fallbackProfitability = await profitClient.isFillProfitable(
        deposit,
        destinationChainLpFeePct,
        hubPoolToken,
        destinationChainId
      );

      // If destination chain is profitable, then use the top preferred chain as a favor to the depositor
      // but log that we might be taking a loss. This is to not penalize an honest depositor who set their
      // fees according to the API that assumes destination chain repayment.
      if (fallbackProfitability.profitable) {
        preferredChain = preferredChainIds[0];
        const deltaRelayerFee = profitabilityData.relayerFeePct.sub(fallbackProfitability.netRelayerFeePct);
        // This is the delta in the gross relayer fee. If negative, then the destination chain would have had a higher
        // gross relayer fee, and therefore represents a virtual loss to the relayer. However, the relayer is
        // maintaining its inventory allocation by sticking to its preferred repayment chain.
        this.logger[this.config.sendingRelaysEnabled ? "info" : "debug"]({
          at: "Relayer::resolveRepaymentChain",
          message: `🦦 Taking repayment for filling deposit ${depositId} on preferred chains ${JSON.stringify(
            preferredChainIds
          )} is unprofitable but taking repayment on destination chain ${destinationChainId} is profitable. Electing to take repayment on top preferred chain ${preferredChain} as favor to depositor who assumed repayment on destination chain in their quote. Delta in net relayer fee: ${formatFeePct(
            deltaRelayerFee
          )}%`,
          deposit: {
            originChain,
            destinationChain,
            token: hubPoolToken.symbol,
            txnHash: blockExplorerLink(transactionHash, originChainId),
          },
          preferredChain: getNetworkName(preferredChain),
          preferredChainLpFeePct: `${formatFeePct(profitabilityData.lpFeePct)}%`,
          destinationChainLpFeePct: `${formatFeePct(destinationChainLpFeePct)}%`,
          // The delta will cut into the gross relayer fee. If negative, then taking the repayment on destination chain
          // would have been more profitable to the relayer because the lp fee would have been lower.
          deltaLpFeePct: `${formatFeePct(destinationChainLpFeePct.sub(profitabilityData.lpFeePct))}%`,
          // relayer fee is the gross relayer fee using the destination chain lp fee: inputAmount - outputAmount - lpFee.
          preferredChainRelayerFeePct: `${formatFeePct(profitabilityData.relayerFeePct)}%`,
          destinationChainRelayerFeePct: `${formatFeePct(fallbackProfitability.netRelayerFeePct)}%`,
          deltaRelayerFee: `${formatFeePct(deltaRelayerFee)}%`,
        });
      } else {
        // If preferred chain is not profitable and neither is fallback, then return the original profitability result.
        this.logger.debug({
          at: "Relayer::resolveRepaymentChain",
          message: `Taking repayment for deposit ${depositId} with preferred chains ${JSON.stringify(
            preferredChainIds
          )} on destination chain ${destinationChainId} would also not be profitable.`,
          deposit: {
            originChain,
            depositId,
            destinationChain,
            transactionHash,
            token: hubPoolToken.symbol,
            inputAmount,
            outputAmount,
          },
          preferredChain: getNetworkName(preferredChainIds[0]),
          preferredChainLpFeePct: `${formatFeePct(profitabilityData.lpFeePct)}%`,
          destinationChainLpFeePct: `${formatFeePct(destinationChainLpFeePct)}%`,
          preferredChainRelayerFeePct: `${formatFeePct(profitabilityData.relayerFeePct)}%`,
          destinationChainRelayerFeePct: `${formatFeePct(fallbackProfitability.netRelayerFeePct)}%`,
        });
      }
    }

    return {
      repaymentChainProfitability: profitabilityData,
      repaymentChainId: preferredChain,
    };
  }

  private handleTokenShortfall() {
    const tokenShortfall = this.clients.tokenClient.getTokenShortfall();

    let mrkdwn = "";
    Object.entries(tokenShortfall).forEach(([_chainId, shortfallForChain]) => {
      const chainId = Number(_chainId);
      mrkdwn += `*Shortfall on ${getNetworkName(chainId)}:*\n`;
      Object.entries(shortfallForChain).forEach(([token, { shortfall, balance, needed, deposits }]) => {
        const { symbol, formatter } = this.formatAmount(chainId, token);
        let crossChainLog = "";
        if (this.clients.inventoryClient.isInventoryManagementEnabled() && chainId !== 1) {
          // Shortfalls are mapped to deposit output tokens so look up output token in token symbol map.
          const l1Token = this.clients.hubPoolClient.getL1TokenInfoForAddress(token, chainId);
          crossChainLog =
            "There is " +
            formatter(
              this.clients.inventoryClient.crossChainTransferClient
                .getOutstandingCrossChainTransferAmount(this.relayerAddress, chainId, l1Token.address, token)
                // TODO: Add in additional l2Token param here once we can specify it
                .toString()
            ) +
            ` inbound L1->L2 ${symbol} transfers. `;
        }
        mrkdwn +=
          ` - ${symbol} cumulative shortfall of ` +
          `${formatter(shortfall.toString())} ` +
          `(have ${formatter(balance.toString())} but need ` +
          `${formatter(needed.toString())}). ${crossChainLog}` +
          `This is blocking deposits: ${deposits}.\n`;
      });
    });

    this.logger[this.config.sendingRelaysEnabled ? "warn" : "debug"]({
      at: "Relayer::handleTokenShortfall",
      message: "Insufficient balance to fill all deposits 💸!",
      mrkdwn,
    });
  }

  private formatAmount(
    chainId: number,
    tokenAddress: string
  ): { symbol: string; decimals: number; formatter: (amount: string) => string } {
    const { symbol, decimals } = this.clients.hubPoolClient.getTokenInfoForAddress(tokenAddress, chainId);
    return { symbol, decimals, formatter: createFormatFunction(2, 4, false, decimals) };
  }

  private handleUnprofitableFill() {
    const { profitClient } = this.clients;
    const unprofitableDeposits = profitClient.getUnprofitableFills();

    let mrkdwn = "";
    Object.keys(unprofitableDeposits).forEach((chainId) => {
      let depositMrkdwn = "";
      Object.keys(unprofitableDeposits[chainId]).forEach((depositId) => {
        const { deposit, lpFeePct, relayerFeePct, gasCost } = unprofitableDeposits[chainId][depositId];

        // Skip notifying if the unprofitable fill happened too long ago to avoid spamming.
        if (deposit.quoteTimestamp + UNPROFITABLE_DEPOSIT_NOTICE_PERIOD < getCurrentTime()) {
          return;
        }

        const { originChainId, destinationChainId, inputToken, outputToken, inputAmount, outputAmount } = deposit;
        const depositblockExplorerLink = blockExplorerLink(deposit.transactionHash, originChainId);
        const { symbol: inputSymbol, formatter: inputFormatter } = this.formatAmount(originChainId, inputToken);
        const formattedInputAmount = inputFormatter(inputAmount.toString());
        const { symbol: outputSymbol, formatter: outputFormatter } = this.formatAmount(destinationChainId, outputToken);
        const formattedOutputAmount = outputFormatter(outputAmount.toString());

        const { symbol: gasTokenSymbol, decimals: gasTokenDecimals } = profitClient.resolveGasToken(destinationChainId);
        const formattedGasCost = createFormatFunction(2, 10, false, gasTokenDecimals)(gasCost.toString());
        const formattedRelayerFeePct = formatFeePct(relayerFeePct);
        const formattedLpFeePct = formatFeePct(lpFeePct);

        depositMrkdwn +=
          `- DepositId ${deposit.depositId} (tx: ${depositblockExplorerLink})` +
          ` of input amount ${formattedInputAmount} ${inputSymbol}` +
          ` and output amount ${formattedOutputAmount} ${outputSymbol}` +
          ` from ${getNetworkName(originChainId)} to ${getNetworkName(destinationChainId)}` +
          ` with relayerFeePct ${formattedRelayerFeePct}%, lpFeePct ${formattedLpFeePct}%,` +
          ` and gas cost ${formattedGasCost} ${gasTokenSymbol} is unprofitable!\n`;
      });

      if (depositMrkdwn) {
        mrkdwn += `*Unprofitable deposits on ${getNetworkName(chainId)}:*\n` + depositMrkdwn;
      }
    });

    if (mrkdwn) {
      this.logger[this.config.sendingRelaysEnabled ? "warn" : "debug"]({
        at: "Relayer::handleUnprofitableFill",
        message: "Not relaying unprofitable deposits 🙅‍♂️!",
        mrkdwn,
      });
    }
  }

  private constructRelayFilledMrkdwn(
    deposit: V3Deposit,
    repaymentChainId: number,
    realizedLpFeePct: BigNumber
  ): string {
    let mrkdwn =
      this.constructBaseFillMarkdown(deposit, realizedLpFeePct) +
      ` Relayer repayment: ${getNetworkName(repaymentChainId)}.`;

    if (isDepositSpedUp(deposit)) {
      const { symbol, decimals } = this.clients.hubPoolClient.getTokenInfo(
        deposit.destinationChainId,
        deposit.outputToken
      );
      const updatedOutputAmount = createFormatFunction(2, 4, false, decimals)(deposit.updatedOutputAmount.toString());
      mrkdwn += ` Reduced output amount: ${updatedOutputAmount} ${symbol}.`;
    }

    return mrkdwn;
  }

  private constructBaseFillMarkdown(deposit: V3Deposit, _realizedLpFeePct: BigNumber): string {
    const { symbol, decimals } = this.clients.hubPoolClient.getTokenInfoForDeposit(deposit);
    const srcChain = getNetworkName(deposit.originChainId);
    const dstChain = getNetworkName(deposit.destinationChainId);
    const depositor = blockExplorerLink(deposit.depositor, deposit.originChainId);
    const inputAmount = createFormatFunction(2, 4, false, decimals)(deposit.inputAmount.toString());

    let msg = `Relayed depositId ${deposit.depositId} from ${srcChain} to ${dstChain} of ${inputAmount} ${symbol}`;
    const realizedLpFeePct = formatFeePct(_realizedLpFeePct);
    const _totalFeePct = deposit.inputAmount
      .sub(deposit.outputAmount)
      .mul(fixedPointAdjustment)
      .div(deposit.inputAmount);
    const totalFeePct = formatFeePct(_totalFeePct);
    const { symbol: outputTokenSymbol, decimals: outputTokenDecimals } =
      this.clients.hubPoolClient.getTokenInfoForAddress(deposit.outputToken, deposit.destinationChainId);
    const _outputAmount = createFormatFunction(2, 4, false, outputTokenDecimals)(deposit.outputAmount.toString());
    msg +=
      ` and output ${_outputAmount} ${outputTokenSymbol}, with depositor ${depositor}.` +
      ` Realized LP fee: ${realizedLpFeePct}%, total fee: ${totalFeePct}%.`;

    return msg;
  }
}<|MERGE_RESOLUTION|>--- conflicted
+++ resolved
@@ -36,11 +36,8 @@
 
 export class Relayer {
   public readonly relayerAddress: string;
-<<<<<<< HEAD
   public readonly fillStatus: { [depositHash: string]: number } = {};
-=======
   private pendingTxnReceipts: { [chainId: number]: Promise<TransactionResponse[]> } = {};
->>>>>>> d15ddd3b
 
   constructor(
     relayerAddress: string,
