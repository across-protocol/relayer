--- conflicted
+++ resolved
@@ -258,11 +258,8 @@
   // enabled then request a slow fill instead.
   async evaluateFill(
     deposit: V3DepositWithBlock,
-<<<<<<< HEAD
-    lpFees: RepaymentFee[],
-=======
     fillStatus: number,
->>>>>>> 41d7d567
+    lpFees: RepaymentFee[]
     maxBlockNumber: number,
     sendSlowRelays: boolean
   ): Promise<void> {
@@ -353,24 +350,15 @@
    * @returns void
    */
   async evaluateFills(
-<<<<<<< HEAD
-    deposits: V3DepositWithBlock[],
+    deposits: (V3DepositWithBlock & { fillStatus: number })[],
     lpFees: BatchLPFees,
-=======
-    deposits: (V3DepositWithBlock & { fillStatus: number })[],
->>>>>>> 41d7d567
     maxBlockNumbers: { [chainId: number]: number },
     sendSlowRelays: boolean
   ): Promise<void> {
     for (let i = 0; i < deposits.length; ++i) {
-<<<<<<< HEAD
-      const deposit = deposits[i];
+      const { fillStatus, ...deposit } = deposits[i];
       const relayerLpFees = lpFees[this.getLPFeeKey(deposit)];
-      await this.evaluateFill(deposit, relayerLpFees, maxBlockNumbers[deposit.originChainId], sendSlowRelays);
-=======
-      const { fillStatus, ...deposit } = deposits[i];
-      await this.evaluateFill(deposit, fillStatus, maxBlockNumbers[deposit.originChainId], sendSlowRelays);
->>>>>>> 41d7d567
+      await this.evaluateFill(deposit, fillStatus, relayerLpFees, maxBlockNumbers[deposit.originChainId], sendSlowRelays);
     }
   }
 
@@ -449,12 +437,8 @@
       }
 
       await this.evaluateFills(
-<<<<<<< HEAD
-        unfilledDeposits.map(({ deposit }) => deposit),
+        unfilledDeposits.map(({ deposit, fillStatus }) => ({ ...deposit, fillStatus })),
         lpFees,
-=======
-        unfilledDeposits.map(({ deposit, fillStatus }) => ({ ...deposit, fillStatus })),
->>>>>>> 41d7d567
         maxBlockNumbers,
         sendSlowRelays
       );
