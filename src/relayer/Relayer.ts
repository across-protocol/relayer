import assert from "assert";
import { utils as sdkUtils } from "@across-protocol/sdk";
import { utils as ethersUtils } from "ethers";
import { FillStatus, L1Token, Deposit, DepositWithBlock } from "../interfaces";
import { updateSpokePoolClients } from "../common";
import {
  averageBlockTime,
  BigNumber,
  bnZero,
  bnUint256Max,
  RelayerUnfilledDeposit,
  blockExplorerLink,
  createFormatFunction,
  formatFeePct,
  getCurrentTime,
  getNetworkName,
  getUnfilledDeposits,
  isDefined,
  winston,
  fixedPointAdjustment,
  TransactionResponse,
  Profiler,
  formatGwei,
  toBytes32,
  depositHasPoolRebalanceRouteMapping,
} from "../utils";
import { RelayerClients } from "./RelayerClientHelper";
import { RelayerConfig } from "./RelayerConfig";
import { MultiCallerClient } from "../clients";
import { convertRelayDataParamsToBytes32 } from "../utils/DepositUtils";

const { getAddress } = ethersUtils;
const { isDepositSpedUp, isMessageEmpty, resolveDepositMessage } = sdkUtils;
const UNPROFITABLE_DEPOSIT_NOTICE_PERIOD = 60 * 60; // 1 hour
const RELAYER_DEPOSIT_RATE_LIMIT = 25;
const HUB_SPOKE_BLOCK_LAG = 2; // Permit SpokePool timestamps to be ahead of the HubPool by 2 HubPool blocks.

type RepaymentFee = { paymentChainId: number; lpFeePct: BigNumber };
type BatchLPFees = { [depositKey: string]: RepaymentFee[] };
type RepaymentChainProfitability = {
  gasLimit: BigNumber;
  gasCost: BigNumber;
  gasPrice: BigNumber;
  relayerFeePct: BigNumber;
  lpFeePct: BigNumber;
};

export class Relayer {
  public readonly relayerAddress: string;
  public readonly fillStatus: { [depositHash: string]: number } = {};
  private pendingTxnReceipts: { [chainId: number]: Promise<TransactionResponse[]> } = {};
  private lastLogTime = 0;
  private lastMaintenance = 0;
  private profiler: InstanceType<typeof Profiler>;
  private hubPoolBlockBuffer: number;
  protected fillLimits: { [originChainId: number]: { fromBlock: number; limit: BigNumber }[] };
  protected ignoredDeposits: { [depositHash: string]: boolean } = {};
  protected inventoryChainIds: number[];
  protected updated = 0;

  constructor(
    relayerAddress: string,
    readonly logger: winston.Logger,
    readonly clients: RelayerClients,
    readonly config: RelayerConfig
  ) {
    Object.values(clients.spokePoolClients).forEach(({ chainId }) => {
      if (!isDefined(config.minDepositConfirmations[chainId])) {
        const chain = getNetworkName(chainId);
        logger.warn({
          at: "Relayer::constructor",
          message: `${chain} deposit confirmation configuration is missing.`,
        });
        config.minDepositConfirmations[chainId] = [
          { usdThreshold: bnUint256Max, minConfirmations: Number.MAX_SAFE_INTEGER },
        ];
      }
    });
    this.profiler = new Profiler({
      at: "Relayer",
      logger: this.logger,
    });
    this.relayerAddress = getAddress(relayerAddress);
    this.inventoryChainIds =
      this.config.pollingDelay === 0 ? Object.values(clients.spokePoolClients).map(({ chainId }) => chainId) : [];
  }

  /**
   * @description Perform one-time relayer init. Handle (for example) token approvals.
   */
  async init(): Promise<void> {
    const { inventoryClient, tokenClient } = this.clients;
    await Promise.all([
      this.config.update(this.logger), // Update address filter.
      tokenClient.update(),
    ]);

    if (this.config.sendingRelaysEnabled && this.config.sendingTransactionsEnabled) {
      await tokenClient.setOriginTokenApprovals();
    }

    if (this.config.sendingRebalancesEnabled && this.config.sendingTransactionsEnabled) {
      await inventoryClient.setL1TokenApprovals();
    }

    this.logger.debug({
      at: "Relayer::init",
      message: "Completed one-time init.",
    });
  }

  /**
   * @description Perform per-loop updates.
   * @return True if all SpokePoolClients updated successfully, otherwise false.
   */
  async update(): Promise<boolean> {
    const {
      acrossApiClient,
      configStoreClient,
      hubPoolClient,
      inventoryClient,
      profitClient,
      spokePoolClients,
      tokenClient,
    } = this.clients;

    // Some steps can be skipped on the first run.
    if (this.updated++ > 0) {
      // Clear state from profit and token clients. These should start fresh on each iteration.
      profitClient.clearUnprofitableFills();
      tokenClient.clearTokenShortfall();
      tokenClient.clearTokenData();

      await configStoreClient.update();
      if (configStoreClient.latestBlockSearched > hubPoolClient.latestBlockSearched) {
        await hubPoolClient.update();
      }
    }

    await updateSpokePoolClients(spokePoolClients, [
      "FundsDeposited",
      "RequestedSpeedUpDeposit",
      "FilledRelay",
      "RelayedRootBundle",
      "ExecutedRelayerRefundRoot",
    ]);

    await Promise.all([
      acrossApiClient.update(this.config.ignoreLimits),
      inventoryClient.update(this.inventoryChainIds),
      tokenClient.update(),
    ]);

    return Object.values(spokePoolClients).every((spokePoolClient) => spokePoolClient.isUpdated);
  }

  /**
   * @description Perform inventory management as needed. This is capped to 1/minute in looping mode.
   */
  async runMaintenance(): Promise<void> {
    const { inventoryClient, tokenClient } = this.clients;

    const currentTime = getCurrentTime();
    if (currentTime < this.lastMaintenance + this.config.maintenanceInterval) {
      return; // Nothing to do.
    }

    tokenClient.clearTokenData();
    await tokenClient.update();
    await inventoryClient.wrapL2EthIfAboveThreshold();

    if (this.config.sendingRebalancesEnabled) {
      // It's necessary to update token balances in case WETH was wrapped.
      tokenClient.clearTokenData();
      await tokenClient.update();
      await inventoryClient.rebalanceInventoryIfNeeded();
      await inventoryClient.withdrawExcessBalances();
    }

    // Unwrap WETH after filling deposits, but before rebalancing.
    await inventoryClient.unwrapWeth();

    // Flush any stale state (i.e. deposit/fill events that are outside of the configured lookback window?)
    this.ignoredDeposits = {};

    // May be less than maintenanceInterval if these blocking calls are slow.
    this.lastMaintenance = currentTime;

    this.logger.debug({
      at: "Relayer::runMaintenance",
      message: "Completed relayer maintenance.",
    });
  }

  fillIsExclusive(deposit: Deposit): boolean {
    const currentTime = this.clients.spokePoolClients[deposit.destinationChainId].getCurrentTime();
    return deposit.exclusivityDeadline >= currentTime;
  }

  /**
   * @description For a given deposit, apply relayer-specific filtering to determine whether it should be filled.
   * @param deposit Deposit object.
   * @param version Version identified for this deposit.
   * @param invalidFills An array of any invalid fills detected for this deposit.
   * @returns A boolean indicator determining whether the relayer configuration permits the deposit to be filled.
   */
  filterDeposit({ deposit, version: depositVersion, invalidFills }: RelayerUnfilledDeposit): boolean {
    const { depositId, originChainId, destinationChainId, depositor, recipient, inputToken, blockNumber } = deposit;
    const { acrossApiClient, configStoreClient, hubPoolClient, profitClient, spokePoolClients } = this.clients;
    const { addressFilter, ignoreLimits, relayerTokens, acceptInvalidFills, minDepositConfirmations } = this.config;
    const [srcChain, dstChain] = [getNetworkName(originChainId), getNetworkName(destinationChainId)];
    const relayKey = sdkUtils.getRelayEventKey(deposit);

    // Helper to mark a deposit as filled. This is useful when it should not be considered in future loops
    // i.e. because it is inherently un-fillable given the current runtime configuration.
    const ignoreDeposit = (): boolean => {
      this.ignoredDeposits[relayKey] = true;
      return false;
    };

    // Deposit has previously been ignored.
    if (this.ignoredDeposits[relayKey]) {
      return false;
    }

    // If we don't have the latest code to support this deposit, skip it.
    if (depositVersion > configStoreClient.configStoreVersion) {
      this.logger.warn({
        at: "Relayer::filterDeposit",
        message: "Skipping deposit that is not supported by this relayer version.",
        latestVersionSupported: configStoreClient.configStoreVersion,
        latestInConfigStore: configStoreClient.getConfigStoreVersionForTimestamp(),
        deposit,
      });
      return ignoreDeposit();
    }

    if (!depositHasPoolRebalanceRouteMapping(deposit, this.clients.hubPoolClient)) {
      this.logger.debug({
        at: "Relayer::filterDeposit",
        message: `Skipping ${srcChain} deposit for input token ${inputToken} due to missing pool rebalance route.`,
        deposit,
        txnRef: deposit.txnRef,
      });
      return ignoreDeposit();
    }

    if (sdkUtils.invalidOutputToken(deposit)) {
      this.logger.debug({
        at: "Relayer::filterDeposit",
        message: `Skipping ${srcChain} deposit for invalid output token ${deposit.outputToken}.`,
        txnRef: deposit.txnRef,
      });
      return ignoreDeposit();
    }

    if (!this.routeEnabled(originChainId, destinationChainId)) {
      this.logger.debug({
        at: "Relayer::filterDeposit",
        message: "Skipping deposit from or to disabled chains.",
        deposit,
        enabledOriginChains: this.config.relayerOriginChains,
        enabledDestinationChains: this.config.relayerDestinationChains,
      });
      return ignoreDeposit();
    }

    const badAddress = [
      deposit.depositor,
      deposit.recipient,
      deposit.exclusiveRelayer,
      deposit.inputToken,
      deposit.outputToken,
    ].some((address) => {
      try {
        getAddress(address);
      } catch {
        return true;
      }
    });

    if (badAddress) {
      this.logger.debug({
        at: "Relayer::filterDeposit",
        message: `Skipping ${srcChain} deposit due to invalid address.`,
        deposit,
      });
      return ignoreDeposit();
    }

    if (addressFilter?.has(getAddress(depositor)) || addressFilter?.has(getAddress(recipient))) {
      this.logger.debug({
        at: "Relayer::filterDeposit",
        message: `Ignoring ${srcChain} deposit destined for ${dstChain}.`,
        depositor,
        recipient,
        txnRef: deposit.txnRef,
      });
      return ignoreDeposit();
    }

    // Skip deposits with unmatching input/output tokens.
    if (!this.clients.inventoryClient.validateOutputToken(deposit)) {
      this.logger.debug({
        at: "Relayer::filterDeposit",
        message: "Skipping deposit including in-protocol token swap.",
        originChainId,
        destinationChainId,
        outputToken: deposit.outputToken,
        transactionHash: deposit.transactionHash,
        notificationPath: "across-unprofitable-fills",
      });
      return ignoreDeposit();
    }

    // Ensure that the individual deposit meets the minimum deposit confirmation requirements for its value.
    const fillAmountUsd = profitClient.getFillAmountInUsd(deposit);
    if (!isDefined(fillAmountUsd)) {
      this.logger.debug({
        at: "Relayer::filterDeposit",
        message: `Skipping ${srcChain} deposit due to uncertain fill amount.`,
        destinationChainId,
        outputToken: deposit.outputToken,
        txnRef: deposit.txnRef,
      });
      return ignoreDeposit();
    }

    // Skip any L1 tokens that are not specified in the config.
    // If relayerTokens is an empty list, we'll assume that all tokens are supported.
    const l1Token = hubPoolClient.getL1TokenInfoForL2Token(inputToken, originChainId);
    if (relayerTokens.length > 0 && !relayerTokens.includes(l1Token.address)) {
      this.logger.debug({
        at: "Relayer::filterDeposit",
        message: "Skipping deposit for unwhitelisted token",
        deposit,
        l1Token,
      });
      return ignoreDeposit();
    }

<<<<<<< HEAD
    if (!this.clients.inventoryClient.validateOutputToken(deposit)) {
      this.logger.debug({
        at: "Relayer::filterDeposit",
        message: "Skipping deposit including in-protocol token swap.",
        originChainId,
        destinationChainId,
        outputToken: deposit.outputToken,
        txnRef: deposit.txnRef,
        notificationPath: "across-unprofitable-fills",
      });
      return ignoreDeposit();
    }

=======
>>>>>>> 7ec82e41
    // Skip deposit with message if sending fills with messages is not supported.
    if (!this.config.sendingMessageRelaysEnabled && !isMessageEmpty(resolveDepositMessage(deposit))) {
      this.logger[this.config.sendingRelaysEnabled ? "warn" : "debug"]({
        at: "Relayer::filterDeposit",
        message: "Skipping fill for deposit with message",
        depositUpdated: isDepositSpedUp(deposit),
        deposit,
      });
      return ignoreDeposit();
    }

    // Skip deposits that contain invalid fills from the same relayer. This prevents potential corrupted data from
    // making the same relayer fill a deposit multiple times.
    if (!acceptInvalidFills && invalidFills.some((fill) => fill.relayer === this.relayerAddress)) {
      this.logger.error({
        at: "Relayer::filterDeposit",
        message: "👨‍👧‍👦 Skipping deposit with invalid fills from the same relayer",
        deposit,
        invalidFills,
        destinationChainId,
      });
      return ignoreDeposit();
    }

    // It would be preferable to use host time since it's more reliably up-to-date, but this creates issues in test.
    const currentTime = spokePoolClients[destinationChainId].getCurrentTime();
    if (deposit.fillDeadline <= currentTime) {
      return ignoreDeposit();
    }

    const { minConfirmations } = minDepositConfirmations[originChainId].find(({ usdThreshold }) =>
      usdThreshold.gte(fillAmountUsd)
    ) ?? { minConfirmations: 100_000 };
    const { latestBlockSearched } = spokePoolClients[originChainId];
    if (latestBlockSearched - blockNumber < minConfirmations) {
      this.logger.debug({
        at: "Relayer::filterDeposit",
        message: `Skipping ${srcChain} deposit due to insufficient deposit confirmations.`,
        depositId: depositId.toString(),
        blockNumber,
        confirmations: latestBlockSearched - blockNumber,
        minConfirmations,
        txnRef: deposit.txnRef,
      });
      return false;
    }

    // Skip deposits with quoteTimestamp in the future (impossible to know HubPool utilization => LP fee cannot be computed).
    if (deposit.quoteTimestamp - hubPoolClient.currentTime > this.hubPoolBlockBuffer) {
      this.logger.debug({
        at: "Relayer::filterDeposit",
        message: `Skipping ${srcChain} deposit due to future quoteTimestamp.`,
        currentTime: hubPoolClient.currentTime,
        quoteTimestamp: deposit.quoteTimestamp,
        buffer: this.hubPoolBlockBuffer,
        txnRef: deposit.txnRef,
      });
      return false;
    }

    if (this.fillIsExclusive(deposit) && getAddress(deposit.exclusiveRelayer) !== this.relayerAddress) {
      return false;
    }

    // We query the relayer API to get the deposit limits for different token and origin combinations.
    // The relayer should *not* be filling deposits that the HubPool doesn't have liquidity for otherwise the relayer's
    // refund will be stuck for potentially 7 days. Note: Filter for supported tokens first, since the relayer only
    // queries for limits on supported tokens.
    if (!ignoreLimits && !deposit.fromLiteChain) {
      const { inputAmount } = deposit;
      const limit = acrossApiClient.getLimit(originChainId, l1Token.address);
      if (acrossApiClient.updatedLimits && inputAmount.gt(limit)) {
        this.logger.warn({
          at: "Relayer::filterDeposit",
          message: "😱 Skipping deposit with greater unfilled amount than API suggested limit",
          limit,
          l1Token: l1Token.address,
          depositId: depositId.toString(),
          inputToken,
          inputAmount,
          originChainId,
          txnRef: deposit.txnRef,
        });
        return false;
      }
    }

    // The deposit passed all checks, so we can include it in the list of unfilled deposits.
    return true;
  }

  /**
   * @description Retrieve the complete array of unfilled deposits and filter out deposits we can't or choose
   * not to support.
   * @returns An array of filtered RelayerUnfilledDeposit objects.
   */
  private _getUnfilledDeposits(): Record<number, RelayerUnfilledDeposit[]> {
    const { hubPoolClient, spokePoolClients } = this.clients;
    const { relayerDestinationChains } = this.config;

    // Filter the resulting deposits according to relayer configuration.
    return Object.fromEntries(
      Object.values(spokePoolClients)
        .filter(({ chainId }) => relayerDestinationChains?.includes(chainId) ?? true)
        .map(({ chainId: destinationChainId }) => [
          destinationChainId,
          getUnfilledDeposits(destinationChainId, spokePoolClients, hubPoolClient, this.fillStatus).filter((deposit) =>
            this.filterDeposit(deposit)
          ),
        ])
    );
  }

  /**
   * @description Validate whether the origin and destination chain combination is permitted by relayer config.
   * @param originChainId chain ID for the deposit.
   * @param destinationChainId Chain ID of a prospective fill.
   * @returns True if the route is permitted by config (or enabled by default), otherwise false.
   */
  routeEnabled(originChainId: number, destinationChainId: number): boolean {
    const { relayerOriginChains: originChains, relayerDestinationChains: destinationChains } = this.config;

    if (originChains?.length > 0 && !originChains.includes(originChainId)) {
      return false;
    }

    if (destinationChains?.length > 0 && !destinationChains.includes(destinationChainId)) {
      return false;
    }

    return true;
  }

  /**
   * For a given origin chain, find the relevant fill limit based on a deposit block number.
   * @param originChainId Chain ID of origin chain.
   * @param blockNumber Block number for the deposit to be filled.
   * @returns An index into the limits array.
   */
  findOriginChainLimitIdx(originChainId: number, blockNumber: number): number {
    const limits = this.fillLimits[originChainId];

    // Find the uppermost USD threshold compatible with the age of the origin chain deposit.
    // @todo: Swap out for Array.findLastIndex() when available.
    let idx = 0;
    while (idx < limits.length && limits[idx].fromBlock > blockNumber) {
      ++idx;
    }

    // If no config applies to the blockNumber (i.e. because it's too old), just return the uppermost limit.
    return Math.min(idx, limits.length - 1);
  }

  /**
   * For a given origin chain, determine whether a new fill will overcommit the chain.
   * @param originChainId Chain ID of origin chain.
   * @param amount USD amount to evaluate.
   * @param limitIdx Optional index into fillLimits to narrow the evaluation.
   * @returns An index into the limits array.
   */
  originChainOvercommitted(originChainId: number, amount = bnZero, limitIdx = 0): boolean {
    const fillLimits = this.fillLimits[originChainId].slice(limitIdx);
    return fillLimits?.some(({ limit }) => limit.sub(amount).lt(bnZero)) ?? true;
  }

  /**
   * For a given origin chain, reduce its origin chain limits by `amount`.
   * @param originChainId Chain ID of origin chain.
   * @param amount USD amount to reduce the limit by.
   * @param limitIdx Optional index into fillLimits to narrow the update.
   */
  reduceOriginChainLimit(originChainId: number, amount: BigNumber, limitIdx = 0): void {
    const limits = this.fillLimits[originChainId];
    for (let i = limitIdx; i < limits.length; ++i) {
      limits[i].limit = limits[i].limit.sub(amount);
    }
  }

  /**
   * For a given origin chain block range, sum the USD value of any fills made by this relayer.
   * @param chainId Origin chain ID to inspect.
   * @param fromBlock Origin chain block number lower bound.
   * @param toBlock Origin chain block number upper bound.
   * @returns The cumulative USD value of fills made by this relayer for deposits within the specified block range.
   */
  computeOriginChainCommitment(chainId: number, fromBlock: number, toBlock: number): BigNumber {
    const { profitClient, spokePoolClients } = this.clients;
    const originSpoke = spokePoolClients[chainId];

    const deposits = originSpoke.getDeposits({ fromBlock, toBlock });
    const commitment = deposits.reduce((acc, deposit) => {
      const fill = spokePoolClients[deposit.destinationChainId]
        ?.getFillsForDeposit(deposit)
        ?.find((f) => f.relayer === this.relayerAddress);
      if (!isDefined(fill)) {
        return acc;
      }

      const fillAmount = profitClient.getFillAmountInUsd(deposit);
      return acc.add(fillAmount ?? bnZero);
    }, bnZero);

    return commitment;
  }

  /**
   * For a given origin chain, map the relayer's deposit confirmation requirements to tiered USD amounts that can be
   * filled by this relayer.
   * @param chainId Origin chain ID to inspect.
   * @returns An array of origin chain fill limits in USD, ordered by origin chain block range.
   */
  computeOriginChainLimits(chainId: number): { fromBlock: number; limit: BigNumber }[] {
    const mdcs = this.config.minDepositConfirmations[chainId];
    const originSpoke = this.clients.spokePoolClients[chainId];

    let totalCommitment = bnZero;
    let toBlock = originSpoke.latestBlockSearched;

    // For each deposit confirmation tier (lookback), sum all outstanding commitments back to head.
    const limits = mdcs.map(({ usdThreshold, minConfirmations }) => {
      const fromBlock = Math.max(toBlock - minConfirmations, originSpoke.deploymentBlock);
      const commitment = this.computeOriginChainCommitment(chainId, fromBlock, toBlock);

      totalCommitment = totalCommitment.add(commitment);
      const limit = usdThreshold.sub(totalCommitment);
      toBlock = fromBlock - 1; // Shuffle the range for the next loop.

      return { fromBlock, limit };
    });

    // Warn on the highest overcommitment, if any.
    const chain = getNetworkName(chainId);
    for (let i = limits.length - 1; i >= 0; --i) {
      const { limit, fromBlock } = limits[i];
      if (limit.lt(bnZero)) {
        const log = this.config.sendingRelaysEnabled ? this.logger.warn : this.logger.debug;
        log({
          at: "Relayer::computeOriginChainlimits",
          message: `Relayer has overcommitted funds to ${chain}.`,
          overCommitment: limit.abs(),
          usdThreshold: mdcs[i].usdThreshold,
          fromBlock,
          toBlock: originSpoke.latestBlockSearched,
        });
        break;
      }
    }

    // Safety belt: limits should descending by fromBlock (i.e. most recent block first).
    // Equality is permitted if the lookback is bounded by the SpokePool deployment block,
    // or if the origin spoke has not yet updated.
    limits.slice(1).forEach(({ fromBlock }, idx) => {
      const { fromBlock: prevFromBlock } = limits[idx];
      assert(
        prevFromBlock > fromBlock || fromBlock === originSpoke.deploymentBlock,
        `${chainId} fill limits inconsistency (${fromBlock} >= ${prevFromBlock})`
      );
    });

    return limits;
  }

  /**
   * For all origin chains, map the relayer's deposit confirmation requirements to tiered USD amounts that can be
   * filled by this relayer.
   * @returns A mapping of chain ID to an array of origin chain fill limits in USD, ordered by origin chain block range.
   */
  computeFillLimits(): { [originChainId: number]: { fromBlock: number; limit: BigNumber }[] } {
    // For each SpokePool reduce the amount available for fills by the amount
    // previously committed within the origin chain's finality window.
    const limits = Object.fromEntries(
      Object.values(this.clients.spokePoolClients).map(({ chainId: originChainId }) => {
        const limits = this.computeOriginChainLimits(originChainId);
        return [originChainId, limits];
      })
    );
    this.logger.debug({ at: "Relayer::computeFillLimits", message: "Computed origin chain fill limits.", limits });

    return limits;
  }

  // @node: This method is flagged for removal after computeFillLimits() has been proven.
  computeRequiredDepositConfirmations(deposits: Deposit[], destinationChainId: number): { [chainId: number]: number } {
    const { profitClient, tokenClient } = this.clients;
    const { minDepositConfirmations } = this.config;

    // Sum the total unfilled deposit amount per origin chain and set a MDC for that chain.
    // Filter out deposits where the relayer doesn't have the balance to make the fill.
    const unfilledDepositAmountsPerChain: { [chainId: number]: BigNumber } = deposits
      .filter((deposit) => tokenClient.hasBalanceForFill(deposit))
      .reduce((agg, deposit) => {
        const unfilledAmountUsd = profitClient.getFillAmountInUsd(deposit);
        agg[deposit.originChainId] = (agg[deposit.originChainId] ?? bnZero).add(unfilledAmountUsd ?? bnZero);
        return agg;
      }, {});

    // Set the MDC for each origin chain equal to lowest threshold greater than the unfilled USD deposit amount.
    const mdcPerChain = Object.fromEntries(
      Object.entries(unfilledDepositAmountsPerChain).map(([chainId, unfilledAmount]) => {
        const { minConfirmations } = minDepositConfirmations[chainId].find(({ usdThreshold }) =>
          usdThreshold.gte(unfilledAmount)
        );

        // If no thresholds are greater than unfilled amount, then use fallback which should have largest MDCs.
        return [chainId, minConfirmations];
      })
    );

    const dstChain = getNetworkName(destinationChainId);
    this.logger.debug({
      at: "Relayer::computeRequiredDepositConfirmations",
      message: `Setting minimum ${dstChain} deposit confirmation based on origin chain aggregate deposit amount.`,
      unfilledDepositAmountsPerChain,
      mdcPerChain,
    });

    return mdcPerChain;
  }

  // Iterate over all unfilled deposits. For each unfilled deposit, check that:
  // a) it exceeds the minimum number of required block confirmations,
  // b) the token balance client has enough tokens to fill it,
  // c) the fill is profitable.
  // If all hold true then complete the fill. If there is insufficient balance to complete the fill and slow fills are
  // enabled then request a slow fill instead.
  async evaluateFill(
    deposit: DepositWithBlock,
    fillStatus: number,
    lpFees: RepaymentFee[],
    maxBlockNumber: number,
    sendSlowRelays: boolean
  ): Promise<void> {
    const { depositId, depositor, destinationChainId, originChainId, inputToken, txnRef } = deposit;
    const { hubPoolClient, profitClient, spokePoolClients, tokenClient } = this.clients;
    const { slowDepositors } = this.config;
    const [originChain, destChain] = [getNetworkName(originChainId), getNetworkName(destinationChainId)];

    if (isDefined(this.pendingTxnReceipts[destinationChainId])) {
      this.logger.info({
        at: "Relayer::evaluateFill",
        message: `${destChain} transaction queue has pending fills; skipping ${originChain} deposit ${depositId.toString()}...`,
        originChainId,
        txnRef,
      });
      return;
    }

    // If the deposit does not meet the minimum number of block confirmations, skip it.
    if (deposit.blockNumber > maxBlockNumber) {
      this.logger.debug({
        at: "Relayer::evaluateFill",
        message: `Skipping ${originChain} deposit ${depositId.toString()} due to insufficient deposit confirmations.`,
        blockNumber: deposit.blockNumber,
        maxBlockNumber,
        txnRef,
      });
      // If we're in simulation mode, skip this early exit so that the user can evaluate
      // the full simulation run.
      if (this.config.sendingTransactionsEnabled) {
        return;
      }
    }

    // If depositor is on the slow deposit list, then send a zero fill to initiate a slow relay and return early.
    if (slowDepositors?.includes(depositor)) {
      if (fillStatus === FillStatus.Unfilled && !this.fillIsExclusive(deposit)) {
        this.logger.debug({
          at: "Relayer::evaluateFill",
          message: "Initiating slow fill for grey listed depositor",
          depositor,
        });
        this.requestSlowFill(deposit);
      }
      return;
    }

    // If the operator configured a minimum fill time for a destination chain, ensure that the deposit
    // is at least that old before filling it. This is mainly useful on chains with long block times,
    // where there is a high chance of fill collisions in the first blocks after a deposit is made.
    const minFillTime = this.config.minFillTime?.[destinationChainId] ?? 0;
    if (minFillTime > 0 && deposit.exclusiveRelayer !== this.relayerAddress) {
      const originSpoke = spokePoolClients[originChainId];
      const { average: avgBlockTime } = await averageBlockTime(originSpoke.spokePool.provider);
      const depositAge = Math.floor(avgBlockTime * (originSpoke.latestBlockSearched - deposit.blockNumber));

      if (minFillTime > depositAge) {
        this.logger.debug({
          at: "Relayer::evaluateFill",
          message: `Skipping ${originChain} deposit due to insufficient fill time for ${destChain}.`,
          depositAge,
          minFillTime,
          txnRef,
        });
        return;
      }
    }

    const l1Token = hubPoolClient.getL1TokenInfoForL2Token(inputToken, originChainId);
    if (tokenClient.hasBalanceForFill(deposit)) {
      const { repaymentChainId, repaymentChainProfitability } = await this.resolveRepaymentChain(
        deposit,
        l1Token,
        lpFees
      );
      const {
        relayerFeePct,
        gasCost,
        gasLimit: _gasLimit,
        lpFeePct: realizedLpFeePct,
        gasPrice,
      } = repaymentChainProfitability;
      if (!isDefined(repaymentChainId)) {
        profitClient.captureUnprofitableFill(deposit, realizedLpFeePct, relayerFeePct, gasCost);
        const relayKey = sdkUtils.getRelayEventKey(deposit);
        this.ignoredDeposits[relayKey] = true;
      } else {
        const { blockNumber, outputToken, outputAmount } = deposit;
        const fillAmountUsd = profitClient.getFillAmountInUsd(deposit);
        if (!isDefined(fillAmountUsd)) {
          return;
        }
        const limitIdx = this.findOriginChainLimitIdx(originChainId, blockNumber);

        // Ensure that a limit was identified, and that no upper thresholds would be breached by filling this deposit.
        if (this.originChainOvercommitted(originChainId, fillAmountUsd, limitIdx)) {
          const limits = this.fillLimits[originChainId].slice(limitIdx);
          this.logger.debug({
            at: "Relayer::evaluateFill",
            message: `Skipping ${originChain} deposit ${depositId.toString()} due to anticipated origin chain overcommitment.`,
            blockNumber,
            fillAmountUsd,
            limits,
            txnRef,
          });
          return;
        }

        // Update the origin chain limits in anticipation of committing tokens to a fill.
        this.reduceOriginChainLimit(originChainId, fillAmountUsd, limitIdx);

        // Update local balance to account for the enqueued fill.
        tokenClient.decrementLocalBalance(destinationChainId, outputToken, outputAmount);

        const gasLimit = isMessageEmpty(resolveDepositMessage(deposit)) ? undefined : _gasLimit;
        this.fillRelay(deposit, repaymentChainId, realizedLpFeePct, gasPrice, gasLimit);
      }
    } else {
      // Exit early if we want to request a slow fill for a lite chain.
      if (deposit.fromLiteChain) {
        this.logger.debug({
          at: "Relayer::evaluateFill",
          message: "Skipping requesting slow fill for deposit originating from lite chain.",
          originChainId,
          depositId: depositId.toString(),
        });
        return;
      }
      // TokenClient.getBalance returns that we don't have enough balance to submit the fast fill.
      // At this point, capture the shortfall so that the inventory manager can rebalance the token inventory.
      tokenClient.captureTokenShortfallForFill(deposit);
      if (sendSlowRelays && fillStatus === FillStatus.Unfilled) {
        this.requestSlowFill(deposit);
      }
    }
  }

  /**
   * For a given deposit, map its relevant attributes to a string to be used as a lookup into the LP fee structure.
   * @param relayData An object consisting of an originChainId, inputToken, inputAmount and quoteTimestamp.
   * @returns A string identifying the deposit in a BatchLPFees object.
   */
  getLPFeeKey(relayData: Pick<Deposit, "originChainId" | "inputToken" | "inputAmount" | "quoteTimestamp">): string {
    return `${relayData.originChainId}-${relayData.inputToken}-${relayData.inputAmount}-${relayData.quoteTimestamp}`;
  }

  /**
   * For a given destination chain, evaluate and optionally fill each unfilled deposit. Note that each fill should be
   * evaluated sequentially in order to ensure atomic balance updates.
   * @param deposits An array of deposits destined for the same destination chain.
   * @param maxBlockNumbers A map of the highest block number per origin chain to fill.
   * @returns void
   */
  async evaluateFills(
    deposits: (DepositWithBlock & { fillStatus: number })[],
    lpFees: BatchLPFees,
    maxBlockNumbers: { [chainId: number]: number },
    sendSlowRelays: boolean
  ): Promise<void> {
    for (let i = 0; i < deposits.length; ++i) {
      const { fillStatus, ...deposit } = deposits[i];
      const relayerLpFees = lpFees[this.getLPFeeKey(deposit)];
      await this.evaluateFill(
        deposit,
        fillStatus,
        relayerLpFees,
        maxBlockNumbers[deposit.originChainId],
        sendSlowRelays
      );
    }
  }

  /**
   * For an array of unfilled deposits, compute the applicable LP fee for each. Fees are computed for all possible
   * repayment chains which include origin, destination, all slow-withdrawal chains and mainnet.
   * @param deposits An array of deposits.
   * @returns A BatchLPFees object uniquely identifying LP fees per unique input deposit.
   */
  async batchComputeLpFees(deposits: DepositWithBlock[]): Promise<BatchLPFees> {
    const { hubPoolClient, inventoryClient } = this.clients;

    // We need to compute LP fees for any possible repayment chain the inventory client could select
    // for each deposit filled.
    const lpFeeRequests = deposits
      .map((deposit) => {
        const possibleRepaymentChainIds = inventoryClient.getPossibleRepaymentChainIds(deposit);
        return possibleRepaymentChainIds.map((paymentChainId) => {
          return { ...deposit, paymentChainId };
        });
      })
      .flat();

    const _lpFees = await hubPoolClient.batchComputeRealizedLpFeePct(lpFeeRequests);

    const lpFees: BatchLPFees = _lpFees.reduce((acc, { realizedLpFeePct: lpFeePct }, idx) => {
      const lpFeeRequest = lpFeeRequests[idx];
      const { paymentChainId } = lpFeeRequest;
      const key = this.getLPFeeKey(lpFeeRequest);
      acc[key] ??= [];
      acc[key].push({ paymentChainId, lpFeePct });
      return acc;
    }, {});

    return lpFees;
  }

  protected async executeFills(chainId: number, simulate = false): Promise<string[]> {
    const multiCallerClient = this.getMulticaller(chainId);
    const { pendingTxnReceipts } = this;

    if (isDefined(pendingTxnReceipts[chainId])) {
      this.logger.info({
        at: "Relayer::executeFills",
        message: `${getNetworkName(chainId)} transaction queue has pending fills; skipping...`,
      });
      multiCallerClient.clearTransactionQueue(chainId);
      return [];
    }
    pendingTxnReceipts[chainId] = multiCallerClient.executeTxnQueue(chainId, simulate);
    const txnReceipts = await pendingTxnReceipts[chainId];
    delete pendingTxnReceipts[chainId];

    return txnReceipts.map(({ hash }) => hash);
  }

  async checkForUnfilledDepositsAndFill(
    sendSlowRelays = true,
    simulate = false
  ): Promise<{ [chainId: number]: Promise<string[]> }> {
    const { hubPoolClient, profitClient, spokePoolClients, tokenClient, multiCallerClient, tryMulticallClient } =
      this.clients;

    // Fetch the average block time for mainnet, for later use in evaluating quoteTimestamps.
    this.hubPoolBlockBuffer ??= Math.ceil(
      HUB_SPOKE_BLOCK_LAG * (await sdkUtils.averageBlockTime(hubPoolClient.hubPool.provider)).average
    );

    // Flush any pre-existing enqueued transactions that might not have been executed.
    multiCallerClient.clearTransactionQueue();
    tryMulticallClient.clearTransactionQueue();
    const txnReceipts: { [chainId: number]: Promise<string[]> } = Object.fromEntries(
      Object.values(spokePoolClients).map(({ chainId }) => [chainId, []])
    );

    // Fetch unfilled deposits and filter out deposits upfront before we compute the minimum deposit confirmation
    // per chain, which is based on the deposit volume we could fill.
    const unfilledDeposits = this._getUnfilledDeposits();
    const allUnfilledDeposits = Object.values(unfilledDeposits)
      .flat()
      .map(({ deposit }) => deposit);

    this.logger.debug({
      at: "Relayer::checkForUnfilledDepositsAndFill",
      message: `${allUnfilledDeposits.length} unfilled deposits found.`,
    });
    if (allUnfilledDeposits.length === 0) {
      return txnReceipts;
    }

    this.fillLimits = this.computeFillLimits();

    const lpFees = await this.batchComputeLpFees(allUnfilledDeposits);
    await sdkUtils.forEachAsync(Object.entries(unfilledDeposits), async ([chainId, _deposits]) => {
      if (_deposits.length === 0) {
        return;
      }

      const destinationChainId = Number(chainId);
      const deposits = _deposits.map(({ deposit }) => deposit);
      const fillStatus = await spokePoolClients[destinationChainId].fillStatusArray(deposits);

      // In looping mode, limit the number of deposits per chain per loop. This is an anti-spam mechanism that avoids
      // an activity surge on any single chain from significantly degrading overall performance. When running in
      // single-shot mode (pollingDelay 0), do not limit. This permits sweeper instances to work correctly.
      const depositLimit = this.config.pollingDelay === 0 ? deposits.length : RELAYER_DEPOSIT_RATE_LIMIT;
      const unfilledDeposits = deposits
        .map((deposit, idx) => ({ ...deposit, fillStatus: fillStatus[idx] }))
        .filter(({ fillStatus, ...deposit }) => {
          // Track the fill status for faster filtering on subsequent loops.
          const depositHash = spokePoolClients[deposit.destinationChainId].getDepositHash(deposit);
          this.fillStatus[depositHash] = fillStatus;
          return fillStatus !== FillStatus.Filled;
        })
        .slice(0, depositLimit);

      const mdcPerChain = this.computeRequiredDepositConfirmations(unfilledDeposits, destinationChainId);
      const maxBlockNumbers = Object.fromEntries(
        Object.values(spokePoolClients).map(({ chainId, latestBlockSearched }) => [
          chainId,
          latestBlockSearched - mdcPerChain[chainId],
        ])
      );
      await this.evaluateFills(unfilledDeposits, lpFees, maxBlockNumbers, sendSlowRelays);

      const pendingTxnCount = this.getMulticaller(destinationChainId).getQueuedTransactions(destinationChainId).length;
      if (pendingTxnCount > 0) {
        txnReceipts[destinationChainId] = this.executeFills(destinationChainId, simulate);
      }
    });

    const currentTime = getCurrentTime();
    const logDeposits = this.config.loggingInterval < currentTime - this.lastLogTime;
    if (logDeposits) {
      if (tokenClient.anyCapturedShortFallFills()) {
        this.handleTokenShortfall();
        this.lastLogTime = currentTime;
      }
      if (profitClient.anyCapturedUnprofitableFills()) {
        this.handleUnprofitableFill();
        this.lastLogTime = currentTime;
      }
    }

    return txnReceipts;
  }

  /*
   * Manually update the fill status for a given deposit.
   * @note This protects against repeated attempts to fill on chains with longer confirmation times.
   * @param deposit Deposit object.
   * @param status Fill status (Unfilled, Filled, RequestedSlowFill).
   */
  protected setFillStatus(deposit: Deposit, status: number): void {
    const depositHash = this.clients.spokePoolClients[deposit.destinationChainId].getDepositHash(deposit);
    this.fillStatus[depositHash] = status;
  }

  requestSlowFill(deposit: Deposit): void {
    // don't request slow fill if origin/destination chain is a lite chain
    if (deposit.fromLiteChain || deposit.toLiteChain) {
      this.logger.debug({
        at: "Relayer::requestSlowFill",
        message: "Prevent requesting slow fill request to/from lite chain.",
        deposit,
      });
      return;
    }

    // Verify that the _original_ message was empty, since that's what would be used in a slow fill. If a non-empty
    // message was nullified by an update, it can be full-filled but preferably not automatically zero-filled.
    if (!isMessageEmpty(deposit.message)) {
      this.logger[this.config.sendingRelaysEnabled ? "warn" : "debug"]({
        at: "Relayer::requestSlowFill",
        message: "Suppressing slow fill request for deposit with message.",
        deposit,
      });
      return;
    }

    const { hubPoolClient, spokePoolClients } = this.clients;
    const { originChainId, destinationChainId, depositId, outputToken } = deposit;
    const multiCallerClient = this.getMulticaller(destinationChainId);
    const spokePoolClient = spokePoolClients[destinationChainId];
    const slowFillRequest = spokePoolClient.getSlowFillRequest(deposit);
    if (isDefined(slowFillRequest)) {
      return; // Slow fill has already been requested; nothing to do.
    }

    const formatSlowFillRequestMarkdown = (): string => {
      const { symbol, decimals } = hubPoolClient.getTokenInfoForAddress(outputToken, destinationChainId);
      const formatter = createFormatFunction(2, 4, false, decimals);
      const outputAmount = formatter(deposit.outputAmount);
      const [srcChain, dstChain] = [getNetworkName(originChainId), getNetworkName(destinationChainId)];

      // @todo (future) infer the updated outputAmount by zeroing the relayer fee in order to print the correct amount.
      return (
        `Requested slow fill 🐌 of ${outputAmount} ${symbol}` +
        ` on ${dstChain} for ${srcChain} depositId ${depositId.toString()}.`
      );
    };

    this.logger.debug({ at: "Relayer::requestSlowFill", message: "Enqueuing slow fill request.", deposit });
    multiCallerClient.enqueueTransaction({
      chainId: destinationChainId,
      contract: spokePoolClient.spokePool,
      method: "requestSlowFill",
      args: [convertRelayDataParamsToBytes32(deposit)],
      message: "Requested slow fill for deposit.",
      mrkdwn: formatSlowFillRequestMarkdown(),
    });

    this.setFillStatus(deposit, FillStatus.RequestedSlowFill);
  }

  fillRelay(
    deposit: Deposit,
    repaymentChainId: number,
    realizedLpFeePct: BigNumber,
    gasPrice: BigNumber,
    gasLimit?: BigNumber
  ): void {
    const { spokePoolClients } = this.clients;

    // If a deposit originates from a lite chain, then the repayment chain must be the origin chain.
    if (deposit.fromLiteChain && repaymentChainId !== deposit.originChainId) {
      this.logger.warn({
        at: "Relayer::fillRelay",
        message: "Suppressed fill for lite chain deposit where repaymentChainId != originChainId",
        deposit,
        repaymentChainId,
      });
      return;
    }

    this.logger.debug({
      at: "Relayer::fillRelay",
      message: `Filling v3 deposit ${deposit.depositId.toString()} with repayment on ${repaymentChainId}.`,
      deposit,
      repaymentChainId,
      realizedLpFeePct,
    });

    const [method, messageModifier, args] = !isDepositSpedUp(deposit)
      ? ["fillRelay", "", [convertRelayDataParamsToBytes32(deposit), repaymentChainId, toBytes32(this.relayerAddress)]]
      : [
          "fillRelayWithUpdatedDeposit",
          " with updated parameters ",
          [
            convertRelayDataParamsToBytes32(deposit),
            repaymentChainId,
            toBytes32(this.relayerAddress),
            deposit.updatedOutputAmount,
            toBytes32(deposit.updatedRecipient),
            deposit.updatedMessage,
            deposit.speedUpSignature,
          ],
        ];

    const message = `Filled v3 deposit ${messageModifier}🚀`;
    const mrkdwn = this.constructRelayFilledMrkdwn(deposit, repaymentChainId, realizedLpFeePct, gasPrice);
    const contract = spokePoolClients[deposit.destinationChainId].spokePool;
    const chainId = deposit.destinationChainId;
    const multiCallerClient = this.getMulticaller(chainId);
    multiCallerClient.enqueueTransaction({ contract, chainId, method, args, gasLimit, message, mrkdwn });

    this.setFillStatus(deposit, FillStatus.Filled);
  }

  /**
   * @notice Returns repayment chain choice for deposit given repayment fees and the hubPoolToken associated with the
   * deposit inputToken.
   * @param deposit
   * @param hubPoolToken L1 token object associated with the deposit inputToken.
   * @param repaymentFees
   * @returns repaymentChainId is defined if and only if a profitable repayment chain is found.
   * @returns repaymentChainProfitability contains the profitability data of the repaymentChainId if it is defined
   * or the profitability data of the most preferred repayment chain otherwise.
   */
  protected async resolveRepaymentChain(
    deposit: DepositWithBlock,
    hubPoolToken: L1Token,
    repaymentFees: RepaymentFee[]
  ): Promise<{
    repaymentChainId?: number;
    repaymentChainProfitability: RepaymentChainProfitability;
  }> {
    const { inventoryClient, profitClient } = this.clients;
    const { depositId, originChainId, destinationChainId, inputAmount, outputAmount, txnRef, fromLiteChain } = deposit;
    const originChain = getNetworkName(originChainId);
    const destinationChain = getNetworkName(destinationChainId);

    const mark = this.profiler.start("resolveRepaymentChain");
    const preferredChainIds = await inventoryClient.determineRefundChainId(deposit, hubPoolToken.address);
    if (preferredChainIds.length === 0) {
      // @dev If the origin chain is a lite chain and there are no preferred repayment chains, then we can assume
      // that the origin chain, the only possible repayment chain, is over-allocated. We should log this case because
      // it is a special edge case the relayer should be aware of.
      this.logger.debug({
        at: "Relayer::resolveRepaymentChain",
        message: deposit.fromLiteChain
          ? `Deposit ${depositId.toString()} originated from over-allocated lite chain ${originChain}`
          : `Unable to identify a preferred repayment chain for ${originChain} deposit ${depositId.toString()}.`,
        txn: blockExplorerLink(txnRef, originChainId),
      });
      return {
        repaymentChainProfitability: {
          gasLimit: bnZero,
          gasCost: bnUint256Max,
          gasPrice: bnUint256Max,
          relayerFeePct: bnZero,
          lpFeePct: bnUint256Max,
        },
      };
    }

    mark.stop({
      message: `Determined eligible repayment chains ${JSON.stringify(
        preferredChainIds
      )} for deposit ${depositId.toString()} from ${originChain} to ${destinationChain}.`,
      preferredChainIds,
      originChain,
      destinationChain,
    });

    const _repaymentFees = preferredChainIds.map((chainId) =>
      repaymentFees.find(({ paymentChainId }) => paymentChainId === chainId)
    );
    const lpFeePcts = _repaymentFees.map(({ lpFeePct }) => lpFeePct);

    // For each eligible repayment chain, compute profitability and pick the one that is profitable. If none are
    // profitable, then finally check the destination chain even if its not a preferred repayment chain. The idea
    // here is that depositors are receiving quoted lp fees from the API that assumes repayment on the destination
    // chain, so we should honor all repayments on the destination chain if it's profitable, even if it doesn't
    // fit within our inventory management.

    const getRepaymentChainProfitability = async (
      preferredChainId: number,
      lpFeePct: BigNumber
    ): Promise<{
      profitable: boolean;
      gasLimit: BigNumber;
      gasCost: BigNumber;
      gasPrice: BigNumber;
      relayerFeePct: BigNumber;
    }> => {
      const {
        profitable,
        nativeGasCost: gasLimit,
        tokenGasCost: gasCost,
        gasPrice,
        netRelayerFeePct: relayerFeePct, // net relayer fee is equal to total fee minus the lp fee.
      } = await profitClient.isFillProfitable(deposit, lpFeePct, hubPoolToken, preferredChainId);
      return {
        profitable,
        gasLimit,
        gasCost,
        gasPrice,
        relayerFeePct,
      };
    };

    const repaymentChainProfitabilities = await Promise.all(
      preferredChainIds.map(async (preferredChainId, i) => {
        const lpFeePct = lpFeePcts[i];
        assert(isDefined(lpFeePct), `Missing lp fee pct for chain potential repayment chain ${preferredChainId}`);
        return getRepaymentChainProfitability(preferredChainId, lpFeePcts[i]);
      })
    );
    const profitableRepaymentChainIds = preferredChainIds.filter((_, i) => repaymentChainProfitabilities[i].profitable);

    // @dev preferredChainId will not be defined until a chain is found to be profitable.
    let preferredChain: number | undefined = undefined;

    // @dev The following internal function should be the only one used to set `preferredChain` above.
    const getProfitabilityDataForPreferredChainIndex = (preferredChainIndex: number): RepaymentChainProfitability => {
      const lpFeePct = lpFeePcts[preferredChainIndex];
      const { gasLimit, gasCost, relayerFeePct, gasPrice } = repaymentChainProfitabilities[preferredChainIndex];
      return {
        gasLimit,
        gasCost,
        gasPrice,
        relayerFeePct,
        lpFeePct,
      };
    };
    let profitabilityData: RepaymentChainProfitability = getProfitabilityDataForPreferredChainIndex(0);

    // If there are any profitable repayment chains, then set preferred chain to the first one since the preferred
    // chains are given to us by the InventoryClient sorted in priority order.

    if (profitableRepaymentChainIds.length > 0) {
      preferredChain = profitableRepaymentChainIds[0];
      const preferredChainIndex = preferredChainIds.indexOf(preferredChain);
      profitabilityData = getProfitabilityDataForPreferredChainIndex(preferredChainIndex);
      this.logger.debug({
        at: "Relayer::resolveRepaymentChain",
        message: `Selected preferred repayment chain ${preferredChain} for deposit ${depositId.toString()}, #${
          preferredChainIndex + 1
        } in eligible chains ${JSON.stringify(preferredChainIds)} list.`,
        profitableRepaymentChainIds,
      });
    }

    // If none of the preferred chains are profitable and they also don't include the destination chain,
    // then check if the destination chain is profitable.
    // This assumes that the depositor is getting quotes from the /suggested-fees endpoint
    // in the frontend repo which assumes that repayment is the destination chain. If this is profitable, then
    // go ahead and use the preferred chain as repayment and log the lp fee delta. This is a temporary solution
    // so that depositors can continue to quote lp fees assuming repayment is on the destination chain until
    // we come up with a smarter fee quoting algorithm that takes into account relayer inventory management more
    // accurately.
    //
    // Additionally we don't want to take this code path if the origin chain is a lite chain because we can't
    // reason about destination chain repayments on lite chains.
    if (!isDefined(preferredChain) && !preferredChainIds.includes(destinationChainId) && !fromLiteChain) {
      this.logger.debug({
        at: "Relayer::resolveRepaymentChain",
        message: `Preferred chains ${JSON.stringify(
          preferredChainIds
        )} are not profitable. Checking destination chain ${destinationChainId} profitability.`,
        deposit: { originChain, depositId: depositId.toString(), destinationChain, txnRef },
      });
      // Evaluate destination chain profitability to see if we can reset preferred chain.
      const { lpFeePct: destinationChainLpFeePct } = repaymentFees.find(
        ({ paymentChainId }) => paymentChainId === destinationChainId
      );
      assert(isDefined(destinationChainLpFeePct));
      const fallbackProfitability = await profitClient.isFillProfitable(
        deposit,
        destinationChainLpFeePct,
        hubPoolToken,
        destinationChainId
      );

      // If destination chain is profitable, then use the top preferred chain as a favor to the depositor
      // but log that we might be taking a loss. This is to not penalize an honest depositor who set their
      // fees according to the API that assumes destination chain repayment.
      if (fallbackProfitability.profitable) {
        preferredChain = preferredChainIds[0];
        const deltaRelayerFee = profitabilityData.relayerFeePct.sub(fallbackProfitability.netRelayerFeePct);
        // This is the delta in the gross relayer fee. If negative, then the destination chain would have had a higher
        // gross relayer fee, and therefore represents a virtual loss to the relayer. However, the relayer is
        // maintaining its inventory allocation by sticking to its preferred repayment chain.
        this.logger[this.config.sendingRelaysEnabled ? "info" : "debug"]({
          at: "Relayer::resolveRepaymentChain",
          message: `🦦 Taking repayment for filling deposit ${depositId.toString()} on preferred chains ${JSON.stringify(
            preferredChainIds
          )} is unprofitable but taking repayment on destination chain ${destinationChainId} is profitable. Electing to take repayment on top preferred chain ${preferredChain} as favor to depositor who assumed repayment on destination chain in their quote. Delta in net relayer fee: ${formatFeePct(
            deltaRelayerFee
          )}%`,
          deposit: {
            originChain,
            destinationChain,
            token: hubPoolToken.symbol,
            txnRef: blockExplorerLink(txnRef, originChainId),
          },
          preferredChain: getNetworkName(preferredChain),
          preferredChainLpFeePct: `${formatFeePct(profitabilityData.lpFeePct)}%`,
          destinationChainLpFeePct: `${formatFeePct(destinationChainLpFeePct)}%`,
          // The delta will cut into the gross relayer fee. If negative, then taking the repayment on destination chain
          // would have been more profitable to the relayer because the lp fee would have been lower.
          deltaLpFeePct: `${formatFeePct(destinationChainLpFeePct.sub(profitabilityData.lpFeePct))}%`,
          // relayer fee is the gross relayer fee using the destination chain lp fee: inputAmount - outputAmount - lpFee.
          preferredChainRelayerFeePct: `${formatFeePct(profitabilityData.relayerFeePct)}%`,
          destinationChainRelayerFeePct: `${formatFeePct(fallbackProfitability.netRelayerFeePct)}%`,
          deltaRelayerFee: `${formatFeePct(deltaRelayerFee)}%`,
        });
      } else {
        // If preferred chain is not profitable and neither is fallback, then return the original profitability result.
        this.logger.debug({
          at: "Relayer::resolveRepaymentChain",
          message: `Taking repayment for deposit ${depositId.toString()} with preferred chains ${JSON.stringify(
            preferredChainIds
          )} on destination chain ${destinationChainId} would also not be profitable.`,
          deposit: {
            originChain,
            destinationChain,
            txnRef,
            token: hubPoolToken.symbol,
            inputAmount,
            outputAmount,
          },
          preferredChain: getNetworkName(preferredChainIds[0]),
          preferredChainLpFeePct: `${formatFeePct(profitabilityData.lpFeePct)}%`,
          destinationChainLpFeePct: `${formatFeePct(destinationChainLpFeePct)}%`,
          preferredChainRelayerFeePct: `${formatFeePct(profitabilityData.relayerFeePct)}%`,
          destinationChainRelayerFeePct: `${formatFeePct(fallbackProfitability.netRelayerFeePct)}%`,
        });
      }
    }

    return {
      repaymentChainProfitability: profitabilityData,
      repaymentChainId: preferredChain,
    };
  }

  private handleTokenShortfall() {
    const tokenShortfall = this.clients.tokenClient.getTokenShortfall();
    const hubChainId = this.clients.hubPoolClient.chainId;

    let mrkdwn = "";
    Object.entries(tokenShortfall).forEach(([_chainId, shortfallForChain]) => {
      const chainId = Number(_chainId);
      mrkdwn += `*Shortfall on ${getNetworkName(chainId)}:*\n`;
      Object.entries(shortfallForChain).forEach(([token, { shortfall, balance, needed, deposits }]) => {
        const { symbol, formatter } = this.formatAmount(chainId, token);
        let crossChainLog = "";
        if (this.clients.inventoryClient.isInventoryManagementEnabled() && chainId !== hubChainId) {
          // Shortfalls are mapped to deposit output tokens so look up output token in token symbol map.
          const l1Token = this.clients.hubPoolClient.getL1TokenInfoForL2Token(token, chainId);
          const outstandingCrossChainTransferAmount =
            this.clients.inventoryClient.crossChainTransferClient.getOutstandingCrossChainTransferAmount(
              this.relayerAddress,
              chainId,
              l1Token.address,
              token
            );
          crossChainLog = outstandingCrossChainTransferAmount.gt(0)
            ? " There is " +
              formatter(
                this.clients.inventoryClient.crossChainTransferClient
                  .getOutstandingCrossChainTransferAmount(this.relayerAddress, chainId, l1Token.address, token)
                  // TODO: Add in additional l2Token param here once we can specify it
                  .toString()
              ) +
              ` inbound L1->L2 ${symbol} transfers. `
            : undefined;
        }
        mrkdwn +=
          ` - ${symbol} cumulative shortfall of ` +
          `${formatter(shortfall.toString())} ` +
          `(have ${formatter(balance.toString())} but need ` +
          `${formatter(needed.toString())}).${crossChainLog}` +
          `This is blocking deposits: ${deposits}.\n`;
      });
    });

    this.logger[this.config.sendingRelaysEnabled ? "warn" : "debug"]({
      at: "Relayer::handleTokenShortfall",
      message: "Insufficient balance to fill all deposits 💸!",
      mrkdwn,
    });
  }

  private formatAmount(
    chainId: number,
    tokenAddress: string
  ): { symbol: string; decimals: number; formatter: (amount: string) => string } {
    const { symbol, decimals } = this.clients.hubPoolClient.getTokenInfoForAddress(tokenAddress, chainId);
    return { symbol, decimals, formatter: createFormatFunction(2, 4, false, decimals) };
  }

  // TODO: This should really be renamed to "handleUnfillableDeposit" since it not only logs about unprofitable relayer
  // fees but also about fills with messages that fail to simulate and deposits from lite chains that are
  // over-allocated.
  private handleUnprofitableFill() {
    const { profitClient } = this.clients;
    const unprofitableDeposits = profitClient.getUnprofitableFills();

    let mrkdwn = "";
    Object.keys(unprofitableDeposits).forEach((chainId) => {
      let depositMrkdwn = "";
      unprofitableDeposits[Number(chainId)].forEach((unprofitableFill) => {
        const { deposit, lpFeePct, relayerFeePct, gasCost } = unprofitableFill;

        // Skip notifying if the unprofitable fill happened too long ago to avoid spamming.
        if (deposit.quoteTimestamp + UNPROFITABLE_DEPOSIT_NOTICE_PERIOD < getCurrentTime()) {
          return;
        }

        const { originChainId, destinationChainId, inputToken, outputToken, inputAmount, outputAmount } = deposit;
        const depositblockExplorerLink = blockExplorerLink(deposit.txnRef, originChainId);
        const { symbol: inputSymbol, formatter: inputFormatter } = this.formatAmount(originChainId, inputToken);
        const formattedInputAmount = inputFormatter(inputAmount.toString());
        const { symbol: outputSymbol, formatter: outputFormatter } = this.formatAmount(destinationChainId, outputToken);
        const formattedOutputAmount = outputFormatter(outputAmount.toString());

        const { symbol: gasTokenSymbol, decimals: gasTokenDecimals } = profitClient.resolveGasToken(destinationChainId);
        const formattedGasCost = createFormatFunction(2, 10, false, gasTokenDecimals)(gasCost.toString());
        const formattedRelayerFeePct = formatFeePct(relayerFeePct);
        const formattedLpFeePct = formatFeePct(lpFeePct);

        // @dev If the origin chain is a lite chain and the LP fee percentage is infinity, then we can assume that the
        // deposit originated from an over-allocated lite chain because the originChain, the only possible
        // repayment chain, was not selected for repayment. So the "unprofitable" log should be modified to indicate
        // this lite chain edge case.
        const fromOverallocatedLiteChain = deposit.fromLiteChain && lpFeePct.eq(bnUint256Max);
        const depositFailedToSimulateWithMessage = !isMessageEmpty(deposit.message) && gasCost.eq(bnUint256Max);
        depositMrkdwn +=
          `- DepositId ${deposit.depositId.toString()} (tx: ${depositblockExplorerLink})` +
          ` of input amount ${formattedInputAmount} ${inputSymbol}` +
          ` and output amount ${formattedOutputAmount} ${outputSymbol}` +
          ` from ${getNetworkName(originChainId)} to ${getNetworkName(destinationChainId)}` +
          `${fromOverallocatedLiteChain ? " is from an over-allocated lite chain" : ""}` +
          `${
            depositFailedToSimulateWithMessage
              ? ` failed to simulate with message of size ${ethersUtils.hexDataLength(deposit.message)} bytes`
              : ""
          }` +
          `${` with relayerFeePct ${formattedRelayerFeePct}% lpFeePct ${
            lpFeePct.eq(bnUint256Max) ? "∞" : formattedLpFeePct
          }% and gas cost ${gasCost.eq(bnUint256Max) ? "∞" : formattedGasCost} ${gasTokenSymbol}\n`}`;
      });

      if (depositMrkdwn) {
        mrkdwn += `*Unprofitable deposits on ${getNetworkName(chainId)}:*\n` + depositMrkdwn;
      }
    });

    if (mrkdwn) {
      this.logger[this.config.sendingRelaysEnabled ? "warn" : "debug"]({
        at: "Relayer::handleUnprofitableFill",
        message: "Not relaying unprofitable deposits 🙅‍♂️!",
        mrkdwn,
        notificationPath: "across-unprofitable-fills",
      });
    }
  }

  private constructRelayFilledMrkdwn(
    deposit: Deposit,
    repaymentChainId: number,
    realizedLpFeePct: BigNumber,
    gasPrice: BigNumber
  ): string {
    let mrkdwn =
      this.constructBaseFillMarkdown(deposit, realizedLpFeePct, gasPrice) +
      ` Relayer repayment: ${getNetworkName(repaymentChainId)}.`;

    if (isDepositSpedUp(deposit)) {
      const { symbol, decimals } = this.clients.hubPoolClient.getTokenInfoForAddress(
        deposit.outputToken,
        deposit.destinationChainId
      );
      const updatedOutputAmount = createFormatFunction(2, 4, false, decimals)(deposit.updatedOutputAmount.toString());
      mrkdwn += ` Reduced output amount: ${updatedOutputAmount} ${symbol}.`;
    }

    return mrkdwn;
  }

  private constructBaseFillMarkdown(deposit: Deposit, _realizedLpFeePct: BigNumber, _gasPriceGwei: BigNumber): string {
    const { symbol, decimals } = this.clients.hubPoolClient.getTokenInfoForAddress(
      deposit.inputToken,
      deposit.originChainId
    );
    const srcChain = getNetworkName(deposit.originChainId);
    const dstChain = getNetworkName(deposit.destinationChainId);
    const depositor = blockExplorerLink(deposit.depositor, deposit.originChainId);
    const inputAmount = createFormatFunction(2, 4, false, decimals)(deposit.inputAmount.toString());

    let msg = `Relayed depositId ${deposit.depositId.toString()} from ${srcChain} to ${dstChain} of ${inputAmount} ${symbol}`;
    const realizedLpFeePct = formatFeePct(_realizedLpFeePct);
    const _totalFeePct = deposit.inputAmount
      .sub(deposit.outputAmount)
      .mul(fixedPointAdjustment)
      .div(deposit.inputAmount);
    const totalFeePct = formatFeePct(_totalFeePct);
    const { symbol: outputTokenSymbol, decimals: outputTokenDecimals } =
      this.clients.hubPoolClient.getTokenInfoForAddress(deposit.outputToken, deposit.destinationChainId);
    const _outputAmount = createFormatFunction(2, 4, false, outputTokenDecimals)(deposit.outputAmount.toString());
    msg +=
      ` and output ${_outputAmount} ${outputTokenSymbol}, with depositor ${depositor}.` +
      ` Realized LP fee: ${realizedLpFeePct}%, total fee: ${totalFeePct}%. Gas price used in profit calc: ${formatGwei(
        _gasPriceGwei.toString()
      )} Gwei.`;

    return msg;
  }

  private getMulticaller(chainId: number): MultiCallerClient {
    return this.config.tryMulticallChains.includes(chainId)
      ? this.clients.tryMulticallClient
      : this.clients.multiCallerClient;
  }
}<|MERGE_RESOLUTION|>--- conflicted
+++ resolved
@@ -307,7 +307,7 @@
         originChainId,
         destinationChainId,
         outputToken: deposit.outputToken,
-        transactionHash: deposit.transactionHash,
+        txnRef: deposit.txnRef,
         notificationPath: "across-unprofitable-fills",
       });
       return ignoreDeposit();
@@ -339,22 +339,6 @@
       return ignoreDeposit();
     }
 
-<<<<<<< HEAD
-    if (!this.clients.inventoryClient.validateOutputToken(deposit)) {
-      this.logger.debug({
-        at: "Relayer::filterDeposit",
-        message: "Skipping deposit including in-protocol token swap.",
-        originChainId,
-        destinationChainId,
-        outputToken: deposit.outputToken,
-        txnRef: deposit.txnRef,
-        notificationPath: "across-unprofitable-fills",
-      });
-      return ignoreDeposit();
-    }
-
-=======
->>>>>>> 7ec82e41
     // Skip deposit with message if sending fills with messages is not supported.
     if (!this.config.sendingMessageRelaysEnabled && !isMessageEmpty(resolveDepositMessage(deposit))) {
       this.logger[this.config.sendingRelaysEnabled ? "warn" : "debug"]({
