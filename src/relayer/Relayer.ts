--- conflicted
+++ resolved
@@ -670,12 +670,7 @@
         // This is the delta in the gross relayer fee. If negative, then the destination chain would have had a higher
         // gross relayer fee, and therefore represents a virtual loss to the relayer. However, the relayer is
         // maintaining its inventory allocation by sticking to its preferred repayment chain.
-<<<<<<< HEAD
-        this.logger.info({
-=======
-        const deltaRelayerFee = relayerFeePct.sub(fallbackProfitability.grossRelayerFeePct);
         this.logger[this.config.sendingRelaysEnabled ? "info" : "debug"]({
->>>>>>> e319e4c2
           at: "Relayer::resolveRepaymentChain",
           message: `🦦 Taking repayment for filling deposit ${depositId} on preferred chains ${JSON.stringify(
             preferredChainIds
