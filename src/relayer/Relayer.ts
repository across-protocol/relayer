import assert from "assert";
import { utils as sdkUtils } from "@across-protocol/sdk";
import { utils as ethersUtils } from "ethers";
import { FillStatus, L1Token, Deposit, DepositWithBlock } from "../interfaces";
import { updateSpokePoolClients } from "../common";
import {
  averageBlockTime,
  BigNumber,
  bnZero,
  bnUint256Max,
  RelayerUnfilledDeposit,
  blockExplorerLink,
  createFormatFunction,
  formatFeePct,
  getCurrentTime,
  getNetworkName,
  getUnfilledDeposits,
  isDefined,
  winston,
  fixedPointAdjustment,
  TransactionResponse,
  Profiler,
  formatGwei,
  toBytes32,
  depositForcesOriginChainRepayment,
} from "../utils";
import { RelayerClients } from "./RelayerClientHelper";
import { RelayerConfig } from "./RelayerConfig";
import { MultiCallerClient } from "../clients";
import { convertRelayDataParamsToBytes32 } from "../utils/DepositUtils";

const { getAddress } = ethersUtils;
const { isDepositSpedUp, isMessageEmpty, resolveDepositMessage } = sdkUtils;
const UNPROFITABLE_DEPOSIT_NOTICE_PERIOD = 60 * 60; // 1 hour
const RELAYER_DEPOSIT_RATE_LIMIT = 25;
const HUB_SPOKE_BLOCK_LAG = 2; // Permit SpokePool timestamps to be ahead of the HubPool by 2 HubPool blocks.

type RepaymentFee = { paymentChainId: number; lpFeePct: BigNumber };
type BatchLPFees = { [depositKey: string]: RepaymentFee[] };
type RepaymentChainProfitability = {
  gasLimit: BigNumber;
  gasCost: BigNumber;
  gasPrice: BigNumber;
  relayerFeePct: BigNumber;
  lpFeePct: BigNumber;
};

export class Relayer {
  public readonly relayerAddress: string;
  public readonly fillStatus: { [depositHash: string]: number } = {};
  private pendingTxnReceipts: { [chainId: number]: Promise<TransactionResponse[]> } = {};
  private lastLogTime = 0;
  private lastMaintenance = 0;
  private profiler: InstanceType<typeof Profiler>;
  private hubPoolBlockBuffer: number;
  protected fillLimits: { [originChainId: number]: { fromBlock: number; limit: BigNumber }[] };
  protected ignoredDeposits: { [depositHash: string]: boolean } = {};
  protected inventoryChainIds: number[];
  protected updated = 0;

  constructor(
    relayerAddress: string,
    readonly logger: winston.Logger,
    readonly clients: RelayerClients,
    readonly config: RelayerConfig
  ) {
    Object.values(clients.spokePoolClients).forEach(({ chainId }) => {
      if (!isDefined(config.minDepositConfirmations[chainId])) {
        const chain = getNetworkName(chainId);
        logger.warn({
          at: "Relayer::constructor",
          message: `${chain} deposit confirmation configuration is missing.`,
        });
        config.minDepositConfirmations[chainId] = [
          { usdThreshold: bnUint256Max, minConfirmations: Number.MAX_SAFE_INTEGER },
        ];
      }
    });
    this.profiler = new Profiler({
      at: "Relayer",
      logger: this.logger,
    });
    this.relayerAddress = getAddress(relayerAddress);
    this.inventoryChainIds =
      this.config.pollingDelay === 0 ? Object.values(clients.spokePoolClients).map(({ chainId }) => chainId) : [];
  }

  /**
   * @description Perform one-time relayer init. Handle (for example) token approvals.
   */
  async init(): Promise<void> {
    const { inventoryClient, tokenClient } = this.clients;
    await Promise.all([
      this.config.update(this.logger), // Update address filter.
      tokenClient.update(),
    ]);

    if (this.config.sendingRelaysEnabled && this.config.sendingTransactionsEnabled) {
      await tokenClient.setOriginTokenApprovals();
    }

    if (this.config.sendingRebalancesEnabled && this.config.sendingTransactionsEnabled) {
      await inventoryClient.setL1TokenApprovals();
    }

    this.logger.debug({
      at: "Relayer::init",
      message: "Completed one-time init.",
    });
  }

  /**
   * @description Perform per-loop updates.
   * @return True if all SpokePoolClients updated successfully, otherwise false.
   */
  async update(): Promise<boolean> {
    const {
      acrossApiClient,
      configStoreClient,
      hubPoolClient,
      inventoryClient,
      profitClient,
      spokePoolClients,
      tokenClient,
    } = this.clients;

    // Some steps can be skipped on the first run.
    if (this.updated++ > 0) {
      // Clear state from profit and token clients. These should start fresh on each iteration.
      profitClient.clearUnprofitableFills();
      tokenClient.clearTokenShortfall();
      tokenClient.clearTokenData();

      await configStoreClient.update();
      if (configStoreClient.latestBlockSearched > hubPoolClient.latestBlockSearched) {
        await hubPoolClient.update();
      }
    }

    await updateSpokePoolClients(spokePoolClients, [
      "FundsDeposited",
      "RequestedSpeedUpDeposit",
      "FilledRelay",
      "RelayedRootBundle",
      "ExecutedRelayerRefundRoot",
    ]);

    await Promise.all([
      acrossApiClient.update(this.config.ignoreLimits),
      inventoryClient.update(this.inventoryChainIds),
      tokenClient.update(),
    ]);

    return Object.values(spokePoolClients).every((spokePoolClient) => spokePoolClient.isUpdated);
  }

  /**
   * @description Perform inventory management as needed. This is capped to 1/minute in looping mode.
   */
  async runMaintenance(): Promise<void> {
    const { inventoryClient, tokenClient } = this.clients;

    const currentTime = getCurrentTime();
    if (currentTime < this.lastMaintenance + this.config.maintenanceInterval) {
      return; // Nothing to do.
    }

    tokenClient.clearTokenData();
    await tokenClient.update();
    await inventoryClient.wrapL2EthIfAboveThreshold();

    if (this.config.sendingRebalancesEnabled) {
      // It's necessary to update token balances in case WETH was wrapped.
      tokenClient.clearTokenData();
      await tokenClient.update();
      await inventoryClient.rebalanceInventoryIfNeeded();
      await inventoryClient.withdrawExcessBalances();
    }

    // Unwrap WETH after filling deposits, but before rebalancing.
    await inventoryClient.unwrapWeth();

    // Flush any stale state (i.e. deposit/fill events that are outside of the configured lookback window?)
    this.ignoredDeposits = {};

    // May be less than maintenanceInterval if these blocking calls are slow.
    this.lastMaintenance = currentTime;

    this.logger.debug({
      at: "Relayer::runMaintenance",
      message: "Completed relayer maintenance.",
    });
  }

  fillIsExclusive(deposit: Deposit): boolean {
    const currentTime = this.clients.spokePoolClients[deposit.destinationChainId].getCurrentTime();
    return deposit.exclusivityDeadline >= currentTime;
  }

  /**
   * @description For a given deposit, apply relayer-specific filtering to determine whether it should be filled.
   * @param deposit Deposit object.
   * @param version Version identified for this deposit.
   * @param invalidFills An array of any invalid fills detected for this deposit.
   * @returns A boolean indicator determining whether the relayer configuration permits the deposit to be filled.
   */
  filterDeposit({ deposit, version: depositVersion, invalidFills }: RelayerUnfilledDeposit): boolean {
    const { depositId, originChainId, destinationChainId, depositor, recipient, inputToken, blockNumber } = deposit;
    const { acrossApiClient, configStoreClient, hubPoolClient, profitClient, spokePoolClients } = this.clients;
    const { addressFilter, ignoreLimits, relayerTokens, acceptInvalidFills, minDepositConfirmations } = this.config;
    const [srcChain, dstChain] = [getNetworkName(originChainId), getNetworkName(destinationChainId)];
    const relayKey = sdkUtils.getRelayEventKey(deposit);

    // Helper to mark a deposit as filled. This is useful when it should not be considered in future loops
    // i.e. because it is inherently un-fillable given the current runtime configuration.
    const ignoreDeposit = (): boolean => {
      this.ignoredDeposits[relayKey] = true;
      return false;
    };

    // Deposit has previously been ignored.
    if (this.ignoredDeposits[relayKey]) {
      return false;
    }

    // If we don't have the latest code to support this deposit, skip it.
    if (depositVersion > configStoreClient.configStoreVersion) {
      this.logger.warn({
        at: "Relayer::filterDeposit",
        message: "Skipping deposit that is not supported by this relayer version.",
        latestVersionSupported: configStoreClient.configStoreVersion,
        latestInConfigStore: configStoreClient.getConfigStoreVersionForTimestamp(),
        deposit,
      });
      return ignoreDeposit();
    }

<<<<<<< HEAD
    if (!depositHasPoolRebalanceRouteMapping(deposit, this.clients.hubPoolClient)) {
      this.logger.debug({
        at: "Relayer::filterDeposit",
        message: `Skipping ${srcChain} deposit for input token ${inputToken} due to missing pool rebalance route.`,
        deposit,
        txnRef: deposit.txnRef,
      });
      return ignoreDeposit();
    }

=======
>>>>>>> 6415fe8e
    if (sdkUtils.invalidOutputToken(deposit)) {
      this.logger.debug({
        at: "Relayer::filterDeposit",
        message: `Skipping ${srcChain} deposit for invalid output token ${deposit.outputToken}.`,
        txnRef: deposit.txnRef,
      });
      return ignoreDeposit();
    }

    if (!this.routeEnabled(originChainId, destinationChainId)) {
      this.logger.debug({
        at: "Relayer::filterDeposit",
        message: "Skipping deposit from or to disabled chains.",
        deposit,
        enabledOriginChains: this.config.relayerOriginChains,
        enabledDestinationChains: this.config.relayerDestinationChains,
      });
      return ignoreDeposit();
    }

    const badAddress = [
      deposit.depositor,
      deposit.recipient,
      deposit.exclusiveRelayer,
      deposit.inputToken,
      deposit.outputToken,
    ].some((address) => {
      try {
        getAddress(address);
      } catch {
        return true;
      }
    });

    if (badAddress) {
      this.logger.debug({
        at: "Relayer::filterDeposit",
        message: `Skipping ${srcChain} deposit due to invalid address.`,
        deposit,
      });
      return ignoreDeposit();
    }

    if (addressFilter?.has(getAddress(depositor)) || addressFilter?.has(getAddress(recipient))) {
      this.logger.debug({
        at: "Relayer::filterDeposit",
        message: `Ignoring ${srcChain} deposit destined for ${dstChain}.`,
        depositor,
        recipient,
        txnRef: deposit.txnRef,
      });
      return ignoreDeposit();
    }

    // Skip deposits with unmatching input/output tokens.
    if (!this.clients.inventoryClient.validateOutputToken(deposit)) {
      this.logger.debug({
        at: "Relayer::filterDeposit",
        message: "Skipping deposit including in-protocol token swap.",
        originChainId,
        destinationChainId,
        outputToken: deposit.outputToken,
        txnRef: deposit.txnRef,
        notificationPath: "across-unprofitable-fills",
      });
      return ignoreDeposit();
    }

    // Ensure that the individual deposit meets the minimum deposit confirmation requirements for its value.
    const fillAmountUsd = profitClient.getFillAmountInUsd(deposit);
    if (!isDefined(fillAmountUsd)) {
      this.logger.debug({
        at: "Relayer::filterDeposit",
        message: `Skipping ${srcChain} deposit due to uncertain fill amount.`,
        destinationChainId,
        outputToken: deposit.outputToken,
        txnRef: deposit.txnRef,
      });
      return ignoreDeposit();
    }

    // Skip any L1 tokens that are not specified in the config.
    // If relayerTokens is an empty list, we'll assume that all tokens are supported.
    const l1Token = this.clients.inventoryClient.getL1TokenInfo(inputToken, originChainId);
    if (relayerTokens.length > 0 && !relayerTokens.includes(l1Token.address)) {
      this.logger.debug({
        at: "Relayer::filterDeposit",
        message: "Skipping deposit for unwhitelisted token",
        deposit,
        l1Token,
      });
      return ignoreDeposit();
    }

    // Skip deposit with message if sending fills with messages is not supported.
    if (!this.config.sendingMessageRelaysEnabled && !isMessageEmpty(resolveDepositMessage(deposit))) {
      this.logger[this.config.sendingRelaysEnabled ? "warn" : "debug"]({
        at: "Relayer::filterDeposit",
        message: "Skipping fill for deposit with message",
        depositUpdated: isDepositSpedUp(deposit),
        deposit,
      });
      return ignoreDeposit();
    }

    // Skip deposits that contain invalid fills from the same relayer. This prevents potential corrupted data from
    // making the same relayer fill a deposit multiple times.
    if (!acceptInvalidFills && invalidFills.some((fill) => fill.relayer === this.relayerAddress)) {
      this.logger.error({
        at: "Relayer::filterDeposit",
        message: "👨‍👧‍👦 Skipping deposit with invalid fills from the same relayer",
        deposit,
        invalidFills,
        destinationChainId,
      });
      return ignoreDeposit();
    }

    // It would be preferable to use host time since it's more reliably up-to-date, but this creates issues in test.
    const currentTime = spokePoolClients[destinationChainId].getCurrentTime();
    if (deposit.fillDeadline <= currentTime) {
      return ignoreDeposit();
    }

    const { minConfirmations } = minDepositConfirmations[originChainId].find(({ usdThreshold }) =>
      usdThreshold.gte(fillAmountUsd)
    ) ?? { minConfirmations: 100_000 };
    const { latestBlockSearched } = spokePoolClients[originChainId];
    if (latestBlockSearched - blockNumber < minConfirmations) {
      this.logger.debug({
        at: "Relayer::filterDeposit",
        message: `Skipping ${srcChain} deposit due to insufficient deposit confirmations.`,
        depositId: depositId.toString(),
        blockNumber,
        confirmations: latestBlockSearched - blockNumber,
        minConfirmations,
        txnRef: deposit.txnRef,
      });
      return false;
    }

    // Skip deposits with quoteTimestamp in the future (impossible to know HubPool utilization => LP fee cannot be computed).
    if (deposit.quoteTimestamp - hubPoolClient.currentTime > this.hubPoolBlockBuffer) {
      this.logger.debug({
        at: "Relayer::filterDeposit",
        message: `Skipping ${srcChain} deposit due to future quoteTimestamp.`,
        currentTime: hubPoolClient.currentTime,
        quoteTimestamp: deposit.quoteTimestamp,
        buffer: this.hubPoolBlockBuffer,
        txnRef: deposit.txnRef,
      });
      return false;
    }

    if (this.fillIsExclusive(deposit) && getAddress(deposit.exclusiveRelayer) !== this.relayerAddress) {
      return false;
    }

    // We query the relayer API to get the deposit limits for different token and origin combinations.
    // The relayer should *not* be filling deposits that the HubPool doesn't have liquidity for otherwise the relayer's
    // refund will be stuck for potentially 7 days. Note: Filter for supported tokens first, since the relayer only
    // queries for limits on supported tokens.
    if (!ignoreLimits && !depositForcesOriginChainRepayment(deposit, hubPoolClient)) {
      const { inputAmount } = deposit;
      const limit = acrossApiClient.getLimit(originChainId, l1Token.address);
      if (acrossApiClient.updatedLimits && inputAmount.gt(limit)) {
        this.logger.warn({
          at: "Relayer::filterDeposit",
          message: "😱 Skipping deposit with greater unfilled amount than API suggested limit",
          limit,
          l1Token: l1Token.address,
          depositId: depositId.toString(),
          inputToken,
          inputAmount,
          originChainId,
          txnRef: deposit.txnRef,
        });
        return false;
      }
    }

    // The deposit passed all checks, so we can include it in the list of unfilled deposits.
    return true;
  }

  /**
   * @description Retrieve the complete array of unfilled deposits and filter out deposits we can't or choose
   * not to support.
   * @returns An array of filtered RelayerUnfilledDeposit objects.
   */
  private _getUnfilledDeposits(): Record<number, RelayerUnfilledDeposit[]> {
    const { hubPoolClient, spokePoolClients } = this.clients;
    const { relayerDestinationChains } = this.config;

    // Filter the resulting deposits according to relayer configuration.
    return Object.fromEntries(
      Object.values(spokePoolClients)
        .filter(({ chainId }) => relayerDestinationChains?.includes(chainId) ?? true)
        .map(({ chainId: destinationChainId }) => [
          destinationChainId,
          getUnfilledDeposits(destinationChainId, spokePoolClients, hubPoolClient, this.fillStatus).filter((deposit) =>
            this.filterDeposit(deposit)
          ),
        ])
    );
  }

  /**
   * @description Validate whether the origin and destination chain combination is permitted by relayer config.
   * @param originChainId chain ID for the deposit.
   * @param destinationChainId Chain ID of a prospective fill.
   * @returns True if the route is permitted by config (or enabled by default), otherwise false.
   */
  routeEnabled(originChainId: number, destinationChainId: number): boolean {
    const { relayerOriginChains: originChains, relayerDestinationChains: destinationChains } = this.config;

    if (originChains?.length > 0 && !originChains.includes(originChainId)) {
      return false;
    }

    if (destinationChains?.length > 0 && !destinationChains.includes(destinationChainId)) {
      return false;
    }

    return true;
  }

  /**
   * For a given origin chain, find the relevant fill limit based on a deposit block number.
   * @param originChainId Chain ID of origin chain.
   * @param blockNumber Block number for the deposit to be filled.
   * @returns An index into the limits array.
   */
  findOriginChainLimitIdx(originChainId: number, blockNumber: number): number {
    const limits = this.fillLimits[originChainId];

    // Find the uppermost USD threshold compatible with the age of the origin chain deposit.
    // @todo: Swap out for Array.findLastIndex() when available.
    let idx = 0;
    while (idx < limits.length && limits[idx].fromBlock > blockNumber) {
      ++idx;
    }

    // If no config applies to the blockNumber (i.e. because it's too old), just return the uppermost limit.
    return Math.min(idx, limits.length - 1);
  }

  /**
   * For a given origin chain, determine whether a new fill will overcommit the chain.
   * @param originChainId Chain ID of origin chain.
   * @param amount USD amount to evaluate.
   * @param limitIdx Optional index into fillLimits to narrow the evaluation.
   * @returns An index into the limits array.
   */
  originChainOvercommitted(originChainId: number, amount = bnZero, limitIdx = 0): boolean {
    const fillLimits = this.fillLimits[originChainId].slice(limitIdx);
    return fillLimits?.some(({ limit }) => limit.sub(amount).lt(bnZero)) ?? true;
  }

  /**
   * For a given origin chain, reduce its origin chain limits by `amount`.
   * @param originChainId Chain ID of origin chain.
   * @param amount USD amount to reduce the limit by.
   * @param limitIdx Optional index into fillLimits to narrow the update.
   */
  reduceOriginChainLimit(originChainId: number, amount: BigNumber, limitIdx = 0): void {
    const limits = this.fillLimits[originChainId];
    for (let i = limitIdx; i < limits.length; ++i) {
      limits[i].limit = limits[i].limit.sub(amount);
    }
  }

  /**
   * For a given origin chain block range, sum the USD value of any fills made by this relayer.
   * @param chainId Origin chain ID to inspect.
   * @param fromBlock Origin chain block number lower bound.
   * @param toBlock Origin chain block number upper bound.
   * @returns The cumulative USD value of fills made by this relayer for deposits within the specified block range.
   */
  computeOriginChainCommitment(chainId: number, fromBlock: number, toBlock: number): BigNumber {
    const { profitClient, spokePoolClients } = this.clients;
    const originSpoke = spokePoolClients[chainId];

    const deposits = originSpoke.getDeposits({ fromBlock, toBlock });
    const commitment = deposits.reduce((acc, deposit) => {
      const fill = spokePoolClients[deposit.destinationChainId]
        ?.getFillsForDeposit(deposit)
        ?.find((f) => f.relayer === this.relayerAddress);
      if (!isDefined(fill)) {
        return acc;
      }

      const fillAmount = profitClient.getFillAmountInUsd(deposit);
      return acc.add(fillAmount ?? bnZero);
    }, bnZero);

    return commitment;
  }

  /**
   * For a given origin chain, map the relayer's deposit confirmation requirements to tiered USD amounts that can be
   * filled by this relayer.
   * @param chainId Origin chain ID to inspect.
   * @returns An array of origin chain fill limits in USD, ordered by origin chain block range.
   */
  computeOriginChainLimits(chainId: number): { fromBlock: number; limit: BigNumber }[] {
    const mdcs = this.config.minDepositConfirmations[chainId];
    const originSpoke = this.clients.spokePoolClients[chainId];

    let totalCommitment = bnZero;
    let toBlock = originSpoke.latestBlockSearched;

    // For each deposit confirmation tier (lookback), sum all outstanding commitments back to head.
    const limits = mdcs.map(({ usdThreshold, minConfirmations }) => {
      const fromBlock = Math.max(toBlock - minConfirmations, originSpoke.deploymentBlock);
      const commitment = this.computeOriginChainCommitment(chainId, fromBlock, toBlock);

      totalCommitment = totalCommitment.add(commitment);
      const limit = usdThreshold.sub(totalCommitment);
      toBlock = fromBlock - 1; // Shuffle the range for the next loop.

      return { fromBlock, limit };
    });

    // Warn on the highest overcommitment, if any.
    const chain = getNetworkName(chainId);
    for (let i = limits.length - 1; i >= 0; --i) {
      const { limit, fromBlock } = limits[i];
      if (limit.lt(bnZero)) {
        const log = this.config.sendingRelaysEnabled ? this.logger.warn : this.logger.debug;
        log({
          at: "Relayer::computeOriginChainlimits",
          message: `Relayer has overcommitted funds to ${chain}.`,
          overCommitment: limit.abs(),
          usdThreshold: mdcs[i].usdThreshold,
          fromBlock,
          toBlock: originSpoke.latestBlockSearched,
        });
        break;
      }
    }

    // Safety belt: limits should descending by fromBlock (i.e. most recent block first).
    // Equality is permitted if the lookback is bounded by the SpokePool deployment block,
    // or if the origin spoke has not yet updated.
    limits.slice(1).forEach(({ fromBlock }, idx) => {
      const { fromBlock: prevFromBlock } = limits[idx];
      assert(
        prevFromBlock > fromBlock || fromBlock === originSpoke.deploymentBlock,
        `${chainId} fill limits inconsistency (${fromBlock} >= ${prevFromBlock})`
      );
    });

    return limits;
  }

  /**
   * For all origin chains, map the relayer's deposit confirmation requirements to tiered USD amounts that can be
   * filled by this relayer.
   * @returns A mapping of chain ID to an array of origin chain fill limits in USD, ordered by origin chain block range.
   */
  computeFillLimits(): { [originChainId: number]: { fromBlock: number; limit: BigNumber }[] } {
    // For each SpokePool reduce the amount available for fills by the amount
    // previously committed within the origin chain's finality window.
    const limits = Object.fromEntries(
      Object.values(this.clients.spokePoolClients).map(({ chainId: originChainId }) => {
        const limits = this.computeOriginChainLimits(originChainId);
        return [originChainId, limits];
      })
    );
    this.logger.debug({ at: "Relayer::computeFillLimits", message: "Computed origin chain fill limits.", limits });

    return limits;
  }

  // @node: This method is flagged for removal after computeFillLimits() has been proven.
  computeRequiredDepositConfirmations(deposits: Deposit[], destinationChainId: number): { [chainId: number]: number } {
    const { profitClient, tokenClient } = this.clients;
    const { minDepositConfirmations } = this.config;

    // Sum the total unfilled deposit amount per origin chain and set a MDC for that chain.
    // Filter out deposits where the relayer doesn't have the balance to make the fill.
    const unfilledDepositAmountsPerChain: { [chainId: number]: BigNumber } = deposits
      .filter((deposit) => tokenClient.hasBalanceForFill(deposit))
      .reduce((agg, deposit) => {
        const unfilledAmountUsd = profitClient.getFillAmountInUsd(deposit);
        agg[deposit.originChainId] = (agg[deposit.originChainId] ?? bnZero).add(unfilledAmountUsd ?? bnZero);
        return agg;
      }, {});

    // Set the MDC for each origin chain equal to lowest threshold greater than the unfilled USD deposit amount.
    const mdcPerChain = Object.fromEntries(
      Object.entries(unfilledDepositAmountsPerChain).map(([chainId, unfilledAmount]) => {
        const { minConfirmations } = minDepositConfirmations[chainId].find(({ usdThreshold }) =>
          usdThreshold.gte(unfilledAmount)
        );

        // If no thresholds are greater than unfilled amount, then use fallback which should have largest MDCs.
        return [chainId, minConfirmations];
      })
    );

    const dstChain = getNetworkName(destinationChainId);
    this.logger.debug({
      at: "Relayer::computeRequiredDepositConfirmations",
      message: `Setting minimum ${dstChain} deposit confirmation based on origin chain aggregate deposit amount.`,
      unfilledDepositAmountsPerChain,
      mdcPerChain,
    });

    return mdcPerChain;
  }

  // Iterate over all unfilled deposits. For each unfilled deposit, check that:
  // a) it exceeds the minimum number of required block confirmations,
  // b) the token balance client has enough tokens to fill it,
  // c) the fill is profitable.
  // If all hold true then complete the fill. If there is insufficient balance to complete the fill and slow fills are
  // enabled then request a slow fill instead.
  async evaluateFill(
    deposit: DepositWithBlock,
    fillStatus: number,
    lpFees: RepaymentFee[],
    maxBlockNumber: number,
    sendSlowRelays: boolean
  ): Promise<void> {
<<<<<<< HEAD
    const { depositId, depositor, destinationChainId, originChainId, inputToken, txnRef } = deposit;
    const { hubPoolClient, profitClient, spokePoolClients, tokenClient } = this.clients;
=======
    const { depositId, depositor, destinationChainId, originChainId, inputToken, transactionHash } = deposit;
    const { profitClient, spokePoolClients, tokenClient } = this.clients;
>>>>>>> 6415fe8e
    const { slowDepositors } = this.config;
    const [originChain, destChain] = [getNetworkName(originChainId), getNetworkName(destinationChainId)];

    if (isDefined(this.pendingTxnReceipts[destinationChainId])) {
      this.logger.info({
        at: "Relayer::evaluateFill",
        message: `${destChain} transaction queue has pending fills; skipping ${originChain} deposit ${depositId.toString()}...`,
        originChainId,
        txnRef,
      });
      return;
    }

    // If the deposit does not meet the minimum number of block confirmations, skip it.
    if (deposit.blockNumber > maxBlockNumber) {
      this.logger.debug({
        at: "Relayer::evaluateFill",
        message: `Skipping ${originChain} deposit ${depositId.toString()} due to insufficient deposit confirmations.`,
        blockNumber: deposit.blockNumber,
        maxBlockNumber,
        txnRef,
      });
      // If we're in simulation mode, skip this early exit so that the user can evaluate
      // the full simulation run.
      if (this.config.sendingTransactionsEnabled) {
        return;
      }
    }

    // If depositor is on the slow deposit list, then send a zero fill to initiate a slow relay and return early.
    if (slowDepositors?.includes(depositor)) {
      if (fillStatus === FillStatus.Unfilled && !this.fillIsExclusive(deposit)) {
        this.logger.debug({
          at: "Relayer::evaluateFill",
          message: "Initiating slow fill for grey listed depositor",
          depositor,
        });
        this.requestSlowFill(deposit);
      }
      return;
    }

    // If the operator configured a minimum fill time for a destination chain, ensure that the deposit
    // is at least that old before filling it. This is mainly useful on chains with long block times,
    // where there is a high chance of fill collisions in the first blocks after a deposit is made.
    const minFillTime = this.config.minFillTime?.[destinationChainId] ?? 0;
    if (minFillTime > 0 && deposit.exclusiveRelayer !== this.relayerAddress) {
      const originSpoke = spokePoolClients[originChainId];
      const { average: avgBlockTime } = await averageBlockTime(originSpoke.spokePool.provider);
      const depositAge = Math.floor(avgBlockTime * (originSpoke.latestBlockSearched - deposit.blockNumber));

      if (minFillTime > depositAge) {
        this.logger.debug({
          at: "Relayer::evaluateFill",
          message: `Skipping ${originChain} deposit due to insufficient fill time for ${destChain}.`,
          depositAge,
          minFillTime,
          txnRef,
        });
        return;
      }
    }

    const l1Token = this.clients.inventoryClient.getL1TokenInfo(inputToken, originChainId);
    if (tokenClient.hasBalanceForFill(deposit)) {
      const { repaymentChainId, repaymentChainProfitability } = await this.resolveRepaymentChain(
        deposit,
        l1Token,
        lpFees
      );
      const {
        relayerFeePct,
        gasCost,
        gasLimit: _gasLimit,
        lpFeePct: realizedLpFeePct,
        gasPrice,
      } = repaymentChainProfitability;
      if (!isDefined(repaymentChainId)) {
        profitClient.captureUnprofitableFill(deposit, realizedLpFeePct, relayerFeePct, gasCost);
        const relayKey = sdkUtils.getRelayEventKey(deposit);
        this.ignoredDeposits[relayKey] = true;
      } else {
        const { blockNumber, outputToken, outputAmount } = deposit;
        const fillAmountUsd = profitClient.getFillAmountInUsd(deposit);
        if (!isDefined(fillAmountUsd)) {
          return;
        }
        const limitIdx = this.findOriginChainLimitIdx(originChainId, blockNumber);

        // Ensure that a limit was identified, and that no upper thresholds would be breached by filling this deposit.
        if (this.originChainOvercommitted(originChainId, fillAmountUsd, limitIdx)) {
          const limits = this.fillLimits[originChainId].slice(limitIdx);
          this.logger.debug({
            at: "Relayer::evaluateFill",
            message: `Skipping ${originChain} deposit ${depositId.toString()} due to anticipated origin chain overcommitment.`,
            blockNumber,
            fillAmountUsd,
            limits,
            txnRef,
          });
          return;
        }

        // Update the origin chain limits in anticipation of committing tokens to a fill.
        this.reduceOriginChainLimit(originChainId, fillAmountUsd, limitIdx);

        // Update local balance to account for the enqueued fill.
        tokenClient.decrementLocalBalance(destinationChainId, outputToken, outputAmount);

        const gasLimit = isMessageEmpty(resolveDepositMessage(deposit)) ? undefined : _gasLimit;
        this.fillRelay(deposit, repaymentChainId, realizedLpFeePct, gasPrice, gasLimit);
      }
    } else {
      // Exit early if we want to request a slow fill for a lite chain.
      if (depositForcesOriginChainRepayment(deposit, this.clients.hubPoolClient)) {
        this.logger.debug({
          at: "Relayer::evaluateFill",
          message: "Skipping requesting slow fill for deposit that forces origin chain repayment",
          originChainId,
          depositId: depositId.toString(),
        });
        return;
      }
      // TokenClient.getBalance returns that we don't have enough balance to submit the fast fill.
      // At this point, capture the shortfall so that the inventory manager can rebalance the token inventory.
      tokenClient.captureTokenShortfallForFill(deposit);
      if (sendSlowRelays && fillStatus === FillStatus.Unfilled) {
        this.requestSlowFill(deposit);
      }
    }
  }

  /**
   * For a given deposit, map its relevant attributes to a string to be used as a lookup into the LP fee structure.
   * @param relayData An object consisting of an originChainId, inputToken, inputAmount and quoteTimestamp.
   * @returns A string identifying the deposit in a BatchLPFees object.
   */
  getLPFeeKey(relayData: Pick<Deposit, "originChainId" | "inputToken" | "inputAmount" | "quoteTimestamp">): string {
    return `${relayData.originChainId}-${relayData.inputToken}-${relayData.inputAmount}-${relayData.quoteTimestamp}`;
  }

  /**
   * For a given destination chain, evaluate and optionally fill each unfilled deposit. Note that each fill should be
   * evaluated sequentially in order to ensure atomic balance updates.
   * @param deposits An array of deposits destined for the same destination chain.
   * @param maxBlockNumbers A map of the highest block number per origin chain to fill.
   * @returns void
   */
  async evaluateFills(
    deposits: (DepositWithBlock & { fillStatus: number })[],
    lpFees: BatchLPFees,
    maxBlockNumbers: { [chainId: number]: number },
    sendSlowRelays: boolean
  ): Promise<void> {
    for (let i = 0; i < deposits.length; ++i) {
      const { fillStatus, ...deposit } = deposits[i];
      const relayerLpFees = lpFees[this.getLPFeeKey(deposit)];
      await this.evaluateFill(
        deposit,
        fillStatus,
        relayerLpFees,
        maxBlockNumbers[deposit.originChainId],
        sendSlowRelays
      );
    }
  }

  /**
   * For an array of unfilled deposits, compute the applicable LP fee for each. Fees are computed for all possible
   * repayment chains which include origin, destination, all slow-withdrawal chains and mainnet.
   * @param deposits An array of deposits.
   * @returns A BatchLPFees object uniquely identifying LP fees per unique input deposit.
   */
  async batchComputeLpFees(deposits: DepositWithBlock[]): Promise<BatchLPFees> {
    const { hubPoolClient, inventoryClient } = this.clients;

    // We need to compute LP fees for any possible repayment chain the inventory client could select
    // for each deposit filled.
    const lpFeeRequests = deposits
      .map((deposit) => {
        const possibleRepaymentChainIds = inventoryClient.getPossibleRepaymentChainIds(deposit);
        return possibleRepaymentChainIds.map((paymentChainId) => {
          return { ...deposit, paymentChainId };
        });
      })
      .flat();

    const _lpFees = await hubPoolClient.batchComputeRealizedLpFeePct(lpFeeRequests);

    const lpFees: BatchLPFees = _lpFees.reduce((acc, { realizedLpFeePct: lpFeePct }, idx) => {
      const lpFeeRequest = lpFeeRequests[idx];
      const { paymentChainId } = lpFeeRequest;
      const key = this.getLPFeeKey(lpFeeRequest);
      acc[key] ??= [];
      acc[key].push({ paymentChainId, lpFeePct });
      return acc;
    }, {});

    return lpFees;
  }

  protected async executeFills(chainId: number, simulate = false): Promise<string[]> {
    const multiCallerClient = this.getMulticaller(chainId);
    const { pendingTxnReceipts } = this;

    if (isDefined(pendingTxnReceipts[chainId])) {
      this.logger.info({
        at: "Relayer::executeFills",
        message: `${getNetworkName(chainId)} transaction queue has pending fills; skipping...`,
      });
      multiCallerClient.clearTransactionQueue(chainId);
      return [];
    }
    pendingTxnReceipts[chainId] = multiCallerClient.executeTxnQueue(chainId, simulate);
    const txnReceipts = await pendingTxnReceipts[chainId];
    delete pendingTxnReceipts[chainId];

    return txnReceipts.map(({ hash }) => hash);
  }

  async checkForUnfilledDepositsAndFill(
    sendSlowRelays = true,
    simulate = false
  ): Promise<{ [chainId: number]: Promise<string[]> }> {
    const { hubPoolClient, profitClient, spokePoolClients, tokenClient, multiCallerClient, tryMulticallClient } =
      this.clients;

    // Fetch the average block time for mainnet, for later use in evaluating quoteTimestamps.
    this.hubPoolBlockBuffer ??= Math.ceil(
      HUB_SPOKE_BLOCK_LAG * (await sdkUtils.averageBlockTime(hubPoolClient.hubPool.provider)).average
    );

    // Flush any pre-existing enqueued transactions that might not have been executed.
    multiCallerClient.clearTransactionQueue();
    tryMulticallClient.clearTransactionQueue();
    const txnReceipts: { [chainId: number]: Promise<string[]> } = Object.fromEntries(
      Object.values(spokePoolClients).map(({ chainId }) => [chainId, []])
    );

    // Fetch unfilled deposits and filter out deposits upfront before we compute the minimum deposit confirmation
    // per chain, which is based on the deposit volume we could fill.
    const unfilledDeposits = this._getUnfilledDeposits();
    const allUnfilledDeposits = Object.values(unfilledDeposits)
      .flat()
      .map(({ deposit }) => deposit);

    this.logger.debug({
      at: "Relayer::checkForUnfilledDepositsAndFill",
      message: `${allUnfilledDeposits.length} unfilled deposits found.`,
    });
    if (allUnfilledDeposits.length === 0) {
      return txnReceipts;
    }

    this.fillLimits = this.computeFillLimits();

    const lpFees = await this.batchComputeLpFees(allUnfilledDeposits);
    await sdkUtils.forEachAsync(Object.entries(unfilledDeposits), async ([chainId, _deposits]) => {
      if (_deposits.length === 0) {
        return;
      }

      const destinationChainId = Number(chainId);
      const deposits = _deposits.map(({ deposit }) => deposit);
      const fillStatus = await spokePoolClients[destinationChainId].fillStatusArray(deposits);

      // In looping mode, limit the number of deposits per chain per loop. This is an anti-spam mechanism that avoids
      // an activity surge on any single chain from significantly degrading overall performance. When running in
      // single-shot mode (pollingDelay 0), do not limit. This permits sweeper instances to work correctly.
      const depositLimit = this.config.pollingDelay === 0 ? deposits.length : RELAYER_DEPOSIT_RATE_LIMIT;
      const unfilledDeposits = deposits
        .map((deposit, idx) => ({ ...deposit, fillStatus: fillStatus[idx] }))
        .filter(({ fillStatus, ...deposit }) => {
          // Track the fill status for faster filtering on subsequent loops.
          const depositHash = spokePoolClients[deposit.destinationChainId].getDepositHash(deposit);
          this.fillStatus[depositHash] = fillStatus;
          return fillStatus !== FillStatus.Filled;
        })
        .slice(0, depositLimit);

      const mdcPerChain = this.computeRequiredDepositConfirmations(unfilledDeposits, destinationChainId);
      const maxBlockNumbers = Object.fromEntries(
        Object.values(spokePoolClients).map(({ chainId, latestBlockSearched }) => [
          chainId,
          latestBlockSearched - mdcPerChain[chainId],
        ])
      );
      await this.evaluateFills(unfilledDeposits, lpFees, maxBlockNumbers, sendSlowRelays);

      const pendingTxnCount = this.getMulticaller(destinationChainId).getQueuedTransactions(destinationChainId).length;
      if (pendingTxnCount > 0) {
        txnReceipts[destinationChainId] = this.executeFills(destinationChainId, simulate);
      }
    });

    const currentTime = getCurrentTime();
    const logDeposits = this.config.loggingInterval < currentTime - this.lastLogTime;
    if (logDeposits) {
      if (tokenClient.anyCapturedShortFallFills()) {
        this.handleTokenShortfall();
        this.lastLogTime = currentTime;
      }
      if (profitClient.anyCapturedUnprofitableFills()) {
        this.handleUnprofitableFill();
        this.lastLogTime = currentTime;
      }
    }

    return txnReceipts;
  }

  /*
   * Manually update the fill status for a given deposit.
   * @note This protects against repeated attempts to fill on chains with longer confirmation times.
   * @param deposit Deposit object.
   * @param status Fill status (Unfilled, Filled, RequestedSlowFill).
   */
  protected setFillStatus(deposit: Deposit, status: number): void {
    const depositHash = this.clients.spokePoolClients[deposit.destinationChainId].getDepositHash(deposit);
    this.fillStatus[depositHash] = status;
  }

  requestSlowFill(deposit: Deposit): void {
    // don't request slow fill if origin/destination chain is a lite chain
    if (depositForcesOriginChainRepayment(deposit, this.clients.hubPoolClient) || deposit.toLiteChain) {
      this.logger.debug({
        at: "Relayer::requestSlowFill",
        message: "Prevent requesting slow fill request from chain that forces origin chain repayment or to lite chain.",
        deposit,
      });
      return;
    }

    // Verify that the _original_ message was empty, since that's what would be used in a slow fill. If a non-empty
    // message was nullified by an update, it can be full-filled but preferably not automatically zero-filled.
    if (!isMessageEmpty(deposit.message)) {
      this.logger[this.config.sendingRelaysEnabled ? "warn" : "debug"]({
        at: "Relayer::requestSlowFill",
        message: "Suppressing slow fill request for deposit with message.",
        deposit,
      });
      return;
    }

    const { hubPoolClient, spokePoolClients } = this.clients;
    const { originChainId, destinationChainId, depositId, outputToken } = deposit;
    const multiCallerClient = this.getMulticaller(destinationChainId);
    const spokePoolClient = spokePoolClients[destinationChainId];
    const slowFillRequest = spokePoolClient.getSlowFillRequest(deposit);
    if (isDefined(slowFillRequest)) {
      return; // Slow fill has already been requested; nothing to do.
    }

    const formatSlowFillRequestMarkdown = (): string => {
      const { symbol, decimals } = hubPoolClient.getTokenInfoForAddress(outputToken, destinationChainId);
      const formatter = createFormatFunction(2, 4, false, decimals);
      const outputAmount = formatter(deposit.outputAmount);
      const [srcChain, dstChain] = [getNetworkName(originChainId), getNetworkName(destinationChainId)];

      // @todo (future) infer the updated outputAmount by zeroing the relayer fee in order to print the correct amount.
      return (
        `Requested slow fill 🐌 of ${outputAmount} ${symbol}` +
        ` on ${dstChain} for ${srcChain} depositId ${depositId.toString()}.`
      );
    };

    this.logger.debug({ at: "Relayer::requestSlowFill", message: "Enqueuing slow fill request.", deposit });
    multiCallerClient.enqueueTransaction({
      chainId: destinationChainId,
      contract: spokePoolClient.spokePool,
      method: "requestSlowFill",
      args: [convertRelayDataParamsToBytes32(deposit)],
      message: "Requested slow fill for deposit.",
      mrkdwn: formatSlowFillRequestMarkdown(),
    });

    this.setFillStatus(deposit, FillStatus.RequestedSlowFill);
  }

  fillRelay(
    deposit: Deposit,
    repaymentChainId: number,
    realizedLpFeePct: BigNumber,
    gasPrice: BigNumber,
    gasLimit?: BigNumber
  ): void {
    const { spokePoolClients } = this.clients;

    // If a deposit originates from a lite chain, then the repayment chain must be the origin chain.
    if (
      depositForcesOriginChainRepayment(deposit, this.clients.hubPoolClient) &&
      repaymentChainId !== deposit.originChainId
    ) {
      this.logger.warn({
        at: "Relayer::fillRelay",
        message: "Suppressed fill for deposit that forces origin chain repayment but repaymentChainId != originChainId",
        deposit,
        repaymentChainId,
      });
      return;
    }

    this.logger.debug({
      at: "Relayer::fillRelay",
      message: `Filling v3 deposit ${deposit.depositId.toString()} with repayment on ${repaymentChainId}.`,
      deposit,
      repaymentChainId,
      realizedLpFeePct,
    });

    const [method, messageModifier, args] = !isDepositSpedUp(deposit)
      ? ["fillRelay", "", [convertRelayDataParamsToBytes32(deposit), repaymentChainId, toBytes32(this.relayerAddress)]]
      : [
          "fillRelayWithUpdatedDeposit",
          " with updated parameters ",
          [
            convertRelayDataParamsToBytes32(deposit),
            repaymentChainId,
            toBytes32(this.relayerAddress),
            deposit.updatedOutputAmount,
            toBytes32(deposit.updatedRecipient),
            deposit.updatedMessage,
            deposit.speedUpSignature,
          ],
        ];

    const message = `Filled v3 deposit ${messageModifier}🚀`;
    const mrkdwn = this.constructRelayFilledMrkdwn(deposit, repaymentChainId, realizedLpFeePct, gasPrice);
    const contract = spokePoolClients[deposit.destinationChainId].spokePool;
    const chainId = deposit.destinationChainId;
    const multiCallerClient = this.getMulticaller(chainId);
    multiCallerClient.enqueueTransaction({ contract, chainId, method, args, gasLimit, message, mrkdwn });

    this.setFillStatus(deposit, FillStatus.Filled);
  }

  /**
   * @notice Returns repayment chain choice for deposit given repayment fees and the hubPoolToken associated with the
   * deposit inputToken.
   * @param deposit
   * @param hubPoolToken L1 token object associated with the deposit inputToken.
   * @param repaymentFees
   * @returns repaymentChainId is defined if and only if a profitable repayment chain is found.
   * @returns repaymentChainProfitability contains the profitability data of the repaymentChainId if it is defined
   * or the profitability data of the most preferred repayment chain otherwise.
   */
  protected async resolveRepaymentChain(
    deposit: DepositWithBlock,
    hubPoolToken: L1Token,
    repaymentFees: RepaymentFee[]
  ): Promise<{
    repaymentChainId?: number;
    repaymentChainProfitability: RepaymentChainProfitability;
  }> {
    const { inventoryClient, profitClient } = this.clients;
<<<<<<< HEAD
    const { depositId, originChainId, destinationChainId, inputAmount, outputAmount, txnRef, fromLiteChain } = deposit;
=======
    const { depositId, originChainId, destinationChainId, inputAmount, outputAmount, transactionHash } = deposit;
>>>>>>> 6415fe8e
    const originChain = getNetworkName(originChainId);
    const destinationChain = getNetworkName(destinationChainId);

    const mark = this.profiler.start("resolveRepaymentChain");
    const preferredChainIds = await inventoryClient.determineRefundChainId(deposit, hubPoolToken.address);
    if (preferredChainIds.length === 0) {
      // @dev If the origin chain is a lite chain and there are no preferred repayment chains, then we can assume
      // that the origin chain, the only possible repayment chain, is over-allocated. We should log this case because
      // it is a special edge case the relayer should be aware of.
      this.logger.debug({
        at: "Relayer::resolveRepaymentChain",
        message: depositForcesOriginChainRepayment(deposit, this.clients.hubPoolClient)
          ? `Deposit ${depositId.toString()} forces origin chain repayment and has an over-allocated origin chain ${originChain}`
          : `Unable to identify a preferred repayment chain for ${originChain} deposit ${depositId.toString()}.`,
        txn: blockExplorerLink(txnRef, originChainId),
      });
      return {
        repaymentChainProfitability: {
          gasLimit: bnZero,
          gasCost: bnUint256Max,
          gasPrice: bnUint256Max,
          relayerFeePct: bnZero,
          lpFeePct: bnUint256Max,
        },
      };
    }

    mark.stop({
      message: `Determined eligible repayment chains ${JSON.stringify(
        preferredChainIds
      )} for deposit ${depositId.toString()} from ${originChain} to ${destinationChain}.`,
      preferredChainIds,
      originChain,
      destinationChain,
    });

    const _repaymentFees = preferredChainIds.map((chainId) =>
      repaymentFees.find(({ paymentChainId }) => paymentChainId === chainId)
    );
    const lpFeePcts = _repaymentFees.map(({ lpFeePct }) => lpFeePct);

    // For each eligible repayment chain, compute profitability and pick the one that is profitable. If none are
    // profitable, then finally check the destination chain even if its not a preferred repayment chain. The idea
    // here is that depositors are receiving quoted lp fees from the API that assumes repayment on the destination
    // chain, so we should honor all repayments on the destination chain if it's profitable, even if it doesn't
    // fit within our inventory management.

    const getRepaymentChainProfitability = async (
      preferredChainId: number,
      lpFeePct: BigNumber
    ): Promise<{
      profitable: boolean;
      gasLimit: BigNumber;
      gasCost: BigNumber;
      gasPrice: BigNumber;
      relayerFeePct: BigNumber;
    }> => {
      const {
        profitable,
        nativeGasCost: gasLimit,
        tokenGasCost: gasCost,
        gasPrice,
        netRelayerFeePct: relayerFeePct, // net relayer fee is equal to total fee minus the lp fee.
      } = await profitClient.isFillProfitable(deposit, lpFeePct, hubPoolToken, preferredChainId);
      return {
        profitable,
        gasLimit,
        gasCost,
        gasPrice,
        relayerFeePct,
      };
    };

    const repaymentChainProfitabilities = await Promise.all(
      preferredChainIds.map(async (preferredChainId, i) => {
        const lpFeePct = lpFeePcts[i];
        assert(isDefined(lpFeePct), `Missing lp fee pct for chain potential repayment chain ${preferredChainId}`);
        return getRepaymentChainProfitability(preferredChainId, lpFeePcts[i]);
      })
    );
    const profitableRepaymentChainIds = preferredChainIds.filter((_, i) => repaymentChainProfitabilities[i].profitable);

    // @dev preferredChainId will not be defined until a chain is found to be profitable.
    let preferredChain: number | undefined = undefined;

    // @dev The following internal function should be the only one used to set `preferredChain` above.
    const getProfitabilityDataForPreferredChainIndex = (preferredChainIndex: number): RepaymentChainProfitability => {
      const lpFeePct = lpFeePcts[preferredChainIndex];
      const { gasLimit, gasCost, relayerFeePct, gasPrice } = repaymentChainProfitabilities[preferredChainIndex];
      return {
        gasLimit,
        gasCost,
        gasPrice,
        relayerFeePct,
        lpFeePct,
      };
    };
    let profitabilityData: RepaymentChainProfitability = getProfitabilityDataForPreferredChainIndex(0);

    // If there are any profitable repayment chains, then set preferred chain to the first one since the preferred
    // chains are given to us by the InventoryClient sorted in priority order.

    if (profitableRepaymentChainIds.length > 0) {
      preferredChain = profitableRepaymentChainIds[0];
      const preferredChainIndex = preferredChainIds.indexOf(preferredChain);
      profitabilityData = getProfitabilityDataForPreferredChainIndex(preferredChainIndex);
      this.logger.debug({
        at: "Relayer::resolveRepaymentChain",
        message: `Selected preferred repayment chain ${preferredChain} for deposit ${depositId.toString()}, #${
          preferredChainIndex + 1
        } in eligible chains ${JSON.stringify(preferredChainIds)} list.`,
        profitableRepaymentChainIds,
      });
    }

    // If none of the preferred chains are profitable and they also don't include the destination chain,
    // then check if the destination chain is profitable.
    // This assumes that the depositor is getting quotes from the /suggested-fees endpoint
    // in the frontend repo which assumes that repayment is the destination chain. If this is profitable, then
    // go ahead and use the preferred chain as repayment and log the lp fee delta. This is a temporary solution
    // so that depositors can continue to quote lp fees assuming repayment is on the destination chain until
    // we come up with a smarter fee quoting algorithm that takes into account relayer inventory management more
    // accurately.
    //
    // Additionally we don't want to take this code path if the origin chain is a lite chain because we can't
    // reason about destination chain repayments on lite chains.
    if (
      !isDefined(preferredChain) &&
      !preferredChainIds.includes(destinationChainId) &&
      !depositForcesOriginChainRepayment(deposit, this.clients.hubPoolClient)
    ) {
      this.logger.debug({
        at: "Relayer::resolveRepaymentChain",
        message: `Preferred chains ${JSON.stringify(
          preferredChainIds
        )} are not profitable. Checking destination chain ${destinationChainId} profitability.`,
        deposit: { originChain, depositId: depositId.toString(), destinationChain, txnRef },
      });
      // Evaluate destination chain profitability to see if we can reset preferred chain.
      const { lpFeePct: destinationChainLpFeePct } = repaymentFees.find(
        ({ paymentChainId }) => paymentChainId === destinationChainId
      );
      assert(isDefined(destinationChainLpFeePct));
      const fallbackProfitability = await profitClient.isFillProfitable(
        deposit,
        destinationChainLpFeePct,
        hubPoolToken,
        destinationChainId
      );

      // If destination chain is profitable, then use the top preferred chain as a favor to the depositor
      // but log that we might be taking a loss. This is to not penalize an honest depositor who set their
      // fees according to the API that assumes destination chain repayment.
      if (fallbackProfitability.profitable) {
        preferredChain = preferredChainIds[0];
        const deltaRelayerFee = profitabilityData.relayerFeePct.sub(fallbackProfitability.netRelayerFeePct);
        // This is the delta in the gross relayer fee. If negative, then the destination chain would have had a higher
        // gross relayer fee, and therefore represents a virtual loss to the relayer. However, the relayer is
        // maintaining its inventory allocation by sticking to its preferred repayment chain.
        this.logger[this.config.sendingRelaysEnabled ? "info" : "debug"]({
          at: "Relayer::resolveRepaymentChain",
          message: `🦦 Taking repayment for filling deposit ${depositId.toString()} on preferred chains ${JSON.stringify(
            preferredChainIds
          )} is unprofitable but taking repayment on destination chain ${destinationChainId} is profitable. Electing to take repayment on top preferred chain ${preferredChain} as favor to depositor who assumed repayment on destination chain in their quote. Delta in net relayer fee: ${formatFeePct(
            deltaRelayerFee
          )}%`,
          deposit: {
            originChain,
            destinationChain,
            token: hubPoolToken.symbol,
            txnRef: blockExplorerLink(txnRef, originChainId),
          },
          preferredChain: getNetworkName(preferredChain),
          preferredChainLpFeePct: `${formatFeePct(profitabilityData.lpFeePct)}%`,
          destinationChainLpFeePct: `${formatFeePct(destinationChainLpFeePct)}%`,
          // The delta will cut into the gross relayer fee. If negative, then taking the repayment on destination chain
          // would have been more profitable to the relayer because the lp fee would have been lower.
          deltaLpFeePct: `${formatFeePct(destinationChainLpFeePct.sub(profitabilityData.lpFeePct))}%`,
          // relayer fee is the gross relayer fee using the destination chain lp fee: inputAmount - outputAmount - lpFee.
          preferredChainRelayerFeePct: `${formatFeePct(profitabilityData.relayerFeePct)}%`,
          destinationChainRelayerFeePct: `${formatFeePct(fallbackProfitability.netRelayerFeePct)}%`,
          deltaRelayerFee: `${formatFeePct(deltaRelayerFee)}%`,
        });
      } else {
        // If preferred chain is not profitable and neither is fallback, then return the original profitability result.
        this.logger.debug({
          at: "Relayer::resolveRepaymentChain",
          message: `Taking repayment for deposit ${depositId.toString()} with preferred chains ${JSON.stringify(
            preferredChainIds
          )} on destination chain ${destinationChainId} would also not be profitable.`,
          deposit: {
            originChain,
            destinationChain,
            txnRef,
            token: hubPoolToken.symbol,
            inputAmount,
            outputAmount,
          },
          preferredChain: getNetworkName(preferredChainIds[0]),
          preferredChainLpFeePct: `${formatFeePct(profitabilityData.lpFeePct)}%`,
          destinationChainLpFeePct: `${formatFeePct(destinationChainLpFeePct)}%`,
          preferredChainRelayerFeePct: `${formatFeePct(profitabilityData.relayerFeePct)}%`,
          destinationChainRelayerFeePct: `${formatFeePct(fallbackProfitability.netRelayerFeePct)}%`,
        });
      }
    }

    return {
      repaymentChainProfitability: profitabilityData,
      repaymentChainId: preferredChain,
    };
  }

  private handleTokenShortfall() {
    const tokenShortfall = this.clients.tokenClient.getTokenShortfall();
    const hubChainId = this.clients.hubPoolClient.chainId;

    let mrkdwn = "";
    Object.entries(tokenShortfall).forEach(([_chainId, shortfallForChain]) => {
      const chainId = Number(_chainId);
      mrkdwn += `*Shortfall on ${getNetworkName(chainId)}:*\n`;
      Object.entries(shortfallForChain).forEach(([token, { shortfall, balance, needed, deposits }]) => {
        const { symbol, formatter } = this.formatAmount(chainId, token);
        let crossChainLog = "";
        if (this.clients.inventoryClient.isInventoryManagementEnabled() && chainId !== hubChainId) {
          // Shortfalls are mapped to deposit output tokens so look up output token in token symbol map.
          const l1Token = this.clients.inventoryClient.getL1TokenInfo(token, chainId);
          const outstandingCrossChainTransferAmount =
            this.clients.inventoryClient.crossChainTransferClient.getOutstandingCrossChainTransferAmount(
              this.relayerAddress,
              chainId,
              l1Token.address,
              token
            );
          crossChainLog = outstandingCrossChainTransferAmount.gt(0)
            ? " There is " +
              formatter(
                this.clients.inventoryClient.crossChainTransferClient
                  .getOutstandingCrossChainTransferAmount(this.relayerAddress, chainId, l1Token.address, token)
                  // TODO: Add in additional l2Token param here once we can specify it
                  .toString()
              ) +
              ` inbound L1->L2 ${symbol} transfers. `
            : undefined;
        }
        mrkdwn +=
          ` - ${symbol} cumulative shortfall of ` +
          `${formatter(shortfall.toString())} ` +
          `(have ${formatter(balance.toString())} but need ` +
          `${formatter(needed.toString())}).${crossChainLog}` +
          `This is blocking deposits: ${deposits}.\n`;
      });
    });

    this.logger[this.config.sendingRelaysEnabled ? "warn" : "debug"]({
      at: "Relayer::handleTokenShortfall",
      message: "Insufficient balance to fill all deposits 💸!",
      mrkdwn,
    });
  }

  private formatAmount(
    chainId: number,
    tokenAddress: string
  ): { symbol: string; decimals: number; formatter: (amount: string) => string } {
    const { symbol, decimals } = this.clients.hubPoolClient.getTokenInfoForAddress(tokenAddress, chainId);
    return { symbol, decimals, formatter: createFormatFunction(2, 4, false, decimals) };
  }

  // TODO: This should really be renamed to "handleUnfillableDeposit" since it not only logs about unprofitable relayer
  // fees but also about fills with messages that fail to simulate and deposits from lite chains that are
  // over-allocated.
  private handleUnprofitableFill() {
    const { profitClient } = this.clients;
    const unprofitableDeposits = profitClient.getUnprofitableFills();

    let mrkdwn = "";
    Object.keys(unprofitableDeposits).forEach((chainId) => {
      let depositMrkdwn = "";
      unprofitableDeposits[Number(chainId)].forEach((unprofitableFill) => {
        const { deposit, lpFeePct, relayerFeePct, gasCost } = unprofitableFill;

        // Skip notifying if the unprofitable fill happened too long ago to avoid spamming.
        if (deposit.quoteTimestamp + UNPROFITABLE_DEPOSIT_NOTICE_PERIOD < getCurrentTime()) {
          return;
        }

        const { originChainId, destinationChainId, inputToken, outputToken, inputAmount, outputAmount } = deposit;
        const depositblockExplorerLink = blockExplorerLink(deposit.txnRef, originChainId);
        const { symbol: inputSymbol, formatter: inputFormatter } = this.formatAmount(originChainId, inputToken);
        const formattedInputAmount = inputFormatter(inputAmount.toString());
        const { symbol: outputSymbol, formatter: outputFormatter } = this.formatAmount(destinationChainId, outputToken);
        const formattedOutputAmount = outputFormatter(outputAmount.toString());

        const { symbol: gasTokenSymbol, decimals: gasTokenDecimals } = profitClient.resolveGasToken(destinationChainId);
        const formattedGasCost = createFormatFunction(2, 10, false, gasTokenDecimals)(gasCost.toString());
        const formattedRelayerFeePct = formatFeePct(relayerFeePct);
        const formattedLpFeePct = formatFeePct(lpFeePct);

        // @dev If the deposit forces origin chain repayment and the LP fee percentage is infinity,
        // then we can assume that the originChain, the only possible repayment chain,
        // was not selected for repayment. So the "unprofitable" log should be modified to indicate
        // this  edge case.
        const fromOverallocatedLiteChain =
          depositForcesOriginChainRepayment(deposit, this.clients.hubPoolClient) && lpFeePct.eq(bnUint256Max);
        const depositFailedToSimulateWithMessage = !isMessageEmpty(deposit.message) && gasCost.eq(bnUint256Max);
        depositMrkdwn +=
          `- DepositId ${deposit.depositId.toString()} (tx: ${depositblockExplorerLink})` +
          ` of input amount ${formattedInputAmount} ${inputSymbol}` +
          ` and output amount ${formattedOutputAmount} ${outputSymbol}` +
          ` from ${getNetworkName(originChainId)} to ${getNetworkName(destinationChainId)}` +
          `${
            fromOverallocatedLiteChain
              ? " is from an over-allocated origin chain and it forces origin chain repayment"
              : ""
          }` +
          `${
            depositFailedToSimulateWithMessage
              ? ` failed to simulate with message of size ${ethersUtils.hexDataLength(deposit.message)} bytes`
              : ""
          }` +
          `${` with relayerFeePct ${formattedRelayerFeePct}% lpFeePct ${
            lpFeePct.eq(bnUint256Max) ? "∞" : formattedLpFeePct
          }% and gas cost ${gasCost.eq(bnUint256Max) ? "∞" : formattedGasCost} ${gasTokenSymbol}\n`}`;
      });

      if (depositMrkdwn) {
        mrkdwn += `*Unprofitable deposits on ${getNetworkName(chainId)}:*\n` + depositMrkdwn;
      }
    });

    if (mrkdwn) {
      this.logger[this.config.sendingRelaysEnabled ? "warn" : "debug"]({
        at: "Relayer::handleUnprofitableFill",
        message: "Not relaying unprofitable deposits 🙅‍♂️!",
        mrkdwn,
        notificationPath: "across-unprofitable-fills",
      });
    }
  }

  private constructRelayFilledMrkdwn(
    deposit: Deposit,
    repaymentChainId: number,
    realizedLpFeePct: BigNumber,
    gasPrice: BigNumber
  ): string {
    let mrkdwn =
      this.constructBaseFillMarkdown(deposit, realizedLpFeePct, gasPrice) +
      ` Relayer repayment: ${getNetworkName(repaymentChainId)}.`;

    if (isDepositSpedUp(deposit)) {
      const { symbol, decimals } = this.clients.hubPoolClient.getTokenInfoForAddress(
        deposit.outputToken,
        deposit.destinationChainId
      );
      const updatedOutputAmount = createFormatFunction(2, 4, false, decimals)(deposit.updatedOutputAmount.toString());
      mrkdwn += ` Reduced output amount: ${updatedOutputAmount} ${symbol}.`;
    }

    return mrkdwn;
  }

  private constructBaseFillMarkdown(deposit: Deposit, _realizedLpFeePct: BigNumber, _gasPriceGwei: BigNumber): string {
    const { symbol, decimals } = this.clients.hubPoolClient.getTokenInfoForAddress(
      deposit.inputToken,
      deposit.originChainId
    );
    const srcChain = getNetworkName(deposit.originChainId);
    const dstChain = getNetworkName(deposit.destinationChainId);
    const depositor = blockExplorerLink(deposit.depositor, deposit.originChainId);
    const inputAmount = createFormatFunction(2, 4, false, decimals)(deposit.inputAmount.toString());

    let msg = `Relayed depositId ${deposit.depositId.toString()} from ${srcChain} to ${dstChain} of ${inputAmount} ${symbol}`;
    const realizedLpFeePct = formatFeePct(_realizedLpFeePct);
    const _totalFeePct = deposit.inputAmount
      .sub(deposit.outputAmount)
      .mul(fixedPointAdjustment)
      .div(deposit.inputAmount);
    const totalFeePct = formatFeePct(_totalFeePct);
    const { symbol: outputTokenSymbol, decimals: outputTokenDecimals } =
      this.clients.hubPoolClient.getTokenInfoForAddress(deposit.outputToken, deposit.destinationChainId);
    const _outputAmount = createFormatFunction(2, 4, false, outputTokenDecimals)(deposit.outputAmount.toString());
    msg +=
      ` and output ${_outputAmount} ${outputTokenSymbol}, with depositor ${depositor}.` +
      ` Realized LP fee: ${realizedLpFeePct}%, total fee: ${totalFeePct}%. Gas price used in profit calc: ${formatGwei(
        _gasPriceGwei.toString()
      )} Gwei.`;

    return msg;
  }

  private getMulticaller(chainId: number): MultiCallerClient {
    return this.config.tryMulticallChains.includes(chainId)
      ? this.clients.tryMulticallClient
      : this.clients.multiCallerClient;
  }
}<|MERGE_RESOLUTION|>--- conflicted
+++ resolved
@@ -235,19 +235,6 @@
       return ignoreDeposit();
     }
 
-<<<<<<< HEAD
-    if (!depositHasPoolRebalanceRouteMapping(deposit, this.clients.hubPoolClient)) {
-      this.logger.debug({
-        at: "Relayer::filterDeposit",
-        message: `Skipping ${srcChain} deposit for input token ${inputToken} due to missing pool rebalance route.`,
-        deposit,
-        txnRef: deposit.txnRef,
-      });
-      return ignoreDeposit();
-    }
-
-=======
->>>>>>> 6415fe8e
     if (sdkUtils.invalidOutputToken(deposit)) {
       this.logger.debug({
         at: "Relayer::filterDeposit",
@@ -674,13 +661,8 @@
     maxBlockNumber: number,
     sendSlowRelays: boolean
   ): Promise<void> {
-<<<<<<< HEAD
     const { depositId, depositor, destinationChainId, originChainId, inputToken, txnRef } = deposit;
-    const { hubPoolClient, profitClient, spokePoolClients, tokenClient } = this.clients;
-=======
-    const { depositId, depositor, destinationChainId, originChainId, inputToken, transactionHash } = deposit;
     const { profitClient, spokePoolClients, tokenClient } = this.clients;
->>>>>>> 6415fe8e
     const { slowDepositors } = this.config;
     const [originChain, destChain] = [getNetworkName(originChainId), getNetworkName(destinationChainId)];
 
@@ -1136,11 +1118,7 @@
     repaymentChainProfitability: RepaymentChainProfitability;
   }> {
     const { inventoryClient, profitClient } = this.clients;
-<<<<<<< HEAD
-    const { depositId, originChainId, destinationChainId, inputAmount, outputAmount, txnRef, fromLiteChain } = deposit;
-=======
-    const { depositId, originChainId, destinationChainId, inputAmount, outputAmount, transactionHash } = deposit;
->>>>>>> 6415fe8e
+    const { depositId, originChainId, destinationChainId, inputAmount, outputAmount, txnRef } = deposit;
     const originChain = getNetworkName(originChainId);
     const destinationChain = getNetworkName(destinationChainId);
 
