--- conflicted
+++ resolved
@@ -365,7 +365,6 @@
     }
   }
 
-<<<<<<< HEAD
   /**
    * For an array of unfilled deposits, compute the applicable LP fee for each. Fees are computed for repayment on the
    * destination chain as well as mainnet.
@@ -399,14 +398,10 @@
     return lpFees;
   }
 
-  async checkForUnfilledDepositsAndFill(sendSlowRelays = true): Promise<void> {
-=======
   async checkForUnfilledDepositsAndFill(
     sendSlowRelays = true,
     simulate = false
   ): Promise<{ [chainId: number]: string[] }> {
-    // Fetch all unfilled deposits, order by total earnable fee.
->>>>>>> 2c1d2aed
     const { profitClient, spokePoolClients, tokenClient, multiCallerClient } = this.clients;
 
     // Flush any pre-existing enqueued transactions that might not have been executed.
@@ -438,12 +433,8 @@
       ])
     );
 
-<<<<<<< HEAD
     const lpFees = await this.batchComputeLpFees(allUnfilledDeposits);
-    await sdkUtils.forEachAsync(Object.values(unfilledDeposits), async (unfilledDeposits) => {
-=======
     await sdkUtils.forEachAsync(Object.entries(unfilledDeposits), async ([chainId, unfilledDeposits]) => {
->>>>>>> 2c1d2aed
       if (unfilledDeposits.length === 0) {
         return;
       }
