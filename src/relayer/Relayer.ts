--- conflicted
+++ resolved
@@ -5,7 +5,6 @@
 import { Deposit } from "../interfaces/SpokePool";
 
 export class Relayer {
-<<<<<<< HEAD
   constructor(
     readonly logger: winston.Logger,
     readonly clients: RelayerClients,
@@ -16,11 +15,7 @@
     return this.repaymentChainIdForToken[l1Token] ?? defaultChainId;
   }
 
-  async checkForUnfilledDepositsAndFill() {
-=======
-  constructor(readonly logger: winston.Logger, readonly clients: RelayerClients) {}
   async checkForUnfilledDepositsAndFill(sendSlowRelays: Boolean = true) {
->>>>>>> ee583fb8
     // Fetch all unfilled deposits, order by total earnable fee.
     // TODO: Note this does not consider the price of the token which will be added once the profitability module is
     // added to this bot.
@@ -58,7 +53,6 @@
   }
 
   fillRelay(deposit: Deposit, fillAmount: BigNumber) {
-<<<<<<< HEAD
     const l1Token = this.clients.hubPoolClient.getL1TokenForDeposit(deposit);
     const l1TokenInfo = this.clients.hubPoolClient.getTokenInfoForL1Token(l1Token);
     this.logger.debug({
@@ -68,21 +62,17 @@
       repaymentChain: this.getRepaymentChainForToken(l1Token, deposit.destinationChainId),
       l1Token: l1TokenInfo.symbol,
     });
-=======
->>>>>>> ee583fb8
     try {
       // Fetch the repayment chain from the inventory client. Sanity check that it is one of the known chainIds.
       const repaymentChain = this.clients.inventoryClient.determineRefundChainId(deposit);
       if (!Object.keys(this.clients.spokePoolClients).includes(deposit.destinationChainId.toString()))
         throw new Error("Fatal error! Repayment chain set to a chain that is not part of the defined sets of chains!");
 
-      this.logger.debug({ at: "Relayer", message: "Filling deposit", deposit, repaymentChain });
       // Add the fill transaction to the multiCallerClient so it will be executed with the next batch.
       this.clients.multiCallerClient.enqueueTransaction({
         contract: this.clients.spokePoolClients[deposit.destinationChainId].spokePool, // target contract
         chainId: deposit.destinationChainId,
         method: "fillRelay", // method called.
-<<<<<<< HEAD
         args: buildFillRelayProps(
           deposit,
           this.getRepaymentChainForToken(l1Token, deposit.destinationChainId),
@@ -94,11 +84,6 @@
           this.getRepaymentChainForToken(l1Token, deposit.destinationChainId),
           fillAmount
         ), // message details mrkdwn
-=======
-        args: buildFillRelayProps(deposit, repaymentChain, fillAmount), // props sent with function call.
-        message: "Relay instantly sent 🚀", // message sent to logger.
-        mrkdwn: this.constructRelayFilledMrkdwn(deposit, repaymentChain, fillAmount), // message details mrkdwn
->>>>>>> ee583fb8
       });
 
       // Decrement tokens in token client used in the fill. This ensures that we dont try and fill more than we have.
@@ -115,7 +100,6 @@
   }
 
   zeroFillDeposit(deposit: Deposit) {
-<<<<<<< HEAD
     const l1Token = this.clients.hubPoolClient.getL1TokenForDeposit(deposit);
     const l1TokenInfo = this.clients.hubPoolClient.getTokenInfoForL1Token(l1Token);
     this.logger.debug({
@@ -125,28 +109,18 @@
       repaymentChain: this.getRepaymentChainForToken(l1Token, deposit.destinationChainId),
       l1Token: l1TokenInfo.symbol,
     });
-=======
-    const repaymentChainId = 1; // Always refund zero fills on L1 to not send dust over the chain unnecessarily.
-    const fillAmount = toBN(1); // 1 wei; smallest fill size possible.
-    this.logger.debug({ at: "Relayer", message: "Zero filling", deposit, repaymentChain: repaymentChainId });
->>>>>>> ee583fb8
     try {
       // Add the zero fill fill transaction to the multiCallerClient so it will be executed with the next batch.
       this.clients.multiCallerClient.enqueueTransaction({
         contract: this.clients.spokePoolClients[deposit.destinationChainId].spokePool, // target contract
         chainId: deposit.destinationChainId,
         method: "fillRelay", // method called.
-<<<<<<< HEAD
         args: buildFillRelayProps(
           deposit,
           this.getRepaymentChainForToken(l1Token, deposit.destinationChainId),
-          toBN(1)
+          toBN(1) // 1 wei; smallest fill size possible.
         ), // props sent with function call.
         message: `Zero size relay sent ${l1TokenInfo.symbol} 🐌`, // message sent to logger.
-=======
-        args: buildFillRelayProps(deposit, repaymentChainId, fillAmount), // props sent with function call.
-        message: "Zero size relay sent 🐌", // message sent to logger.
->>>>>>> ee583fb8
         mrkdwn: this.constructZeroSizeFilledMrkdwn(deposit), // message details mrkdwn
       });
       this.clients.tokenClient.decrementLocalBalance(deposit.destinationChainId, deposit.destinationToken, fillAmount);
