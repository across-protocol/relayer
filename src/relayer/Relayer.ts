--- conflicted
+++ resolved
@@ -198,17 +198,13 @@
         });
         continue;
       }
-<<<<<<< HEAD
-      if (this.clients.tokenClient.hasBalanceForFill(deposit, unfilledAmount)) {
+
+      if (tokenClient.hasBalanceForFill(deposit, unfilledAmount)) {
         // @todo: For UBA, compute the anticipated refund fee(s) for candidate refund chain(s).
         // @todo: Factor in the gas cost of submitting the RefundRequest on alt refund chains.
         const refundFee = toBN(0);
 
-        if (this.clients.profitClient.isFillProfitable(deposit, unfilledAmount, refundFee, l1Token)) {
-=======
-      if (tokenClient.hasBalanceForFill(deposit, unfilledAmount)) {
-        if (profitClient.isFillProfitable(deposit, unfilledAmount, l1Token)) {
->>>>>>> b3f90005
+        if (profitClient.isFillProfitable(deposit, unfilledAmount, refundFee, l1Token)) {
           await this.fillRelay(deposit, unfilledAmount);
         } else {
           profitClient.captureUnprofitableFill(deposit, unfilledAmount);
