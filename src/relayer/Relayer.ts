import assert from "assert";
import { utils as sdkUtils } from "@across-protocol/sdk-v2";
import { utils as ethersUtils } from "ethers";
import { Deposit, DepositWithBlock, L1Token } from "../interfaces";
import {
  BigNumber,
  bnZero,
  bnOne,
  RelayerUnfilledDeposit,
  blockExplorerLink,
  buildFillRelayProps,
  buildFillRelayWithUpdatedFeeProps,
  createFormatFunction,
  formatFeePct,
  getCurrentTime,
  getNetworkName,
  getUnfilledDeposits,
  isDefined,
  toBNWei,
  winston,
} from "../utils";
import { RelayerClients } from "./RelayerClientHelper";
import { RelayerConfig } from "./RelayerConfig";

const { isDepositSpedUp, isMessageEmpty, resolveDepositMessage } = sdkUtils;
const UNPROFITABLE_DEPOSIT_NOTICE_PERIOD = 60 * 60; // 1 hour
const zeroFillAmount = bnOne;

export class Relayer {
  // Track by originChainId since depositId is issued on the origin chain.
  // Key is in the form of "chainId-depositId".
  private fullyFilledDeposits: { [key: string]: boolean } = {};

  constructor(
    readonly relayerAddress: string,
    readonly logger: winston.Logger,
    readonly clients: RelayerClients,
    readonly config: RelayerConfig
  ) {}

  /**
   * @description Retrieve the complete array of unfilled deposits and filter out deposits we can't or choose
   * not to support.
   * @returns An array of filtered RelayerUnfilledDeposit objects.
   */
  private async _getUnfilledDeposits(): Promise<RelayerUnfilledDeposit[]> {
    const { configStoreClient, hubPoolClient, spokePoolClients, acrossApiClient } = this.clients;
    const { relayerTokens, ignoredAddresses, acceptInvalidFills } = this.config;

    const unfilledDeposits = await getUnfilledDeposits(spokePoolClients, hubPoolClient, this.config.maxRelayerLookBack);

    const maxVersion = configStoreClient.configStoreVersion;
    return unfilledDeposits.filter(({ deposit, version, invalidFills, unfilledAmount }) => {
      const { quoteTimestamp, depositId, depositor, recipient, originChainId, destinationChainId } = deposit;
      const destinationChain = getNetworkName(destinationChainId);

      // If we don't have the latest code to support this deposit, skip it.
      if (version > maxVersion) {
        this.logger.warn({
          at: "Relayer::getUnfilledDeposits",
          message: "Skipping deposit that is not supported by this relayer version.",
          latestVersionSupported: maxVersion,
          latestInConfigStore: configStoreClient.getConfigStoreVersionForTimestamp(),
          deposit,
        });
        return false;
      }

      if (
        ignoredAddresses?.includes(ethersUtils.getAddress(depositor)) ||
        ignoredAddresses?.includes(ethersUtils.getAddress(recipient))
      ) {
        this.logger.debug({
          at: "Relayer::getUnfilledDeposits",
          message: "Ignoring deposit",
          depositor,
          recipient,
        });
        return false;
      }

      if (!this.routeEnabled(originChainId, destinationChainId)) {
        this.logger.debug({
          at: "Relayer::getUnfilledDeposits",
          message: "Skipping deposit from or to disabled chains.",
          deposit,
          enabledOriginChains: this.config.relayerOriginChains,
          enabledDestinationChains: this.config.relayerDestinationChains,
        });
        return false;
      }

      // Skip deposits with quoteTimestamp in the future (impossible to know HubPool utilization => LP fee cannot be computed).
      if (quoteTimestamp > hubPoolClient.currentTime) {
        return false;
      }

      // Skip deposit with message if sending fills with messages is not supported.
      if (!this.config.sendingMessageRelaysEnabled && !isMessageEmpty(resolveDepositMessage(deposit))) {
        this.logger.warn({
          at: "Relayer::getUnfilledDeposits",
          message: "Skipping fill for deposit with message",
          depositUpdated: isDepositSpedUp(deposit),
          deposit,
        });
        return false;
      }

      // Skip deposits that contain invalid fills from the same relayer. This prevents potential corrupted data from
      // making the same relayer fill a deposit multiple times.
      if (!acceptInvalidFills && invalidFills.some((fill) => fill.relayer === this.relayerAddress)) {
        this.logger.error({
          at: "Relayer::getUnfilledDeposits",
          message: "👨‍👧‍👦 Skipping deposit with invalid fills from the same relayer",
          deposit,
          invalidFills,
          destinationChain,
        });
        return false;
      }

      // Resolve L1 token and perform additional checks
      // @todo: This is only relevant if inputToken and outputToken are equivalent.
      const inputToken = sdkUtils.getDepositInputToken(deposit);
      const l1Token = hubPoolClient.getL1TokenInfoForL2Token(inputToken, originChainId);

      // Skip any L1 tokens that are not specified in the config.
      // If relayerTokens is an empty list, we'll assume that all tokens are supported.
      if (relayerTokens.length > 0 && !relayerTokens.includes(l1Token.address)) {
        this.logger.debug({
          at: "Relayer::getUnfilledDeposits",
          message: "Skipping deposit for unwhitelisted token",
          deposit,
          l1Token,
        });
        return false;
      }

      // Filter out deposits that require in-protocol swaps.
      const outputToken = sdkUtils.getDepositOutputToken(deposit);
      if (!hubPoolClient.areTokensEquivalent(inputToken, originChainId, outputToken, destinationChainId)) {
        this.logger.debug({
          at: "Relayer::getUnfilledDeposits",
          message: "Skipping deposit including in-protocol token swap.",
          deposit,
          l1Token,
        });
        return false;
      }

      // We query the relayer API to get the deposit limits for different token and destination combinations.
      // The relayer should *not* be filling deposits that the HubPool doesn't have liquidity for otherwise the relayer's
      // refund will be stuck for potentially 7 days. Note: Filter for supported tokens first, since the relayer only
      // queries for limits on supported tokens.
      if (acrossApiClient.updatedLimits && unfilledAmount.gt(acrossApiClient.getLimit(l1Token.address))) {
        this.logger.warn({
          at: "Relayer::getUnfilledDeposits",
          message: "😱 Skipping deposit with greater unfilled amount than API suggested limit",
          limit: acrossApiClient.getLimit(l1Token.address),
          l1Token: l1Token.address,
          depositId,
          inputAmount: sdkUtils.getDepositInputAmount(deposit),
          unfilledAmount: unfilledAmount.toString(),
          originChainId,
          transactionHash: deposit.transactionHash,
        });
        return false;
      }

      // The deposit passed all checks, so we can include it in the list of unfilled deposits.
      return true;
    });
  }

  /**
   * @description Validate whether the origin and destination chain combination is permitted by relayer config.
   * @param originChainId chain ID for the deposit.
   * @param destinationChainId Chain ID of a prospective fill.
   * @returns True if the route is permitted by config (or enabled by default), otherwise false.
   */
  routeEnabled(originChainId: number, destinationChainId: number): boolean {
    const { relayerOriginChains: originChains, relayerDestinationChains: destinationChains } = this.config;

    if (originChains?.length > 0 && !originChains.includes(originChainId)) {
      return false;
    }

    if (destinationChains?.length > 0 && !destinationChains.includes(destinationChainId)) {
      return false;
    }

    return true;
  }

  async checkForUnfilledDepositsAndFill(sendSlowRelays = true): Promise<void> {
    // Fetch all unfilled deposits, order by total earnable fee.
    const { config } = this;
    const { hubPoolClient, profitClient, spokePoolClients, tokenClient, inventoryClient, multiCallerClient } =
      this.clients;

    // Flush any pre-existing enqueued transactions that might not have been executed.
    multiCallerClient.clearTransactionQueue();

    // Fetch unfilled deposits and filter out deposits upfront before we compute the minimum deposit confirmation
<<<<<<< HEAD
    // per chain, which is based on the deposit volume we could fill.
=======
    // per chain, which is based on the deposit volume we could fill. @todo: Remove v2 filtering.
>>>>>>> 16e8ba72
    const unfilledDeposits = (await this._getUnfilledDeposits()).filter(({ deposit }) => sdkUtils.isV2Deposit(deposit));

    // Sum the total unfilled deposit amount per origin chain and set a MDC for that chain.
    const unfilledDepositAmountsPerChain: { [chainId: number]: BigNumber } = unfilledDeposits.reduce((agg, curr) => {
      const unfilledAmountUsd = profitClient.getFillAmountInUsd(curr.deposit, curr.unfilledAmount);
      if (!agg[curr.deposit.originChainId]) {
        agg[curr.deposit.originChainId] = bnZero;
      }
      agg[curr.deposit.originChainId] = agg[curr.deposit.originChainId].add(unfilledAmountUsd);
      return agg;
    }, {});

    // Sort thresholds in ascending order.
    const minimumDepositConfirmationThresholds = Object.keys(config.minDepositConfirmations)
      .filter((x) => x !== "default")
      .sort((x, y) => Number(x) - Number(y));

    // Set the MDC for each origin chain equal to lowest threshold greater than the unfilled USD deposit amount.
    // If we can't find a threshold greater than the USD amount, then use the default.
    const mdcPerChain = Object.fromEntries(
      Object.entries(unfilledDepositAmountsPerChain).map(([chainId, unfilledAmount]) => {
        const usdThreshold = minimumDepositConfirmationThresholds.find((_usdThreshold) => {
          return toBNWei(_usdThreshold).gte(unfilledAmount);
        });
        // If no thresholds are greater than unfilled amount, then use fallback which should have largest MDCs.
        return [chainId, config.minDepositConfirmations[usdThreshold ?? "default"][chainId]];
      })
    );
    this.logger.debug({
      at: "Relayer",
      message: "Setting minimum deposit confirmation based on origin chain aggregate deposit amount",
      unfilledDepositAmountsPerChain,
      mdcPerChain,
      minDepositConfirmations: config.minDepositConfirmations,
    });

    // Filter out deposits whose block time does not meet the minimum number of confirmations for the origin chain.
    const confirmedUnfilledDeposits = unfilledDeposits.filter(
      ({ deposit: { originChainId, blockNumber } }) =>
        blockNumber <= spokePoolClients[originChainId].latestBlockSearched - mdcPerChain[originChainId]
    );
    this.logger.debug({
      at: "Relayer::checkForUnfilledDepositsAndFill",
      message: `${confirmedUnfilledDeposits.length} unfilled deposits found`,
    });

    // Iterate over all unfilled deposits. For each unfilled deposit: a) check that the token balance client has enough
    // balance to fill the unfilled amount. b) the fill is profitable. If both hold true then fill the unfilled amount.
    // If not enough ballance add the shortfall to the shortfall tracker to produce an appropriate log. If the deposit
    // is has no other fills then send a 0 sized fill to initiate a slow relay. If unprofitable then add the
    // unprofitable tx to the unprofitable tx tracker to produce an appropriate log.
    for (const { deposit, version, unfilledAmount, fillCount } of confirmedUnfilledDeposits) {
      const { slowDepositors } = config;

      const { depositor, recipient, destinationChainId, originChainId } = deposit;
      const inputToken = sdkUtils.getDepositInputToken(deposit);

      // If depositor is on the slow deposit list, then send a zero fill to initiate a slow relay and return early.
      if (slowDepositors?.includes(depositor)) {
        if (sendSlowRelays && fillCount === 0 && tokenClient.hasBalanceForZeroFill(deposit)) {
          this.logger.debug({
            at: "Relayer",
            message: "Initiating slow fill for grey listed depositor",
            depositor,
          });
          this.zeroFillDeposit(deposit);
        }
        // Regardless of whether we should send a slow fill or not for this depositor, exit early at this point
        // so we don't fast fill an already slow filled deposit from the slow fill-only list.
        continue;
      }

      const l1Token = hubPoolClient.getL1TokenInfoForL2Token(inputToken, originChainId);
      const selfRelay = [depositor, recipient].every((address) => address === this.relayerAddress);
      if (tokenClient.hasBalanceForFill(deposit, unfilledAmount) && !selfRelay) {
        assert(isDefined(deposit.realizedLpFeePct)); // Sanity check.
        const { repaymentChainId, gasLimit: gasCost } = await this.resolveRepaymentChain(
          version,
          deposit,
          unfilledAmount,
          l1Token
        );
        if (isDefined(repaymentChainId)) {
          const gasLimit = isMessageEmpty(resolveDepositMessage(deposit)) ? undefined : gasCost;
          this.fillRelay(deposit, unfilledAmount, repaymentChainId, gasLimit);
        } else {
          profitClient.captureUnprofitableFill(deposit, unfilledAmount, gasCost);
        }
      } else if (selfRelay) {
        // A relayer can fill its own deposit without an ERC20 transfer. Only bypass profitability requirements if the
        // relayer is both the depositor and the recipient, because a deposit on a cheap SpokePool chain could cause
        // expensive fills on (for example) mainnet.
        this.fillRelay(deposit, unfilledAmount, destinationChainId);
      } else {
        // TokenClient.getBalance returns that we don't have enough balance to submit the fast fill.
        // At this point, capture the shortfall so that the inventory manager can rebalance the token inventory.
        tokenClient.captureTokenShortfallForFill(deposit, unfilledAmount);

        // Before deciding whether to zero fill, first determine if the inventory manager will subsequently send
        // funds to the destination chain to cover the shortfall. If it will, then check if the new balance
        // will be enough for the relayer to submit a fast fill. If so, then don't zero fill so that the
        // relayer can send this full fill and elect where to take repayment. This is assuming the contract
        // enforces that partial fills must take  repayment on the destination which can lead to over-allocations
        // on the destination chain if we always sent zero/partial fills here.
        let willFastFillAfterRebalance = false;

        // @dev: `getBalanceOnChainForL1Token` accounts for outstanding cross chain transfers via the
        // CrossChainTransferClient.
        const currentDestinationChainBalance = inventoryClient.getBalanceOnChainForL1Token(
          destinationChainId,
          l1Token.address
        );
        const crossChainTxns = inventoryClient.crossChainTransferClient.getOutstandingCrossChainTransferTxs(
          this.relayerAddress,
          destinationChainId,
          l1Token.address
        );
        let newChainBalance = currentDestinationChainBalance;
        if (newChainBalance.gte(unfilledAmount)) {
          this.logger.debug({
            at: "Relayer",
            message:
              "Skipping zero fills for this token because there are outstanding cross chain transfers that can be used to fast fill this deposit",
            currentDestinationChainBalanceIncludingOutstandingTransfers: currentDestinationChainBalance,
            crossChainTxns,
          });
          continue;
        }

        // Check for upcoming rebalances.
        const rebalances = inventoryClient.getPossibleRebalances();
        const rebalanceForFilledToken = rebalances.find(
          ({ l1Token: l1TokenForFill, chainId, amount, balance }) =>
            l1TokenForFill === l1Token.address && chainId === destinationChainId && amount.lte(balance) // It's important we count only rebalances that are executable based on current L1 balance.
        );
        if (rebalanceForFilledToken !== undefined) {
          newChainBalance = newChainBalance.add(rebalanceForFilledToken.amount);
          willFastFillAfterRebalance = newChainBalance.gte(unfilledAmount);
          this.logger.debug({
            at: "Relayer",
            message:
              "Inventory manager will rebalance to this chain after capturing token shortfall. Will skip zero fill if this deposit will be fillable after rebalance.",
            currentDestinationChainBalanceIncludingOutstandingTransfers: currentDestinationChainBalance,
            crossChainTxns,
            newChainBalance,
            rebalanceForFilledToken,
            rebalances,
            willFastFillAfterRebalance,
          });
          if (willFastFillAfterRebalance) {
            continue;
          }
        } else {
          this.logger.debug({
            at: "Relayer",
            message: "No rebalances for filled token, proceeding to evaluate zero fill",
            depositL1Token: l1Token.address,
            currentDestinationChainBalanceIncludingOutstandingTransfers: currentDestinationChainBalance,
            crossChainTxns,
            rebalances,
          });
        }
        // If we don't have enough balance to fill the unfilled amount and the fill count on the deposit is 0 then send a
        // 1 wei sized fill to ensure that the deposit is slow relayed. This only needs to be done once.
        if (sendSlowRelays && tokenClient.hasBalanceForZeroFill(deposit) && fillCount === 0) {
          this.zeroFillDeposit(deposit);
        }
      }
    }
    // If during the execution run we had shortfalls or unprofitable fills then handel it by producing associated logs.
    if (tokenClient.anyCapturedShortFallFills()) {
      this.handleTokenShortfall();
    }
    if (profitClient.anyCapturedUnprofitableFills()) {
      this.handleUnprofitableFill();
    }
  }

  fillRelay(deposit: Deposit, fillAmount: BigNumber, repaymentChainId: number, gasLimit?: BigNumber): void {
    // Skip deposits that this relayer has already filled completely before to prevent double filling (which is a waste
    // of gas as the second fill would fail).
    // TODO: Handle the edge case scenario where the first fill failed due to transient errors and needs to be retried
    const fillKey = `${deposit.originChainId}-${deposit.depositId}`;
    if (this.fullyFilledDeposits[fillKey]) {
      this.logger.debug({
        at: "Relayer",
        message: "Skipping deposit already filled by this relayer",
        originChainId: deposit.originChainId,
        depositId: deposit.depositId,
      });
      return;
    }
    const zeroFill = fillAmount.eq(zeroFillAmount);
    this.logger.debug({
      at: "Relayer",
      message: zeroFill ? "Zero filling" : "Filling deposit",
      deposit,
      repaymentChainId,
    });

    // If deposit has been sped up, call fillRelayWithUpdatedFee instead. This guarantees that the relayer wouldn't
    // accidentally double fill due to the deposit hash being different - SpokePool contract will check that the
    // original hash with the old fee hasn't been filled.
    const [method, argBuilder, messageModifier] = isDepositSpedUp(deposit)
      ? ["fillRelayWithUpdatedDeposit", buildFillRelayWithUpdatedFeeProps, "with modified parameters "]
      : ["fillRelay", buildFillRelayProps, ""];

    const outputAmount = sdkUtils.getDepositOutputAmount(deposit);
    // prettier-ignore
    const message = fillAmount.eq(outputAmount)
      ? `Filled deposit ${messageModifier}🚀`
      : zeroFill
        ? `Zero filled deposit ${messageModifier}🐌`
        : `Partially filled deposit ${messageModifier}📫`;

    this.clients.multiCallerClient.enqueueTransaction({
      contract: this.clients.spokePoolClients[deposit.destinationChainId].spokePool,
      chainId: deposit.destinationChainId,
      method,
      args: argBuilder(deposit, repaymentChainId, fillAmount),
      gasLimit,
      message,
      mrkdwn: this.constructRelayFilledMrkdwn(deposit, repaymentChainId, fillAmount),
    });

    // @dev: Only zero fills _or_ fills that complete the transfer are attempted, so zeroFill indicates whether the
    // deposit was filled to completion. @todo: Revisit in the future when we implement partial fills.
    this.fullyFilledDeposits[fillKey] = !zeroFill;

    // Decrement tokens in token client used in the fill. This ensures that we dont try and fill more than we have.
    const outputToken = sdkUtils.getDepositOutputToken(deposit);
    this.clients.tokenClient.decrementLocalBalance(deposit.destinationChainId, outputToken, fillAmount);
  }

  /**
   * @description Initiate a zero-fill for a deposit.
   * @param deposit Deposit object to zero-fill.
   */
  zeroFillDeposit(deposit: Deposit): void {
    // Verify that the _original_ message was empty, since that's what would be used in a slow fill. If a non-empty
    // message was nullified by an update, it can be full-filled but preferably not automatically zero-filled.
    if (!isMessageEmpty(deposit.message)) {
      this.logger.warn({
        at: "Relayer::zeroFillDeposit",
        message: "Suppressing zero-fill for deposit with message.",
        deposit,
      });
      return;
    }
    this.fillRelay(deposit, zeroFillAmount, deposit.destinationChainId);
  }

  protected async resolveRepaymentChain(
    version: number,
    deposit: DepositWithBlock,
    fillAmount: BigNumber,
    hubPoolToken: L1Token
  ): Promise<{ repaymentChainId?: number; gasLimit: BigNumber }> {
    assert(sdkUtils.isV2Deposit(deposit)); // temporary

    const { inventoryClient, profitClient } = this.clients;
    const { depositId, originChainId, destinationChainId, transactionHash: depositHash } = deposit;
    const outputAmount = sdkUtils.getDepositOutputAmount(deposit);

    if (!fillAmount.eq(outputAmount)) {
      const originChain = getNetworkName(originChainId);
      const destinationChain = getNetworkName(destinationChainId);
      this.logger.debug({
        at: "Relayer",
        message: `Skipping repayment chain determination for partial fill on ${destinationChain}`,
        deposit: { originChain, depositId, destinationChain, depositHash },
      });
    }

    const preferredChainId = fillAmount.eq(outputAmount)
      ? await inventoryClient.determineRefundChainId(deposit, hubPoolToken.address)
      : destinationChainId;

    const refundFee = bnZero;
    const { profitable, nativeGasCost: gasLimit } = await profitClient.isFillProfitable(
      deposit,
      fillAmount,
      refundFee,
      hubPoolToken
    );

    return {
      repaymentChainId: profitable ? preferredChainId : undefined,
      gasLimit,
    };
  }

  private handleTokenShortfall() {
    const tokenShortfall = this.clients.tokenClient.getTokenShortfall();

    let mrkdwn = "";
    Object.entries(tokenShortfall).forEach(([_chainId, shortfallForChain]) => {
      const chainId = Number(_chainId);
      mrkdwn += `*Shortfall on ${getNetworkName(chainId)}:*\n`;
      Object.entries(shortfallForChain).forEach(([token, { shortfall, balance, needed, deposits }]) => {
        const { symbol, decimals } = this.clients.hubPoolClient.getTokenInfo(chainId, token);
        const formatter = createFormatFunction(2, 4, false, decimals);
        let crossChainLog = "";
        if (this.clients.inventoryClient.isInventoryManagementEnabled() && chainId !== 1) {
          const l1Token = this.clients.hubPoolClient.getL1TokenInfoForL2Token(token, chainId);
          crossChainLog =
            "There is " +
            formatter(
              this.clients.inventoryClient.crossChainTransferClient
                .getOutstandingCrossChainTransferAmount(this.relayerAddress, chainId, l1Token.address)
                .toString()
            ) +
            ` inbound L1->L2 ${symbol} transfers. `;
        }
        mrkdwn +=
          ` - ${symbol} cumulative shortfall of ` +
          `${formatter(shortfall.toString())} ` +
          `(have ${formatter(balance.toString())} but need ` +
          `${formatter(needed.toString())}). ${crossChainLog}` +
          `This is blocking deposits: ${deposits}.\n`;
      });
    });

    this.logger.warn({ at: "Relayer", message: "Insufficient balance to fill all deposits 💸!", mrkdwn });
  }

  private handleUnprofitableFill() {
    const unprofitableDeposits = this.clients.profitClient.getUnprofitableFills();

    let mrkdwn = "";
    Object.keys(unprofitableDeposits).forEach((chainId) => {
      let depositMrkdwn = "";
      Object.keys(unprofitableDeposits[chainId]).forEach((depositId) => {
        const { deposit, fillAmount, gasCost: _gasCost } = unprofitableDeposits[chainId][depositId];
        // Skip notifying if the unprofitable fill happened too long ago to avoid spamming.
        if (deposit.quoteTimestamp + UNPROFITABLE_DEPOSIT_NOTICE_PERIOD < getCurrentTime()) {
          return;
        }
        const gasCost = _gasCost.toString();

        const { symbol, decimals } = this.clients.hubPoolClient.getTokenInfoForDeposit(deposit);
        const formatFunction = createFormatFunction(2, 4, false, decimals);
        const gasFormatFunction = createFormatFunction(2, 10, false, 18);
        const depositblockExplorerLink = blockExplorerLink(deposit.transactionHash, deposit.originChainId);
        depositMrkdwn +=
          `- DepositId ${deposit.depositId} (tx: ${depositblockExplorerLink}) of amount ${formatFunction(
            deposit.amount.toString()
          )} ${symbol}` +
          ` with a relayerFeePct ${formatFeePct(deposit.relayerFeePct)}% and gas cost ${gasFormatFunction(gasCost)}` +
          ` from ${getNetworkName(deposit.originChainId)} to ${getNetworkName(deposit.destinationChainId)}` +
          ` and an unfilled amount of ${formatFunction(fillAmount.toString())} ${symbol} is unprofitable!\n`;
      });

      if (depositMrkdwn) {
        mrkdwn += `*Unprofitable deposits on ${getNetworkName(chainId)}:*\n` + depositMrkdwn;
      }
    });

    if (mrkdwn) {
      this.logger.warn({ at: "Relayer", message: "Not relaying unprofitable deposits 🙅‍♂️!", mrkdwn });
    }
  }

  private constructRelayFilledMrkdwn(deposit: Deposit, repaymentChainId: number, fillAmount: BigNumber): string {
    let mrkdwn =
      this.constructBaseFillMarkdown(deposit, fillAmount) + ` Relayer repayment: ${getNetworkName(repaymentChainId)}.`;

    if (isDepositSpedUp(deposit)) {
      if (sdkUtils.isV2Deposit(deposit)) {
        mrkdwn += ` Modified relayer fee: ${formatFeePct(deposit.newRelayerFeePct)}%.`;
      } else {
        const { symbol, decimals } = this.clients.hubPoolClient.getTokenInfo(
          deposit.destinationChainId,
          deposit.outputToken
        );
        const formatter = createFormatFunction(2, 4, false, decimals);
        // @todo Would be nice to compute the updated relayerFeePct as well.
        mrkdwn += ` Reduced output amount: ${formatter(deposit.updatedOutputAmount.toString())} ${symbol}.`;
      }
    }

    return mrkdwn;
  }

  private constructBaseFillMarkdown(deposit: Deposit, fillAmount: BigNumber): string {
    const { symbol, decimals } = this.clients.hubPoolClient.getTokenInfoForDeposit(deposit);
    const srcChain = getNetworkName(deposit.originChainId);
    const dstChain = getNetworkName(deposit.destinationChainId);
    const inputAmount = sdkUtils.getDepositInputAmount(deposit);
    const amount = createFormatFunction(2, 4, false, decimals)(inputAmount.toString());
    const depositor = blockExplorerLink(deposit.depositor, deposit.originChainId);
    const _fillAmount = createFormatFunction(2, 4, false, decimals)(fillAmount.toString());
    const relayerFeePct = formatFeePct(deposit.relayerFeePct);
    const realizedLpFeePct = formatFeePct(deposit.realizedLpFeePct);

    let msg =
      `Relayed depositId ${deposit.depositId} from ${srcChain} to ${dstChain} of ${amount} ${symbol},` +
      ` with depositor ${depositor}. Fill amount of ${_fillAmount} ${symbol} with` +
      ` relayerFee ${relayerFeePct}% & realizedLpFee ${realizedLpFeePct}%.`;
    if (fillAmount.eq(zeroFillAmount)) {
      msg += " Has been zero filled due to a token shortfall! This will initiate a slow relay for this deposit.";
    }

    return msg;
  }
}<|MERGE_RESOLUTION|>--- conflicted
+++ resolved
@@ -202,11 +202,7 @@
     multiCallerClient.clearTransactionQueue();
 
     // Fetch unfilled deposits and filter out deposits upfront before we compute the minimum deposit confirmation
-<<<<<<< HEAD
-    // per chain, which is based on the deposit volume we could fill.
-=======
     // per chain, which is based on the deposit volume we could fill. @todo: Remove v2 filtering.
->>>>>>> 16e8ba72
     const unfilledDeposits = (await this._getUnfilledDeposits()).filter(({ deposit }) => sdkUtils.isV2Deposit(deposit));
 
     // Sum the total unfilled deposit amount per origin chain and set a MDC for that chain.
