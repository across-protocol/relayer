--- conflicted
+++ resolved
@@ -710,11 +710,7 @@
     const minFillTime = this.config.minFillTime?.[destinationChainId] ?? 0;
     if (minFillTime > 0 && deposit.exclusiveRelayer !== this.relayerAddress) {
       const originSpoke = spokePoolClients[originChainId];
-<<<<<<< HEAD
-      const { average: avgBlockTime } = await averageBlockTime(originSpoke.spokePool.provider);
-=======
       const { average: avgBlockTime } = await arch.evm.averageBlockTime(originSpoke.spokePool.provider);
->>>>>>> cb88a845
       const depositAge = Math.floor(avgBlockTime * (originSpoke.latestHeightSearched - deposit.blockNumber));
 
       if (minFillTime > depositAge) {
