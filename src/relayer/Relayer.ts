--- conflicted
+++ resolved
@@ -99,7 +99,6 @@
     }
   }
 
-<<<<<<< HEAD
   // Returns all unfilled deposits over all spokePoolClients. Return values include the amount of the unfilled deposit.
   getUnfilledDeposits(): { deposit: Deposit; unfilledAmount: BigNumber; fillCount: number }[] {
     let unfilledDeposits: { deposit: Deposit; unfilledAmount: BigNumber; fillCount: number }[] = [];
@@ -124,14 +123,9 @@
 
     return unfilledDeposits;
   }
-=======
-  // TODO: that the implementations below for both methods will produce logs on each iteration of the bot. This should
-  // be refactored to only log ONCE on the first time seeing each log. This will be left for a later PR.
->>>>>>> 7737052f
 
   private handleTokenShortfall() {
     const tokenShortfall = this.clients.tokenClient.getTokenShortfall();
-    
 
     let mrkdwn = "";
     Object.keys(tokenShortfall).forEach((chainId) => {
