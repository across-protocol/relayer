import assert from "assert";
import { utils as sdkUtils, arch } from "@across-protocol/sdk";
import { utils as ethersUtils } from "ethers";
import { FillStatus, Deposit, DepositWithBlock } from "../interfaces";
import { updateSpokePoolClients } from "../common";
import {
  BigNumber,
  bnZero,
  bnUint256Max,
  RelayerUnfilledDeposit,
  blockExplorerLink,
  createFormatFunction,
  formatFeePct,
  getCurrentTime,
  getNetworkName,
  getUnfilledDeposits,
  isDefined,
  winston,
  fixedPointAdjustment,
  TransactionResponse,
  Profiler,
  formatGwei,
  depositForcesOriginChainRepayment,
  isEVMSpokePoolClient,
  isSVMSpokePoolClient,
  Address,
  toAddressType,
  EvmAddress,
  CHAIN_IDs,
<<<<<<< HEAD
=======
  convertRelayDataParamsToBytes32,
>>>>>>> 0ed8dabe
} from "../utils";
import { RelayerClients } from "./RelayerClientHelper";
import { RelayerConfig } from "./RelayerConfig";
import { MultiCallerClient } from "../clients";

const { getAddress } = ethersUtils;
const { isDepositSpedUp, isMessageEmpty, resolveDepositMessage } = sdkUtils;
const UNPROFITABLE_DEPOSIT_NOTICE_PERIOD = 60 * 60; // 1 hour
const RELAYER_DEPOSIT_RATE_LIMIT = 25;
const HUB_SPOKE_BLOCK_LAG = 2; // Permit SpokePool timestamps to be ahead of the HubPool by 2 HubPool blocks.

type RepaymentFee = { paymentChainId: number; lpFeePct: BigNumber };
type BatchLPFees = { [depositKey: string]: RepaymentFee[] };
type RepaymentChainProfitability = {
  gasLimit: BigNumber;
  gasCost: BigNumber;
  gasPrice: BigNumber;
  relayerFeePct: BigNumber;
  lpFeePct: BigNumber;
};

export class Relayer {
  public readonly relayerAddress: Address;
  public readonly fillStatus: { [depositHash: string]: number } = {};
  private pendingTxnReceipts: { [chainId: number]: Promise<TransactionResponse[]> } = {};
  private lastLogTime = 0;
  private lastMaintenance = 0;
  private profiler: InstanceType<typeof Profiler>;
  private hubPoolBlockBuffer: number;
  protected fillLimits: { [originChainId: number]: { fromBlock: number; limit: BigNumber }[] };
  protected ignoredDeposits: { [depositHash: string]: boolean } = {};
  protected inventoryChainIds: number[];
  protected updated = 0;

  constructor(
    relayerAddress: string,
    readonly logger: winston.Logger,
    readonly clients: RelayerClients,
    readonly config: RelayerConfig
  ) {
    Object.values(clients.spokePoolClients).forEach(({ chainId }) => {
      if (!isDefined(config.minDepositConfirmations[chainId])) {
        const chain = getNetworkName(chainId);
        logger.warn({
          at: "Relayer::constructor",
          message: `${chain} deposit confirmation configuration is missing.`,
        });
        config.minDepositConfirmations[chainId] = [
          { usdThreshold: bnUint256Max, minConfirmations: Number.MAX_SAFE_INTEGER },
        ];
      }
    });
    this.profiler = new Profiler({
      at: "Relayer",
      logger: this.logger,
    });
    // Hardcode an EVM chain ID, since the relayer address stored here is an EVM address.
    this.relayerAddress = toAddressType(getAddress(relayerAddress), CHAIN_IDs.MAINNET);
    this.inventoryChainIds =
      this.config.pollingDelay === 0 ? Object.values(clients.spokePoolClients).map(({ chainId }) => chainId) : [];
  }

  /**
   * @description Perform one-time relayer init. Handle (for example) token approvals.
   */
  async init(): Promise<void> {
    const { inventoryClient, tokenClient } = this.clients;
    await Promise.all([
      this.config.update(this.logger), // Update address filter.
      tokenClient.update(),
    ]);

    if (this.config.sendingRelaysEnabled && this.config.sendingTransactionsEnabled) {
      await tokenClient.setOriginTokenApprovals();
    }

    if (this.config.sendingRebalancesEnabled && this.config.sendingTransactionsEnabled) {
      await inventoryClient.setTokenApprovals();
    }

    this.logger.debug({
      at: "Relayer::init",
      message: "Completed one-time init.",
    });
  }

  /**
   * @description Perform per-loop updates.
   * @return True if all SpokePoolClients updated successfully, otherwise false.
   */
  async update(): Promise<boolean> {
    const {
      acrossApiClient,
      configStoreClient,
      hubPoolClient,
      inventoryClient,
      profitClient,
      spokePoolClients,
      tokenClient,
    } = this.clients;

    // Some steps can be skipped on the first run.
    if (this.updated++ > 0) {
      // Clear state from profit and token clients. These should start fresh on each iteration.
      profitClient.clearUnprofitableFills();
      tokenClient.clearTokenShortfall();
      tokenClient.clearTokenData();

      await configStoreClient.update();
      if (configStoreClient.latestHeightSearched > hubPoolClient.latestHeightSearched) {
        await hubPoolClient.update();
      }
    }

    await updateSpokePoolClients(spokePoolClients, [
      "FundsDeposited",
      "RequestedSpeedUpDeposit",
      "FilledRelay",
      "RelayedRootBundle",
      "ExecutedRelayerRefundRoot",
    ]);

    await Promise.all([
      acrossApiClient.update(this.config.ignoreLimits),
      inventoryClient.update(this.inventoryChainIds),
      tokenClient.update(),
    ]);

    return Object.values(spokePoolClients).every((spokePoolClient) => spokePoolClient.isUpdated);
  }

  /**
   * @description Perform inventory management as needed. This is capped to 1/minute in looping mode.
   */
  async runMaintenance(): Promise<void> {
    const { inventoryClient, tokenClient } = this.clients;

    const currentTime = getCurrentTime();
    if (currentTime < this.lastMaintenance + this.config.maintenanceInterval) {
      return; // Nothing to do.
    }

    tokenClient.clearTokenData();
    await tokenClient.update();
    await inventoryClient.wrapL2EthIfAboveThreshold();

    if (this.config.sendingRebalancesEnabled) {
      // It's necessary to update token balances in case WETH was wrapped.
      tokenClient.clearTokenData();
      await tokenClient.update();
      await inventoryClient.rebalanceInventoryIfNeeded();
      await inventoryClient.withdrawExcessBalances();
    }

    // Unwrap WETH after filling deposits, but before rebalancing.
    await inventoryClient.unwrapWeth();

    // Flush any stale state (i.e. deposit/fill events that are outside of the configured lookback window?)
    this.ignoredDeposits = {};

    // May be less than maintenanceInterval if these blocking calls are slow.
    this.lastMaintenance = currentTime;

    this.logger.debug({
      at: "Relayer::runMaintenance",
      message: "Completed relayer maintenance.",
    });
  }

  fillIsExclusive(deposit: Deposit): boolean {
    const currentTime = this.clients.spokePoolClients[deposit.destinationChainId].getCurrentTime();
    return deposit.exclusivityDeadline >= currentTime;
  }

  /**
   * @description For a given deposit, apply relayer-specific filtering to determine whether it should be filled.
   * @param deposit Deposit object.
   * @param version Version identified for this deposit.
   * @param invalidFills An array of any invalid fills detected for this deposit.
   * @returns A boolean indicator determining whether the relayer configuration permits the deposit to be filled.
   */
  filterDeposit({ deposit, version: depositVersion, invalidFills }: RelayerUnfilledDeposit): boolean {
    const { depositId, originChainId, destinationChainId, depositor, recipient, inputToken, blockNumber } = deposit;
    const { acrossApiClient, configStoreClient, hubPoolClient, profitClient, spokePoolClients } = this.clients;
    const { addressFilter, ignoreLimits, relayerTokens, acceptInvalidFills, minDepositConfirmations } = this.config;
    const [srcChain, dstChain] = [getNetworkName(originChainId), getNetworkName(destinationChainId)];
    const relayKey = sdkUtils.getRelayEventKey(deposit);

    // Helper to mark a deposit as filled. This is useful when it should not be considered in future loops
    // i.e. because it is inherently un-fillable given the current runtime configuration.
    const ignoreDeposit = (): boolean => {
      this.ignoredDeposits[relayKey] = true;
      return false;
    };

    // Deposit has previously been ignored.
    if (this.ignoredDeposits[relayKey]) {
      return false;
    }

    // If we don't have the latest code to support this deposit, skip it.
    if (depositVersion > configStoreClient.configStoreVersion) {
      this.logger.warn({
        at: "Relayer::filterDeposit",
        message: "Skipping deposit that is not supported by this relayer version.",
        latestVersionSupported: configStoreClient.configStoreVersion,
        latestInConfigStore: configStoreClient.getConfigStoreVersionForTimestamp(),
        deposit: convertRelayDataParamsToBytes32(deposit),
      });
      return ignoreDeposit();
    }

    if (sdkUtils.invalidOutputToken(deposit)) {
      this.logger.debug({
        at: "Relayer::filterDeposit",
        message: `Skipping ${srcChain} deposit for invalid output token ${deposit.outputToken}.`,
        txnRef: deposit.txnRef,
      });
      return ignoreDeposit();
    }

    if (!this.routeEnabled(originChainId, destinationChainId)) {
      this.logger.debug({
        at: "Relayer::filterDeposit",
        message: "Skipping deposit from or to disabled chains.",
        deposit: convertRelayDataParamsToBytes32(deposit),
        enabledOriginChains: this.config.relayerOriginChains,
        enabledDestinationChains: this.config.relayerDestinationChains,
      });
      return ignoreDeposit();
    }

    const badAddress = [
      deposit.depositor,
      deposit.recipient,
      deposit.exclusiveRelayer,
      deposit.inputToken,
      deposit.outputToken,
    ].some((address) => {
      try {
        address.toEvmAddress();
      } catch {
        return true;
      }
    });

    if (badAddress) {
      this.logger.debug({
        at: "Relayer::filterDeposit",
        message: `Skipping ${srcChain} deposit due to invalid address.`,
        deposit: convertRelayDataParamsToBytes32(deposit),
      });
      return ignoreDeposit();
    }

    if (addressFilter?.has(getAddress(depositor.toNative())) || addressFilter?.has(getAddress(recipient.toNative()))) {
      this.logger.debug({
        at: "Relayer::filterDeposit",
        message: `Ignoring ${srcChain} deposit destined for ${dstChain}.`,
        depositor: depositor.toNative(),
        recipient: recipient.toNative(),
        txnRef: deposit.txnRef,
      });
      return ignoreDeposit();
    }

    // Skip any L1 tokens that are not specified in the config.
    // If relayerTokens is an empty list, we'll assume that all tokens are supported.
    const l1Token = this.clients.inventoryClient.getL1TokenAddress(inputToken, originChainId);
    if (relayerTokens.length > 0 && !relayerTokens.some((token) => token.eq(l1Token))) {
      this.logger.debug({
        at: "Relayer::filterDeposit",
        message: "Skipping deposit for unwhitelisted token",
        deposit: convertRelayDataParamsToBytes32(deposit),
        l1Token: l1Token.toNative(),
      });
      return ignoreDeposit();
    }

    // Skip deposits with unmatching input/output tokens.
    if (!this.clients.inventoryClient.validateOutputToken(deposit)) {
      this.logger.debug({
        at: "Relayer::filterDeposit",
        message: "Skipping deposit including in-protocol token swap.",
        originChainId,
        destinationChainId,
        outputToken: deposit.outputToken.toNative(),
        txnRef: deposit.txnRef,
        notificationPath: "across-unprofitable-fills",
      });
      return ignoreDeposit();
    }

    // Ensure that the individual deposit meets the minimum deposit confirmation requirements for its value.
    const fillAmountUsd = profitClient.getFillAmountInUsd(deposit);
    if (!isDefined(fillAmountUsd)) {
      this.logger.debug({
        at: "Relayer::filterDeposit",
        message: `Skipping ${srcChain} deposit due to uncertain fill amount.`,
        destinationChainId,
        outputToken: deposit.outputToken.toNative(),
        txnRef: deposit.txnRef,
      });
      return ignoreDeposit();
    }

    // Skip deposit with message if sending fills with messages is not supported.
    if (!this.config.sendingMessageRelaysEnabled && !isMessageEmpty(resolveDepositMessage(deposit))) {
      this.logger[this.config.sendingRelaysEnabled ? "warn" : "debug"]({
        at: "Relayer::filterDeposit",
        message: "Skipping fill for deposit with message",
        depositUpdated: isDepositSpedUp(deposit),
        deposit: convertRelayDataParamsToBytes32(deposit),
      });
      return ignoreDeposit();
    }

    // Skip deposits that contain invalid fills from the same relayer. This prevents potential corrupted data from
    // making the same relayer fill a deposit multiple times.
    if (!acceptInvalidFills && invalidFills.some((fill) => fill.relayer.eq(this.relayerAddress))) {
      this.logger.error({
        at: "Relayer::filterDeposit",
        message: "👨‍👧‍👦 Skipping deposit with invalid fills from the same relayer",
        deposit: convertRelayDataParamsToBytes32(deposit),
        invalidFills,
        destinationChainId,
      });
      return ignoreDeposit();
    }

    // It would be preferable to use host time since it's more reliably up-to-date, but this creates issues in test.
    const currentTime = spokePoolClients[destinationChainId].getCurrentTime();
    if (deposit.fillDeadline <= currentTime) {
      return ignoreDeposit();
    }

    const { minConfirmations } = minDepositConfirmations[originChainId].find(({ usdThreshold }) =>
      usdThreshold.gte(fillAmountUsd)
    ) ?? { minConfirmations: 100_000 };
    const { latestHeightSearched } = spokePoolClients[originChainId];
    if (latestHeightSearched - blockNumber < minConfirmations) {
      this.logger.debug({
        at: "Relayer::filterDeposit",
        message: `Skipping ${srcChain} deposit due to insufficient deposit confirmations.`,
        depositId: depositId.toString(),
        blockNumber,
        confirmations: latestHeightSearched - blockNumber,
        minConfirmations,
        txnRef: deposit.txnRef,
      });
      return false;
    }

    // Skip deposits with quoteTimestamp in the future (impossible to know HubPool utilization => LP fee cannot be computed).
    if (deposit.quoteTimestamp - hubPoolClient.currentTime > this.hubPoolBlockBuffer) {
      this.logger.debug({
        at: "Relayer::filterDeposit",
        message: `Skipping ${srcChain} deposit due to future quoteTimestamp.`,
        currentTime: hubPoolClient.currentTime,
        quoteTimestamp: deposit.quoteTimestamp,
        buffer: this.hubPoolBlockBuffer,
        txnRef: deposit.txnRef,
      });
      return false;
    }

    if (this.fillIsExclusive(deposit) && !deposit.exclusiveRelayer.eq(this.relayerAddress)) {
      return false;
    }

    // We query the relayer API to get the deposit limits for different token and origin combinations.
    // The relayer should *not* be filling deposits that the HubPool doesn't have liquidity for otherwise the relayer's
    // refund will be stuck for potentially 7 days. Note: Filter for supported tokens first, since the relayer only
    // queries for limits on supported tokens.
    if (!ignoreLimits && !depositForcesOriginChainRepayment(deposit, hubPoolClient)) {
      const { inputAmount } = deposit;
      const limit = acrossApiClient.getLimit(originChainId, l1Token);
      if (acrossApiClient.updatedLimits && inputAmount.gt(limit)) {
        this.logger.warn({
          at: "Relayer::filterDeposit",
          message: "😱 Skipping deposit with greater unfilled amount than API suggested limit",
          limit,
          l1Token: l1Token.toNative(),
          depositId: depositId.toString(),
          inputToken: inputToken.toNative(),
          inputAmount,
          originChainId,
          txnRef: deposit.txnRef,
        });
        return false;
      }
    }

    // The deposit passed all checks, so we can include it in the list of unfilled deposits.
    return true;
  }

  /**
   * @description Retrieve the complete array of unfilled deposits and filter out deposits we can't or choose
   * not to support.
   * @returns An array of filtered RelayerUnfilledDeposit objects.
   */
  private _getUnfilledDeposits(): Record<number, RelayerUnfilledDeposit[]> {
    const { hubPoolClient, spokePoolClients } = this.clients;
    const { relayerDestinationChains } = this.config;

    // Filter the resulting deposits according to relayer configuration.
    return Object.fromEntries(
      Object.values(spokePoolClients)
        .filter(({ chainId }) => relayerDestinationChains?.includes(chainId) ?? true)
        .map(({ chainId: destinationChainId }) => [
          destinationChainId,
          getUnfilledDeposits(destinationChainId, spokePoolClients, hubPoolClient, this.fillStatus).filter((deposit) =>
            this.filterDeposit(deposit)
          ),
        ])
    );
  }

  /**
   * @description Validate whether the origin and destination chain combination is permitted by relayer config.
   * @param originChainId chain ID for the deposit.
   * @param destinationChainId Chain ID of a prospective fill.
   * @returns True if the route is permitted by config (or enabled by default), otherwise false.
   */
  routeEnabled(originChainId: number, destinationChainId: number): boolean {
    const { relayerOriginChains: originChains, relayerDestinationChains: destinationChains } = this.config;

    if (originChains?.length > 0 && !originChains.includes(originChainId)) {
      return false;
    }

    if (destinationChains?.length > 0 && !destinationChains.includes(destinationChainId)) {
      return false;
    }

    return true;
  }

  /**
   * For a given origin chain, find the relevant fill limit based on a deposit block number.
   * @param originChainId Chain ID of origin chain.
   * @param blockNumber Block number for the deposit to be filled.
   * @returns An index into the limits array.
   */
  findOriginChainLimitIdx(originChainId: number, blockNumber: number): number {
    const limits = this.fillLimits[originChainId];

    // Find the uppermost USD threshold compatible with the age of the origin chain deposit.
    // @todo: Swap out for Array.findLastIndex() when available.
    let idx = 0;
    while (idx < limits.length && limits[idx].fromBlock > blockNumber) {
      ++idx;
    }

    // If no config applies to the blockNumber (i.e. because it's too old), just return the uppermost limit.
    return Math.min(idx, limits.length - 1);
  }

  /**
   * For a given origin chain, determine whether a new fill will overcommit the chain.
   * @param originChainId Chain ID of origin chain.
   * @param amount USD amount to evaluate.
   * @param limitIdx Optional index into fillLimits to narrow the evaluation.
   * @returns An index into the limits array.
   */
  originChainOvercommitted(originChainId: number, amount = bnZero, limitIdx = 0): boolean {
    const fillLimits = this.fillLimits[originChainId].slice(limitIdx);
    return fillLimits?.some(({ limit }) => limit.sub(amount).lt(bnZero)) ?? true;
  }

  /**
   * For a given origin chain, reduce its origin chain limits by `amount`.
   * @param originChainId Chain ID of origin chain.
   * @param amount USD amount to reduce the limit by.
   * @param limitIdx Optional index into fillLimits to narrow the update.
   */
  reduceOriginChainLimit(originChainId: number, amount: BigNumber, limitIdx = 0): void {
    const limits = this.fillLimits[originChainId];
    for (let i = limitIdx; i < limits.length; ++i) {
      limits[i].limit = limits[i].limit.sub(amount);
    }
  }

  /**
   * For a given origin chain block range, sum the USD value of any fills made by this relayer.
   * @param chainId Origin chain ID to inspect.
   * @param fromBlock Origin chain block number lower bound.
   * @param toBlock Origin chain block number upper bound.
   * @returns The cumulative USD value of fills made by this relayer for deposits within the specified block range.
   */
  computeOriginChainCommitment(chainId: number, fromBlock: number, toBlock: number): BigNumber {
    const { profitClient, spokePoolClients } = this.clients;
    const originSpoke = spokePoolClients[chainId];

    const deposits = originSpoke.getDeposits({ fromBlock, toBlock });
    const commitment = deposits.reduce((acc, deposit) => {
      const fill = spokePoolClients[deposit.destinationChainId]
        ?.getFillsForDeposit(deposit)
        ?.find((f) => f.relayer.eq(this.relayerAddress));
      if (!isDefined(fill)) {
        return acc;
      }

      const fillAmount = profitClient.getFillAmountInUsd(deposit);
      return acc.add(fillAmount ?? bnZero);
    }, bnZero);

    return commitment;
  }

  /**
   * For a given origin chain, map the relayer's deposit confirmation requirements to tiered USD amounts that can be
   * filled by this relayer.
   * @param chainId Origin chain ID to inspect.
   * @returns An array of origin chain fill limits in USD, ordered by origin chain block range.
   */
  computeOriginChainLimits(chainId: number): { fromBlock: number; limit: BigNumber }[] {
    const mdcs = this.config.minDepositConfirmations[chainId];
    const originSpoke = this.clients.spokePoolClients[chainId];

    let totalCommitment = bnZero;
    let toBlock = originSpoke.latestHeightSearched;

    // For each deposit confirmation tier (lookback), sum all outstanding commitments back to head.
    const limits = mdcs.map(({ usdThreshold, minConfirmations }) => {
      const fromBlock = Math.max(toBlock - minConfirmations, originSpoke.deploymentBlock);
      const commitment = this.computeOriginChainCommitment(chainId, fromBlock, toBlock);

      totalCommitment = totalCommitment.add(commitment);
      const limit = usdThreshold.sub(totalCommitment);
      toBlock = fromBlock - 1; // Shuffle the range for the next loop.

      return { fromBlock, limit };
    });

    // Warn on the highest overcommitment, if any.
    const chain = getNetworkName(chainId);
    for (let i = limits.length - 1; i >= 0; --i) {
      const { limit, fromBlock } = limits[i];
      if (limit.lt(bnZero)) {
        const log = this.config.sendingRelaysEnabled ? this.logger.warn : this.logger.debug;
        log({
          at: "Relayer::computeOriginChainlimits",
          message: `Relayer has overcommitted funds to ${chain}.`,
          overCommitment: limit.abs(),
          usdThreshold: mdcs[i].usdThreshold,
          fromBlock,
          toBlock: originSpoke.latestHeightSearched,
        });
        break;
      }
    }

    // Safety belt: limits should descending by fromBlock (i.e. most recent block first).
    // Equality is permitted if the lookback is bounded by the SpokePool deployment block,
    // or if the origin spoke has not yet updated.
    limits.slice(1).forEach(({ fromBlock }, idx) => {
      const { fromBlock: prevFromBlock } = limits[idx];
      assert(
        prevFromBlock > fromBlock || fromBlock === originSpoke.deploymentBlock,
        `${chainId} fill limits inconsistency (${fromBlock} >= ${prevFromBlock})`
      );
    });

    return limits;
  }

  /**
   * For all origin chains, map the relayer's deposit confirmation requirements to tiered USD amounts that can be
   * filled by this relayer.
   * @returns A mapping of chain ID to an array of origin chain fill limits in USD, ordered by origin chain block range.
   */
  computeFillLimits(): { [originChainId: number]: { fromBlock: number; limit: BigNumber }[] } {
    // For each SpokePool reduce the amount available for fills by the amount
    // previously committed within the origin chain's finality window.
    const limits = Object.fromEntries(
      Object.values(this.clients.spokePoolClients).map(({ chainId: originChainId }) => {
        const limits = this.computeOriginChainLimits(originChainId);
        return [originChainId, limits];
      })
    );
    this.logger.debug({ at: "Relayer::computeFillLimits", message: "Computed origin chain fill limits.", limits });

    return limits;
  }

  // @node: This method is flagged for removal after computeFillLimits() has been proven.
  computeRequiredDepositConfirmations(deposits: Deposit[], destinationChainId: number): { [chainId: number]: number } {
    const { profitClient, tokenClient } = this.clients;
    const { minDepositConfirmations } = this.config;

    // Sum the total unfilled deposit amount per origin chain and set a MDC for that chain.
    // Filter out deposits where the relayer doesn't have the balance to make the fill.
    const unfilledDepositAmountsPerChain: { [chainId: number]: BigNumber } = deposits
      .filter((deposit) => tokenClient.hasBalanceForFill(deposit))
      .reduce((agg, deposit) => {
        const unfilledAmountUsd = profitClient.getFillAmountInUsd(deposit);
        agg[deposit.originChainId] = (agg[deposit.originChainId] ?? bnZero).add(unfilledAmountUsd ?? bnZero);
        return agg;
      }, {});

    // Set the MDC for each origin chain equal to lowest threshold greater than the unfilled USD deposit amount.
    const mdcPerChain = Object.fromEntries(
      Object.entries(unfilledDepositAmountsPerChain).map(([chainId, unfilledAmount]) => {
        const { minConfirmations } = minDepositConfirmations[chainId].find(({ usdThreshold }) =>
          usdThreshold.gte(unfilledAmount)
        );

        // If no thresholds are greater than unfilled amount, then use fallback which should have largest MDCs.
        return [chainId, minConfirmations];
      })
    );

    const dstChain = getNetworkName(destinationChainId);
    this.logger.debug({
      at: "Relayer::computeRequiredDepositConfirmations",
      message: `Setting minimum ${dstChain} deposit confirmation based on origin chain aggregate deposit amount.`,
      unfilledDepositAmountsPerChain,
      mdcPerChain,
    });

    return mdcPerChain;
  }

  // Iterate over all unfilled deposits. For each unfilled deposit, check that:
  // a) it exceeds the minimum number of required block confirmations,
  // b) the token balance client has enough tokens to fill it,
  // c) the fill is profitable.
  // If all hold true then complete the fill. If there is insufficient balance to complete the fill and slow fills are
  // enabled then request a slow fill instead.
  async evaluateFill(
    deposit: DepositWithBlock,
    fillStatus: number,
    lpFees: RepaymentFee[],
    maxBlockNumber: number,
    sendSlowRelays: boolean
  ): Promise<void> {
    const { depositId, depositor, destinationChainId, originChainId, inputToken, txnRef } = deposit;
    const { profitClient, spokePoolClients, tokenClient } = this.clients;
    const { slowDepositors } = this.config;
    const [originChain, destChain] = [getNetworkName(originChainId), getNetworkName(destinationChainId)];

    if (isDefined(this.pendingTxnReceipts[destinationChainId])) {
      this.logger.info({
        at: "Relayer::evaluateFill",
        message: `${destChain} transaction queue has pending fills; skipping ${originChain} deposit ${depositId.toString()}...`,
        originChainId,
        txnRef,
      });
      return;
    }

    // If the deposit does not meet the minimum number of block confirmations, skip it.
    if (deposit.blockNumber > maxBlockNumber) {
      this.logger.debug({
        at: "Relayer::evaluateFill",
        message: `Skipping ${originChain} deposit ${depositId.toString()} due to insufficient deposit confirmations.`,
        blockNumber: deposit.blockNumber,
        maxBlockNumber,
        txnRef,
      });
      // If we're in simulation mode, skip this early exit so that the user can evaluate
      // the full simulation run.
      if (this.config.sendingTransactionsEnabled) {
        return;
      }
    }

    // If depositor is on the slow deposit list, then send a zero fill to initiate a slow relay and return early.
    if (slowDepositors?.some((slowDepositor) => depositor.eq(slowDepositor))) {
      if (fillStatus === FillStatus.Unfilled && !this.fillIsExclusive(deposit)) {
        this.logger.debug({
          at: "Relayer::evaluateFill",
          message: "Initiating slow fill for grey listed depositor",
          depositor,
        });
        this.requestSlowFill(deposit);
      }
      return;
    }

    // If the operator configured a minimum fill time for a destination chain, ensure that the deposit
    // is at least that old before filling it. This is mainly useful on chains with long block times,
    // where there is a high chance of fill collisions in the first blocks after a deposit is made.
    const minFillTime = this.config.minFillTime?.[destinationChainId] ?? 0;
    if (minFillTime > 0 && !deposit.exclusiveRelayer.eq(this.relayerAddress)) {
      const originSpoke = spokePoolClients[originChainId];
      let avgBlockTime;
      if (isEVMSpokePoolClient(originSpoke)) {
        const { average } = await arch.evm.averageBlockTime(originSpoke.spokePool.provider);
        avgBlockTime = average;
      } else if (isSVMSpokePoolClient(originSpoke)) {
        const { average } = await arch.svm.averageBlockTime();
        avgBlockTime = average;
      }
      const depositAge = Math.floor(avgBlockTime * (originSpoke.latestHeightSearched - deposit.blockNumber));

      if (minFillTime > depositAge) {
        this.logger.debug({
          at: "Relayer::evaluateFill",
          message: `Skipping ${originChain} deposit due to insufficient fill time for ${destChain}.`,
          depositAge,
          minFillTime,
          txnRef,
        });
        return;
      }
    }

    const l1Token = this.clients.inventoryClient.getL1TokenAddress(inputToken, originChainId);
    if (tokenClient.hasBalanceForFill(deposit)) {
      const { repaymentChainId, repaymentChainProfitability } = await this.resolveRepaymentChain(
        deposit,
        l1Token,
        lpFees
      );
      const {
        relayerFeePct,
        gasCost,
        gasLimit: _gasLimit,
        lpFeePct: realizedLpFeePct,
        gasPrice,
      } = repaymentChainProfitability;
      if (!isDefined(repaymentChainId)) {
        profitClient.captureUnprofitableFill(deposit, realizedLpFeePct, relayerFeePct, gasCost);
        const relayKey = sdkUtils.getRelayEventKey(deposit);
        this.ignoredDeposits[relayKey] = true;
      } else {
        const { blockNumber, outputToken, outputAmount } = deposit;
        const fillAmountUsd = profitClient.getFillAmountInUsd(deposit);
        if (!isDefined(fillAmountUsd)) {
          return;
        }
        const limitIdx = this.findOriginChainLimitIdx(originChainId, blockNumber);

        // Ensure that a limit was identified, and that no upper thresholds would be breached by filling this deposit.
        if (this.originChainOvercommitted(originChainId, fillAmountUsd, limitIdx)) {
          const limits = this.fillLimits[originChainId].slice(limitIdx);
          this.logger.debug({
            at: "Relayer::evaluateFill",
            message: `Skipping ${originChain} deposit ${depositId.toString()} due to anticipated origin chain overcommitment.`,
            blockNumber,
            fillAmountUsd,
            limits,
            txnRef,
          });
          return;
        }

        // Update the origin chain limits in anticipation of committing tokens to a fill.
        this.reduceOriginChainLimit(originChainId, fillAmountUsd, limitIdx);

        // Update local balance to account for the enqueued fill.
        tokenClient.decrementLocalBalance(destinationChainId, outputToken, outputAmount);

        const gasLimit = isMessageEmpty(resolveDepositMessage(deposit)) ? undefined : _gasLimit;
        this.fillRelay(deposit, repaymentChainId, realizedLpFeePct, gasPrice, gasLimit);
      }
    } else {
      // Exit early if we want to request a slow fill for a lite chain.
      if (depositForcesOriginChainRepayment(deposit, this.clients.hubPoolClient)) {
        this.logger.debug({
          at: "Relayer::evaluateFill",
          message: "Skipping requesting slow fill for deposit that forces origin chain repayment",
          originChainId,
          depositId: depositId.toString(),
        });
        return;
      }
      // TokenClient.getBalance returns that we don't have enough balance to submit the fast fill.
      // At this point, capture the shortfall so that the inventory manager can rebalance the token inventory.
      tokenClient.captureTokenShortfallForFill(deposit);
      if (sendSlowRelays && fillStatus === FillStatus.Unfilled) {
        this.requestSlowFill(deposit);
      }
    }
  }

  /**
   * For a given deposit, map its relevant attributes to a string to be used as a lookup into the LP fee structure.
   * @param relayData An object consisting of an originChainId, inputToken, inputAmount and quoteTimestamp.
   * @returns A string identifying the deposit in a BatchLPFees object.
   */
  getLPFeeKey(relayData: Pick<Deposit, "originChainId" | "inputToken" | "inputAmount" | "quoteTimestamp">): string {
    return `${relayData.originChainId}-${relayData.inputToken.toBytes32()}-${relayData.inputAmount}-${
      relayData.quoteTimestamp
    }`;
  }

  /**
   * For a given destination chain, evaluate and optionally fill each unfilled deposit. Note that each fill should be
   * evaluated sequentially in order to ensure atomic balance updates.
   * @param deposits An array of deposits destined for the same destination chain.
   * @param maxBlockNumbers A map of the highest block number per origin chain to fill.
   * @returns void
   */
  async evaluateFills(
    deposits: (DepositWithBlock & { fillStatus: number })[],
    lpFees: BatchLPFees,
    maxBlockNumbers: { [chainId: number]: number },
    sendSlowRelays: boolean
  ): Promise<void> {
    for (let i = 0; i < deposits.length; ++i) {
      const { fillStatus, ...deposit } = deposits[i];
      const relayerLpFees = lpFees[this.getLPFeeKey(deposit)];
      await this.evaluateFill(
        deposit,
        fillStatus,
        relayerLpFees,
        maxBlockNumbers[deposit.originChainId],
        sendSlowRelays
      );
    }
  }

  /**
   * For an array of unfilled deposits, compute the applicable LP fee for each. Fees are computed for all possible
   * repayment chains which include origin, destination, all slow-withdrawal chains and mainnet.
   * @param deposits An array of deposits.
   * @returns A BatchLPFees object uniquely identifying LP fees per unique input deposit.
   */
  async batchComputeLpFees(deposits: DepositWithBlock[]): Promise<BatchLPFees> {
    const { hubPoolClient, inventoryClient } = this.clients;

    // We need to compute LP fees for any possible repayment chain the inventory client could select
    // for each deposit filled.
    const lpFeeRequests = deposits
      .map((deposit) => {
        const possibleRepaymentChainIds = inventoryClient.getPossibleRepaymentChainIds(deposit);
        return possibleRepaymentChainIds.map((paymentChainId) => {
          return { ...deposit, paymentChainId };
        });
      })
      .flat();

    const _lpFees = await hubPoolClient.batchComputeRealizedLpFeePct(lpFeeRequests);

    const lpFees: BatchLPFees = _lpFees.reduce((acc, { realizedLpFeePct: lpFeePct }, idx) => {
      const lpFeeRequest = lpFeeRequests[idx];
      const { paymentChainId } = lpFeeRequest;
      const key = this.getLPFeeKey(lpFeeRequest);
      acc[key] ??= [];
      acc[key].push({ paymentChainId, lpFeePct });
      return acc;
    }, {});

    return lpFees;
  }

  protected async executeFills(chainId: number, simulate = false): Promise<string[]> {
    const multiCallerClient = this.getMulticaller(chainId);
    const { pendingTxnReceipts } = this;

    if (isDefined(pendingTxnReceipts[chainId])) {
      this.logger.info({
        at: "Relayer::executeFills",
        message: `${getNetworkName(chainId)} transaction queue has pending fills; skipping...`,
      });
      multiCallerClient.clearTransactionQueue(chainId);
      return [];
    }
    pendingTxnReceipts[chainId] = multiCallerClient.executeTxnQueue(chainId, simulate);
    const txnReceipts = await pendingTxnReceipts[chainId];
    delete pendingTxnReceipts[chainId];

    return txnReceipts.map(({ hash }) => hash);
  }

  async checkForUnfilledDepositsAndFill(
    sendSlowRelays = true,
    simulate = false
  ): Promise<{ [chainId: number]: Promise<string[]> }> {
    const { hubPoolClient, profitClient, spokePoolClients, tokenClient, multiCallerClient, tryMulticallClient } =
      this.clients;

    // Fetch the average block time for mainnet, for later use in evaluating quoteTimestamps.
    this.hubPoolBlockBuffer ??= Math.ceil(
      HUB_SPOKE_BLOCK_LAG * (await arch.evm.averageBlockTime(hubPoolClient.hubPool.provider)).average
    );

    // Flush any pre-existing enqueued transactions that might not have been executed.
    multiCallerClient.clearTransactionQueue();
    tryMulticallClient.clearTransactionQueue();
    const txnReceipts: { [chainId: number]: Promise<string[]> } = Object.fromEntries(
      Object.values(spokePoolClients).map(({ chainId }) => [chainId, []])
    );

    // Fetch unfilled deposits and filter out deposits upfront before we compute the minimum deposit confirmation
    // per chain, which is based on the deposit volume we could fill.
    const unfilledDeposits = this._getUnfilledDeposits();
    const allUnfilledDeposits = Object.values(unfilledDeposits)
      .flat()
      .map(({ deposit }) => deposit);

    this.logger.debug({
      at: "Relayer::checkForUnfilledDepositsAndFill",
      message: `${allUnfilledDeposits.length} unfilled deposits found.`,
    });
    if (allUnfilledDeposits.length === 0) {
      return txnReceipts;
    }

    this.fillLimits = this.computeFillLimits();

    const lpFees = await this.batchComputeLpFees(allUnfilledDeposits);
    await sdkUtils.forEachAsync(Object.entries(unfilledDeposits), async ([chainId, _deposits]) => {
      if (_deposits.length === 0) {
        return;
      }

      const destinationChainId = Number(chainId);
      const deposits = _deposits.map(({ deposit }) => deposit);
      const fillStatus = await spokePoolClients[destinationChainId].fillStatusArray(deposits);

      // In looping mode, limit the number of deposits per chain per loop. This is an anti-spam mechanism that avoids
      // an activity surge on any single chain from significantly degrading overall performance. When running in
      // single-shot mode (pollingDelay 0), do not limit. This permits sweeper instances to work correctly.
      const depositLimit = this.config.pollingDelay === 0 ? deposits.length : RELAYER_DEPOSIT_RATE_LIMIT;
      const unfilledDeposits = deposits
        .map((deposit, idx) => ({ ...deposit, fillStatus: fillStatus[idx] }))
        .filter(({ fillStatus, ...deposit }) => {
          // Track the fill status for faster filtering on subsequent loops.
          const depositHash = spokePoolClients[deposit.destinationChainId].getDepositHash(deposit);
          this.fillStatus[depositHash] = fillStatus;
          return fillStatus !== FillStatus.Filled;
        })
        .slice(0, depositLimit);

      const mdcPerChain = this.computeRequiredDepositConfirmations(unfilledDeposits, destinationChainId);
      const maxBlockNumbers = Object.fromEntries(
        Object.values(spokePoolClients).map(({ chainId, latestHeightSearched }) => [
          chainId,
          latestHeightSearched - mdcPerChain[chainId],
        ])
      );
      await this.evaluateFills(unfilledDeposits, lpFees, maxBlockNumbers, sendSlowRelays);

      const pendingTxnCount = this.getMulticaller(destinationChainId).getQueuedTransactions(destinationChainId).length;
      if (pendingTxnCount > 0) {
        txnReceipts[destinationChainId] = this.executeFills(destinationChainId, simulate);
      }
    });

    const currentTime = getCurrentTime();
    const logDeposits = this.config.loggingInterval < currentTime - this.lastLogTime;
    if (logDeposits) {
      if (tokenClient.anyCapturedShortFallFills()) {
        this.handleTokenShortfall();
        this.lastLogTime = currentTime;
      }
      if (profitClient.anyCapturedUnprofitableFills()) {
        this.handleUnprofitableFill();
        this.lastLogTime = currentTime;
      }
    }

    return txnReceipts;
  }

  /*
   * Manually update the fill status for a given deposit.
   * @note This protects against repeated attempts to fill on chains with longer confirmation times.
   * @param deposit Deposit object.
   * @param status Fill status (Unfilled, Filled, RequestedSlowFill).
   */
  protected setFillStatus(deposit: Deposit, status: number): void {
    const depositHash = this.clients.spokePoolClients[deposit.destinationChainId].getDepositHash(deposit);
    this.fillStatus[depositHash] = status;
  }

  requestSlowFill(deposit: Deposit): void {
    // don't request slow fill if origin/destination chain is a lite chain
    if (depositForcesOriginChainRepayment(deposit, this.clients.hubPoolClient) || deposit.toLiteChain) {
      this.logger.debug({
        at: "Relayer::requestSlowFill",
        message: "Prevent requesting slow fill request from chain that forces origin chain repayment or to lite chain.",
        deposit: convertRelayDataParamsToBytes32(deposit),
      });
      return;
    }

    // Verify that the _original_ message was empty, since that's what would be used in a slow fill. If a non-empty
    // message was nullified by an update, it can be full-filled but preferably not automatically zero-filled.
    if (!isMessageEmpty(deposit.message)) {
      this.logger[this.config.sendingRelaysEnabled ? "warn" : "debug"]({
        at: "Relayer::requestSlowFill",
        message: "Suppressing slow fill request for deposit with message.",
        deposit: convertRelayDataParamsToBytes32(deposit),
      });
      return;
    }

    const { hubPoolClient, spokePoolClients } = this.clients;
    const { originChainId, destinationChainId, depositId, outputToken } = deposit;
    const multiCallerClient = this.getMulticaller(destinationChainId);
    const spokePoolClient = spokePoolClients[destinationChainId];
    const slowFillRequest = spokePoolClient.getSlowFillRequest(deposit);
    if (isDefined(slowFillRequest)) {
      return; // Slow fill has already been requested; nothing to do.
    }

    const formatSlowFillRequestMarkdown = (): string => {
      const { symbol, decimals } = hubPoolClient.getTokenInfoForAddress(outputToken, destinationChainId);
      const formatter = createFormatFunction(2, 4, false, decimals);
      const outputAmount = formatter(deposit.outputAmount);
      const [srcChain, dstChain] = [getNetworkName(originChainId), getNetworkName(destinationChainId)];

      // @todo (future) infer the updated outputAmount by zeroing the relayer fee in order to print the correct amount.
      return (
        `Requested slow fill 🐌 of ${outputAmount} ${symbol}` +
        ` on ${dstChain} for ${srcChain} depositId ${depositId.toString()}.`
      );
    };

    this.logger.debug({ at: "Relayer::requestSlowFill", message: "Enqueuing slow fill request.", deposit });
    if (isEVMSpokePoolClient(spokePoolClient)) {
      multiCallerClient.enqueueTransaction({
        chainId: destinationChainId,
        contract: spokePoolClient.spokePool,
        method: "requestSlowFill",
        args: [convertRelayDataParamsToBytes32(deposit)],
        message: "Requested slow fill for deposit.",
        mrkdwn: formatSlowFillRequestMarkdown(),
      });
    }
    this.setFillStatus(deposit, FillStatus.RequestedSlowFill);
  }

  fillRelay(
    deposit: Deposit,
    repaymentChainId: number,
    realizedLpFeePct: BigNumber,
    gasPrice: BigNumber,
    gasLimit?: BigNumber
  ): void {
    const { spokePoolClients } = this.clients;

    // If a deposit originates from a lite chain, then the repayment chain must be the origin chain.
    if (
      depositForcesOriginChainRepayment(deposit, this.clients.hubPoolClient) &&
      repaymentChainId !== deposit.originChainId
    ) {
      this.logger.warn({
        at: "Relayer::fillRelay",
        message: "Suppressed fill for deposit that forces origin chain repayment but repaymentChainId != originChainId",
        deposit: convertRelayDataParamsToBytes32(deposit),
        repaymentChainId,
      });
      return;
    }

    this.logger.debug({
      at: "Relayer::fillRelay",
      message: `Filling v3 deposit ${deposit.depositId.toString()} with repayment on ${repaymentChainId}.`,
      deposit: convertRelayDataParamsToBytes32(deposit),
      repaymentChainId,
      realizedLpFeePct,
    });

    const spokePoolClient = spokePoolClients[deposit.destinationChainId];
    if (isEVMSpokePoolClient(spokePoolClient)) {
      const [method, messageModifier, args] = !isDepositSpedUp(deposit)
        ? [
            "fillRelay",
            "",
            [convertRelayDataParamsToBytes32(deposit), repaymentChainId, this.relayerAddress.toBytes32()],
          ]
        : [
            "fillRelayWithUpdatedDeposit",
            " with updated parameters ",
            [
              convertRelayDataParamsToBytes32(deposit),
              repaymentChainId,
              this.relayerAddress.toBytes32(),
              deposit.updatedOutputAmount,
              deposit.updatedRecipient.toBytes32(),
              deposit.updatedMessage,
              deposit.speedUpSignature,
            ],
          ];

      const message = `Filled v3 deposit ${messageModifier}🚀`;
      const mrkdwn = this.constructRelayFilledMrkdwn(deposit, repaymentChainId, realizedLpFeePct, gasPrice);

      const contract = spokePoolClient.spokePool;
      const chainId = deposit.destinationChainId;
      const multiCallerClient = this.getMulticaller(chainId);
      multiCallerClient.enqueueTransaction({ contract, chainId, method, args, gasLimit, message, mrkdwn });
    }

    this.setFillStatus(deposit, FillStatus.Filled);
  }

  /**
   * @notice Returns repayment chain choice for deposit given repayment fees and the hubPoolToken associated with the
   * deposit inputToken.
   * @param deposit
   * @param hubPoolToken L1 token associated with the deposit inputToken.
   * @param repaymentFees
   * @returns repaymentChainId is defined if and only if a profitable repayment chain is found.
   * @returns repaymentChainProfitability contains the profitability data of the repaymentChainId if it is defined
   * or the profitability data of the most preferred repayment chain otherwise.
   */
  protected async resolveRepaymentChain(
    deposit: DepositWithBlock,
    hubPoolToken: EvmAddress,
    repaymentFees: RepaymentFee[]
  ): Promise<{
    repaymentChainId?: number;
    repaymentChainProfitability: RepaymentChainProfitability;
  }> {
    const { inventoryClient, profitClient } = this.clients;
    const { depositId, originChainId, destinationChainId, inputAmount, outputAmount, txnRef } = deposit;
    const originChain = getNetworkName(originChainId);
    const destinationChain = getNetworkName(destinationChainId);

    const mark = this.profiler.start("resolveRepaymentChain");
    const preferredChainIds = await inventoryClient.determineRefundChainId(deposit, hubPoolToken);
    if (preferredChainIds.length === 0) {
      // @dev If the origin chain is a lite chain and there are no preferred repayment chains, then we can assume
      // that the origin chain, the only possible repayment chain, is over-allocated. We should log this case because
      // it is a special edge case the relayer should be aware of.
      this.logger.debug({
        at: "Relayer::resolveRepaymentChain",
        message: depositForcesOriginChainRepayment(deposit, this.clients.hubPoolClient)
          ? `Deposit ${depositId.toString()} forces origin chain repayment and has an over-allocated origin chain ${originChain}`
          : `Unable to identify a preferred repayment chain for ${originChain} deposit ${depositId.toString()}.`,
        txn: blockExplorerLink(txnRef, originChainId),
      });
      return {
        repaymentChainProfitability: {
          gasLimit: bnZero,
          gasCost: bnUint256Max,
          gasPrice: bnUint256Max,
          relayerFeePct: bnZero,
          lpFeePct: bnUint256Max,
        },
      };
    }

    mark.stop({
      message: `Determined eligible repayment chains ${JSON.stringify(
        preferredChainIds
      )} for deposit ${depositId.toString()} from ${originChain} to ${destinationChain}.`,
      preferredChainIds,
      originChain,
      destinationChain,
    });

    const _repaymentFees = preferredChainIds.map((chainId) =>
      repaymentFees.find(({ paymentChainId }) => paymentChainId === chainId)
    );
    const lpFeePcts = _repaymentFees.map(({ lpFeePct }) => lpFeePct);

    // For each eligible repayment chain, compute profitability and pick the one that is profitable. If none are
    // profitable, then finally check the destination chain even if its not a preferred repayment chain. The idea
    // here is that depositors are receiving quoted lp fees from the API that assumes repayment on the destination
    // chain, so we should honor all repayments on the destination chain if it's profitable, even if it doesn't
    // fit within our inventory management.

    const getRepaymentChainProfitability = async (
      preferredChainId: number,
      lpFeePct: BigNumber
    ): Promise<{
      profitable: boolean;
      gasLimit: BigNumber;
      gasCost: BigNumber;
      gasPrice: BigNumber;
      relayerFeePct: BigNumber;
    }> => {
      const {
        profitable,
        nativeGasCost: gasLimit,
        tokenGasCost: gasCost,
        gasPrice,
        netRelayerFeePct: relayerFeePct, // net relayer fee is equal to total fee minus the lp fee.
      } = await profitClient.isFillProfitable(deposit, lpFeePct, hubPoolToken, preferredChainId);
      return {
        profitable,
        gasLimit,
        gasCost,
        gasPrice,
        relayerFeePct,
      };
    };

    const repaymentChainProfitabilities = await Promise.all(
      preferredChainIds.map(async (preferredChainId, i) => {
        const lpFeePct = lpFeePcts[i];
        assert(isDefined(lpFeePct), `Missing lp fee pct for chain potential repayment chain ${preferredChainId}`);
        return getRepaymentChainProfitability(preferredChainId, lpFeePcts[i]);
      })
    );
    const profitableRepaymentChainIds = preferredChainIds.filter((_, i) => repaymentChainProfitabilities[i].profitable);

    // @dev preferredChainId will not be defined until a chain is found to be profitable.
    let preferredChain: number | undefined = undefined;

    // @dev The following internal function should be the only one used to set `preferredChain` above.
    const getProfitabilityDataForPreferredChainIndex = (preferredChainIndex: number): RepaymentChainProfitability => {
      const lpFeePct = lpFeePcts[preferredChainIndex];
      const { gasLimit, gasCost, relayerFeePct, gasPrice } = repaymentChainProfitabilities[preferredChainIndex];
      return {
        gasLimit,
        gasCost,
        gasPrice,
        relayerFeePct,
        lpFeePct,
      };
    };
    let profitabilityData: RepaymentChainProfitability = getProfitabilityDataForPreferredChainIndex(0);

    // If there are any profitable repayment chains, then set preferred chain to the first one since the preferred
    // chains are given to us by the InventoryClient sorted in priority order.

    if (profitableRepaymentChainIds.length > 0) {
      preferredChain = profitableRepaymentChainIds[0];
      const preferredChainIndex = preferredChainIds.indexOf(preferredChain);
      profitabilityData = getProfitabilityDataForPreferredChainIndex(preferredChainIndex);
      this.logger.debug({
        at: "Relayer::resolveRepaymentChain",
        message: `Selected preferred repayment chain ${preferredChain} for deposit ${depositId.toString()}, #${
          preferredChainIndex + 1
        } in eligible chains ${JSON.stringify(preferredChainIds)} list.`,
        profitableRepaymentChainIds,
      });
    }

    // If none of the preferred chains are profitable and they also don't include the destination chain,
    // then check if the destination chain is profitable.
    // This assumes that the depositor is getting quotes from the /suggested-fees endpoint
    // in the frontend repo which assumes that repayment is the destination chain. If this is profitable, then
    // go ahead and use the preferred chain as repayment and log the lp fee delta. This is a temporary solution
    // so that depositors can continue to quote lp fees assuming repayment is on the destination chain until
    // we come up with a smarter fee quoting algorithm that takes into account relayer inventory management more
    // accurately.
    //
    // Additionally we don't want to take this code path if the origin chain is a lite chain because we can't
    // reason about destination chain repayments on lite chains.
    if (
      !isDefined(preferredChain) &&
      !preferredChainIds.includes(destinationChainId) &&
      this.clients.inventoryClient.canTakeDestinationChainRepayment(deposit)
    ) {
      this.logger.debug({
        at: "Relayer::resolveRepaymentChain",
        message: `Preferred chains ${JSON.stringify(
          preferredChainIds
        )} are not profitable. Checking destination chain ${destinationChainId} profitability.`,
        deposit: { originChain, depositId: depositId.toString(), destinationChain, txnRef },
      });
      // Evaluate destination chain profitability to see if we can reset preferred chain.
      const { lpFeePct: destinationChainLpFeePct } = repaymentFees.find(
        ({ paymentChainId }) => paymentChainId === destinationChainId
      );
      assert(isDefined(destinationChainLpFeePct));
      const fallbackProfitability = await profitClient.isFillProfitable(
        deposit,
        destinationChainLpFeePct,
        hubPoolToken,
        destinationChainId
      );

      // If destination chain is profitable, then use the top preferred chain as a favor to the depositor
      // but log that we might be taking a loss. This is to not penalize an honest depositor who set their
      // fees according to the API that assumes destination chain repayment.
      if (fallbackProfitability.profitable) {
        preferredChain = preferredChainIds[0];
        const deltaRelayerFee = profitabilityData.relayerFeePct.sub(fallbackProfitability.netRelayerFeePct);
        // This is the delta in the gross relayer fee. If negative, then the destination chain would have had a higher
        // gross relayer fee, and therefore represents a virtual loss to the relayer. However, the relayer is
        // maintaining its inventory allocation by sticking to its preferred repayment chain.
        this.logger[this.config.sendingRelaysEnabled ? "info" : "debug"]({
          at: "Relayer::resolveRepaymentChain",
          message: `🦦 Taking repayment for filling deposit ${depositId.toString()} on preferred chains ${JSON.stringify(
            preferredChainIds
          )} is unprofitable but taking repayment on destination chain ${destinationChainId} is profitable. Electing to take repayment on top preferred chain ${preferredChain} as favor to depositor who assumed repayment on destination chain in their quote. Delta in net relayer fee: ${formatFeePct(
            deltaRelayerFee
          )}%`,
          deposit: {
            originChain,
            destinationChain,
            token: hubPoolToken,
            txnRef: blockExplorerLink(txnRef, originChainId),
          },
          preferredChain: getNetworkName(preferredChain),
          preferredChainLpFeePct: `${formatFeePct(profitabilityData.lpFeePct)}%`,
          destinationChainLpFeePct: `${formatFeePct(destinationChainLpFeePct)}%`,
          // The delta will cut into the gross relayer fee. If negative, then taking the repayment on destination chain
          // would have been more profitable to the relayer because the lp fee would have been lower.
          deltaLpFeePct: `${formatFeePct(destinationChainLpFeePct.sub(profitabilityData.lpFeePct))}%`,
          // relayer fee is the gross relayer fee using the destination chain lp fee: inputAmount - outputAmount - lpFee.
          preferredChainRelayerFeePct: `${formatFeePct(profitabilityData.relayerFeePct)}%`,
          destinationChainRelayerFeePct: `${formatFeePct(fallbackProfitability.netRelayerFeePct)}%`,
          deltaRelayerFee: `${formatFeePct(deltaRelayerFee)}%`,
        });
      } else {
        // If preferred chain is not profitable and neither is fallback, then return the original profitability result.
        this.logger.debug({
          at: "Relayer::resolveRepaymentChain",
          message: `Taking repayment for deposit ${depositId.toString()} with preferred chains ${JSON.stringify(
            preferredChainIds
          )} on destination chain ${destinationChainId} would also not be profitable.`,
          deposit: {
            originChain,
            destinationChain,
            txnRef,
            token: hubPoolToken,
            inputAmount,
            outputAmount,
          },
          preferredChain: getNetworkName(preferredChainIds[0]),
          preferredChainLpFeePct: `${formatFeePct(profitabilityData.lpFeePct)}%`,
          destinationChainLpFeePct: `${formatFeePct(destinationChainLpFeePct)}%`,
          preferredChainRelayerFeePct: `${formatFeePct(profitabilityData.relayerFeePct)}%`,
          destinationChainRelayerFeePct: `${formatFeePct(fallbackProfitability.netRelayerFeePct)}%`,
        });
      }
    }

    return {
      repaymentChainProfitability: profitabilityData,
      repaymentChainId: preferredChain,
    };
  }

  private handleTokenShortfall() {
    const tokenShortfall = this.clients.tokenClient.getTokenShortfall();
    const hubChainId = this.clients.hubPoolClient.chainId;

    let mrkdwn = "";
    Object.entries(tokenShortfall).forEach(([_chainId, shortfallForChain]) => {
      const chainId = Number(_chainId);
      mrkdwn += `*Shortfall on ${getNetworkName(chainId)}:*\n`;
      Object.entries(shortfallForChain).forEach(([token, { shortfall, balance, needed, deposits }]) => {
        const { symbol, formatter } = this.formatAmount(chainId, toAddressType(token, chainId));
        let crossChainLog = "";
        if (this.clients.inventoryClient.isInventoryManagementEnabled() && chainId !== hubChainId) {
          // Shortfalls are mapped to deposit output tokens so look up output token in token symbol map.
          const l1Token = this.clients.inventoryClient.getL1TokenAddress(toAddressType(token, chainId), chainId);
          const outstandingCrossChainTransferAmount =
            this.clients.inventoryClient.crossChainTransferClient.getOutstandingCrossChainTransferAmount(
              this.relayerAddress,
              chainId,
              l1Token,
              toAddressType(token, chainId)
            );
          crossChainLog = outstandingCrossChainTransferAmount.gt(0)
            ? " There is " +
              formatter(
                this.clients.inventoryClient.crossChainTransferClient
                  .getOutstandingCrossChainTransferAmount(
                    this.relayerAddress,
                    chainId,
                    l1Token,
                    toAddressType(token, chainId)
                  )
                  // TODO: Add in additional l2Token param here once we can specify it
                  .toString()
              ) +
              ` inbound L1->L2 ${symbol} transfers. `
            : undefined;
        }
        mrkdwn +=
          ` - ${symbol} cumulative shortfall of ` +
          `${formatter(shortfall.toString())} ` +
          `(have ${formatter(balance.toString())} but need ` +
          `${formatter(needed.toString())}).${crossChainLog}` +
          `This is blocking deposits: ${deposits}.\n`;
      });
    });

    this.logger[this.config.sendingRelaysEnabled ? "warn" : "debug"]({
      at: "Relayer::handleTokenShortfall",
      message: "Insufficient balance to fill all deposits 💸!",
      mrkdwn,
    });
  }

  private formatAmount(
    chainId: number,
    tokenAddress: Address
  ): { symbol: string; decimals: number; formatter: (amount: string) => string } {
    const { symbol, decimals } = this.clients.hubPoolClient.getTokenInfoForAddress(tokenAddress, chainId);
    return { symbol, decimals, formatter: createFormatFunction(2, 4, false, decimals) };
  }

  // TODO: This should really be renamed to "handleUnfillableDeposit" since it not only logs about unprofitable relayer
  // fees but also about fills with messages that fail to simulate and deposits from lite chains that are
  // over-allocated.
  private handleUnprofitableFill() {
    const { profitClient } = this.clients;
    const unprofitableDeposits = profitClient.getUnprofitableFills();

    let mrkdwn = "";
    Object.keys(unprofitableDeposits).forEach((chainId) => {
      let depositMrkdwn = "";
      unprofitableDeposits[Number(chainId)].forEach((unprofitableFill) => {
        const { deposit, lpFeePct, relayerFeePct, gasCost } = unprofitableFill;

        // Skip notifying if the unprofitable fill happened too long ago to avoid spamming.
        if (deposit.quoteTimestamp + UNPROFITABLE_DEPOSIT_NOTICE_PERIOD < getCurrentTime()) {
          return;
        }

        const { originChainId, destinationChainId, inputToken, outputToken, inputAmount, outputAmount } = deposit;
        const depositblockExplorerLink = blockExplorerLink(deposit.txnRef, originChainId);
        const { symbol: inputSymbol, formatter: inputFormatter } = this.formatAmount(originChainId, inputToken);
        const formattedInputAmount = inputFormatter(inputAmount.toString());
        const { symbol: outputSymbol, formatter: outputFormatter } = this.formatAmount(destinationChainId, outputToken);
        const formattedOutputAmount = outputFormatter(outputAmount.toString());

        const { symbol: gasTokenSymbol, decimals: gasTokenDecimals } = profitClient.resolveGasToken(destinationChainId);
        const formattedGasCost = createFormatFunction(2, 10, false, gasTokenDecimals)(gasCost.toString());
        const formattedRelayerFeePct = formatFeePct(relayerFeePct);
        const formattedLpFeePct = formatFeePct(lpFeePct);

        // @dev If the deposit forces origin chain repayment and the LP fee percentage is infinity,
        // then we can assume that the originChain, the only possible repayment chain,
        // was not selected for repayment. So the "unprofitable" log should be modified to indicate
        // this  edge case.
        const fromOverallocatedLiteChain =
          depositForcesOriginChainRepayment(deposit, this.clients.hubPoolClient) && lpFeePct.eq(bnUint256Max);
        const depositFailedToSimulateWithMessage = !isMessageEmpty(deposit.message) && gasCost.eq(bnUint256Max);
        depositMrkdwn +=
          `- DepositId ${deposit.depositId.toString()} (tx: ${depositblockExplorerLink})` +
          ` of input amount ${formattedInputAmount} ${inputSymbol}` +
          ` and output amount ${formattedOutputAmount} ${outputSymbol}` +
          ` from ${getNetworkName(originChainId)} to ${getNetworkName(destinationChainId)}` +
          `${
            fromOverallocatedLiteChain
              ? " is from an over-allocated origin chain and it forces origin chain repayment"
              : ""
          }` +
          `${
            depositFailedToSimulateWithMessage
              ? ` failed to simulate with message of size ${ethersUtils.hexDataLength(deposit.message)} bytes`
              : ""
          }` +
          `${` with relayerFeePct ${formattedRelayerFeePct}% lpFeePct ${
            lpFeePct.eq(bnUint256Max) ? "∞" : formattedLpFeePct
          }% and gas cost ${gasCost.eq(bnUint256Max) ? "∞" : formattedGasCost} ${gasTokenSymbol}\n`}`;
      });

      if (depositMrkdwn) {
        mrkdwn += `*Unprofitable deposits on ${getNetworkName(chainId)}:*\n` + depositMrkdwn;
      }
    });

    if (mrkdwn) {
      this.logger[this.config.sendingRelaysEnabled ? "warn" : "debug"]({
        at: "Relayer::handleUnprofitableFill",
        message: "Not relaying unprofitable deposits 🙅‍♂️!",
        mrkdwn,
        notificationPath: "across-unprofitable-fills",
      });
    }
  }

  private constructRelayFilledMrkdwn(
    deposit: Deposit,
    repaymentChainId: number,
    realizedLpFeePct: BigNumber,
    gasPrice: BigNumber
  ): string {
    let mrkdwn =
      this.constructBaseFillMarkdown(deposit, realizedLpFeePct, gasPrice) +
      ` Relayer repayment: ${getNetworkName(repaymentChainId)}.`;

    if (isDepositSpedUp(deposit)) {
      const { symbol, decimals } = this.clients.hubPoolClient.getTokenInfoForAddress(
        deposit.outputToken,
        deposit.destinationChainId
      );
      const updatedOutputAmount = createFormatFunction(2, 4, false, decimals)(deposit.updatedOutputAmount.toString());
      mrkdwn += ` Reduced output amount: ${updatedOutputAmount} ${symbol}.`;
    }

    return mrkdwn;
  }

  private constructBaseFillMarkdown(deposit: Deposit, _realizedLpFeePct: BigNumber, _gasPriceGwei: BigNumber): string {
    const { symbol, decimals } = this.clients.hubPoolClient.getTokenInfoForAddress(
      deposit.inputToken,
      deposit.originChainId
    );
    const srcChain = getNetworkName(deposit.originChainId);
    const dstChain = getNetworkName(deposit.destinationChainId);
    const depositor = blockExplorerLink(deposit.depositor.toNative(), deposit.originChainId);
    const inputAmount = createFormatFunction(2, 4, false, decimals)(deposit.inputAmount.toString());

    const { symbol: outputTokenSymbol, decimals: outputTokenDecimals } =
      this.clients.hubPoolClient.getTokenInfoForAddress(deposit.outputToken, deposit.destinationChainId);

    let msg = `Relayed depositId ${deposit.depositId.toString()} from ${srcChain} to ${dstChain} of ${inputAmount} ${symbol}`;
    const realizedLpFeePct = formatFeePct(_realizedLpFeePct);
    const adjustedInputAmount = sdkUtils.ConvertDecimals(decimals, outputTokenDecimals)(deposit.inputAmount);
    const _totalFeePct = adjustedInputAmount
      .sub(deposit.outputAmount)
      .mul(fixedPointAdjustment)
      .div(adjustedInputAmount);
    const totalFeePct = formatFeePct(_totalFeePct);

    const _outputAmount = createFormatFunction(2, 4, false, outputTokenDecimals)(deposit.outputAmount.toString());
    msg +=
      ` and output ${_outputAmount} ${outputTokenSymbol}, with depositor ${depositor}.` +
      ` Realized LP fee: ${realizedLpFeePct}%, total fee: ${totalFeePct}%. Gas price used in profit calc: ${formatGwei(
        _gasPriceGwei.toString()
      )} Gwei.`;

    return msg;
  }

  private getMulticaller(chainId: number): MultiCallerClient {
    return this.config.tryMulticallChains.includes(chainId)
      ? this.clients.tryMulticallClient
      : this.clients.multiCallerClient;
  }
}<|MERGE_RESOLUTION|>--- conflicted
+++ resolved
@@ -27,10 +27,7 @@
   toAddressType,
   EvmAddress,
   CHAIN_IDs,
-<<<<<<< HEAD
-=======
   convertRelayDataParamsToBytes32,
->>>>>>> 0ed8dabe
 } from "../utils";
 import { RelayerClients } from "./RelayerClientHelper";
 import { RelayerConfig } from "./RelayerConfig";
