--- conflicted
+++ resolved
@@ -675,19 +675,15 @@
         l1Token,
         lpFees
       );
-<<<<<<< HEAD
-      const { relayerFeePct, gasCost, gasLimit, lpFeePct: realizedLpFeePct } = repaymentChainProfitability;
-=======
       const {
         relayerFeePct,
         gasCost,
-        gasLimit: _gasLimit,
-        lpFeePct: realizedLpFeePct,
+        gasLimit,
+        lpFeePct,
         gasPrice,
       } = repaymentChainProfitability;
->>>>>>> ebb9ec2f
       if (!isDefined(repaymentChainId)) {
-        profitClient.captureUnprofitableFill(deposit, realizedLpFeePct, relayerFeePct, gasCost);
+        profitClient.captureUnprofitableFill(deposit, lpFeePct, relayerFeePct, gasCost);
       } else {
         const { blockNumber, outputToken, outputAmount } = deposit;
         const fillAmountUsd = profitClient.getFillAmountInUsd(deposit);
@@ -713,12 +709,7 @@
         // Update local balance to account for the enqueued fill.
         tokenClient.decrementLocalBalance(destinationChainId, outputToken, outputAmount);
 
-<<<<<<< HEAD
-        this.fillRelay(deposit, repaymentChainId, realizedLpFeePct, gasLimit);
-=======
-        const gasLimit = isMessageEmpty(resolveDepositMessage(deposit)) ? undefined : _gasLimit;
-        this.fillRelay(deposit, repaymentChainId, realizedLpFeePct, gasPrice, gasLimit);
->>>>>>> ebb9ec2f
+        this.fillRelay(deposit, repaymentChainId, lpFeePct, gasPrice, gasLimit);
       }
     } else if (selfRelay) {
       // Prefer exiting early here to avoid fast filling any deposits we send. This approach assumes that we always
