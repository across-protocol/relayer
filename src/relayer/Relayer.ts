--- conflicted
+++ resolved
@@ -493,51 +493,6 @@
     };
   }
 
-<<<<<<< HEAD
-  protected async computeRealizedLpFeePct(version: number, deposit: DepositWithBlock): Promise<BigNumber> {
-    const { depositId, originChainId } = deposit;
-    if (!sdkUtils.isUBA(version)) {
-      if (deposit.realizedLpFeePct === undefined) {
-        throw new Error(`Chain ${originChainId} deposit ${depositId} is missing realizedLpFeePct`);
-      }
-      return deposit.realizedLpFeePct;
-    }
-
-    const { ubaClient } = this.clients;
-    assert(isDefined(ubaClient), "No ubaClient");
-
-    const { depositBalancingFee, lpFee } = ubaClient.computeFeesForDeposit(deposit);
-    const realizedLpFeePct = depositBalancingFee.add(lpFee);
-
-    const chain = getNetworkName(deposit.originChainId);
-    this.logger.debug({
-      at: "relayer::computeRealizedLpFeePct",
-      message: `Computed UBA system fee for ${chain} depositId ${depositId}: ${realizedLpFeePct}`,
-    });
-
-    return realizedLpFeePct;
-  }
-
-  protected computeRefundFee(version: number, deposit: DepositWithBlock): BigNumber {
-    if (!sdkUtils.isUBA(version)) {
-      return bnZero;
-    }
-
-    const { hubPoolClient, ubaClient } = this.clients;
-    assert(isDefined(ubaClient), "No ubaClient");
-
-    const inputToken = sdkUtils.getDepositInputToken(deposit);
-    const tokenSymbol = hubPoolClient.getL1TokenInfoForL2Token(inputToken, deposit.originChainId)?.symbol;
-    const relayerBalancingFee = ubaClient.computeBalancingFeeForNextRefund(
-      deposit.destinationChainId,
-      tokenSymbol,
-      sdkUtils.getDepositInputAmount(deposit)
-    );
-    return relayerBalancingFee;
-  }
-
-=======
->>>>>>> ac1f64de
   private handleTokenShortfall() {
     const tokenShortfall = this.clients.tokenClient.getTokenShortfall();
 
