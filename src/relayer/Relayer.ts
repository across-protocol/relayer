import { utils as sdkUtils } from "@across-protocol/sdk-v2";
import { utils as ethersUtils } from "ethers";
import { FillStatus, L1Token, V3Deposit, V3DepositWithBlock } from "../interfaces";
import {
  BigNumber,
  bnZero,
  RelayerUnfilledDeposit,
  blockExplorerLink,
  createFormatFunction,
  formatFeePct,
  getCurrentTime,
  getNetworkName,
  getUnfilledDeposits,
  isDefined,
  toBNWei,
  winston,
  fixedPointAdjustment,
} from "../utils";
import { RelayerClients } from "./RelayerClientHelper";
import { RelayerConfig } from "./RelayerConfig";

const { getAddress } = ethersUtils;
const { isDepositSpedUp, isMessageEmpty, resolveDepositMessage } = sdkUtils;
const UNPROFITABLE_DEPOSIT_NOTICE_PERIOD = 60 * 60; // 1 hour

export class Relayer {
  public readonly relayerAddress: string;

  // Track by originChainId since depositId is issued on the origin chain.
  // Key is in the form of "chainId-depositId".
  private fullyFilledDeposits: { [key: string]: boolean } = {};

  constructor(
    relayerAddress: string,
    readonly logger: winston.Logger,
    readonly clients: RelayerClients,
    readonly config: RelayerConfig
  ) {
    this.relayerAddress = getAddress(relayerAddress);
  }

  /**
   * @description Retrieve the complete array of unfilled deposits and filter out deposits we can't or choose
   * not to support.
   * @returns An array of filtered RelayerUnfilledDeposit objects.
   */
  private async _getUnfilledDeposits(): Promise<RelayerUnfilledDeposit[]> {
    const { configStoreClient, hubPoolClient, spokePoolClients, acrossApiClient } = this.clients;
    const { relayerTokens, ignoredAddresses, acceptInvalidFills } = this.config;

    // Flatten unfilledDeposits for now. @todo: Process deposits in parallel by destination chain.
    const unfilledDeposits = Object.values(
      await getUnfilledDeposits(spokePoolClients, hubPoolClient, this.config.maxRelayerLookBack)
    ).flat();

    const maxVersion = configStoreClient.configStoreVersion;
    return sdkUtils.filterAsync(unfilledDeposits, async ({ deposit, version, invalidFills }) => {
      const { depositId, depositor, recipient, originChainId, destinationChainId, inputToken, outputToken } = deposit;
      const destinationChain = getNetworkName(destinationChainId);

      // If we don't have the latest code to support this deposit, skip it.
      if (version > maxVersion) {
        this.logger.warn({
          at: "Relayer::getUnfilledDeposits",
          message: "Skipping deposit that is not supported by this relayer version.",
          latestVersionSupported: maxVersion,
          latestInConfigStore: configStoreClient.getConfigStoreVersionForTimestamp(),
          deposit,
        });
        return false;
      }

      if (!this.routeEnabled(originChainId, destinationChainId)) {
        this.logger.debug({
          at: "Relayer::getUnfilledDeposits",
          message: "Skipping deposit from or to disabled chains.",
          deposit,
          enabledOriginChains: this.config.relayerOriginChains,
          enabledDestinationChains: this.config.relayerDestinationChains,
        });
        return false;
      }

      // Skip deposits with quoteTimestamp in the future (impossible to know HubPool utilization => LP fee cannot be computed).
      if (deposit.quoteTimestamp > hubPoolClient.currentTime) {
        return false;
      }

      if (ignoredAddresses?.includes(getAddress(depositor)) || ignoredAddresses?.includes(getAddress(recipient))) {
        this.logger.debug({
          at: "Relayer::getUnfilledDeposits",
          message: "Ignoring deposit",
          depositor,
          recipient,
        });
        return false;
      }

      // Skip any L1 tokens that are not specified in the config.
      // If relayerTokens is an empty list, we'll assume that all tokens are supported.
      const l1Token = hubPoolClient.getL1TokenInfoForL2Token(inputToken, originChainId);
      if (relayerTokens.length > 0 && !relayerTokens.includes(l1Token.address)) {
        this.logger.debug({
          at: "Relayer::getUnfilledDeposits",
          message: "Skipping deposit for unwhitelisted token",
          deposit,
          l1Token,
        });
        return false;
      }

      // It would be preferable to use host time since it's more reliably up-to-date, but this creates issues in test.
      const currentTime = this.clients.spokePoolClients[destinationChainId].getCurrentTime();
      if (deposit.fillDeadline <= currentTime) {
        return false;
      }

      if (deposit.exclusivityDeadline > currentTime && getAddress(deposit.exclusiveRelayer) !== this.relayerAddress) {
        return false;
      }

      if (!hubPoolClient.areTokensEquivalent(inputToken, originChainId, outputToken, destinationChainId)) {
        this.logger.warn({
          at: "Relayer::getUnfilledDeposits",
          message: "Skipping deposit including in-protocol token swap.",
          deposit,
        });
        return false;
      }

      const destSpokePool = this.clients.spokePoolClients[destinationChainId].spokePool;
      const fillStatus = await sdkUtils.relayFillStatus(destSpokePool, deposit, "latest", destinationChainId);
      if (fillStatus === FillStatus.Filled) {
        this.logger.debug({
          at: "Relayer::getUnfilledDeposits",
          message: "Skipping deposit that was already filled.",
          deposit,
        });
        return false;
      }

      // Skip deposit with message if sending fills with messages is not supported.
      if (!this.config.sendingMessageRelaysEnabled && !isMessageEmpty(resolveDepositMessage(deposit))) {
        this.logger.warn({
          at: "Relayer::getUnfilledDeposits",
          message: "Skipping fill for deposit with message",
          depositUpdated: isDepositSpedUp(deposit),
          deposit,
        });
        return false;
      }

      // Skip deposits that contain invalid fills from the same relayer. This prevents potential corrupted data from
      // making the same relayer fill a deposit multiple times.
      if (!acceptInvalidFills && invalidFills.some((fill) => fill.relayer === this.relayerAddress)) {
        this.logger.error({
          at: "Relayer::getUnfilledDeposits",
          message: "👨‍👧‍👦 Skipping deposit with invalid fills from the same relayer",
          deposit,
          invalidFills,
          destinationChain,
        });
        return false;
      }

      // We query the relayer API to get the deposit limits for different token and destination combinations.
      // The relayer should *not* be filling deposits that the HubPool doesn't have liquidity for otherwise the relayer's
      // refund will be stuck for potentially 7 days. Note: Filter for supported tokens first, since the relayer only
      // queries for limits on supported tokens.
      const { inputAmount } = deposit;
      if (acrossApiClient.updatedLimits && inputAmount.gt(acrossApiClient.getLimit(l1Token.address))) {
        this.logger.warn({
          at: "Relayer::getUnfilledDeposits",
          message: "😱 Skipping deposit with greater unfilled amount than API suggested limit",
          limit: acrossApiClient.getLimit(l1Token.address),
          l1Token: l1Token.address,
          depositId,
          inputToken,
          inputAmount,
          originChainId,
          transactionHash: deposit.transactionHash,
        });
        return false;
      }

      // The deposit passed all checks, so we can include it in the list of unfilled deposits.
      return true;
    });
  }

  /**
   * @description Validate whether the origin and destination chain combination is permitted by relayer config.
   * @param originChainId chain ID for the deposit.
   * @param destinationChainId Chain ID of a prospective fill.
   * @returns True if the route is permitted by config (or enabled by default), otherwise false.
   */
  routeEnabled(originChainId: number, destinationChainId: number): boolean {
    const { relayerOriginChains: originChains, relayerDestinationChains: destinationChains } = this.config;

    if (originChains?.length > 0 && !originChains.includes(originChainId)) {
      return false;
    }

    if (destinationChains?.length > 0 && !destinationChains.includes(destinationChainId)) {
      return false;
    }

    return true;
  }

  computeRequiredDepositConfirmations(deposits: V3Deposit[]): { [chainId: number]: number } {
    const { profitClient } = this.clients;
    const { minDepositConfirmations } = this.config;

    // Sum the total unfilled deposit amount per origin chain and set a MDC for that chain.
    const unfilledDepositAmountsPerChain: { [chainId: number]: BigNumber } = deposits.reduce((agg, deposit) => {
      const unfilledAmountUsd = profitClient.getFillAmountInUsd(deposit, deposit.outputAmount);
      agg[deposit.originChainId] = (agg[deposit.originChainId] ?? bnZero).add(unfilledAmountUsd);
      return agg;
    }, {});

    // Sort thresholds in ascending order.
    const minimumDepositConfirmationThresholds = Object.keys(minDepositConfirmations)
      .filter((x) => x !== "default")
      .sort((x, y) => Number(x) - Number(y));

    // Set the MDC for each origin chain equal to lowest threshold greater than the unfilled USD deposit amount.
    // If we can't find a threshold greater than the USD amount, then use the default.
    const mdcPerChain = Object.fromEntries(
      Object.entries(unfilledDepositAmountsPerChain).map(([chainId, unfilledAmount]) => {
        const usdThreshold = minimumDepositConfirmationThresholds.find(
          (usdThreshold) =>
            toBNWei(usdThreshold).gte(unfilledAmount) && isDefined(minDepositConfirmations[usdThreshold][chainId])
        );

        // If no thresholds are greater than unfilled amount, then use fallback which should have largest MDCs.
        return [chainId, minDepositConfirmations[usdThreshold ?? "default"][chainId]];
      })
    );
    this.logger.debug({
      at: "Relayer::checkForUnfilledDepositsAndFill",
      message: "Setting minimum deposit confirmation based on origin chain aggregate deposit amount",
      unfilledDepositAmountsPerChain,
      mdcPerChain,
      minDepositConfirmations,
<<<<<<< HEAD
    });
    return mdcPerChain;
  }

  // Iterate over all unfilled deposits. For each unfilled deposit, check that:
  // a) it exceeds the minimum number of required block confirmations,
  // b) the token balance client has enough tokens to fill it,
  // c) the fill is profitable.
  // If all hold true then complete the fill. Otherwise, if slow fills are enabled, request a slow fill.
  async evaluateFill(deposit: V3DepositWithBlock, maxBlockNumber: number, sendSlowRelays: boolean): Promise<void> {
    const { depositId, depositor, recipient, destinationChainId, originChainId, inputToken, outputAmount } = deposit;
    const { hubPoolClient, profitClient, tokenClient } = this.clients;
    const { slowDepositors } = this.config;

    // If the deposit does not meet the minimum number of block confirmations, skip it.
    if (deposit.blockNumber > maxBlockNumber) {
      const chain = getNetworkName(originChainId);
      this.logger.debug({
        at: "Relayer",
        message: `Skipping ${chain} deposit ${depositId} due to insufficient deposit confirmations.`,
        depositId,
        transactionHash: deposit.transactionHash,
      });
      return;
    }
=======
    });
    return mdcPerChain;
  }

  async checkForUnfilledDepositsAndFill(sendSlowRelays = true): Promise<void> {
    // Fetch all unfilled deposits, order by total earnable fee.
    const { config } = this;
    const { hubPoolClient, profitClient, spokePoolClients, tokenClient, multiCallerClient } = this.clients;

    // Flush any pre-existing enqueued transactions that might not have been executed.
    multiCallerClient.clearTransactionQueue();

    // Fetch unfilled deposits and filter out deposits upfront before we compute the minimum deposit confirmation
    // per chain, which is based on the deposit volume we could fill.
    const unfilledDeposits = await this._getUnfilledDeposits();
    const allUnfilledDeposits = Object.values(unfilledDeposits.map(({ deposit }) => deposit));
    this.logger.debug({
      at: "Relayer#checkForUnfilledDepositsAndFill",
      message: `${allUnfilledDeposits.length} unfilled deposits found.`,
    });
    if (allUnfilledDeposits.length === 0) {
      return;
    }

    const mdcPerChain = this.computeRequiredDepositConfirmations(allUnfilledDeposits);

    // Iterate over all unfilled deposits. For each unfilled deposit, check that:
    // a) it exceeds the minimum number of required block confirmations,
    // b) the token balance client has enough tokens to fill it,
    // c) the fill is profitable.
    // If all hold true then complete the fill. If there is insufficient balance to complete the fill and slow fills are
    // enabled then request a slow fill instead.
    const { slowDepositors } = config;
    for (const deposit of allUnfilledDeposits) {
      const { depositId, depositor, recipient, destinationChainId, originChainId, inputToken, outputAmount } = deposit;

      // If the deposit does not meet the minimum number of block confirmations, skip it.
      const maxBlockNumber = spokePoolClients[originChainId].latestBlockSearched - mdcPerChain[originChainId];
      if (deposit.blockNumber > maxBlockNumber) {
        const chain = getNetworkName(originChainId);
        this.logger.debug({
          at: "Relayer#checkForUnfilledDepositsAndFill",
          message: `Skipping ${chain} deposit ${depositId} due to insufficient deposit confirmations.`,
          depositId,
          blockNumber: deposit.blockNumber,
          maxBlockNumber,
          transactionHash: deposit.transactionHash,
        });
        continue;
      }

      // If depositor is on the slow deposit list, then send a zero fill to initiate a slow relay and return early.
      if (slowDepositors?.includes(depositor)) {
        if (sendSlowRelays) {
          this.logger.debug({
            at: "Relayer#checkForUnfilledDepositsAndFill",
            message: "Initiating slow fill for grey listed depositor",
            depositor,
          });
          this.requestSlowFill(deposit);
        }
        // Regardless of whether we should send a slow fill or not for this depositor, exit early at this point
        // so we don't fast fill an already slow filled deposit from the slow fill-only list.
        continue;
      }
>>>>>>> 8f25371d

    // If depositor is on the slow deposit list, then send a zero fill to initiate a slow relay and return early.
    if (slowDepositors?.includes(depositor)) {
      if (sendSlowRelays) {
        this.logger.debug({
          at: "Relayer",
          message: "Initiating slow fill for grey listed depositor",
          depositor,
        });
        this.requestSlowFill(deposit);
      }
      // Regardless of whether we should send a slow fill or not for this depositor, exit early at this point
      // so we don't fast fill an already slow filled deposit from the slow fill-only list.
      return;
    }

    const l1Token = hubPoolClient.getL1TokenInfoForL2Token(inputToken, originChainId);
    const selfRelay = [depositor, recipient].every((address) => address === this.relayerAddress);
    if (tokenClient.hasBalanceForFill(deposit, outputAmount) && !selfRelay) {
      const {
        repaymentChainId,
        realizedLpFeePct,
        relayerFeePct,
        gasLimit: _gasLimit,
        gasCost,
      } = await this.resolveRepaymentChain(deposit, l1Token);
      if (isDefined(repaymentChainId)) {
        const gasLimit = isMessageEmpty(resolveDepositMessage(deposit)) ? undefined : _gasLimit;
        this.fillRelay(deposit, repaymentChainId, realizedLpFeePct, gasLimit);
      } else {
        profitClient.captureUnprofitableFill(deposit, realizedLpFeePct, relayerFeePct, gasCost);
      }
    } else if (selfRelay) {
      const { realizedLpFeePct } = await hubPoolClient.computeRealizedLpFeePct({
        ...deposit,
        paymentChainId: destinationChainId,
      });

      // A relayer can fill its own deposit without an ERC20 transfer. Only bypass profitability requirements if the
      // relayer is both the depositor and the recipient, because a deposit on a cheap SpokePool chain could cause
      // expensive fills on (for example) mainnet.
      this.fillRelay(deposit, destinationChainId, realizedLpFeePct);
    } else {
      // TokenClient.getBalance returns that we don't have enough balance to submit the fast fill.
      // At this point, capture the shortfall so that the inventory manager can rebalance the token inventory.
      tokenClient.captureTokenShortfallForFill(deposit, outputAmount);
      if (sendSlowRelays) {
        this.requestSlowFill(deposit);
      }
    }
  }

  async checkForUnfilledDepositsAndFill(sendSlowRelays = true): Promise<void> {
    // Fetch all unfilled deposits, order by total earnable fee.
    const { profitClient, spokePoolClients, tokenClient, multiCallerClient } = this.clients;

    // Flush any pre-existing enqueued transactions that might not have been executed.
    multiCallerClient.clearTransactionQueue();

    // Fetch unfilled deposits and filter out deposits upfront before we compute the minimum deposit confirmation
    // per chain, which is based on the deposit volume we could fill.
    const unfilledDeposits = await this._getUnfilledDeposits();
    const allUnfilledDeposits = Object.values(unfilledDeposits.map(({ deposit }) => deposit));
    this.logger.debug({
      at: "Relayer#checkForUnfilledDepositsAndFill",
      message: `${allUnfilledDeposits.length} unfilled deposits found.`,
    });
    if (allUnfilledDeposits.length === 0) {
      return;
    }

    const mdcPerChain = this.computeRequiredDepositConfirmations(allUnfilledDeposits);
    for (const deposit of allUnfilledDeposits) {
      const { originChainId } = deposit;
      const maxBlockNumber = spokePoolClients[originChainId].latestBlockSearched - mdcPerChain[originChainId];
      await this.evaluateFill(deposit, maxBlockNumber, sendSlowRelays);
    }

    // If during the execution run we had shortfalls or unprofitable fills then handel it by producing associated logs.
    if (tokenClient.anyCapturedShortFallFills()) {
      this.handleTokenShortfall();
    }
    if (profitClient.anyCapturedUnprofitableFills()) {
      this.handleUnprofitableFill();
    }
  }

  requestSlowFill(deposit: V3Deposit): void {
    // Verify that the _original_ message was empty, since that's what would be used in a slow fill. If a non-empty
    // message was nullified by an update, it can be full-filled but preferably not automatically zero-filled.
    if (!isMessageEmpty(deposit.message)) {
      this.logger.warn({
        at: "Relayer#requestSlowFill",
        message: "Suppressing slow fill request for deposit with message.",
        deposit,
      });
      return;
    }

    const { hubPoolClient, spokePoolClients, multiCallerClient } = this.clients;
    const { originChainId, destinationChainId, depositId, outputToken } = deposit;
    const spokePoolClient = spokePoolClients[destinationChainId];
    const slowFillRequest = spokePoolClient.getSlowFillRequest(deposit);
    if (isDefined(slowFillRequest)) {
      return; // Slow fill has already been requested; nothing to do.
    }

    const formatSlowFillRequestMarkdown = (): string => {
      const { symbol, decimals } = hubPoolClient.getTokenInfo(destinationChainId, outputToken);
      const formatter = createFormatFunction(2, 4, false, decimals);
      const outputAmount = formatter(deposit.outputAmount);
      const [srcChain, dstChain] = [getNetworkName(originChainId), getNetworkName(destinationChainId)];

      // @todo (future) infer the updated outputAmount by zeroing the relayer fee in order to print the correct amount.
      return (
        `Requested slow fill 🐌 of ${outputAmount} ${symbol}` +
        ` on ${dstChain} for ${srcChain} depositId ${depositId}.`
      );
    };

    this.logger.debug({ at: "Relayer", message: "Enqueuing slow fill request.", deposit });
    multiCallerClient.enqueueTransaction({
      chainId: destinationChainId,
      contract: spokePoolClient.spokePool,
      method: "requestV3SlowFill",
      args: [deposit],
      message: "Requested slow fill for deposit.",
      mrkdwn: formatSlowFillRequestMarkdown(),
    });
  }

  fillRelay(deposit: V3Deposit, repaymentChainId: number, realizedLpFeePct: BigNumber, gasLimit?: BigNumber): void {
    const { originChainId, depositId, outputToken, outputAmount } = deposit;
    // Skip deposits that this relayer has already filled completely before to prevent double filling (which is a waste
    // of gas as the second fill would fail).
    // TODO: Handle the edge case scenario where the first fill failed due to transient errors and needs to be retried.
    const fillKey = `${originChainId}-${depositId}`;
    if (this.fullyFilledDeposits[fillKey]) {
      this.logger.debug({
        at: "Relayer",
        message: "Skipping deposit already filled by this relayer.",
        originChainId: deposit.originChainId,
        depositId: deposit.depositId,
      });
      return;
    }

    const { spokePoolClients, multiCallerClient } = this.clients;
    this.logger.debug({ at: "Relayer", message: "Filling v3 deposit.", deposit, repaymentChainId, realizedLpFeePct });

    const [method, messageModifier, args] = !isDepositSpedUp(deposit)
      ? ["fillV3Relay", "", [deposit, repaymentChainId]]
      : [
          "fillV3RelayWithUpdatedDeposit",
          " with updated parameters ",
          [
            deposit,
            repaymentChainId,
            deposit.updatedOutputAmount,
            deposit.updatedRecipient,
            deposit.updatedMessage,
            deposit.speedUpSignature,
          ],
        ];

    const message = `Filled v3 deposit ${messageModifier}🚀`;
    const mrkdwn = this.constructRelayFilledMrkdwn(deposit, repaymentChainId, realizedLpFeePct);
    const contract = spokePoolClients[deposit.destinationChainId].spokePool;
    const chainId = deposit.destinationChainId;
    multiCallerClient.enqueueTransaction({ contract, chainId, method, args, gasLimit, message, mrkdwn });

    // Decrement tokens in token client used in the fill. This ensures that we dont try and fill more than we have.
    this.clients.tokenClient.decrementLocalBalance(deposit.destinationChainId, outputToken, outputAmount);

    // All fills routed through `fillRelay()` will complete the relay.
    this.fullyFilledDeposits[fillKey] = true;
  }

  protected async resolveRepaymentChain(
    deposit: V3DepositWithBlock,
    hubPoolToken: L1Token
  ): Promise<{
    gasLimit: BigNumber;
    repaymentChainId?: number;
    realizedLpFeePct: BigNumber;
    relayerFeePct: BigNumber;
    gasCost: BigNumber;
  }> {
    const { hubPoolClient, inventoryClient, profitClient } = this.clients;
    const { depositId, originChainId, destinationChainId, inputAmount, outputAmount, transactionHash } = deposit;
    const originChain = getNetworkName(originChainId);
    const destinationChain = getNetworkName(destinationChainId);

    const preferredChainId = await inventoryClient.determineRefundChainId(deposit, hubPoolToken.address);
    const { realizedLpFeePct } = await hubPoolClient.computeRealizedLpFeePct({
      ...deposit,
      paymentChainId: preferredChainId,
    });

    const {
      profitable,
      nativeGasCost: gasLimit,
      tokenGasCost: gasCost,
      grossRelayerFeePct: relayerFeePct, // gross relayer fee is equal to total fee minus the lp fee.
    } = await profitClient.isFillProfitable(deposit, realizedLpFeePct, hubPoolToken);
    // If preferred chain is different from the destination chain and the preferred chain
    // is not profitable, then check if the destination chain is profitable.
    // This assumes that the depositor is getting quotes from the /suggested-fees endpoint
    // in the frontend-v2 repo which assumes that repayment is the destination chain. If this is profitable, then
    // go ahead and use the preferred chain as repayment and log the lp fee delta. This is a temporary solution
    // so that depositors can continue to quote lp fees assuming repayment is on the destination chain until
    // we come up with a smarter profitability check.
    if (!profitable && preferredChainId !== destinationChainId) {
      this.logger.debug({
        at: "Relayer",
        message: `Preferred chain ${preferredChainId} is not profitable. Checking destination chain ${destinationChainId} profitability.`,
        deposit: { originChain, depositId, destinationChain, transactionHash },
      });
      const { realizedLpFeePct: destinationChainLpFeePct } = await hubPoolClient.computeRealizedLpFeePct({
        ...deposit,
        paymentChainId: destinationChainId,
      });

      const fallbackProfitability = await profitClient.isFillProfitable(
        deposit,
        destinationChainLpFeePct,
        hubPoolToken
      );
      if (fallbackProfitability.profitable) {
        // This is the delta in the gross relayer fee. If negative, then the destination chain would have had a higher
        // gross relayer fee, and therefore represents a virtual loss to the relayer. However, the relayer is
        // maintaining its inventory allocation by sticking to its preferred repayment chain.
        const deltaRelayerFee = relayerFeePct.sub(fallbackProfitability.grossRelayerFeePct);
        this.logger.info({
          at: "Relayer",
          message: `🦦 Taking repayment for filling deposit ${depositId} on preferred chain ${preferredChainId} is unprofitable but taking repayment on destination chain ${destinationChainId} is profitable. Electing to take repayment on preferred chain as favor to depositor who assumed repayment on destination chain in their quote. Delta in gross relayer fee: ${formatFeePct(
            deltaRelayerFee
          )}%`,
          deposit: {
            originChain,
            destinationChain,
            token: hubPoolToken.symbol,
            txnHash: blockExplorerLink(transactionHash, originChainId),
          },
          preferredChain: getNetworkName(preferredChainId),
          preferredChainLpFeePct: `${formatFeePct(realizedLpFeePct)}%`,
          destinationChainLpFeePct: `${formatFeePct(destinationChainLpFeePct)}%`,
          // The delta will cut into the gross relayer fee. If negative, then taking the repayment on destination chain
          // would have been more profitable to the relayer because the lp fee would have been lower.
          deltaLpFeePct: `${formatFeePct(destinationChainLpFeePct.sub(realizedLpFeePct))}%`,
          // relayer fee is the gross relayer fee using the destination chain lp fee: inputAmount - outputAmount - lpFee.
          preferredChainRelayerFeePct: `${formatFeePct(relayerFeePct)}%`,
          destinationChainRelayerFeePct: `${formatFeePct(fallbackProfitability.grossRelayerFeePct)}%`,
          deltaRelayerFee: `${formatFeePct(deltaRelayerFee)}%`,
        });

        // We've checked that the user set the output amount honestly and assumed that the payment would be on
        // destination chain, therefore we will fill them using the original preferred chain to maintain
        // inventory assumptions and also quote the original relayer fee pct.
        return {
          repaymentChainId: preferredChainId,
          realizedLpFeePct,
          relayerFeePct,
          gasCost,
          gasLimit,
        };
      } else {
        // If preferred chain is not profitable and neither is fallback, then return the original profitability result.
        this.logger.debug({
          at: "Relayer",
          message: `Taking repayment on destination chain ${destinationChainId} would also not be profitable.`,
          deposit: {
            originChain,
            depositId,
            destinationChain,
            transactionHash,
            token: hubPoolToken.symbol,
            inputAmount,
            outputAmount,
          },
          preferredChain: getNetworkName(preferredChainId),
          preferredChainLpFeePct: `${formatFeePct(realizedLpFeePct)}%`,
          destinationChainLpFeePct: `${formatFeePct(destinationChainLpFeePct)}%`,
          preferredChainRelayerFeePct: `${formatFeePct(relayerFeePct)}%`,
          destinationChainRelayerFeePct: `${formatFeePct(fallbackProfitability.grossRelayerFeePct)}%`,
        });
      }
    }

    this.logger.debug({
      at: "Relayer",
      message: `Preferred chain ${preferredChainId} is${profitable ? "" : " not"} profitable.`,
      deposit: {
        originChain,
        depositId,
        destinationChain,
        transactionHash,
        token: hubPoolToken.symbol,
        inputAmount,
        outputAmount,
      },
      preferredChainLpFeePct: `${formatFeePct(realizedLpFeePct)}%`,
      preferredChainRelayerFeePct: `${formatFeePct(relayerFeePct)}%`,
    });

    return {
      repaymentChainId: profitable ? preferredChainId : undefined,
      realizedLpFeePct,
      relayerFeePct,
      gasCost,
      gasLimit,
    };
  }

  private handleTokenShortfall() {
    const tokenShortfall = this.clients.tokenClient.getTokenShortfall();

    let mrkdwn = "";
    Object.entries(tokenShortfall).forEach(([_chainId, shortfallForChain]) => {
      const chainId = Number(_chainId);
      mrkdwn += `*Shortfall on ${getNetworkName(chainId)}:*\n`;
      Object.entries(shortfallForChain).forEach(([token, { shortfall, balance, needed, deposits }]) => {
        const { symbol, decimals } = this.clients.hubPoolClient.getTokenInfo(chainId, token);
        const formatter = createFormatFunction(2, 4, false, decimals);
        let crossChainLog = "";
        if (this.clients.inventoryClient.isInventoryManagementEnabled() && chainId !== 1) {
          const l1Token = this.clients.hubPoolClient.getL1TokenInfoForL2Token(token, chainId);
          crossChainLog =
            "There is " +
            formatter(
              this.clients.inventoryClient.crossChainTransferClient
                .getOutstandingCrossChainTransferAmount(this.relayerAddress, chainId, l1Token.address)
                .toString()
            ) +
            ` inbound L1->L2 ${symbol} transfers. `;
        }
        mrkdwn +=
          ` - ${symbol} cumulative shortfall of ` +
          `${formatter(shortfall.toString())} ` +
          `(have ${formatter(balance.toString())} but need ` +
          `${formatter(needed.toString())}). ${crossChainLog}` +
          `This is blocking deposits: ${deposits}.\n`;
      });
    });

    this.logger.warn({ at: "Relayer", message: "Insufficient balance to fill all deposits 💸!", mrkdwn });
  }

  private handleUnprofitableFill() {
    const { hubPoolClient, profitClient } = this.clients;
    const unprofitableDeposits = profitClient.getUnprofitableFills();

    const formatAmount = (chainId: number, token: string, amount: BigNumber): { symbol: string; amount: string } => {
      const { symbol, decimals } = hubPoolClient.getL1TokenInfoForL2Token(token, chainId);
      return { symbol, amount: createFormatFunction(2, 4, false, decimals)(amount.toString()) };
    };

    let mrkdwn = "";
    Object.keys(unprofitableDeposits).forEach((chainId) => {
      let depositMrkdwn = "";
      Object.keys(unprofitableDeposits[chainId]).forEach((depositId) => {
        const { deposit, lpFeePct, relayerFeePct, gasCost } = unprofitableDeposits[chainId][depositId];

        // Skip notifying if the unprofitable fill happened too long ago to avoid spamming.
        if (deposit.quoteTimestamp + UNPROFITABLE_DEPOSIT_NOTICE_PERIOD < getCurrentTime()) {
          return;
        }

        const { originChainId, destinationChainId, inputToken, outputToken, inputAmount, outputAmount } = deposit;
        const depositblockExplorerLink = blockExplorerLink(deposit.transactionHash, originChainId);

        const { symbol: inputSymbol, amount: formattedInputAmount } = formatAmount(
          originChainId,
          inputToken,
          inputAmount
        );
        const { symbol: outputSymbol, amount: formattedOutputAmount } = formatAmount(
          destinationChainId,
          outputToken,
          outputAmount
        );

        const { symbol: gasTokenSymbol, decimals: gasTokenDecimals } = profitClient.resolveGasToken(destinationChainId);
        const formattedGasCost = createFormatFunction(2, 10, false, gasTokenDecimals)(gasCost.toString());
        const formattedRelayerFeePct = formatFeePct(relayerFeePct);
        const formattedLpFeePct = formatFeePct(lpFeePct);

        depositMrkdwn +=
          `- DepositId ${deposit.depositId} (tx: ${depositblockExplorerLink})` +
          ` of input amount ${formattedInputAmount} ${inputSymbol}` +
          ` and output amount ${formattedOutputAmount} ${outputSymbol}` +
          ` from ${getNetworkName(originChainId)} to ${getNetworkName(destinationChainId)}` +
          ` with relayerFeePct ${formattedRelayerFeePct}%, lpFeePct ${formattedLpFeePct}%,` +
          ` and gas cost ${formattedGasCost} ${gasTokenSymbol} is unprofitable!\n`;
      });

      if (depositMrkdwn) {
        mrkdwn += `*Unprofitable deposits on ${getNetworkName(chainId)}:*\n` + depositMrkdwn;
      }
    });

    if (mrkdwn) {
      this.logger.warn({ at: "Relayer", message: "Not relaying unprofitable deposits 🙅‍♂️!", mrkdwn });
    }
  }

  private constructRelayFilledMrkdwn(
    deposit: V3Deposit,
    repaymentChainId: number,
    realizedLpFeePct: BigNumber
  ): string {
    let mrkdwn =
      this.constructBaseFillMarkdown(deposit, realizedLpFeePct) +
      ` Relayer repayment: ${getNetworkName(repaymentChainId)}.`;

    if (isDepositSpedUp(deposit)) {
      const { symbol, decimals } = this.clients.hubPoolClient.getTokenInfo(
        deposit.destinationChainId,
        deposit.outputToken
      );
      const updatedOutputAmount = createFormatFunction(2, 4, false, decimals)(deposit.updatedOutputAmount.toString());
      mrkdwn += ` Reduced output amount: ${updatedOutputAmount} ${symbol}.`;
    }

    return mrkdwn;
  }

  private constructBaseFillMarkdown(deposit: V3Deposit, _realizedLpFeePct: BigNumber): string {
    const { symbol, decimals } = this.clients.hubPoolClient.getTokenInfoForDeposit(deposit);
    const srcChain = getNetworkName(deposit.originChainId);
    const dstChain = getNetworkName(deposit.destinationChainId);
    const depositor = blockExplorerLink(deposit.depositor, deposit.originChainId);
    const inputAmount = createFormatFunction(2, 4, false, decimals)(deposit.inputAmount.toString());

    let msg = `Relayed depositId ${deposit.depositId} from ${srcChain} to ${dstChain} of ${inputAmount} ${symbol}`;
    const realizedLpFeePct = formatFeePct(_realizedLpFeePct);
    const _totalFeePct = deposit.inputAmount
      .sub(deposit.outputAmount)
      .mul(fixedPointAdjustment)
      .div(deposit.inputAmount);
    const totalFeePct = formatFeePct(_totalFeePct);
    const { symbol: outputTokenSymbol, decimals: outputTokenDecimals } =
      this.clients.hubPoolClient.getTokenInfoForDeposit(deposit);
    const _outputAmount = createFormatFunction(2, 4, false, outputTokenDecimals)(deposit.outputAmount.toString());
    msg +=
      ` and output ${_outputAmount} ${outputTokenSymbol}, with depositor ${depositor}.` +
      ` Realized LP fee: ${realizedLpFeePct}%, total fee: ${totalFeePct}%.`;

    return msg;
  }
}<|MERGE_RESOLUTION|>--- conflicted
+++ resolved
@@ -243,8 +243,8 @@
       unfilledDepositAmountsPerChain,
       mdcPerChain,
       minDepositConfirmations,
-<<<<<<< HEAD
     });
+
     return mdcPerChain;
   }
 
@@ -269,73 +269,6 @@
       });
       return;
     }
-=======
-    });
-    return mdcPerChain;
-  }
-
-  async checkForUnfilledDepositsAndFill(sendSlowRelays = true): Promise<void> {
-    // Fetch all unfilled deposits, order by total earnable fee.
-    const { config } = this;
-    const { hubPoolClient, profitClient, spokePoolClients, tokenClient, multiCallerClient } = this.clients;
-
-    // Flush any pre-existing enqueued transactions that might not have been executed.
-    multiCallerClient.clearTransactionQueue();
-
-    // Fetch unfilled deposits and filter out deposits upfront before we compute the minimum deposit confirmation
-    // per chain, which is based on the deposit volume we could fill.
-    const unfilledDeposits = await this._getUnfilledDeposits();
-    const allUnfilledDeposits = Object.values(unfilledDeposits.map(({ deposit }) => deposit));
-    this.logger.debug({
-      at: "Relayer#checkForUnfilledDepositsAndFill",
-      message: `${allUnfilledDeposits.length} unfilled deposits found.`,
-    });
-    if (allUnfilledDeposits.length === 0) {
-      return;
-    }
-
-    const mdcPerChain = this.computeRequiredDepositConfirmations(allUnfilledDeposits);
-
-    // Iterate over all unfilled deposits. For each unfilled deposit, check that:
-    // a) it exceeds the minimum number of required block confirmations,
-    // b) the token balance client has enough tokens to fill it,
-    // c) the fill is profitable.
-    // If all hold true then complete the fill. If there is insufficient balance to complete the fill and slow fills are
-    // enabled then request a slow fill instead.
-    const { slowDepositors } = config;
-    for (const deposit of allUnfilledDeposits) {
-      const { depositId, depositor, recipient, destinationChainId, originChainId, inputToken, outputAmount } = deposit;
-
-      // If the deposit does not meet the minimum number of block confirmations, skip it.
-      const maxBlockNumber = spokePoolClients[originChainId].latestBlockSearched - mdcPerChain[originChainId];
-      if (deposit.blockNumber > maxBlockNumber) {
-        const chain = getNetworkName(originChainId);
-        this.logger.debug({
-          at: "Relayer#checkForUnfilledDepositsAndFill",
-          message: `Skipping ${chain} deposit ${depositId} due to insufficient deposit confirmations.`,
-          depositId,
-          blockNumber: deposit.blockNumber,
-          maxBlockNumber,
-          transactionHash: deposit.transactionHash,
-        });
-        continue;
-      }
-
-      // If depositor is on the slow deposit list, then send a zero fill to initiate a slow relay and return early.
-      if (slowDepositors?.includes(depositor)) {
-        if (sendSlowRelays) {
-          this.logger.debug({
-            at: "Relayer#checkForUnfilledDepositsAndFill",
-            message: "Initiating slow fill for grey listed depositor",
-            depositor,
-          });
-          this.requestSlowFill(deposit);
-        }
-        // Regardless of whether we should send a slow fill or not for this depositor, exit early at this point
-        // so we don't fast fill an already slow filled deposit from the slow fill-only list.
-        continue;
-      }
->>>>>>> 8f25371d
 
     // If depositor is on the slow deposit list, then send a zero fill to initiate a slow relay and return early.
     if (slowDepositors?.includes(depositor)) {
