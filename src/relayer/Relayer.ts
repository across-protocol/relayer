--- conflicted
+++ resolved
@@ -1,11 +1,7 @@
 import assert from "assert";
 import { utils as sdkUtils } from "@across-protocol/sdk-v2";
 import { utils as ethersUtils } from "ethers";
-<<<<<<< HEAD
-import { Deposit, L1Token, V2Deposit, V2DepositWithBlock } from "../interfaces";
-=======
-import { Deposit, DepositWithBlock, L1Token, V2Deposit } from "../interfaces";
->>>>>>> 28ec03a4
+import { Deposit, L1Token, V2Deposit } from "../interfaces";
 import {
   BigNumber,
   bnZero,
@@ -386,9 +382,6 @@
     }
   }
 
-<<<<<<< HEAD
-  fillRelay(deposit: V2Deposit, fillAmount: BigNumber, repaymentChainId: number, gasLimit?: BigNumber): void {
-=======
   requestSlowFill(deposit: Deposit, fillCount: number): void {
     // Verify that the _original_ message was empty, since that's what would be used in a slow fill. If a non-empty
     // message was nullified by an update, it can be full-filled but preferably not automatically zero-filled.
@@ -441,7 +434,6 @@
   }
 
   fillRelay(deposit: Deposit, fillAmount: BigNumber, repaymentChainId: number, gasLimit?: BigNumber): void {
->>>>>>> 28ec03a4
     // Skip deposits that this relayer has already filled completely before to prevent double filling (which is a waste
     // of gas as the second fill would fail).
     // TODO: Handle the edge case scenario where the first fill failed due to transient errors and needs to be retried
@@ -502,19 +494,6 @@
    * @param deposit Deposit object to zero-fill.
    */
   zeroFillDeposit(deposit: V2Deposit): void {
-<<<<<<< HEAD
-    // Verify that the _original_ message was empty, since that's what would be used in a slow fill. If a non-empty
-    // message was nullified by an update, it can be full-filled but preferably not automatically zero-filled.
-    if (!isMessageEmpty(deposit.message)) {
-      this.logger.warn({
-        at: "Relayer::zeroFillDeposit",
-        message: "Suppressing zero-fill for deposit with message.",
-        deposit,
-      });
-      return;
-    }
-=======
->>>>>>> 28ec03a4
     this.fillRelay(deposit, zeroFillAmount, deposit.destinationChainId);
   }
 
