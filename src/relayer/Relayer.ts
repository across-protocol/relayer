--- conflicted
+++ resolved
@@ -21,7 +21,6 @@
     else this.logger.debug({ at: "Relayer", message: "No unfilled deposits" });
 
     // Iterate over all unfilled deposits. For each unfilled deposit: a) check that the token balance client has enough
-<<<<<<< HEAD
     // balance to fill the unfilled amount. b) the fill is profitable. If both hold true then fill the unfilled amount.
     // If not enough ballance add the shortfall to the shortfall tracker to produce an appropriate log. If unprofitable
     // then add the unprofitable tx to the unprofitable tx tracker to produce an appropriate log.
@@ -33,14 +32,6 @@
           this.clients.profitClient.captureUnprofitableFill(deposit, unfilledAmount);
         }
       } else {
-=======
-    // balance to fill the unfilled amount. b) if the token balance client has enough balance, fill the unfilled amount.
-    // If not enough ballance add the shortfall to the shortfall tracker to produce an appropriate log at end of execution.
-    for (const { deposit, unfilledAmount } of unfilledDeposits) {
-      if (this.clients.tokenClient.getBalance(deposit.destinationChainId, deposit.destinationToken).gte(unfilledAmount))
-        this.fillRelay(deposit, unfilledAmount);
-      else {
->>>>>>> 05197b9e
         this.clients.tokenClient.captureTokenShortfallForDeposit(deposit, unfilledAmount);
         // TODO: this should also execute a 0 sized fill.
       }
@@ -107,11 +98,7 @@
         mrkdwn +=
           ` - ${symbol} cumulative shortfall of ` +
           `${formatFunction(tokenShortfall[chainId][token].shortfall)} ` +
-<<<<<<< HEAD
-          `(have ${formatFunction(tokenShortfall[chainId][token].ballance)} but need ` +
-=======
           `(have ${formatFunction(tokenShortfall[chainId][token].balance)} but need ` +
->>>>>>> 05197b9e
           `${formatFunction(tokenShortfall[chainId][token].needed)}). ` +
           `This is blocking deposits: ${tokenShortfall[chainId][token].deposits}\n`;
       });
