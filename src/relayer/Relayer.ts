--- conflicted
+++ resolved
@@ -1,12 +1,7 @@
-<<<<<<< HEAD
 import { BigNumber, winston, buildFillRelayProps, getNetworkName } from "../utils";
 import { createFormatFunction, etherscanLink } from "../utils";
 import { RelayerClients } from "../clients";
-=======
-import { HubPoolClient } from "./../clients/HubPoolClient";
-import { BigNumber, winston, buildFillRelayProps, Contract, getNetworkName, createFormatFunction } from "../utils";
-import { SpokePoolClient, MultiCallBundler, AugmentedTransaction } from "../clients";
->>>>>>> bc806b09
+
 import { Deposit } from "../interfaces/SpokePool";
 
 export class Relayer {
@@ -61,26 +56,6 @@
     }
   }
 
-<<<<<<< HEAD
-=======
-  getDestinationSpokePoolForDeposit(deposit: Deposit) {
-    return this.spokePoolClients[deposit.destinationChainId].spokePool;
-  }
-
-  constructRelayFilledMrkdwn(deposit: Deposit, repaymentChainId: number, amountToFill: BigNumber) {
-    const tokenInfo = this.spokePoolClients[deposit.originChainId].hubPoolClient().getTokenInfoForDeposit(deposit);
-    return (
-      `Relayed depositId ${deposit.depositId} from ${getNetworkName(deposit.originChainId)} ` +
-      `to ${getNetworkName(deposit.destinationChainId)} of ` +
-      `${createFormatFunction(2, 4, false, tokenInfo.decimals)(deposit.amount.toString())} ${tokenInfo.symbol} ` +
-      `with a fill amount of ${createFormatFunction(2, 4, false, 18)(amountToFill.toString())} ${tokenInfo.symbol}. ` +
-      `Deposit relayerFee ${createFormatFunction(2, 4, false, 18)(deposit.relayerFeePct.toString())}%, ` +
-      `realizedLpFee ${createFormatFunction(2, 4, false, 18)(deposit.realizedLpFeePct.toString())}%.` +
-      `relayer repayment on ${getNetworkName(repaymentChainId)}.`
-    );
-  }
-
->>>>>>> bc806b09
   // Returns all unfilled deposits over all spokePoolClients. Return values include the amount of the unfilled deposit.
   getUnfilledDeposits(): { deposit: Deposit; unfilledAmount: BigNumber }[] {
     let unfilledDeposits: { deposit: Deposit; unfilledAmount: BigNumber }[] = [];
