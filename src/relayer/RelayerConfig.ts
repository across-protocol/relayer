import { BigNumber, toBNWei, assert, toBN, replaceAddressCase, ethers } from "../utils";
import { CommonConfig, ProcessEnv } from "../common";
import * as Constants from "../common/Constants";
import { InventoryConfig } from "../interfaces";

const { getAddress } = ethers.utils;

export class RelayerConfig extends CommonConfig {
  readonly inventoryConfig: InventoryConfig;
  readonly debugProfitability: boolean;
  // Whether token price fetch failures will be ignored when computing relay profitability.
  // If this is false, the relayer will throw an error when fetching prices fails.
  readonly skipRelays: boolean;
  readonly skipRebalancing: boolean;
  readonly sendingRelaysEnabled: boolean;
  readonly sendingRebalancesEnabled: boolean;
  readonly sendingMessageRelaysEnabled: boolean;
  readonly sendingSlowRelaysEnabled: boolean;
  readonly relayerTokens: string[];
  readonly relayerOriginChains: number[] = [];
  readonly relayerDestinationChains: number[] = [];
  readonly relayerGasPadding: BigNumber;
  readonly relayerGasMultiplier: BigNumber;
  readonly relayerMessageGasMultiplier: BigNumber;
  readonly minRelayerFeePct: BigNumber;
  readonly acceptInvalidFills: boolean;
  // List of depositors we only want to send slow fills for.
  readonly slowDepositors: string[];
  readonly exclusiveDepositors: string[];
  readonly exclusiveRecipients: string[];
  // Following distances in blocks to guarantee finality on each chain.
  readonly minDepositConfirmations: {
    [threshold: number]: { [chainId: number]: number };
  };
  // Set to false to skip querying max deposit limit from /limits Vercel API endpoint. Otherwise relayer will not
  // fill any deposit over the limit which is based on liquidReserves in the HubPool.
  readonly ignoreLimits: boolean;

  constructor(env: ProcessEnv) {
    const {
      RELAYER_ORIGIN_CHAINS,
      RELAYER_DESTINATION_CHAINS,
      SLOW_DEPOSITORS,
      DEBUG_PROFITABILITY,
<<<<<<< HEAD
      RELAYER_EXCLUSIVE_DEPOSITORS,
      RELAYER_EXCLUSIVE_RECIPIENTS,
=======
      RELAYER_GAS_MESSAGE_MULTIPLIER,
>>>>>>> a46019f3
      RELAYER_GAS_MULTIPLIER,
      RELAYER_GAS_PADDING,
      RELAYER_INVENTORY_CONFIG,
      RELAYER_TOKENS,
      SEND_RELAYS,
      SEND_REBALANCES,
      SEND_MESSAGE_RELAYS,
      SKIP_RELAYS,
      SKIP_REBALANCING,
      SEND_SLOW_RELAYS,
      MIN_RELAYER_FEE_PCT,
      ACCEPT_INVALID_FILLS,
      MIN_DEPOSIT_CONFIRMATIONS,
      RELAYER_IGNORE_LIMITS,
    } = env;
    super(env);

    // Empty means all chains.
    this.relayerOriginChains = JSON.parse(RELAYER_ORIGIN_CHAINS ?? "[]");
    this.relayerDestinationChains = JSON.parse(RELAYER_DESTINATION_CHAINS ?? "[]");

    // Empty means all tokens.
    this.relayerTokens = RELAYER_TOKENS ? JSON.parse(RELAYER_TOKENS).map((token: string) => getAddress(token)) : [];
    this.exclusiveDepositors = JSON.parse(RELAYER_EXCLUSIVE_DEPOSITORS ?? "[]").map((addr: string) => getAddress(addr));
    this.exclusiveRecipients = JSON.parse(RELAYER_EXCLUSIVE_RECIPIENTS ?? "[]").map((addr: string) => getAddress(addr));
    this.slowDepositors = SLOW_DEPOSITORS
      ? JSON.parse(SLOW_DEPOSITORS).map((depositor: string) => getAddress(depositor))
      : [];
    this.inventoryConfig = RELAYER_INVENTORY_CONFIG ? JSON.parse(RELAYER_INVENTORY_CONFIG) : {};
    this.minRelayerFeePct = toBNWei(MIN_RELAYER_FEE_PCT || Constants.RELAYER_MIN_FEE_PCT);

    if (Object.keys(this.inventoryConfig).length > 0) {
      this.inventoryConfig = replaceAddressCase(this.inventoryConfig); // Cast any non-address case addresses.
      this.inventoryConfig.wrapEtherThreshold = this.inventoryConfig.wrapEtherThreshold
        ? toBNWei(this.inventoryConfig.wrapEtherThreshold)
        : toBNWei(1); // default to keeping 2 Eth on the target chains and wrapping the rest to WETH.
      this.inventoryConfig.wrapEtherThresholdPerChain ??= {};
      this.inventoryConfig.wrapEtherTarget = this.inventoryConfig.wrapEtherTarget
        ? toBNWei(this.inventoryConfig.wrapEtherTarget)
        : this.inventoryConfig.wrapEtherThreshold; // default to wrapping ETH to threshold, same as target.
      this.inventoryConfig.wrapEtherTargetPerChain ??= {};
      assert(
        this.inventoryConfig.wrapEtherThreshold.gte(this.inventoryConfig.wrapEtherTarget),
        `default wrapEtherThreshold ${this.inventoryConfig.wrapEtherThreshold} must be >= default wrapEtherTarget ${this.inventoryConfig.wrapEtherTarget}}`
      );

      // Validate the per chain target and thresholds for wrapping ETH:
      Object.keys(this.inventoryConfig.wrapEtherThresholdPerChain).forEach((chainId) => {
        if (this.inventoryConfig.wrapEtherThresholdPerChain[chainId] !== undefined) {
          this.inventoryConfig.wrapEtherThresholdPerChain[chainId] = toBNWei(
            this.inventoryConfig.wrapEtherThresholdPerChain[chainId]
          );
        }
      });
      Object.keys(this.inventoryConfig.wrapEtherTargetPerChain).forEach((chainId) => {
        if (this.inventoryConfig.wrapEtherTargetPerChain[chainId] !== undefined) {
          this.inventoryConfig.wrapEtherTargetPerChain[chainId] = toBNWei(
            this.inventoryConfig.wrapEtherTargetPerChain[chainId]
          );
          // Check newly set target against threshold
          const threshold =
            this.inventoryConfig.wrapEtherThresholdPerChain[chainId] ?? this.inventoryConfig.wrapEtherThreshold;
          const target = this.inventoryConfig.wrapEtherTargetPerChain[chainId];
          assert(
            threshold.gte(target),
            `wrapEtherThresholdPerChain ${threshold.toString()} must be >= wrapEtherTargetPerChain ${target}`
          );
        }
      });
      Object.keys(this.inventoryConfig?.tokenConfig ?? {}).forEach((l1Token) => {
        Object.keys(this.inventoryConfig.tokenConfig[l1Token]).forEach((chainId) => {
          const { targetPct, thresholdPct, unwrapWethThreshold, unwrapWethTarget } =
            this.inventoryConfig.tokenConfig[l1Token][chainId];
          assert(
            targetPct !== undefined && thresholdPct !== undefined,
            `Bad config. Must specify targetPct, thresholdPct for ${l1Token} on ${chainId}`
          );
          assert(
            toBN(thresholdPct).lte(toBN(targetPct)),
            `Bad config. thresholdPct<=targetPct for ${l1Token} on ${chainId}`
          );
          this.inventoryConfig.tokenConfig[l1Token][chainId].targetPct = toBNWei(targetPct).div(100);
          this.inventoryConfig.tokenConfig[l1Token][chainId].thresholdPct = toBNWei(thresholdPct).div(100);
          if (unwrapWethThreshold !== undefined) {
            this.inventoryConfig.tokenConfig[l1Token][chainId].unwrapWethThreshold = toBNWei(unwrapWethThreshold);
          }
          this.inventoryConfig.tokenConfig[l1Token][chainId].unwrapWethTarget = unwrapWethTarget
            ? toBNWei(unwrapWethTarget)
            : toBNWei(2);
        });
      });
    }
    this.debugProfitability = DEBUG_PROFITABILITY === "true";
    this.relayerGasPadding = toBNWei(RELAYER_GAS_PADDING || Constants.DEFAULT_RELAYER_GAS_PADDING);
    this.relayerGasMultiplier = toBNWei(RELAYER_GAS_MULTIPLIER || Constants.DEFAULT_RELAYER_GAS_MULTIPLIER);
    this.relayerMessageGasMultiplier = toBNWei(
      RELAYER_GAS_MESSAGE_MULTIPLIER || Constants.DEFAULT_RELAYER_GAS_MESSAGE_MULTIPLIER
    );
    this.sendingRelaysEnabled = SEND_RELAYS === "true";
    this.sendingRebalancesEnabled = SEND_REBALANCES === "true";
    this.sendingMessageRelaysEnabled = SEND_MESSAGE_RELAYS === "true";
    this.skipRelays = SKIP_RELAYS === "true";
    this.skipRebalancing = SKIP_REBALANCING === "true";
    this.sendingSlowRelaysEnabled = SEND_SLOW_RELAYS === "true";
    this.acceptInvalidFills = ACCEPT_INVALID_FILLS === "true";
    (this.minDepositConfirmations = MIN_DEPOSIT_CONFIRMATIONS
      ? JSON.parse(MIN_DEPOSIT_CONFIRMATIONS)
      : Constants.MIN_DEPOSIT_CONFIRMATIONS),
      Object.keys(this.minDepositConfirmations).forEach((threshold) => {
        Object.keys(this.minDepositConfirmations[threshold]).forEach((chainId) => {
          const nBlocks: number = this.minDepositConfirmations[threshold][chainId];
          assert(
            !isNaN(nBlocks) && nBlocks >= 0,
            `Chain ${chainId} minimum deposit confirmations for "${threshold}" threshold missing or invalid (${nBlocks}).`
          );
        });
      });
    // Force default thresholds in MDC config.
    this.minDepositConfirmations["default"] = Constants.DEFAULT_MIN_DEPOSIT_CONFIRMATIONS;
    this.ignoreLimits = RELAYER_IGNORE_LIMITS === "true";
  }
}<|MERGE_RESOLUTION|>--- conflicted
+++ resolved
@@ -42,13 +42,10 @@
       RELAYER_DESTINATION_CHAINS,
       SLOW_DEPOSITORS,
       DEBUG_PROFITABILITY,
-<<<<<<< HEAD
       RELAYER_EXCLUSIVE_DEPOSITORS,
       RELAYER_EXCLUSIVE_RECIPIENTS,
-=======
+      RELAYER_GAS_MULTIPLIER,
       RELAYER_GAS_MESSAGE_MULTIPLIER,
->>>>>>> a46019f3
-      RELAYER_GAS_MULTIPLIER,
       RELAYER_GAS_PADDING,
       RELAYER_INVENTORY_CONFIG,
       RELAYER_TOKENS,
