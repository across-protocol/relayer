import { BigNumber, assert, toBNWei } from "../utils";

export interface ProcessEnv {
  [key: string]: string | undefined;
}

export class RelayerConfig {
  readonly hubPoolChainId: number;
  readonly spokePoolChains: number[];
  readonly pollingDelay: number;
<<<<<<< HEAD
  readonly maxBlockLookBack: { [key: number]: number };
  readonly nodeQuorumThreshold: number;

  constructor(env: ProcessEnv) {
    const { CONFIGURED_NETWORKS, HUB_CHAIN_ID, POLLING_DELAY, MAX_BLOCK_LOOK_BACK, NODE_QUORUM_THRESHOLD } = env;
    assert(CONFIGURED_NETWORKS, "CONFIGURED_NETWORKS required");
    this.hubPoolChainId = HUB_CHAIN_ID ? Number(HUB_CHAIN_ID) : 1;
    this.spokePoolChains = CONFIGURED_NETWORKS ? JSON.parse(CONFIGURED_NETWORKS) : [1, 10, 42161, 288];
    this.pollingDelay = POLLING_DELAY ? Number(POLLING_DELAY) : 60;
    this.maxBlockLookBack = MAX_BLOCK_LOOK_BACK ? JSON.parse(MAX_BLOCK_LOOK_BACK) : {};
    if (this.maxBlockLookBack != {})
      for (const key of Object.keys(this.maxBlockLookBack))
        assert(this.spokePoolChains.includes(Number(key)), "MAX_BLOCK_LOOK_BACK does not contain all networks");
    else this.maxBlockLookBack = { 1: 0, 10: 0, 42161: 99990, 288: 99990 }; // Optimism, ethereum can do infinity lookbacks. boba and Aribtrum limited to 100000 on infura.
    this.nodeQuorumThreshold = NODE_QUORUM_THRESHOLD ? Number(NODE_QUORUM_THRESHOLD) : 1;
=======
  readonly relayerDiscount: BigNumber;

  constructor(env: ProcessEnv) {
    const { CONFIGURED_NETWORKS, HUB_CHAIN_ID, POLLING_DELAY, RELAYER_DISCOUNT } = env;
    assert(CONFIGURED_NETWORKS, "HUB_POOL_ADDRESS required");
    this.hubPoolChainId = HUB_CHAIN_ID ? Number(HUB_CHAIN_ID) : 1;
    this.spokePoolChains = CONFIGURED_NETWORKS ? JSON.parse(CONFIGURED_NETWORKS) : [1, 10, 42161, 288];
    this.pollingDelay = POLLING_DELAY ? Number(POLLING_DELAY) : 60;
    this.relayerDiscount = RELAYER_DISCOUNT ? toBNWei(RELAYER_DISCOUNT) : toBNWei(0);
>>>>>>> 3908ab41
  }
}<|MERGE_RESOLUTION|>--- conflicted
+++ resolved
@@ -8,12 +8,19 @@
   readonly hubPoolChainId: number;
   readonly spokePoolChains: number[];
   readonly pollingDelay: number;
-<<<<<<< HEAD
   readonly maxBlockLookBack: { [key: number]: number };
   readonly nodeQuorumThreshold: number;
+  readonly relayerDiscount: BigNumber;
 
   constructor(env: ProcessEnv) {
-    const { CONFIGURED_NETWORKS, HUB_CHAIN_ID, POLLING_DELAY, MAX_BLOCK_LOOK_BACK, NODE_QUORUM_THRESHOLD } = env;
+    const {
+      CONFIGURED_NETWORKS,
+      RELAYER_DISCOUNT,
+      HUB_CHAIN_ID,
+      POLLING_DELAY,
+      MAX_BLOCK_LOOK_BACK,
+      NODE_QUORUM_THRESHOLD,
+    } = env;
     assert(CONFIGURED_NETWORKS, "CONFIGURED_NETWORKS required");
     this.hubPoolChainId = HUB_CHAIN_ID ? Number(HUB_CHAIN_ID) : 1;
     this.spokePoolChains = CONFIGURED_NETWORKS ? JSON.parse(CONFIGURED_NETWORKS) : [1, 10, 42161, 288];
@@ -24,16 +31,6 @@
         assert(this.spokePoolChains.includes(Number(key)), "MAX_BLOCK_LOOK_BACK does not contain all networks");
     else this.maxBlockLookBack = { 1: 0, 10: 0, 42161: 99990, 288: 99990 }; // Optimism, ethereum can do infinity lookbacks. boba and Aribtrum limited to 100000 on infura.
     this.nodeQuorumThreshold = NODE_QUORUM_THRESHOLD ? Number(NODE_QUORUM_THRESHOLD) : 1;
-=======
-  readonly relayerDiscount: BigNumber;
-
-  constructor(env: ProcessEnv) {
-    const { CONFIGURED_NETWORKS, HUB_CHAIN_ID, POLLING_DELAY, RELAYER_DISCOUNT } = env;
-    assert(CONFIGURED_NETWORKS, "HUB_POOL_ADDRESS required");
-    this.hubPoolChainId = HUB_CHAIN_ID ? Number(HUB_CHAIN_ID) : 1;
-    this.spokePoolChains = CONFIGURED_NETWORKS ? JSON.parse(CONFIGURED_NETWORKS) : [1, 10, 42161, 288];
-    this.pollingDelay = POLLING_DELAY ? Number(POLLING_DELAY) : 60;
     this.relayerDiscount = RELAYER_DISCOUNT ? toBNWei(RELAYER_DISCOUNT) : toBNWei(0);
->>>>>>> 3908ab41
   }
 }