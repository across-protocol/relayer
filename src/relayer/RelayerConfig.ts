import { BigNumber, toBNWei, assert, toBN, replaceAddressCase } from "../utils";
import { CommonConfig, ProcessEnv } from "../common";
import { InventoryConfig } from "../interfaces";

export class RelayerConfig extends CommonConfig {
  readonly maxRelayerLookBack: { [chainId: number]: number };
<<<<<<< HEAD
  readonly repaymentChainIdForToken: { [l1Token: string]: number };
  readonly sendingRelaysEnabled: boolean;

  constructor(env: ProcessEnv) {
    const { MAX_RELAYER_DEPOSIT_LOOK_BACK, REPAYMENT_CHAIN_FOR_TOKEN, SEND_RELAYS } = env;
    super(env);
    this.maxRelayerLookBack = MAX_RELAYER_DEPOSIT_LOOK_BACK ? JSON.parse(MAX_RELAYER_DEPOSIT_LOOK_BACK) : {};
    this.repaymentChainIdForToken = REPAYMENT_CHAIN_FOR_TOKEN ? JSON.parse(REPAYMENT_CHAIN_FOR_TOKEN) : {};
=======
  readonly inventoryConfig: InventoryConfig;
  readonly relayerDiscount: BigNumber;
  readonly sendingRelaysEnabled: Boolean;
  readonly sendingSlowRelaysEnabled: Boolean;

  constructor(env: ProcessEnv) {
    const { RELAYER_DISCOUNT, MAX_RELAYER_DEPOSIT_LOOK_BACK, RELAYER_INVENTORY_CONFIG, SEND_RELAYS, SEND_SLOW_RELAYS } =
      env;
    super(env);
    this.maxRelayerLookBack = MAX_RELAYER_DEPOSIT_LOOK_BACK ? JSON.parse(MAX_RELAYER_DEPOSIT_LOOK_BACK) : {};
    this.inventoryConfig = RELAYER_INVENTORY_CONFIG ? JSON.parse(RELAYER_INVENTORY_CONFIG) : {};

    if (Object.keys(this.inventoryConfig).length > 0) {
      this.inventoryConfig = replaceAddressCase(this.inventoryConfig); // Cast any non-address case addresses.
      this.inventoryConfig.wrapEtherThreshold = this.inventoryConfig.wrapEtherThreshold
        ? toBNWei(this.inventoryConfig.wrapEtherThreshold)
        : toBNWei(1); // default to keeping 2 Eth on the target chains and wrapping the rest to WETH.

      this;
      Object.keys(this.inventoryConfig.tokenConfig).forEach((l1Token) => {
        Object.keys(this.inventoryConfig.tokenConfig[l1Token]).forEach((chainId) => {
          const { targetPct, thresholdPct } = this.inventoryConfig.tokenConfig[l1Token][chainId];
          assert(
            targetPct != undefined && thresholdPct != undefined,
            `Bad config. Must specify targetPct, thresholdPct for ${l1Token} on ${chainId}`
          );
          assert(
            toBN(thresholdPct).lte(toBN(targetPct)),
            `Bad config. thresholdPct<=targetPct for ${l1Token} on ${chainId}`
          );

          this.inventoryConfig.tokenConfig[l1Token][chainId].targetPct = toBNWei(targetPct).div(100);
          this.inventoryConfig.tokenConfig[l1Token][chainId].thresholdPct = toBNWei(thresholdPct).div(100);
        });
      });
    }
    this.relayerDiscount = RELAYER_DISCOUNT ? toBNWei(RELAYER_DISCOUNT) : toBNWei(0);
>>>>>>> ee583fb8
    this.sendingRelaysEnabled = SEND_RELAYS === "true";
    this.sendingSlowRelaysEnabled = SEND_SLOW_RELAYS === "true";
  }
}<|MERGE_RESOLUTION|>--- conflicted
+++ resolved
@@ -4,40 +4,37 @@
 
 export class RelayerConfig extends CommonConfig {
   readonly maxRelayerLookBack: { [chainId: number]: number };
-<<<<<<< HEAD
-  readonly repaymentChainIdForToken: { [l1Token: string]: number };
-  readonly sendingRelaysEnabled: boolean;
-
-  constructor(env: ProcessEnv) {
-    const { MAX_RELAYER_DEPOSIT_LOOK_BACK, REPAYMENT_CHAIN_FOR_TOKEN, SEND_RELAYS } = env;
-    super(env);
-    this.maxRelayerLookBack = MAX_RELAYER_DEPOSIT_LOOK_BACK ? JSON.parse(MAX_RELAYER_DEPOSIT_LOOK_BACK) : {};
-    this.repaymentChainIdForToken = REPAYMENT_CHAIN_FOR_TOKEN ? JSON.parse(REPAYMENT_CHAIN_FOR_TOKEN) : {};
-=======
   readonly inventoryConfig: InventoryConfig;
   readonly relayerDiscount: BigNumber;
   readonly sendingRelaysEnabled: Boolean;
   readonly sendingSlowRelaysEnabled: Boolean;
+  readonly repaymentChainIdForToken: { [l1Token: string]: number };
 
   constructor(env: ProcessEnv) {
-    const { RELAYER_DISCOUNT, MAX_RELAYER_DEPOSIT_LOOK_BACK, RELAYER_INVENTORY_CONFIG, SEND_RELAYS, SEND_SLOW_RELAYS } =
-      env;
+    const {
+      RELAYER_DISCOUNT,
+      MAX_RELAYER_DEPOSIT_LOOK_BACK,
+      RELAYER_INVENTORY_CONFIG,
+      SEND_RELAYS,
+      SEND_SLOW_RELAYS,
+      REPAYMENT_CHAIN_FOR_TOKEN,
+    } = env;
     super(env);
     this.maxRelayerLookBack = MAX_RELAYER_DEPOSIT_LOOK_BACK ? JSON.parse(MAX_RELAYER_DEPOSIT_LOOK_BACK) : {};
     this.inventoryConfig = RELAYER_INVENTORY_CONFIG ? JSON.parse(RELAYER_INVENTORY_CONFIG) : {};
-
+    this.repaymentChainIdForToken = REPAYMENT_CHAIN_FOR_TOKEN ? JSON.parse(REPAYMENT_CHAIN_FOR_TOKEN) : {};
+    
     if (Object.keys(this.inventoryConfig).length > 0) {
       this.inventoryConfig = replaceAddressCase(this.inventoryConfig); // Cast any non-address case addresses.
       this.inventoryConfig.wrapEtherThreshold = this.inventoryConfig.wrapEtherThreshold
         ? toBNWei(this.inventoryConfig.wrapEtherThreshold)
         : toBNWei(1); // default to keeping 2 Eth on the target chains and wrapping the rest to WETH.
 
-      this;
       Object.keys(this.inventoryConfig.tokenConfig).forEach((l1Token) => {
         Object.keys(this.inventoryConfig.tokenConfig[l1Token]).forEach((chainId) => {
           const { targetPct, thresholdPct } = this.inventoryConfig.tokenConfig[l1Token][chainId];
           assert(
-            targetPct != undefined && thresholdPct != undefined,
+            targetPct !== undefined && thresholdPct !== undefined,
             `Bad config. Must specify targetPct, thresholdPct for ${l1Token} on ${chainId}`
           );
           assert(
@@ -51,7 +48,6 @@
       });
     }
     this.relayerDiscount = RELAYER_DISCOUNT ? toBNWei(RELAYER_DISCOUNT) : toBNWei(0);
->>>>>>> ee583fb8
     this.sendingRelaysEnabled = SEND_RELAYS === "true";
     this.sendingSlowRelaysEnabled = SEND_SLOW_RELAYS === "true";
   }
