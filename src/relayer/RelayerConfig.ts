import { utils as ethersUtils } from "ethers";
import winston from "winston";
import { typeguards } from "@across-protocol/sdk";
import {
  BigNumber,
  bnUint256Max,
  CHAIN_IDs,
  dedupArray,
  toBNWei,
  assert,
  getNetworkName,
  isDefined,
  readFileSync,
  toBN,
  replaceAddressCase,
  ethers,
  TESTNET_CHAIN_IDs,
  TOKEN_SYMBOLS_MAP,
} from "../utils";
import { CommonConfig, ProcessEnv } from "../common";
import * as Constants from "../common/Constants";
import { InventoryConfig, TokenBalanceConfig, isAliasConfig } from "../interfaces/InventoryManagement";

type DepositConfirmationConfig = {
  usdThreshold: BigNumber;
  minConfirmations: number;
};

export class RelayerConfig extends CommonConfig {
  readonly externalIndexer: boolean;
  readonly indexerPath: string;
  readonly inventoryConfig: InventoryConfig;
  readonly debugProfitability: boolean;
  // Whether token price fetch failures will be ignored when computing relay profitability.
  // If this is false, the relayer will throw an error when fetching prices fails.
  readonly skipRelays: boolean;
  readonly skipRebalancing: boolean;
  readonly sendingRelaysEnabled: boolean;
  readonly sendingRebalancesEnabled: boolean;
  readonly sendingMessageRelaysEnabled: boolean;
  readonly sendingSlowRelaysEnabled: boolean;
  readonly relayerTokens: string[];
  readonly relayerOriginChains: number[] = [];
  readonly relayerDestinationChains: number[] = [];
  readonly relayerGasPadding: BigNumber;
  readonly relayerGasMultiplier: BigNumber;
  readonly relayerMessageGasMultiplier: BigNumber;
  readonly minRelayerFeePct: BigNumber;
  readonly acceptInvalidFills: boolean;
  // List of depositors we only want to send slow fills for.
  readonly slowDepositors: string[];
  // Following distances in blocks to guarantee finality on each chain.
  readonly minDepositConfirmations: {
    [chainId: number]: DepositConfirmationConfig[];
  };
  // Set to false to skip querying max deposit limit from /limits Vercel API endpoint. Otherwise relayer will not
  // fill any deposit over the limit which is based on liquidReserves in the HubPool.
  readonly ignoreLimits: boolean;
  // Set to all chain ids where the relayer should use tryMulticall over multicall on the associated spoke pool.
  // It is up to the user to ensure that the spoke pool on the target chain has tryMulticall in its active implementation.
  readonly tryMulticallChains: number[];

  // TODO: Remove this config item once we fully move to generic chain adapters.
  readonly useGenericAdapter: boolean;

  constructor(env: ProcessEnv) {
    const {
      RELAYER_ORIGIN_CHAINS,
      RELAYER_DESTINATION_CHAINS,
      SLOW_DEPOSITORS,
      DEBUG_PROFITABILITY,
      RELAYER_GAS_MESSAGE_MULTIPLIER,
      RELAYER_GAS_MULTIPLIER,
      RELAYER_GAS_PADDING,
      RELAYER_EXTERNAL_INVENTORY_CONFIG,
      RELAYER_INVENTORY_CONFIG,
      RELAYER_TOKENS,
      SEND_RELAYS,
      SEND_REBALANCES,
      SEND_MESSAGE_RELAYS,
      SKIP_RELAYS,
      SKIP_REBALANCING,
      SEND_SLOW_RELAYS,
      MIN_RELAYER_FEE_PCT,
      ACCEPT_INVALID_FILLS,
      MIN_DEPOSIT_CONFIRMATIONS,
      RELAYER_IGNORE_LIMITS,
      RELAYER_EXTERNAL_INDEXER,
      RELAYER_SPOKEPOOL_INDEXER_PATH,
<<<<<<< HEAD
      RELAYER_TRY_MULTICALL_CHAINS,
=======
      RELAYER_USE_GENERIC_ADAPTER,
>>>>>>> a3d7839a
    } = env;
    super(env);

    this.useGenericAdapter = RELAYER_USE_GENERIC_ADAPTER === "true";

    // External indexing is dependent on looping mode being configured.
    this.externalIndexer = this.pollingDelay > 0 && RELAYER_EXTERNAL_INDEXER === "true";
    this.indexerPath = RELAYER_SPOKEPOOL_INDEXER_PATH ?? Constants.RELAYER_DEFAULT_SPOKEPOOL_INDEXER;

    // Empty means all chains.
    this.relayerOriginChains = JSON.parse(RELAYER_ORIGIN_CHAINS ?? "[]");
    this.relayerDestinationChains = JSON.parse(RELAYER_DESTINATION_CHAINS ?? "[]");

    // Empty means all tokens.
    this.relayerTokens = RELAYER_TOKENS
      ? JSON.parse(RELAYER_TOKENS).map((token) => ethers.utils.getAddress(token))
      : [];
    this.slowDepositors = SLOW_DEPOSITORS
      ? JSON.parse(SLOW_DEPOSITORS).map((depositor) => ethers.utils.getAddress(depositor))
      : [];

    this.minRelayerFeePct = toBNWei(MIN_RELAYER_FEE_PCT || Constants.RELAYER_MIN_FEE_PCT);

    this.tryMulticallChains = JSON.parse(RELAYER_TRY_MULTICALL_CHAINS ?? "[]");

    assert(
      !isDefined(RELAYER_EXTERNAL_INVENTORY_CONFIG) || !isDefined(RELAYER_INVENTORY_CONFIG),
      "Concurrent inventory management configurations detected."
    );
    try {
      this.inventoryConfig = isDefined(RELAYER_EXTERNAL_INVENTORY_CONFIG)
        ? JSON.parse(readFileSync(RELAYER_EXTERNAL_INVENTORY_CONFIG))
        : JSON.parse(RELAYER_INVENTORY_CONFIG ?? "{}");
    } catch (err) {
      const msg = typeguards.isError(err) ? err.message : (err as Record<string, unknown>)?.code;
      throw new Error(`Inventory config error (${msg ?? "unknown error"})`);
    }

    if (Object.keys(this.inventoryConfig).length > 0) {
      this.inventoryConfig = replaceAddressCase(this.inventoryConfig); // Cast any non-address case addresses.

      const { inventoryConfig } = this;

      // Default to 1 Eth on the target chains and wrapping the rest to WETH.
      inventoryConfig.wrapEtherThreshold = toBNWei(inventoryConfig.wrapEtherThreshold ?? 1);

      inventoryConfig.wrapEtherThresholdPerChain ??= {};
      inventoryConfig.wrapEtherTarget = inventoryConfig.wrapEtherTarget
        ? toBNWei(inventoryConfig.wrapEtherTarget)
        : inventoryConfig.wrapEtherThreshold; // default to wrapping ETH to threshold, same as target.

      inventoryConfig.wrapEtherTargetPerChain ??= {};
      assert(
        inventoryConfig.wrapEtherThreshold.gte(inventoryConfig.wrapEtherTarget),
        `default wrapEtherThreshold ${inventoryConfig.wrapEtherThreshold} must be >= default wrapEtherTarget ${inventoryConfig.wrapEtherTarget}`
      );

      // Validate the per chain target and thresholds for wrapping ETH:
      const wrapThresholds = inventoryConfig.wrapEtherThresholdPerChain;
      const wrapTargets = inventoryConfig.wrapEtherTargetPerChain;
      Object.keys(inventoryConfig.wrapEtherThresholdPerChain).forEach((chainId) => {
        if (wrapThresholds[chainId] !== undefined) {
          wrapThresholds[chainId] = toBNWei(wrapThresholds[chainId]); // Promote to 18 decimals.
        }
      });

      Object.keys(inventoryConfig.wrapEtherTargetPerChain).forEach((chainId) => {
        if (wrapTargets[chainId] !== undefined) {
          wrapTargets[chainId] = toBNWei(wrapTargets[chainId]); // Promote to 18 decimals.

          // Check newly set target against threshold
          const threshold = wrapThresholds[chainId] ?? inventoryConfig.wrapEtherThreshold;
          const target = wrapTargets[chainId];
          assert(
            threshold.gte(target),
            `Chain ${chainId} wrapEtherThresholdPerChain ${threshold} must be >= wrapEtherTargetPerChain ${target}`
          );
        }
      });

      const parseTokenConfig = (
        l1Token: string,
        chainId: string,
        rawTokenConfig: TokenBalanceConfig
      ): TokenBalanceConfig => {
        const { targetPct, thresholdPct, unwrapWethThreshold, unwrapWethTarget, targetOverageBuffer } = rawTokenConfig;
        const tokenConfig: TokenBalanceConfig = { targetPct, thresholdPct, targetOverageBuffer };

        assert(
          targetPct !== undefined && thresholdPct !== undefined,
          `Bad config. Must specify targetPct, thresholdPct for ${l1Token} on ${chainId}`
        );
        assert(
          toBN(thresholdPct).lte(toBN(targetPct)),
          `Bad config. thresholdPct<=targetPct for ${l1Token} on ${chainId}`
        );
        tokenConfig.targetPct = toBNWei(targetPct).div(100);
        tokenConfig.thresholdPct = toBNWei(thresholdPct).div(100);

        // Default to 150% the targetPct. targetOverageBuffer does not have to be defined so that no existing configs
        // are broken. This is a reasonable default because it allows the relayer to be a bit more flexible in
        // holding more tokens than the targetPct, but perhaps a better default is 100%
        tokenConfig.targetOverageBuffer = toBNWei(targetOverageBuffer ?? "1.5");

        // For WETH, also consider any unwrap target/threshold.
        if (l1Token === TOKEN_SYMBOLS_MAP.WETH.symbol) {
          if (unwrapWethThreshold !== undefined) {
            tokenConfig.unwrapWethThreshold = toBNWei(unwrapWethThreshold);
          }
          tokenConfig.unwrapWethTarget = toBNWei(unwrapWethTarget ?? 2);
        }

        return tokenConfig;
      };

      const rawTokenConfigs = inventoryConfig?.tokenConfig ?? {};
      const tokenConfigs = (inventoryConfig.tokenConfig = {});
      Object.keys(rawTokenConfigs).forEach((l1Token) => {
        // If the l1Token is a symbol, resolve the correct address.
        const effectiveL1Token = ethersUtils.isAddress(l1Token)
          ? l1Token
          : TOKEN_SYMBOLS_MAP[l1Token].addresses[this.hubPoolChainId];
        assert(effectiveL1Token !== undefined, `No token identified for ${l1Token}`);

        tokenConfigs[effectiveL1Token] ??= {};
        const hubTokenConfig = rawTokenConfigs[l1Token];

        if (isAliasConfig(hubTokenConfig)) {
          Object.keys(hubTokenConfig).forEach((symbol) => {
            Object.keys(hubTokenConfig[symbol]).forEach((chainId) => {
              const rawTokenConfig = hubTokenConfig[symbol][chainId];
              const effectiveSpokeToken = TOKEN_SYMBOLS_MAP[symbol].addresses[chainId];

              tokenConfigs[effectiveL1Token][effectiveSpokeToken] ??= {};
              tokenConfigs[effectiveL1Token][effectiveSpokeToken][chainId] = parseTokenConfig(
                l1Token,
                chainId,
                rawTokenConfig
              );
            });
          });
        } else {
          Object.keys(hubTokenConfig).forEach((chainId) => {
            const rawTokenConfig = hubTokenConfig[chainId];
            tokenConfigs[effectiveL1Token][chainId] = parseTokenConfig(l1Token, chainId, rawTokenConfig);
          });
        }
      });
    }

    this.debugProfitability = DEBUG_PROFITABILITY === "true";
    this.relayerGasPadding = toBNWei(RELAYER_GAS_PADDING || Constants.DEFAULT_RELAYER_GAS_PADDING);
    this.relayerGasMultiplier = toBNWei(RELAYER_GAS_MULTIPLIER || Constants.DEFAULT_RELAYER_GAS_MULTIPLIER);
    this.relayerMessageGasMultiplier = toBNWei(
      RELAYER_GAS_MESSAGE_MULTIPLIER || Constants.DEFAULT_RELAYER_GAS_MESSAGE_MULTIPLIER
    );
    this.sendingRelaysEnabled = SEND_RELAYS === "true";
    this.sendingRebalancesEnabled = SEND_REBALANCES === "true";
    this.sendingMessageRelaysEnabled = SEND_MESSAGE_RELAYS === "true";
    this.skipRelays = SKIP_RELAYS === "true";
    this.skipRebalancing = SKIP_REBALANCING === "true";
    this.sendingSlowRelaysEnabled = SEND_SLOW_RELAYS === "true";
    this.acceptInvalidFills = ACCEPT_INVALID_FILLS === "true";

    const minDepositConfirmations = MIN_DEPOSIT_CONFIRMATIONS
      ? JSON.parse(MIN_DEPOSIT_CONFIRMATIONS)
      : Constants.MIN_DEPOSIT_CONFIRMATIONS;

    // Transform deposit confirmation requirements into an array of ascending
    // deposit confirmations, sorted by the corresponding threshold in USD.
    this.minDepositConfirmations = {};
    if (this.hubPoolChainId !== CHAIN_IDs.MAINNET) {
      // Sub in permissive defaults for testnet.
      const standardConfig = { usdThreshold: toBNWei(Number.MAX_SAFE_INTEGER), minConfirmations: 1 };
      Object.values(TESTNET_CHAIN_IDs).forEach((chainId) => (this.minDepositConfirmations[chainId] = [standardConfig]));
    } else {
      Object.keys(minDepositConfirmations)
        .map((_threshold) => {
          const threshold = Number(_threshold);
          assert(!isNaN(threshold) && threshold >= 0, `Invalid deposit confirmation threshold (${_threshold})`);
          return threshold;
        })
        .sort((x, y) => x - y)
        .forEach((usdThreshold) => {
          const config = minDepositConfirmations[usdThreshold];

          Object.entries(config).forEach(([chainId, _minConfirmations]) => {
            const minConfirmations = Number(_minConfirmations);
            assert(
              !isNaN(minConfirmations) && minConfirmations >= 0,
              `${getNetworkName(chainId)} deposit confirmations for` +
                ` ${usdThreshold} threshold missing or invalid (${_minConfirmations}).`
            );

            this.minDepositConfirmations[chainId] ??= [];
            this.minDepositConfirmations[chainId].push({ usdThreshold: toBNWei(usdThreshold), minConfirmations });
          });
        });

      // Append default thresholds as a safe upper-bound.
      Object.keys(this.minDepositConfirmations).forEach((chainId) => {
        const depositConfirmations = this.minDepositConfirmations[chainId];
        if (depositConfirmations.at(-1).minConfirmations < Number.MAX_SAFE_INTEGER) {
          depositConfirmations.push({
            usdThreshold: bnUint256Max,
            minConfirmations: Number.MAX_SAFE_INTEGER,
          });
        }
      });
    }

    this.ignoreLimits = RELAYER_IGNORE_LIMITS === "true";
  }

  /**
   * @notice Loads additional configuration state that can only be known after we know all chains that we're going to
   * support. Warns or throws if any of the configurations are not valid.
   * @param chainIdIndices All expected chain ID's that could be supported by this config.
   * @param logger Optional logger object.
   */
  override validate(chainIds: number[], logger: winston.Logger): void {
    const { relayerOriginChains, relayerDestinationChains } = this;
    const relayerChainIds =
      relayerOriginChains.length > 0 && relayerDestinationChains.length > 0
        ? dedupArray([...relayerOriginChains, ...relayerDestinationChains])
        : chainIds;

    const ignoredChainIds = chainIds.filter(
      (chainId) => !relayerChainIds.includes(chainId) && chainId !== CHAIN_IDs.BOBA
    );
    if (ignoredChainIds.length > 0 && logger) {
      logger.debug({
        at: "RelayerConfig::validate",
        message: `Ignoring ${ignoredChainIds.length} chains.`,
        ignoredChainIds,
      });
    }

    // Only validate config for chains that the relayer cares about.
    super.validate(relayerChainIds, logger);
  }
}<|MERGE_RESOLUTION|>--- conflicted
+++ resolved
@@ -87,11 +87,8 @@
       RELAYER_IGNORE_LIMITS,
       RELAYER_EXTERNAL_INDEXER,
       RELAYER_SPOKEPOOL_INDEXER_PATH,
-<<<<<<< HEAD
       RELAYER_TRY_MULTICALL_CHAINS,
-=======
       RELAYER_USE_GENERIC_ADAPTER,
->>>>>>> a3d7839a
     } = env;
     super(env);
 
