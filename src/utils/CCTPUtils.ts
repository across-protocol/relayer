import { arch, utils } from "@across-protocol/sdk";
import { TokenMessengerMinterIdl } from "@across-protocol/contracts";
import {
  PUBLIC_NETWORKS,
  CHAIN_IDs,
  TOKEN_SYMBOLS_MAP,
  CCTP_NO_DOMAIN,
  PRODUCTION_NETWORKS,
  TEST_NETWORKS,
} from "@across-protocol/constants";
import axios from "axios";
import { Contract, ethers } from "ethers";
import { CONTRACT_ADDRESSES } from "../common";
import { BigNumber } from "./BNUtils";
import {
  bnZero,
  compareAddressesSimple,
  chainIsSvm,
  SvmCpiEventsClient,
  SvmAddress,
  mapAsync,
  chainIsProd,
  Address,
  EvmAddress,
  getTokenInfo,
  toBNWei,
<<<<<<< HEAD
  forEachAsync,
=======
>>>>>>> 90a5ed67
} from "./SDKUtils";
import { isDefined } from "./TypeGuards";
import { getCachedProvider, getProvider, getSvmProvider } from "./ProviderUtils";
import { EventSearchConfig, paginatedEventQuery, spreadEvent } from "./EventUtils";
import { Log } from "../interfaces";
import { assert, getRedisCache, Provider } from ".";
import { KeyPairSigner } from "@solana/kit";
import { TransactionRequest } from "@ethersproject/abstract-provider";

type CommonMessageData = {
  // `cctpVersion` is nuanced. cctpVersion returned from API are 1 or 2 (v1 and v2 accordingly). The bytes responsible for a version within the message itself though are 0 or 1 (v1 and v2 accordingly) :\
  cctpVersion: number;
  sourceDomain: number;
  destinationDomain: number;
  sender: string;
  recipient: string;
  messageHash: string;
  messageBytes: string;
  nonce: number; // This nonce makes sense only for v1 events, as it's emitted on src chain send
  nonceHash: string;
};
// Common data + auxiliary data from depositForBurn event
type DepositForBurnMessageData = CommonMessageData & { amount: string; mintRecipient: string; burnToken: string };
type CommonMessageEvent = CommonMessageData & { log: Log };
type DepositForBurnMessageEvent = DepositForBurnMessageData & { log: Log };

type CCTPSvmAPIAttestation = {
  attestation: string;
  message: string;
  eventNonce: string;
};

type CCTPSvmAPIGetAttestationResponse = { messages: CCTPSvmAPIAttestation[] };
<<<<<<< HEAD
type CCTPAPIGetAttestationResponse = { status: string; attestation: string; cctpVersion: number };
type CCTPV2APIGetFeesResponse = { finalityThreshold: number; minimumFee: number }[];
type CCTPV2APIGetFastBurnAllowanceResponse = { allowance: number };
export type CCTPV2APIAttestation = {
=======
type CCTPAPIGetAttestationResponse = { status: string; attestation: string };
type CCTPV2APIGetFeesResponse = { finalityThreshold: number; minimumFee: number }[];
type CCTPV2APIGetFastBurnAllowanceResponse = { allowance: number };
type CCTPV2APIAttestation = {
>>>>>>> 90a5ed67
  status: string;
  attestation: string;
  message: string;
  eventNonce: string;
  cctpVersion: number;
  decodedMessage: {
    recipient: string;
    destinationDomain: number;
    decodedMessageBody: {
      amount: string;
      mintRecipient: string;
      messageSender: string;
    };
  };
};
export type CCTPV2APIGetAttestationResponse = { messages: CCTPV2APIAttestation[] };

// Notice: minimal data included in the `DepositForBurn` event on the Solana side
type MinimalSvmDepositForBurnData = {
  // base58 encoding, 32 bytes string
  depositor: string;
  // just an int
  destinationDomain: number;
};

export type CCTPMessageStatus = "finalized" | "ready" | "pending";
export type CCTPMessageEvent = CommonMessageEvent | DepositForBurnMessageEvent;
export type AttestedCCTPMessage = CCTPMessageEvent & { status: CCTPMessageStatus; attestation?: string };
export type AttestedCCTPDeposit = DepositForBurnMessageEvent & { status: CCTPMessageStatus; attestation?: string };
export function isDepositForBurnEvent(event: CCTPMessageEvent): event is DepositForBurnMessageEvent {
  return "amount" in event && "mintRecipient" in event && "burnToken" in event;
}

const CCTP_MESSAGE_SENT_TOPIC_HASH = ethers.utils.id("MessageSent(bytes)");
const CCTP_DEPOSIT_FOR_BURN_TOPIC_HASH_V1 = ethers.utils.id(
  "DepositForBurn(uint64,address,uint256,address,bytes32,uint32,bytes32,bytes32)"
);
const CCTP_DEPOSIT_FOR_BURN_TOPIC_HASH_V2 = ethers.utils.id(
  "DepositForBurn(address,uint256,address,bytes32,uint32,bytes32,bytes32,uint256,uint32,bytes)"
);
export const CCTPV2_FINALITY_THRESHOLD_STANDARD = 2000;
export const CCTPV2_FINALITY_THRESHOLD_FAST = 1000;

/**
 * @notice Returns whether the chainId is a CCTP V2 chain, based on a hardcoded list of CCTP V2 chain ID's
 * @param chainId
 * @returns True if the chainId is a CCTP V2 chain
 */
export function isCctpV2L2ChainId(chainId: number): boolean {
  return (
    chainId !== CHAIN_IDs.MAINNET &&
    CONTRACT_ADDRESSES[chainId].cctpV2TokenMessenger !== undefined &&
    CONTRACT_ADDRESSES[chainId].cctpV2MessageTransmitter !== undefined
  );
}

/**
 * @notice Returns TokenMessenger contract details on tokenMessengerChainId.
 * @param l2ChainId Used to determine whether to load the V1 or V2 contract.
 * @param tokenMessengerChainId
 * @returns Address and ABI
 */
export function getCctpTokenMessenger(
  l2ChainId: number,
  tokenMessengerChainId: number
): { address?: string; abi?: unknown[] } {
  return CONTRACT_ADDRESSES[tokenMessengerChainId][
    isCctpV2L2ChainId(l2ChainId) ? "cctpV2TokenMessenger" : "cctpTokenMessenger"
  ];
}

function getCctpV2TokenMessenger(chainId: number): { address?: string; abi?: unknown[] } {
  return CONTRACT_ADDRESSES[chainId]["cctpV2TokenMessenger"];
}

/**
 * @notice Returns MessageTransmitter contract details on tokenMessengerChainId.
 * @param l2ChainId Used to determine whether to load the V1 or V2 contract.
 * @param tokenMessengerChainId
 * @returns Address and ABI
 */
export function getCctpMessageTransmitter(
  l2ChainId: number,
  messageTransmitterChainId: number
): { address?: string; abi?: unknown[] } {
  return CONTRACT_ADDRESSES[messageTransmitterChainId][
    isCctpV2L2ChainId(l2ChainId) ? "cctpV2MessageTransmitter" : "cctpMessageTransmitter"
  ];
}

function getCctpV2MessageTransmitter(chainId: number): { address?: string; abi?: unknown[] } {
  return CONTRACT_ADDRESSES[chainId]["cctpV2MessageTransmitter"];
}

async function getDestinationMessageTransmitterContract(destinationChainId: number): Promise<Contract> {
  const dstProvider = await getProvider(destinationChainId);
  const { address, abi } = getCctpV2MessageTransmitter(destinationChainId);
  return new ethers.Contract(address, abi, dstProvider);
}

/**
 * @notice Converts an ETH Address string to a 32-byte hex string.
 * @param address The address to convert.
 * @returns The 32-byte hex string representation of the address - required for CCTP messages.
 */
export function cctpAddressToBytes32(address: string): string {
  return ethers.utils.hexZeroPad(address, 32);
}

/**
 * Converts a 32-byte hex string with padding to a standard ETH address.
 * @param bytes32 The 32-byte hex string to convert.
 * @returns The ETH address representation of the 32-byte hex string.
 */
export function cctpBytes32ToAddress(bytes32: string): string {
  // Grab the last 20 bytes of the 32-byte hex string
  return ethers.utils.getAddress(ethers.utils.hexDataSlice(bytes32, 12));
}

/**
 * @notice Returns the CCTP domain for a given chain ID. Throws if the chain ID is not a CCTP domain.
 * @param chainId
 * @returns CCTP Domain ID
 */
export function getCctpDomainForChainId(chainId: number): number {
  const cctpDomain = PUBLIC_NETWORKS[chainId]?.cctpDomain;
  if (!isDefined(cctpDomain) || cctpDomain === CCTP_NO_DOMAIN) {
    throw new Error(`No CCTP domain found for chainId: ${chainId}`);
  }
  return cctpDomain;
}

export function getCctpDestinationChainFromDomain(domain: number, productionNetworks: boolean): number {
  if (domain === CCTP_NO_DOMAIN) {
    throw new Error("Cannot input CCTP_NO_DOMAIN to getCctpDestinationChainFromDomain");
  }
  // Test and Production networks use the same CCTP domain, so we need to use the flag passed in to
  // determine whether to use the Test or Production networks.
  const networks = productionNetworks ? PRODUCTION_NETWORKS : TEST_NETWORKS;
  const otherNetworks = productionNetworks ? TEST_NETWORKS : PRODUCTION_NETWORKS;
  const chainId = Object.keys(networks).find((key) => networks[key].cctpDomain.toString() === domain);
  if (!isDefined(chainId)) {
    const chainId = Object.keys(otherNetworks).find((key) => otherNetworks[key].cctpDomain.toString() === domain);
    if (!isDefined(chainId)) {
      throw new Error(`No chainId found for domain: ${domain}`);
    }
    return parseInt(chainId);
  }
  return parseInt(chainId);
}

/**
 * Creates and validates CCTP contract interfaces for TokenMessenger and MessageTransmitter contracts.
 * Asserts that the event topic hashes match expected values to ensure interface correctness.
 */
function getContractInterfaces(
  l2ChainId: number,
  sourceChainId: number,
  isCctpV2: boolean
): {
  tokenMessengerInterface: ethers.utils.Interface;
  messageTransmitterInterface: ethers.utils.Interface;
} {
  // Get contract ABIs
  const { abi: tokenMessengerAbi } = getCctpTokenMessenger(l2ChainId, sourceChainId);
  const { abi: messageTransmitterAbi } = getCctpMessageTransmitter(l2ChainId, sourceChainId);

  // Create interfaces
  const tokenMessengerInterface = new ethers.utils.Interface(tokenMessengerAbi);
  const messageTransmitterInterface = new ethers.utils.Interface(messageTransmitterAbi);

  // Validate event topic hashes to ensure interface correctness
  const depositForBurnTopic = tokenMessengerInterface.getEventTopic("DepositForBurn");
  const expectedDepositForBurnTopic = isCctpV2
    ? CCTP_DEPOSIT_FOR_BURN_TOPIC_HASH_V2
    : CCTP_DEPOSIT_FOR_BURN_TOPIC_HASH_V1;
  assert(
    depositForBurnTopic === expectedDepositForBurnTopic,
    `DepositForBurn topic mismatch: expected ${expectedDepositForBurnTopic}, got ${depositForBurnTopic}`
  );

  const messageSentTopic = messageTransmitterInterface.getEventTopic("MessageSent");
  assert(
    messageSentTopic === CCTP_MESSAGE_SENT_TOPIC_HASH,
    `MessageSent topic mismatch: expected ${CCTP_MESSAGE_SENT_TOPIC_HASH}, got ${messageSentTopic}`
  );

  return {
    tokenMessengerInterface,
    messageTransmitterInterface,
  };
}

/**
 * Gets all tx hashes that may be relevant for CCTP finalization.
 * This includes:
 *  - All tx hashes where `DepositForBurn` events happened (for USDC transfers).
 *  - If `isSourceHubChain` is true, all txs where HubPool on `sourceChainId` emitted `MessageRelayed` or `TokensRelayed` events.
 *
 * @param srcProvider - Provider for the source chain.
 * @param sourceChainId - Chain ID where the messages/deposits originated.
 * @param destinationChainId - Chain ID where the messages/deposits are targeted.
 * @param l2ChainId - Chain ID of the L2 chain involved (can be same as `sourceChainId`), used for CCTP versioning.
 * @param senderAddresses - Addresses that initiated the `DepositForBurn` events. If `isSourceHubChain` is true, the HubPool address itself is implicitly a sender for its messages.
 * @param sourceEventSearchConfig - Configuration for event searching on the source chain.
 * @param isSourceHubChain - If true, includes messages relayed by the HubPool. **WARNING:** If true, this function assumes a HubPool contract is configured for `sourceChainId`; otherwise, it will throw an error.
 * @returns A Set of unique transaction hashes.
 */
async function getRelevantCCTPTxHashes(
  srcProvider: Provider,
  sourceChainId: number,
  destinationChainId: number,
  l2ChainId: number,
  _senderAddresses: EvmAddress[],
  sourceEventSearchConfig: EventSearchConfig,
  isSourceHubChain: boolean
): Promise<Set<string>> {
  // At this point, all sender addresses should be EVM.
  const senderAddresses = _senderAddresses.map((address) => address.toNative());
  const txHashesFromHubPool: string[] = [];

  if (isSourceHubChain) {
    const { address: hubPoolAddress, abi } = CONTRACT_ADDRESSES[sourceChainId]?.hubPool;
    if (!isDefined(hubPoolAddress) || !isDefined(abi)) {
      throw new Error(`No HubPool address or abi found for chainId: ${sourceChainId}`);
    }

    const isHubPoolAmongSenders = senderAddresses.some((senderAddr) =>
      compareAddressesSimple(senderAddr, hubPoolAddress)
    );

    if (isHubPoolAmongSenders) {
      const hubPool = new Contract(hubPoolAddress, abi, srcProvider);

      const messageRelayedFilter = hubPool.filters.MessageRelayed();
      const tokensRelayedFilter = hubPool.filters.TokensRelayed();

      const [messageRelayedEvents, tokensRelayedEvents] = await Promise.all([
        paginatedEventQuery(hubPool, messageRelayedFilter, sourceEventSearchConfig),
        paginatedEventQuery(hubPool, tokensRelayedFilter, sourceEventSearchConfig),
      ]);

      messageRelayedEvents.forEach((e) => txHashesFromHubPool.push(e.transactionHash));
      tokensRelayedEvents.forEach((e) => txHashesFromHubPool.push(e.transactionHash));
    }
  }

  // Step 2: Get all DepositForBurn events matching the senderAddresses and source chain
  let depositForBurnEventTxnHashes: string[] = [];
  const isCctpV2 = isCctpV2L2ChainId(l2ChainId);
  if (isCctpV2) {
    const depositForBurnEventsMap = await getCctpV2DepositForBurnTxnHashes(
      srcProvider,
      sourceChainId,
      _senderAddresses,
      sourceEventSearchConfig
    );
    Object.entries(depositForBurnEventsMap).forEach(([txnHash, destinationDomain]) => {
      if (destinationDomain === getCctpDomainForChainId(destinationChainId)) {
        depositForBurnEventTxnHashes.push(txnHash);
      }
    });
  } else {
    const { address, abi } = getCctpTokenMessenger(l2ChainId, sourceChainId);
    const srcTokenMessenger = new Contract(address, abi, srcProvider);

    const eventFilterParams = [undefined, TOKEN_SYMBOLS_MAP.USDC.addresses[sourceChainId], undefined, senderAddresses];
    const eventFilter = srcTokenMessenger.filters.DepositForBurn(...eventFilterParams);
    depositForBurnEventTxnHashes = (await paginatedEventQuery(srcTokenMessenger, eventFilter, sourceEventSearchConfig))
      .filter((e) => e.args.destinationDomain === getCctpDomainForChainId(destinationChainId))
      .map((e) => e.transactionHash);
  }

  const uniqueTxHashes = new Set([...txHashesFromHubPool, ...depositForBurnEventTxnHashes]);

  return uniqueTxHashes;
}

interface CctpV2DepositForBurnEventMap {
  [txnHash: string]: number;
}
/**
 * Return all deposit for burn transaction hashes along wtih corresponding destination domains that were
 * created on the source chain.
 * @param srcProvider Provider for the source chain.
 * @param sourceChainId Chain ID where the deposit for burn events originated.
 * @param _senderAddresses Addresses that initiated the `DepositForBurn` events.
 * @param sourceEventSearchConfig Event search filter on origin chain.
 * @returns A map of transaction hashes to destination domains.
 */
export async function getCctpV2DepositForBurnTxnHashes(
  srcProvider: Provider,
  sourceChainId: number,
  _senderAddresses: Address[],
  sourceEventSearchConfig: EventSearchConfig
): Promise<CctpV2DepositForBurnEventMap> {
  const senderAddresses = _senderAddresses.map((address) => address.toNative());
  assert(
    sourceChainId === CHAIN_IDs.MAINNET || isCctpV2L2ChainId(sourceChainId),
    "getCctpV2DepositForBurnTxnHashes only supports CCTP V2 chains"
  );
  const { address, abi } = getCctpV2TokenMessenger(sourceChainId);
  const srcTokenMessenger = new Contract(address, abi, srcProvider);

  const eventFilterParams = [TOKEN_SYMBOLS_MAP.USDC.addresses[sourceChainId], undefined, senderAddresses];
  const eventFilter = srcTokenMessenger.filters.DepositForBurn(...eventFilterParams);
  const depositForBurnEvents = await paginatedEventQuery(srcTokenMessenger, eventFilter, sourceEventSearchConfig);
  const depositForBurnEventsMap: CctpV2DepositForBurnEventMap = {};
  depositForBurnEvents.forEach((e) => {
    depositForBurnEventsMap[e.transactionHash] = e.args.destinationDomain;
  });
  return depositForBurnEventsMap;
}

interface CctpV2ReadyToFinalizeDeposits {
  txnHash: string;
  destinationChainId: number;
  attestationData: CCTPV2APIAttestation;
}
export async function getCctpV2DepositForBurnStatuses(
  depositForBurnEvents: CctpV2DepositForBurnEventMap,
  sourceChainId: number,
  senderAndRecipientAddresses: Address[]
): Promise<{
  pendingDepositTxnHashes: string[];
  finalizedDepositTxnHashes: { txnHash: string; destinationChainId: number }[];
  readyToFinalizeDeposits: CctpV2ReadyToFinalizeDeposits[];
}> {
  // Fetch attestations for all deposit burn event transaction hashes. Note, some events might share the same
  // transaction hash, so only fetch attestations for unique transaction hashes.
  const uniqueTxHashes = Object.keys(depositForBurnEvents);
  const attestationResponses = await fetchCctpV2Attestations(uniqueTxHashes, sourceChainId);

  // Categorize deposits based on status:
  const pendingDepositTxnHashes: string[] = [];
  const finalizedDepositTxnHashes: { txnHash: string; destinationChainId: number }[] = [];
  const readyToFinalizeDeposits: {
    txnHash: string;
    destinationChainId: number;
    attestationData: CCTPV2APIAttestation;
  }[] = [];
  await forEachAsync(Object.entries(attestationResponses), async ([txnHash, attestations]) => {
    await forEachAsync(attestations.messages, async (attestation) => {
      if (attestation.cctpVersion !== 2) {
        return;
      }
      // API has not produced an attestation for this deposit yet:
      if (getPendingAttestationStatus(attestation) === "pending") {
        pendingDepositTxnHashes.push(txnHash);
        return;
      }

      // Filter out deposits for destinations that are not one of our supported CCTP V2 chains:
      const destinationChainId = getCctpDestinationChainFromDomain(
        attestation.decodedMessage.destinationDomain,
        chainIsProd(sourceChainId)
      );
      if (destinationChainId !== CHAIN_IDs.MAINNET && !isCctpV2L2ChainId(destinationChainId)) {
        return;
      }

      // Filter out events where the sender or recipient is not one of our expected addresses.
      const recipient = attestation.decodedMessage.decodedMessageBody.mintRecipient;
      const sender = attestation.decodedMessage.decodedMessageBody.messageSender;
      if (
        !senderAndRecipientAddresses.some(
          (address) => address.eq(EvmAddress.from(recipient)) || address.eq(EvmAddress.from(sender))
        )
      ) {
        return;
      }

      // If API attestationstatus  is "complete", then we need to check whether it has been already finalized:
      const destinationMessageTransmitter = await getDestinationMessageTransmitterContract(destinationChainId);
      const processed = await hasCCTPMessageBeenProcessedEvm(attestation.eventNonce, destinationMessageTransmitter);
      if (processed) {
        finalizedDepositTxnHashes.push({ txnHash, destinationChainId });
      } else {
        readyToFinalizeDeposits.push({ txnHash, destinationChainId, attestationData: attestation });
      }
    });
  });
  return { pendingDepositTxnHashes, finalizedDepositTxnHashes, readyToFinalizeDeposits };
}

export async function getCctpV2ReceiveMessageCallData(
  readyToFinalizeDeposit: CctpV2ReadyToFinalizeDeposits
): Promise<TransactionRequest> {
  const messageTransmitter = await getDestinationMessageTransmitterContract(readyToFinalizeDeposit.destinationChainId);
  return (await messageTransmitter.populateTransaction.receiveMessage(
    readyToFinalizeDeposit.attestationData.message,
    readyToFinalizeDeposit.attestationData.attestation
  )) as TransactionRequest;
}

/**
 * Gets all CCTP message events (both `DepositForBurn` for token transfers and potentially raw `MessageSent` from HubPool)
 * that can be finalized.
 *
 * It first fetches relevant transaction hashes using `getRelevantCCTPTxHashes` and then processes receipts to extract CCTP events.
 *
 * @param senderAddresses - Addresses that initiated the `DepositForBurn` events. For HubPool messages, the HubPool address is the sender.
 * @param sourceChainId - Chain ID where the messages/deposits originated.
 * @param destinationChainId - Chain ID where the messages/deposits are targeted.
 * @param l2ChainId - Chain ID of the L2 chain involved, used for CCTP versioning.
 * @param sourceEventSearchConfig - Configuration for event searching on the source chain.
 * @param isSourceHubChain - If true, includes `MessageSent` events relayed by the HubPool on `sourceChainId`.
 *                                 **WARNING:** If true, assumes HubPool exists on `sourceChainId`; otherwise, it will error.
 * @returns An array of `CCTPMessageEvent` objects.
 */
async function getCCTPMessageEvents(
  _senderAddresses: Address[],
  sourceChainId: number,
  destinationChainId: number,
  l2ChainId: number,
  sourceEventSearchConfig: EventSearchConfig,
  isSourceHubChain: boolean
): Promise<CCTPMessageEvent[]> {
  // At this point, we are going from EVM to EVM _or_ we are going from and EVM L1 to an SVM L2. Either way, we need to ensure that all
  // `senderAddresses` are EVM.
  const senderAddresses: EvmAddress[] = _senderAddresses
    .map((address) => (address.isEVM() ? address : undefined))
    .filter(isDefined);
  const isCctpV2 = isCctpV2L2ChainId(l2ChainId);
  const { tokenMessengerInterface, messageTransmitterInterface } = getContractInterfaces(
    l2ChainId,
    sourceChainId,
    isCctpV2
  );

  const srcProvider = getCachedProvider(sourceChainId);
  const uniqueTxHashes = await getRelevantCCTPTxHashes(
    srcProvider,
    sourceChainId,
    destinationChainId,
    l2ChainId,
    senderAddresses,
    sourceEventSearchConfig,
    isSourceHubChain
  );

  if (uniqueTxHashes.size === 0) {
    return [];
  }

  const receipts = await Promise.all(Array.from(uniqueTxHashes).map((hash) => srcProvider.getTransactionReceipt(hash)));

  const sourceDomainId = getCctpDomainForChainId(sourceChainId);
  const destinationDomainId = getCctpDomainForChainId(destinationChainId);
  const usdcAddress = TOKEN_SYMBOLS_MAP.USDC.addresses[sourceChainId];
  assert(isDefined(usdcAddress), `USDC address not defined for chain ${sourceChainId}`);

  const relevantEvents: CCTPMessageEvent[] = [];
  for (const receipt of receipts) {
    const relevantEventsFromReceipt = getRelevantCCTPEventsFromReceipt(
      receipt,
      isCctpV2,
      tokenMessengerInterface,
      messageTransmitterInterface,
      sourceDomainId,
      destinationDomainId,
      usdcAddress,
      senderAddresses
    );
    relevantEvents.push(...relevantEventsFromReceipt);
  }

  return relevantEvents;
}

// --- Helper utilities to use in `getRelevantCCTPEventsFromReceipt` --- //
// Returns true if the log version (0=v1,1=v2) matches the version of CCTP messages we're trying to finalize
function _isMatchingCCTPVersion(logVersion: number, isCctpV2: boolean): boolean {
  return (logVersion === 0 && !isCctpV2) || (logVersion === 1 && isCctpV2);
}

// Determines whether a parsed CCTP event is relevant for the provided filtering params
function _isRelevantCCTPEvent(
  event: CCTPMessageEvent,
  sourceDomainId: number,
  destinationDomainId: number,
  senderAddresses: string[],
  usdcAddress: string
): boolean {
  const relevant =
    event.sourceDomain === sourceDomainId &&
    event.destinationDomain === destinationDomainId &&
    // This code assumes that `senderAddresses` is an array of bytes20 hex strings
    senderAddresses.some((sender) => compareAddressesSimple(sender, cctpBytes32ToAddress(event.sender)));

  if (isDepositForBurnEvent(event)) {
    // This code assumes that `usdcAddress` is a bytes20 hex string
    return relevant && compareAddressesSimple(cctpBytes32ToAddress(event.burnToken), usdcAddress);
  }
  return relevant;
}

// Decodes a `MessageSent` log into a `CommonMessageEvent`
function _createMessageSentEvent(
  log: ethers.providers.Log,
  isCctpV2: boolean,
  messageTransmitterInterface: ethers.utils.Interface
): CommonMessageEvent {
  const eventData = isCctpV2 ? _decodeCommonMessageDataV2(log) : _decodeCommonMessageDataV1(log);
  const eventFragment = messageTransmitterInterface.getEvent(CCTP_MESSAGE_SENT_TOPIC_HASH);
  const args = messageTransmitterInterface.decodeEventLog(eventFragment, log.data, log.topics);
  return {
    ...eventData,
    log: {
      ...log,
      event: eventFragment.name,
      args: spreadEvent(args),
    },
  };
}

// Decodes a `[MessageSent + DepositForBurn]` pair into a `DepositForBurnMessageEvent`
function _createDepositForBurnMessageEvent(
  messageSentLog: ethers.providers.Log,
  depositForBurnLog: ethers.providers.Log,
  isCctpV2: boolean,
  tokenMessengerInterface: ethers.utils.Interface
): DepositForBurnMessageEvent {
  const eventData = isCctpV2
    ? _decodeDepositForBurnMessageDataV2(messageSentLog)
    : _decodeDepositForBurnMessageDataV1(messageSentLog);

  const logDescription = tokenMessengerInterface.parseLog(depositForBurnLog);
  const spreadArgs = spreadEvent(logDescription.args);

  // Ensure data integrity between MessageSent and DepositForBurn events
  if (
    !compareAddressesSimple(eventData.sender, cctpAddressToBytes32(spreadArgs.depositor)) ||
    !compareAddressesSimple(eventData.recipient, cctpAddressToBytes32(spreadArgs.mintRecipient)) ||
    !BigNumber.from(eventData.amount).eq(spreadArgs.amount)
  ) {
    const { transactionHash: txnHash, logIndex } = depositForBurnLog;
    throw new Error(
      `Decoded message at log index ${messageSentLog.logIndex} does not match the DepositForBurn event in ${txnHash} at log index ${logIndex}`
    );
  }

  return {
    ...eventData,
    log: {
      ...depositForBurnLog,
      event: logDescription.name,
      args: spreadArgs,
    },
  };
}
// --- END OF helpers for `getRelevantCCTPEventsFromReceipt` --- //

function getRelevantCCTPEventsFromReceipt(
  receipt: ethers.providers.TransactionReceipt,
  isCctpV2: boolean,
  tokenMessengerInterface: ethers.utils.Interface,
  messageTransmitterInterface: ethers.utils.Interface,
  sourceDomainId: number,
  destinationDomainId: number,
  usdcAddress: string,
  _senderAddresses: EvmAddress[]
): CCTPMessageEvent[] {
  const senderAddresses = _senderAddresses.map((address) => address.toNative());
  const relevantEvents: CCTPMessageEvent[] = [];

  /*
  For this receipt, go through all logs one-by-one.
  Identify:
    1. CCTP token transfers => these show up in the logs as pairs: [MessageSent + DepositForBurn] events
    2. CCTP tokenless messages => these show up as standalone `MessageSent` events (either not 
    followed by any other cctp event we're tracking, or followed by another MessageSent event in 
    the logs array, not necessarily consecutively)
  */

  // Indices of individual `MessageSent` events in `receipt.logs`
  const messageSentIndices = [];
  // Pairs of indices representing a single CCTP token transfer
  const depositIndexPairs = [];
  receipt.logs.forEach((log, i) => {
    // Attempt to parse as `MessageSent`
    const messageSentVersion = _getMessageSentVersion(log);
    const isMessageSentEvent = messageSentVersion !== -1;

    if (isMessageSentEvent) {
      if (_isMatchingCCTPVersion(messageSentVersion, isCctpV2)) {
        // Record a `MessageSent` event into the `messageSentIndices` array
        messageSentIndices.push(i);
      }
      return; // Continue to next log
    }

    // Attempt to parse as `DepositForBurn`
    const depositForBurnVersion = _getDepositForBurnVersion(log);
    const isDepositForBurnEvent = depositForBurnVersion !== -1;

    if (!isDepositForBurnEvent) {
      return; // Neither MessageSent nor DepositForBurn
    }

    if (_isMatchingCCTPVersion(depositForBurnVersion, isCctpV2)) {
      if (messageSentIndices.length === 0) {
        throw new Error(
          "DepositForBurn event found without corresponding MessageSent event. Each DepositForBurn event must have a preceding MessageSent event in the same transaction. " +
            `Transaction: ${receipt.transactionHash}, DepositForBurn log index: ${i}`
        );
      }

      // Record a `MessageSent` + `DepositForBurn` pair into the `depositIndexPairs` array
      const correspondingMessageSentIndex = messageSentIndices.pop();
      depositIndexPairs.push([correspondingMessageSentIndex, i]);
    }
  });

  // Process all the individual tokenless CCTP messages
  for (const messageSentIndex of messageSentIndices) {
    const event = _createMessageSentEvent(receipt.logs[messageSentIndex], isCctpV2, messageTransmitterInterface);
    if (_isRelevantCCTPEvent(event, sourceDomainId, destinationDomainId, senderAddresses, usdcAddress)) {
      relevantEvents.push(event);
    }
  }

  // Process all the CCTP token transfers (each composed of 2 events)
  for (const [messageSentIndex, depositForBurnIndex] of depositIndexPairs) {
    const event = _createDepositForBurnMessageEvent(
      receipt.logs[messageSentIndex],
      receipt.logs[depositForBurnIndex],
      isCctpV2,
      tokenMessengerInterface
    );
    if (_isRelevantCCTPEvent(event, sourceDomainId, destinationDomainId, senderAddresses, usdcAddress)) {
      relevantEvents.push(event);
    }
  }

  return relevantEvents;
}

async function getCCTPMessagesWithStatus(
  senderAddresses: Address[],
  sourceChainId: number,
  destinationChainId: number,
  l2ChainId: number,
  sourceEventSearchConfig: EventSearchConfig,
  isSourceHubChain: boolean,
  signer?: KeyPairSigner
): Promise<AttestedCCTPMessage[]> {
  const isCctpV2 = isCctpV2L2ChainId(l2ChainId);
  const cctpMessageEvents = await getCCTPMessageEvents(
    senderAddresses,
    sourceChainId,
    destinationChainId,
    l2ChainId,
    sourceEventSearchConfig,
    isSourceHubChain
  );
  const dstProvider = getCachedProvider(destinationChainId);
  const { address, abi } = getCctpMessageTransmitter(l2ChainId, destinationChainId);
  const messageTransmitterContract = chainIsSvm(destinationChainId)
    ? undefined
    : new Contract(address, abi, dstProvider);
  return await Promise.all(
    cctpMessageEvents.map(async (messageEvent) => {
      // @dev Currently we have no way to recreate the V2 nonce hash until after we've received the attestation,
      // so skip this step for V2 since we have no way of knowing whether the message is finalized until after we
      // query the Attestation API service.
      if (isCctpV2) {
        return {
          ...messageEvent,
          status: "pending",
        };
      }
      let processed;
      if (chainIsSvm(destinationChainId)) {
        assert(signer, "Signer is required for Solana CCTP messages");
        processed = await arch.svm.hasCCTPV1MessageBeenProcessed(
          getSvmProvider(await getRedisCache()),
          signer,
          messageEvent.nonce,
          messageEvent.sourceDomain
        );
      } else {
        processed = await hasCCTPMessageBeenProcessedEvm(messageEvent.nonceHash, messageTransmitterContract);
      }

      if (!processed) {
        return {
          ...messageEvent,
          status: "pending", // We'll flip to ready once we get the attestation.
        };
      } else {
        return {
          ...messageEvent,
          status: "finalized",
        };
      }
    })
  );
}

// same as `getAttestedCCTPMessages`, but filters out all non-deposit CCTP messages
/**
 * Fetches attested CCTP messages using `getAttestedCCTPMessages` (with HubPool messages explicitly excluded)
 * and then filters them to return only `DepositForBurn` events (i.e., token deposits).
 *
 * This function is specifically for retrieving CCTP deposits and always calls the underlying
 * `getAttestedCCTPMessages` with the `isSourceHubChain` flag set to `false`,
 * ensuring that only potential `DepositForBurn` related transactions are initially considered.
 *
 * @param senderAddresses - List of sender addresses to filter the `DepositForBurn` query.
 * @param sourceChainId - Chain ID where the Deposit was created.
 * @param destinationChainId - Chain ID where the Deposit is being sent to.
 * @param l2ChainId - Chain ID of the L2 chain involved in the CCTP deposit. This is used to identify whether the CCTP deposit is V1 or V2.
 * @param sourceEventSearchConfig - Configuration for event searching.
 * @returns A promise that resolves to an array of `AttestedCCTPDeposit` objects.
 */
export async function getAttestedCCTPDeposits(
  senderAddresses: Address[],
  sourceChainId: number,
  destinationChainId: number,
  l2ChainId: number,
  sourceEventSearchConfig: EventSearchConfig
): Promise<AttestedCCTPDeposit[]> {
  const messages = await getAttestedCCTPMessages(
    senderAddresses,
    sourceChainId,
    destinationChainId,
    l2ChainId,
    sourceEventSearchConfig
  );
  // only return deposit messages
  return messages.filter((message) => isDepositForBurnEvent(message)) as AttestedCCTPDeposit[];
}

/**
 * @notice Returns all non-finalized CCTP messages (both `DepositForBurn` and potentially raw `MessageSent` from HubPool)
 * with their attestations attached. Attestations will be undefined if the attestation "status" is not "ready".
 *
 * If `isSourceHubChain` is true, this function will also look for `MessageSent` events that were initiated by the `HubPool`
 * contract on the `sourceChainId` and are directed towards a `SpokePool` on the `destinationChainId`. These are considered "raw"
 * CCTP messages with custom payloads, distinct from the standard `DepositForBurn` token transfers.
 *
 * **WARNING:** If `isSourceHubChain` is set to `true`, this function critically assumes that a `HubPool` contract address
 * is configured and available on the `sourceChainId`. If `sourceChainId` is an L2 (or any chain without a configured HubPool)
 * and this flag is `true`, the function will throw an error during the attempt to fetch HubPool-related events.
 *
 * @param senderAddresses - List of sender addresses to filter `DepositForBurn` events. For `MessageSent` events from HubPool,
 *                        the HubPool address itself acts as the sender and is used implicitly if `isSourceHubChain` is true.
 * @param sourceChainId - Chain ID where the CCTP messages originated (e.g., an L2 for deposits, or L1 for HubPool messages).
 * @param destinationChainId - Chain ID where the CCTP messages are being sent to.
 * @param l2ChainId - Chain ID of the L2 chain involved in the CCTP interaction. This is used to determine CCTP versioning (V1 vs V2)
 *                  for contract ABIs and event decoding logic, especially when `sourceChainId` itself might be an L1.
 * @param sourceEventSearchConfig - Configuration for event searching on the `sourceChainId`.
 * @returns A promise that resolves to an array of `AttestedCCTPMessage` objects. These can be `AttestedCCTPDeposit` or common `AttestedCCTPMessage` types.
 */
export async function getAttestedCCTPMessages(
  senderAddresses: Address[],
  sourceChainId: number,
  destinationChainId: number,
  l2ChainId: number,
  sourceEventSearchConfig: EventSearchConfig,
  signer?: KeyPairSigner
): Promise<AttestedCCTPMessage[]> {
  const isCctpV2 = isCctpV2L2ChainId(l2ChainId);
  const isMainnet = utils.chainIsProd(destinationChainId);
  const isSourceHubChain = [CHAIN_IDs.MAINNET, CHAIN_IDs.SEPOLIA].includes(sourceChainId);
  // Reading Solana deposits/attestations follows a different flow from EVM networks, so divert to this flow if the source chain is Solana.
  if (chainIsSvm(sourceChainId)) {
    assert(!isSourceHubChain);
    return _getCCTPDepositEventsSvm(
      senderAddresses,
      sourceChainId,
      destinationChainId,
      l2ChainId,
      sourceEventSearchConfig
    );
  }
  const messagesWithStatus = await getCCTPMessagesWithStatus(
    senderAddresses,
    sourceChainId,
    destinationChainId,
    l2ChainId,
    sourceEventSearchConfig,
    isSourceHubChain,
    signer
  );

  // Temporary structs we'll need until we can derive V2 nonce hashes:
  let destinationMessageTransmitter: ethers.Contract;
  let attestationResponses: { [sourceTxnHash: string]: CCTPV2APIGetAttestationResponse };

  if (isCctpV2) {
    // For v2, we're using an EVM `destinationMessageTransmitter` to determine message status, so destinationChain must be EVM
    assert(!chainIsSvm(destinationChainId));

    const dstProvider = getCachedProvider(destinationChainId);
    const { address, abi } = getCctpV2MessageTransmitter(destinationChainId);
    destinationMessageTransmitter = new ethers.Contract(address, abi, dstProvider);

    attestationResponses = await fetchCctpV2Attestations(
      messagesWithStatus.map((message) => message.log.transactionHash),
      sourceChainId
    );
  }

  const attestedMessages = await Promise.all(
    messagesWithStatus.map(async (message) => {
      // If deposit is already finalized, we won't change its attestation status:
      if (message.status === "finalized") {
        return message;
      }

      // Otherwise, update the deposit's status after loading its attestation.
      if (isCctpV2) {
        const attestations = attestationResponses[message.log.transactionHash];

        const matchingAttestation = attestations.messages.find((apiAttestation) => {
          return cmpAPIToEventMessageBytesV2(apiAttestation.message, message.messageBytes);
        });

        if (!matchingAttestation) {
          const anyApiMessageIsPending = attestations.messages.some(
            (attestation) => getPendingAttestationStatus(attestation) === "pending"
          );

          if (anyApiMessageIsPending) {
            // If any API message for this transaction is pending, we treat our current message as pending too.
            return {
              ...message,
              status: "pending" as CCTPMessageStatus,
              attestation: undefined,
            };
          } else {
            // No matching attestation found, and no other API messages for this transaction are pending.
            throw new Error(
              `No matching CCTP V2 attestation found in CCTP API response for message in tx ${message.log.transactionHash}, sourceDomain ${message.sourceDomain}, logIndex ${message.log.logIndex}. Additionally, no other messages from the API for this transaction are in a 'pending' state.`
            );
          }
        }

        const processed = await hasCCTPMessageBeenProcessedEvm(
          matchingAttestation.eventNonce,
          destinationMessageTransmitter
        );
        if (processed) {
          return {
            ...message,
            status: "finalized" as CCTPMessageStatus,
          };
        } else {
          return {
            ...message,
            // For CCTPV2, the message is different than the one emitted in the Deposit because it includes the nonce, and
            // we need the messageBytes to submit the receiveMessage call successfully. We don't overwrite the messageHash
            // because its not needed for V2
            nonceHash: matchingAttestation.eventNonce,
            messageBytes: matchingAttestation.message,
            attestation: matchingAttestation?.attestation, // Will be undefined if status is "pending"
            status: getPendingAttestationStatus(matchingAttestation),
          };
        }
      } else {
        // For v1 messages, fetch attestation by messageHash -> receive a single attestation in response
        const attestation = await _fetchAttestation(message.messageHash, isMainnet);
        return {
          ...message,
          attestation: attestation?.attestation, // Will be undefined if status is "pending"
          status: getPendingAttestationStatus(attestation),
        };
      }
    })
  );
  return attestedMessages;
}

export async function fetchCctpV2Attestations(
  depositForBurnTxnHashes: string[],
  sourceChainId: number
): Promise<{ [sourceTxnHash: string]: CCTPV2APIGetAttestationResponse }> {
  // For v2, we fetch an API response for every txn hash we have. API returns an array of both v1 and v2 attestations
  const sourceDomainId = getCctpDomainForChainId(sourceChainId);
  const isMainnet = utils.chainIsProd(sourceChainId);

  // Circle rate limit is 35 requests / second. To avoid getting banned, batch calls into chunks with 1 second delay between chunks
  // For v2, this is actually required because we don't know if message is finalized or not before hitting the API. Therefore as our
  // CCTP v2 list of chains grows, we might require more than 35 calls here to fetch all attestations
  const attestationResponses = {};
  const chunkSize = 8;
  for (let i = 0; i < depositForBurnTxnHashes.length; i += chunkSize) {
    const chunk = depositForBurnTxnHashes.slice(i, i + chunkSize);

    await Promise.all(
      chunk.map(async (txHash) => {
        const attestations = await _fetchAttestationsForTxn(sourceDomainId, txHash, isMainnet);

        // If multiple deposit for burn events, there will be multiple attestations.
        attestationResponses[txHash] = attestations;
      })
    );

    if (i + chunkSize < depositForBurnTxnHashes.length) {
      await new Promise((resolve) => setTimeout(resolve, 1000));
    }
  }
  return attestationResponses;
}

export function getPendingAttestationStatus(
  attestation: CCTPV2APIAttestation | CCTPAPIGetAttestationResponse
): CCTPMessageStatus {
  if (!isDefined(attestation.attestation)) {
    return "pending";
  } else {
    return attestation.status === "pending_confirmations" || attestation.attestation === "PENDING"
      ? "pending"
      : "ready";
  }
}

export async function hasCCTPMessageBeenProcessedEvm(nonceHash: string, contract: ethers.Contract): Promise<boolean> {
  const resultingCall: BigNumber = await contract.callStatic.usedNonces(nonceHash);
  // If the resulting call is 1, the message has been processed. If it is 0, the message has not been processed.
  return (resultingCall ?? bnZero).toNumber() === 1;
}

async function _getCCTPDepositEventsSvm(
  senderAddresses: Address[],
  sourceChainId: number,
  destinationChainId: number,
  l2ChainId: number,
  sourceEventSearchConfig: EventSearchConfig
): Promise<AttestedCCTPDeposit[]> {
  // Get the `DepositForBurn` events on Solana.
  const provider = getSvmProvider(await getRedisCache());
  const { address } = getCctpTokenMessenger(l2ChainId, sourceChainId);

  const eventClient = await SvmCpiEventsClient.createFor(provider, address, TokenMessengerMinterIdl);
  const depositForBurnEvents = await eventClient.queryDerivedAddressEvents(
    "DepositForBurn",
    arch.svm.toAddress(SvmAddress.from(address)),
    BigInt(sourceEventSearchConfig.from),
    BigInt(sourceEventSearchConfig.to)
  );

  const dstProvider = getCachedProvider(destinationChainId);
  const { address: dstMessageTransmitterAddress, abi } = getCctpMessageTransmitter(l2ChainId, destinationChainId);
  const destinationMessageTransmitter = new ethers.Contract(dstMessageTransmitterAddress, abi, dstProvider);

  // Query the CCTP API to get the encoded message bytes/attestation.
  // Return undefined if we need to filter out the deposit event.
  const _depositsWithAttestations = await mapAsync(depositForBurnEvents, async (event) => {
    const eventData = event.data as MinimalSvmDepositForBurnData;
    const depositor = SvmAddress.from(eventData.depositor);
    const destinationDomain = eventData.destinationDomain;

    if (
      !senderAddresses.some((addr) => addr.eq(depositor)) ||
      getCctpDomainForChainId(destinationChainId) !== destinationDomain
    ) {
      return undefined;
    }

    const attestation = await _fetchCCTPSvmAttestationProof(event.signature);
    return await mapAsync(attestation.messages, async (data) => {
      const decodedMessage = _decodeDepositForBurnMessageDataV1({ data: data.message }, true);
      if (
        !senderAddresses.some((addr) => compareAddressesSimple(addr.toBytes32(), decodedMessage.sender)) ||
        getCctpDomainForChainId(destinationChainId) !== decodedMessage.destinationDomain
      ) {
        return undefined;
      }
      // The destination network cannot be Solana since the origin network is Solana.
      const attestationStatusObject = await _fetchAttestation(decodedMessage.messageHash, chainIsProd(l2ChainId));
      const alreadyProcessed = await hasCCTPMessageBeenProcessedEvm(
        decodedMessage.nonceHash,
        destinationMessageTransmitter
      );
      return {
        ...decodedMessage,
        attestation: data.attestation,
        status: alreadyProcessed
          ? ("finalized" as CCTPMessageStatus)
          : getPendingAttestationStatus(attestationStatusObject),
        log: undefined,
      };
    });
  });
  return _depositsWithAttestations.flat().filter(isDefined);
}

function _decodeCommonMessageDataV1(message: { data: string }, isSvm = false): CommonMessageData {
  // Source: https://developers.circle.com/stablecoins/message-format
  const messageBytes = isSvm ? message.data : ethers.utils.defaultAbiCoder.decode(["bytes"], message.data)[0];
  const messageBytesArray = ethers.utils.arrayify(messageBytes);
  const sourceDomain = Number(ethers.utils.hexlify(messageBytesArray.slice(4, 8))); // sourceDomain 4 bytes starting index 4
  const destinationDomain = Number(ethers.utils.hexlify(messageBytesArray.slice(8, 12))); // destinationDomain 4 bytes starting index 8
  const nonce = BigNumber.from(ethers.utils.hexlify(messageBytesArray.slice(12, 20))).toNumber(); // nonce 8 bytes starting index 12
  const sender = ethers.utils.hexlify(messageBytesArray.slice(20, 52)); // sender	20	bytes32	32	Address of MessageTransmitter caller on source domain
  const recipient = ethers.utils.hexlify(messageBytesArray.slice(52, 84)); // recipient	52	bytes32	32	Address to handle message body on destination domain

  // V1 nonce hash is a simple hash of the nonce emitted in Deposit event with the source domain ID.
  const nonceHash = ethers.utils.keccak256(ethers.utils.solidityPack(["uint32", "uint64"], [sourceDomain, nonce]));

  return {
    cctpVersion: 1,
    sourceDomain,
    destinationDomain,
    sender,
    recipient,
    nonce,
    nonceHash,
    messageHash: ethers.utils.keccak256(messageBytes),
    messageBytes,
  };
}

function _decodeCommonMessageDataV2(message: { data: string }, isSvm = false): CommonMessageData {
  // Source: https://developers.circle.com/stablecoins/message-format
  const messageBytes = isSvm ? message.data : ethers.utils.defaultAbiCoder.decode(["bytes"], message.data)[0];
  const messageBytesArray = ethers.utils.arrayify(messageBytes);
  const sourceDomain = Number(ethers.utils.hexlify(messageBytesArray.slice(4, 8))); // sourceDomain 4 bytes starting index 4
  const destinationDomain = Number(ethers.utils.hexlify(messageBytesArray.slice(8, 12))); // destinationDomain 4 bytes starting index 8
  const sender = ethers.utils.hexlify(messageBytesArray.slice(44, 76)); // sender	44	bytes32	32	Address of MessageTransmitterV2 caller on source domain
  const recipient = ethers.utils.hexlify(messageBytesArray.slice(76, 108)); // recipient	76	bytes32	32	Address to handle message body on destination domain

  return {
    cctpVersion: 2,
    sourceDomain,
    destinationDomain,
    sender,
    recipient,
    // For v2, we rely on Circle's API to find nonceHash. `nonce` is undefined
    nonce: undefined,
    nonceHash: ethers.constants.HashZero,
    messageHash: ethers.utils.keccak256(messageBytes),
    messageBytes,
  };
}

function _decodeDepositForBurnMessageDataV1(message: { data: string }, isSvm = false): DepositForBurnMessageData {
  // Source: https://developers.circle.com/stablecoins/message-format
  const commonDataV1 = _decodeCommonMessageDataV1(message, isSvm);
  const messageBytes = isSvm ? message.data : ethers.utils.defaultAbiCoder.decode(["bytes"], message.data)[0];
  const messageBytesArray = ethers.utils.arrayify(messageBytes);

  // Values specific to `DepositForBurn`. These are values contained within `messageBody` bytes (the last of the message.data fields)
  const burnToken = ethers.utils.hexlify(messageBytesArray.slice(120, 152)); // burnToken 4 bytes32 32 Address of burned token on source domain
  const mintRecipient = ethers.utils.hexlify(messageBytesArray.slice(152, 184)); // mintRecipient 32 bytes starting index 152 (idx 36 of body after idx 116 which ends the header)
  const amount = ethers.utils.hexlify(messageBytesArray.slice(184, 216)); // amount 32 bytes starting index 184 (idx 68 of body after idx 116 which ends the header)
  const sender = ethers.utils.hexlify(messageBytesArray.slice(216, 248)); // sender 32 bytes starting index 216 (idx 100 of body after idx 116 which ends the header)

  return {
    ...commonDataV1,
    burnToken,
    amount: BigNumber.from(amount).toString(),
    // override sender and recipient from `DepositForBurn`-specific values. This is required because raw sender / recipient for a message like this
    // are CCTP's TokenMessenger contracts rather than the addrs sending / receiving tokens
    sender: sender,
    recipient: mintRecipient,
    mintRecipient,
  };
}

function _decodeDepositForBurnMessageDataV2(message: { data: string }, isSvm = false): DepositForBurnMessageData {
  // Source: https://developers.circle.com/stablecoins/message-format
  const commonData = _decodeCommonMessageDataV2(message, isSvm);
  const messageBytes = isSvm ? message.data : ethers.utils.defaultAbiCoder.decode(["bytes"], message.data)[0];
  const messageBytesArray = ethers.utils.arrayify(messageBytes);

  const burnToken = ethers.utils.hexlify(messageBytesArray.slice(152, 184)); // burnToken: Address of burned token on source domain. 32 bytes starting index 152 (idx 4 of body after idx 148 which ends the header)
  const mintRecipient = ethers.utils.hexlify(messageBytesArray.slice(184, 216)); // recipient 32 bytes starting index 184 (idx 36 of body after idx 148 which ends the header)
  const amount = ethers.utils.hexlify(messageBytesArray.slice(216, 248)); // amount 32 bytes starting index 216 (idx 68 of body after idx 148 which ends the header)
  const sender = ethers.utils.hexlify(messageBytesArray.slice(248, 280)); // sender 32 bytes starting index 248 (idx 100 of body after idx 148 which ends the header)

  return {
    ...commonData,
    burnToken,
    amount: BigNumber.from(amount).toString(),
    // override sender and recipient from `DepositForBurn`-specific values. This is required because raw sender / recipient for a message like this
    // are CCTP's TokenMessenger contracts rather than the addrs sending / receiving tokens
    sender: sender,
    recipient: mintRecipient,
    mintRecipient,
  };
}

/**
 * @notice The maximum amount of USDC that can be sent using a fast transfer.
 * @param isMainnet Toggles whether to call CCTP API on mainnet or sandbox environment.
 * @returns USDC amount in units of USDC.
 * @link https://developers.circle.com/api-reference/cctp/all/get-fast-burn-usdc-allowance
 */
async function _getV2FastBurnAllowance(isMainnet: boolean): Promise<string> {
  const httpResponse = await axios.get<CCTPV2APIGetFastBurnAllowanceResponse>(
    `https://iris-api${isMainnet ? "" : "-sandbox"}.circle.com/v2/fastBurn/USDC/allowance`
  );
  return httpResponse.data.allowance.toString();
}

/**
 * Returns the minimum transfer fees required for a transfer to be relayed. When calling depositForBurn(), the maxFee
 * parameter must be greater than or equal to the minimum fee.
 * @param sourceChainId The source chain ID of the transfer.
 * @param destinationChainId The destination chain ID of the transfer.
 * @param isMainnet Toggles whether to call CCTP API on mainnet or sandbox environment.
 * @returns The standard and fast transfer fees for the given source and destination chains.
 * @link https://developers.circle.com/api-reference/cctp/all/get-burn-usdc-fees
 */
async function _getV2MinTransferFees(
  sourceChainId: number,
  destinationChainId: number
): Promise<{ standard: BigNumber; fast: BigNumber }> {
  const isMainnet = chainIsProd(destinationChainId);
  const sourceDomain = getCctpDomainForChainId(sourceChainId);
  const destinationDomain = getCctpDomainForChainId(destinationChainId);
  const endpoint = `https://iris-api${
    isMainnet ? "" : "-sandbox"
  }.circle.com/v2/burn/USDC/fees/${sourceDomain}/${destinationDomain}`;
  const httpResponse = await axios.get<CCTPV2APIGetFeesResponse>(endpoint);
  const standardFee = httpResponse.data.find((fee) => fee.finalityThreshold === CCTPV2_FINALITY_THRESHOLD_STANDARD);
  assert(
    isDefined(standardFee?.minimumFee),
    `CCTPUtils#getTransferFees: Standard fee not found in API response: ${endpoint}`
  );
  const fastFee = httpResponse.data.find((fee) => fee.finalityThreshold === CCTPV2_FINALITY_THRESHOLD_FAST);
  assert(isDefined(fastFee?.minimumFee), `CCTPUtils#getTransferFees: Fast fee not found in API response: ${endpoint}`);
  return {
    standard: BigNumber.from(standardFee.minimumFee),
    fast: BigNumber.from(fastFee.minimumFee),
  };
}

/**
 * @notice Returns the maxFee and finalityThreshold to set to transfer USDC via CCTP V2. If the finalityThreshold
 * is < 2000, then the transfer is a "fast" transfer and the maxFee is > 0.
 * @param originUsdcToken The address of the USDC token on the origin chain.
 * @param originChainId The chain ID of the origin chain.
 * @param destinationChainId The chain ID of the destination chain.
 * @param amount The amount of USDC to transfer.
 * @returns The maxFee (in units of USDC) and finalityThreshold to set to transfer USDC via CCTP V2.
 */
export async function getV2DepositForBurnMaxFee(
  originUsdcToken: Address,
  originChainId: number,
  destinationChainId: number,
  amount: BigNumber
): Promise<{ maxFee: BigNumber; finalityThreshold: number }> {
  const [_fastBurnAllowance, transferFees] = await Promise.all([
    _getV2FastBurnAllowance(chainIsProd(destinationChainId)),
    _getV2MinTransferFees(originChainId, destinationChainId),
  ]);
  const expectedMaxFastTransferFee = getV2MaxExpectedTransferFee(originChainId);
  // If we are using CCTP V2 then try to use the fast transfer if the amount is under the
  // fast burn allowance and the transfer fee is under the expected max fast transfer fee.
  // Fees are taken out of the received amount on the destination chain.
  let finalityThreshold = CCTPV2_FINALITY_THRESHOLD_STANDARD;
  let maxFee = bnZero;
  const { decimals } = getTokenInfo(originUsdcToken, originChainId);
  const fastBurnAllowance = toBNWei(_fastBurnAllowance, decimals);
  if (amount.lte(fastBurnAllowance) && transferFees.fast.lte(expectedMaxFastTransferFee)) {
    finalityThreshold = CCTPV2_FINALITY_THRESHOLD_FAST;
    // Set maxFee to the expected max fast transfer fee, which is larger and provides a buffer
<<<<<<< HEAD
    // in case the transfer fee moves. maxFee must be set higher than the minFee.
    maxFee = amount.mul(expectedMaxFastTransferFee).div(10000);
=======
    // in case the transfer fee moves. maxFee must be set higher than the minFee. Add a 1% buffer
    // to final amount to account for rounding errors.
    maxFee = amount.mul(transferFees.fast).div(10000).mul(101).div(100);
>>>>>>> 90a5ed67
  }
  return {
    maxFee,
    finalityThreshold,
  };
}

/**
 * @notice Returns the maximum expected transfer fees that we can use to avoid overpaying for
 * fast transfers. Based on empirical observations.
 * @param sourceChainId The source chain ID of the transfer.
 * @returns The fee in basis points.
 */
export function getV2MaxExpectedTransferFee(sourceChainId: number): BigNumber {
  // Based on https://developers.circle.com/cctp/technical-guide#cctp-fees
  // as of 09/26/2025.
  switch (sourceChainId) {
    case CHAIN_IDs.LINEA:
<<<<<<< HEAD
      return BigNumber.from(20);
    default:
      return BigNumber.from(5);
=======
      return BigNumber.from(14);
    case CHAIN_IDs.INK:
      return BigNumber.from(2);
    default:
      return BigNumber.from(1);
>>>>>>> 90a5ed67
  }
}

/**
 * Generates an attestation proof for a given message hash. This is required to finalize a CCTP message.
 * @dev Only works for v1 messages because we don't have nonceHash filled in for message when the v2 event is emitted on-chain, so we can't generate a messageHash locally.
 * That's why for v2 messages we have to use _fetchAttestationsForTxn instead
 * @param messageHash The message hash to generate an attestation proof for. This is generated by taking the keccak256 hash of the message bytes of the initial transaction log.
 * @param isMainnet Whether or not the attestation proof should be generated on mainnet. If this is false, the attestation proof will be generated on the sandbox environment.
 * @returns The attestation status and proof for the given message hash. This is a string of the form "0x<attestation proof>". If the status is pending_confirmation
 * then the proof will be null according to the CCTP dev docs.
 * @link https://developers.circle.com/stablecoins/reference/getattestation
 */
async function _fetchAttestation(messageHash: string, isMainnet: boolean): Promise<CCTPAPIGetAttestationResponse> {
  const httpResponse = await axios.get<CCTPAPIGetAttestationResponse>(
    `https://iris-api${isMainnet ? "" : "-sandbox"}.circle.com/attestations/${messageHash}`
  );
  const attestationResponse = httpResponse.data;
  return attestationResponse;
}

// @todo: We can pass in a nonceHash here once we know how to recreate the nonceHash.
// Returns both v1 and v2 attestations
async function _fetchAttestationsForTxn(
  sourceDomainId: number,
  transactionHash: string,
  isMainnet: boolean
): Promise<CCTPV2APIGetAttestationResponse> {
  const httpResponse = await axios.get<CCTPV2APIGetAttestationResponse>(
    `https://iris-api${
      isMainnet ? "" : "-sandbox"
    }.circle.com/v2/messages/${sourceDomainId}?transactionHash=${transactionHash}`
  );

  return httpResponse.data;
}

async function _fetchCCTPSvmAttestationProof(transactionHash: string): Promise<CCTPSvmAPIGetAttestationResponse> {
  const httpResponse = await axios.get<CCTPSvmAPIGetAttestationResponse>(
    `https://iris-api.circle.com/messages/${getCctpDomainForChainId(CHAIN_IDs.SOLANA)}/${transactionHash}`
  );
  const attestationResponse = httpResponse.data;
  return attestationResponse;
}

// This function compares message we need to finalize with the api response message. It skips the `nonce` part of comparison as it's not set at the time of emitting an on-chain `MessageSent` event
// It also skips finalityThresholdExecuted comparison for the same reason. See https://github.com/circlefin/evm-cctp-contracts/blob/6e7513cdb2bee6bb0cddf331fe972600fc5017c9/src/messages/v2/MessageV2.sol#L89
function cmpAPIToEventMessageBytesV2(apiResponseMessage: string, eventMessageBytes: string): boolean {
  // Source https://developers.circle.com/stablecoins/message-format
  const normalize = (hex: string) => (hex.startsWith("0x") ? hex.substring(2) : hex).toLowerCase();
  const normApiMsg = normalize(apiResponseMessage);
  const normLocalMsg = normalize(eventMessageBytes);

  if (normApiMsg.length !== normLocalMsg.length) {
    return false;
  }

  // Segment 1: Bytes [0 .. 12)
  const seg1Api = normApiMsg.substring(0, 24);
  const seg1Local = normLocalMsg.substring(0, 24);
  if (seg1Api !== seg1Local) {
    return false;
  }

  // Skip `nonce`: Bytes [12 .. 44)

  // Segment 2: Bytes [44 .. 143)
  const seg2Api = normApiMsg.substring(88, 288);
  const seg2Local = normLocalMsg.substring(88, 288);
  if (seg2Api !== seg2Local) {
    return false;
  }

  // Skip `finalityThresholdExecuted`: Bytes [144 .. 148)

  // Segment 3: `messageBody` Bytes [148..312), stopping at parameters that we don't know about until the
  // destination chain transaction is executed like feeExecuted.
  const seg3Api = normApiMsg.substring(296, 624);
  const seg3Local = normLocalMsg.substring(296, 624);
  if (seg3Api !== seg3Local) {
    return false;
  }

  return true;
}

// returns 0 for v1 `MessageSent` event, 1 for v2, -1 for other events
const _getMessageSentVersion = (log: ethers.providers.Log): number => {
  if (log.topics[0] !== CCTP_MESSAGE_SENT_TOPIC_HASH) {
    return -1;
  }
  // v1 and v2 have the same topic hash, so we have to do a bit of decoding here to understand the version
  const messageBytes = ethers.utils.defaultAbiCoder.decode(["bytes"], log.data)[0];
  // Source: https://developers.circle.com/stablecoins/message-format
  const version = parseInt(messageBytes.slice(2, 10), 16); // read version: first 4 bytes (skipping '0x')
  return version;
};

// returns 0 for v1 `DepositForBurn` event, 1 for v2, -1 for other events
const _getDepositForBurnVersion = (log: ethers.providers.Log): number => {
  const topic = log.topics[0];
  switch (topic) {
    case CCTP_DEPOSIT_FOR_BURN_TOPIC_HASH_V1:
      return 0;
    case CCTP_DEPOSIT_FOR_BURN_TOPIC_HASH_V2:
      return 1;
    default:
      return -1;
  }
};<|MERGE_RESOLUTION|>--- conflicted
+++ resolved
@@ -24,10 +24,6 @@
   EvmAddress,
   getTokenInfo,
   toBNWei,
-<<<<<<< HEAD
-  forEachAsync,
-=======
->>>>>>> 90a5ed67
 } from "./SDKUtils";
 import { isDefined } from "./TypeGuards";
 import { getCachedProvider, getProvider, getSvmProvider } from "./ProviderUtils";
@@ -61,17 +57,10 @@
 };
 
 type CCTPSvmAPIGetAttestationResponse = { messages: CCTPSvmAPIAttestation[] };
-<<<<<<< HEAD
-type CCTPAPIGetAttestationResponse = { status: string; attestation: string; cctpVersion: number };
-type CCTPV2APIGetFeesResponse = { finalityThreshold: number; minimumFee: number }[];
-type CCTPV2APIGetFastBurnAllowanceResponse = { allowance: number };
-export type CCTPV2APIAttestation = {
-=======
 type CCTPAPIGetAttestationResponse = { status: string; attestation: string };
 type CCTPV2APIGetFeesResponse = { finalityThreshold: number; minimumFee: number }[];
 type CCTPV2APIGetFastBurnAllowanceResponse = { allowance: number };
 type CCTPV2APIAttestation = {
->>>>>>> 90a5ed67
   status: string;
   attestation: string;
   message: string;
@@ -1234,14 +1223,9 @@
   if (amount.lte(fastBurnAllowance) && transferFees.fast.lte(expectedMaxFastTransferFee)) {
     finalityThreshold = CCTPV2_FINALITY_THRESHOLD_FAST;
     // Set maxFee to the expected max fast transfer fee, which is larger and provides a buffer
-<<<<<<< HEAD
-    // in case the transfer fee moves. maxFee must be set higher than the minFee.
-    maxFee = amount.mul(expectedMaxFastTransferFee).div(10000);
-=======
     // in case the transfer fee moves. maxFee must be set higher than the minFee. Add a 1% buffer
     // to final amount to account for rounding errors.
     maxFee = amount.mul(transferFees.fast).div(10000).mul(101).div(100);
->>>>>>> 90a5ed67
   }
   return {
     maxFee,
@@ -1260,17 +1244,11 @@
   // as of 09/26/2025.
   switch (sourceChainId) {
     case CHAIN_IDs.LINEA:
-<<<<<<< HEAD
-      return BigNumber.from(20);
-    default:
-      return BigNumber.from(5);
-=======
       return BigNumber.from(14);
     case CHAIN_IDs.INK:
       return BigNumber.from(2);
     default:
       return BigNumber.from(1);
->>>>>>> 90a5ed67
   }
 }
 
