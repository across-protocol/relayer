--- conflicted
+++ resolved
@@ -473,8 +473,6 @@
   return decodedMessages;
 }
 
-<<<<<<< HEAD
-=======
 async function getCCTPDepositEventsWithStatus(
   senderAddresses: string[],
   sourceChainId: number,
@@ -520,7 +518,6 @@
   );
 }
 
->>>>>>> 64422bb3
 /**
  * @notice Return all CCTP events (both deposit and message events) with their attestations attached.
  * Attestations will be undefined if the attestation "status" is not "ready".
@@ -755,8 +752,11 @@
       isMainnet ? "" : "-sandbox"
     }.circle.com/v2/messages/${sourceDomainId}?transactionHash=${transactionHash}`
   );
-<<<<<<< HEAD
-  return httpResponse.data;
+  // Only leave v2 attestations in the response
+  const filteredMessages = httpResponse.data.messages.filter((message) => message.cctpVersion === 2);
+  return {
+    messages: filteredMessages,
+  };
 }
 
 /**
@@ -787,11 +787,4 @@
   // Filter to only return deposit events for backward compatibility.
   // The explicit type predicate in the lambda helps TypeScript correctly infer the narrowed type.
   return allEvents.filter((event: AttestedCCTPEvent): event is AttestedCCTPDepositEvent => isDepositEvent(event));
-=======
-  // Only leave v2 attestations in the response
-  const filteredMessages = httpResponse.data.messages.filter((message) => message.cctpVersion === 2);
-  return {
-    messages: filteredMessages,
-  };
->>>>>>> 64422bb3
 }