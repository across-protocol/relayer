import { utils } from "@across-protocol/sdk";
import { PUBLIC_NETWORKS, CHAIN_IDs, TOKEN_SYMBOLS_MAP, CCTP_NO_DOMAIN } from "@across-protocol/constants";
import axios from "axios";
import { Contract, ethers } from "ethers";
import { CONTRACT_ADDRESSES } from "../common";
import { BigNumber } from "./BNUtils";
import { bnZero, compareAddressesSimple } from "./SDKUtils";
import { isDefined } from "./TypeGuards";
import { getCachedProvider } from "./ProviderUtils";
import { EventSearchConfig, paginatedEventQuery } from "./EventUtils";
import { findLast } from "lodash";
import { Log } from "../interfaces";

type CCTPDeposit = {
  nonceHash: string;
  amount: string;
  sourceDomain: number;
  destinationDomain: number;
  sender: string;
  recipient: string;
  messageHash: string;
  messageBytes: string;
};
type CCTPDepositEvent = CCTPDeposit & { log: Log };
type CCTPAPIGetAttestationResponse = { status: string; attestation: string };
type CCTPV2APIAttestation = {
  status: string;
  attestation: string;
  message: string;
  eventNonce: string;
  cctpVersion: number;
};
type CCTPV2APIGetAttestationResponse = { messages: CCTPV2APIAttestation[] };
function isCctpV2ApiResponse(
  obj: CCTPAPIGetAttestationResponse | CCTPV2APIGetAttestationResponse
): obj is CCTPV2APIGetAttestationResponse {
  return (obj as CCTPV2APIGetAttestationResponse).messages !== undefined;
}
export type CCTPMessageStatus = "finalized" | "ready" | "pending";
export type AttestedCCTPDepositEvent = CCTPDepositEvent & { log: Log; status: CCTPMessageStatus; attestation?: string };

const CCTP_MESSAGE_SENT_TOPIC_HASH = ethers.utils.id("MessageSent(bytes)");

const CCTP_V2_L2_CHAINS = [CHAIN_IDs.LINEA];

/**
 * @notice Returns whether the chainId is a CCTP V2 chain, based on a hardcoded list of CCTP V2 chain ID's
 * @param chainId
 * @returns True if the chainId is a CCTP V2 chain
 */
export function isCctpV2L2ChainId(chainId: number): boolean {
  return CCTP_V2_L2_CHAINS.includes(chainId);
}

/**
<<<<<<< HEAD
 * Used to convert a 32-byte hex string with padding to a standard ETH address.
=======
 * @notice Returns TokenMessenger contract details on tokenMessengerChainId.
 * @param l2ChainId Used to determine whether to load the V1 or V2 contract.
 * @param tokenMessengerChainId
 * @returns Address and ABI
 */
export function getCctpTokenMessenger(
  l2ChainId: number,
  tokenMessengerChainId: number
): { address?: string; abi?: unknown[] } {
  return CONTRACT_ADDRESSES[tokenMessengerChainId][
    isCctpV2L2ChainId(l2ChainId) ? "cctpV2TokenMessenger" : "cctpTokenMessenger"
  ];
}

/**
 * @notice Returns MessageTransmitter contract details on tokenMessengerChainId.
 * @param l2ChainId Used to determine whether to load the V1 or V2 contract.
 * @param tokenMessengerChainId
 * @returns Address and ABI
 */
export function getCctpMessageTransmitter(
  l2ChainId: number,
  messageTransmitterChainId: number
): { address?: string; abi?: unknown[] } {
  return CONTRACT_ADDRESSES[messageTransmitterChainId][
    isCctpV2L2ChainId(l2ChainId) ? "cctpV2MessageTransmitter" : "cctpMessageTransmitter"
  ];
}

/**
 * @notice Converts an ETH Address string to a 32-byte hex string.
 * @param address The address to convert.
 * @returns The 32-byte hex string representation of the address - required for CCTP messages.
 */
export function cctpAddressToBytes32(address: string): string {
  return ethers.utils.hexZeroPad(address, 32);
}

/**
 * Converts a 32-byte hex string with padding to a standard ETH address.
>>>>>>> 96b61320
 * @param bytes32 The 32-byte hex string to convert.
 * @returns The ETH address representation of the 32-byte hex string.
 */
export function cctpBytes32ToAddress(bytes32: string): string {
  // Grab the last 20 bytes of the 32-byte hex string
  return ethers.utils.getAddress(ethers.utils.hexDataSlice(bytes32, 12));
}

/**
 * @notice Returns the CCTP domain for a given chain ID. Throws if the chain ID is not a CCTP domain.
 * @param chainId
 * @returns CCTP Domain ID
 */
export function getCctpDomainForChainId(chainId: number): number {
  const cctpDomain = PUBLIC_NETWORKS[chainId]?.cctpDomain;
  if (!isDefined(cctpDomain) || cctpDomain === CCTP_NO_DOMAIN) {
    throw new Error(`No CCTP domain found for chainId: ${chainId}`);
  }
  return cctpDomain;
}

async function getCCTPDepositEvents(
  senderAddresses: string[],
  sourceChainId: number,
  destinationChainId: number,
  l2ChainId: number,
  sourceEventSearchConfig: EventSearchConfig
): Promise<CCTPDepositEvent[]> {
  const isCctpV2 = isCctpV2L2ChainId(l2ChainId);

  // Step 1: Get all DepositForBurn events matching the senderAddress and source chain.
  const srcProvider = getCachedProvider(sourceChainId);
  const { address, abi } = getCctpTokenMessenger(l2ChainId, sourceChainId);
  const srcTokenMessenger = new Contract(address, abi, srcProvider);
  const eventFilterParams = isCctpV2
    ? [TOKEN_SYMBOLS_MAP.USDC.addresses[sourceChainId], undefined, senderAddresses]
    : [undefined, TOKEN_SYMBOLS_MAP.USDC.addresses[sourceChainId], undefined, senderAddresses];
  const eventFilter = srcTokenMessenger.filters.DepositForBurn(...eventFilterParams);
  const depositForBurnEvents = (
    await paginatedEventQuery(srcTokenMessenger, eventFilter, sourceEventSearchConfig)
  ).filter((e) => e.args.destinationDomain === getCctpDomainForChainId(destinationChainId));

  // Step 2: Get TransactionReceipt for all these events, which we'll use to find the accompanying MessageSent events.
  const receipts = await Promise.all(
    depositForBurnEvents.map((event) => srcProvider.getTransactionReceipt(event.transactionHash))
  );
  const messageSentEvents = depositForBurnEvents.map((_depositEvent, i) => {
    // The MessageSent event should always precede the DepositForBurn event in the same transaction. We should
    // search from right to left so we find the nearest preceding MessageSent event.
    const _messageSentEvent = findLast(
      receipts[i].logs,
      (l) => l.topics[0] === CCTP_MESSAGE_SENT_TOPIC_HASH && l.logIndex < _depositEvent.logIndex
    );
    if (!isDefined(_messageSentEvent)) {
      throw new Error(
        `Could not find MessageSent event for DepositForBurn event in ${_depositEvent.transactionHash} at log index ${_depositEvent.logIndex}`
      );
    }
    return _messageSentEvent;
  });

  // Step 3. Decode the MessageSent events to find the message nonce, which we can use to query the deposit status,
  // get the attestation, and further filter the events.
  const decodedMessages = messageSentEvents.map((_messageSentEvent, i) => {
    const {
      sender: decodedSender,
      nonceHash,
      amount: decodedAmount,
      sourceDomain: decodedSourceDomain,
      destinationDomain: decodedDestinationDomain,
      recipient: decodedRecipient,
      messageHash,
      messageBytes,
    } = isCctpV2 ? _decodeCCTPV2Message(_messageSentEvent) : _decodeCCTPV1Message(_messageSentEvent);
    const _depositEvent = depositForBurnEvents[i];

    // Step 4. [Optional] Verify that decoded message matches the DepositForBurn event. We can skip this step
    // if we find this reduces performance.
    if (
      !compareAddressesSimple(decodedSender, _depositEvent.args.depositor) ||
      !compareAddressesSimple(decodedRecipient, cctpBytes32ToAddress(_depositEvent.args.mintRecipient)) ||
      !BigNumber.from(decodedAmount).eq(_depositEvent.args.amount) ||
      decodedSourceDomain !== getCctpDomainForChainId(sourceChainId) ||
      decodedDestinationDomain !== getCctpDomainForChainId(destinationChainId)
    ) {
      throw new Error(
        `Decoded message at log index ${_messageSentEvent.logIndex} does not match the DepositForBurn event in ${_depositEvent.transactionHash} at log index ${_depositEvent.logIndex}`
      );
    }
    return {
      nonceHash,
      sender: decodedSender,
      recipient: decodedRecipient,
      amount: decodedAmount,
      sourceDomain: decodedSourceDomain,
      destinationDomain: decodedDestinationDomain,
      messageHash,
      messageBytes,
      log: _depositEvent,
    };
  });

  return decodedMessages;
}

async function getCCTPDepositEventsWithStatus(
  senderAddresses: string[],
  sourceChainId: number,
  destinationChainId: number,
  l2ChainId: number,
  sourceEventSearchConfig: EventSearchConfig
): Promise<AttestedCCTPDepositEvent[]> {
  const isCctpV2 = isCctpV2L2ChainId(l2ChainId);
  const deposits = await getCCTPDepositEvents(
    senderAddresses,
    sourceChainId,
    destinationChainId,
    l2ChainId,
    sourceEventSearchConfig
  );
  const dstProvider = getCachedProvider(destinationChainId);
  const { address, abi } = getCctpMessageTransmitter(l2ChainId, destinationChainId);
  const destinationMessageTransmitter = new ethers.Contract(address, abi, dstProvider);
  return await Promise.all(
    deposits.map(async (deposit) => {
      // @dev Currently we have no way to recreate the V2 nonce hash until after we've received the attestation,
      // so skip this step for V2 since we have no way of knowing whether the message is finalized until after we
      // query the Attestation API service.
      if (isCctpV2) {
        return {
          ...deposit,
          status: "pending",
        };
      }
      const processed = await _hasCCTPMessageBeenProcessed(deposit.nonceHash, destinationMessageTransmitter);
      if (!processed) {
        return {
          ...deposit,
          status: "pending", // We'll flip to ready once we get the attestation
        };
      } else {
        return {
          ...deposit,
          status: "finalized",
        };
      }
    })
  );
}

/**
 * @notice Return all non-finalized CCTPDeposit events with their attestations attached. Attestations will be undefined
 * if the attestationn "status" is not "ready".
 * @param senderAddresses List of sender addresses to filter the DepositForBurn query
 * @param sourceChainId  Chain ID where the Deposit was created.
 * @param destinationChainid Chain ID where the Deposit is being sent to.
 * @param l2ChainId Chain ID of the L2 chain involved in the CCTP deposit. This can be the same as the source chain ID,
 * which is the chain where the Deposit was created. This is used to identify whether the CCTP deposit is V1 or V2.
 * @param sourceEventSearchConfig
 */
export async function getAttestationsForCCTPDepositEvents(
  senderAddresses: string[],
  sourceChainId: number,
  destinationChainId: number,
  l2ChainId: number,
  sourceEventSearchConfig: EventSearchConfig
): Promise<AttestedCCTPDepositEvent[]> {
  const isCctpV2 = isCctpV2L2ChainId(l2ChainId);
  const isMainnet = utils.chainIsProd(destinationChainId);
  const depositsWithStatus = await getCCTPDepositEventsWithStatus(
    senderAddresses,
    sourceChainId,
    destinationChainId,
    l2ChainId,
    sourceEventSearchConfig
  );

  // Temporary structs we'll need until we can derive V2 nonce hashes:
  const txnReceiptHashCount: { [hash: string]: number } = {};
  const dstProvider = getCachedProvider(destinationChainId);
  const { address, abi } = getCctpMessageTransmitter(l2ChainId, destinationChainId);
  const destinationMessageTransmitter = new ethers.Contract(address, abi, dstProvider);

  const attestedDeposits = await Promise.all(
    depositsWithStatus.map(async (deposit) => {
      // If deposit is already finalized, we won't change its attestation status:
      if (deposit.status === "finalized") {
        return deposit;
      }
      // Otherwise, update the deposit's status after loading its attestation.
      const _txReceiptHashCount = txnReceiptHashCount[deposit.log.transactionHash] ?? 0;
      txnReceiptHashCount[deposit.log.transactionHash] = _txReceiptHashCount + 1;
      const attestation = isCctpV2
        ? await _generateCCTPV2AttestationProof(deposit.sourceDomain, deposit.log.transactionHash, isMainnet)
        : await _generateCCTPAttestationProof(deposit.messageHash, isMainnet);

      // For V2 we now have the nonceHash and we can query whether the message has been processed.
      // We can remove this V2 custom logic once we can derive nonceHashes locally and filter out already "finalized"
      // deposits in getCCTPDepositEventsWithStatus().
      if (isCctpV2ApiResponse(attestation)) {
        const attestationForDeposit = attestation.messages[_txReceiptHashCount];
        const processed = await _hasCCTPMessageBeenProcessed(
          attestationForDeposit.eventNonce,
          destinationMessageTransmitter
        );
        if (processed) {
          return {
            ...deposit,
            status: "finalized" as CCTPMessageStatus,
          };
        } else {
          return {
            ...deposit,
            // For CCTPV2, the message is different than the one emitted in the Deposit because it includes the nonce, and
            // we need the messageBytes to submit the receiveMessage call successfully. We don't overwrite the messageHash
            // because its not needed for V2
            nonceHash: attestationForDeposit.eventNonce,
            messageBytes: attestationForDeposit.message,
            attestation: attestationForDeposit?.attestation, // Will be undefined if status is "pending"
            status: _getPendingV2AttestationStatus(attestationForDeposit.status),
          };
        }
      } else {
        return {
          ...deposit,
          attestation: attestation?.attestation, // Will be undefined if status is "pending"
          status: _getPendingAttestationStatus(attestation.status),
        };
      }
    })
  );
  return attestedDeposits;
}

function _getPendingV2AttestationStatus(attestation: string): CCTPMessageStatus {
  return attestation === "pending_confirmation" ? "pending" : "ready";
}

function _getPendingAttestationStatus(attestation: string): CCTPMessageStatus {
  return attestation === "pending_confirmations" ? "pending" : "ready";
}

async function _hasCCTPMessageBeenProcessed(nonceHash: string, contract: ethers.Contract): Promise<boolean> {
  const resultingCall: BigNumber = await contract.callStatic.usedNonces(nonceHash);
  // If the resulting call is 1, the message has been processed. If it is 0, the message has not been processed.
  return (resultingCall ?? bnZero).toNumber() === 1;
}

function _decodeCCTPV1Message(message: { data: string }): CCTPDeposit {
  // Source: https://developers.circle.com/stablecoins/message-format
  const messageBytes = ethers.utils.defaultAbiCoder.decode(["bytes"], message.data)[0];
  const messageBytesArray = ethers.utils.arrayify(messageBytes);
  const sourceDomain = Number(ethers.utils.hexlify(messageBytesArray.slice(4, 8))); // sourceDomain 4 bytes starting index 4
  const destinationDomain = Number(ethers.utils.hexlify(messageBytesArray.slice(8, 12))); // destinationDomain 4 bytes starting index 8
  const nonce = BigNumber.from(ethers.utils.hexlify(messageBytesArray.slice(12, 20))).toNumber(); // nonce 8 bytes starting index 12
  // V1 nonce hash is a simple hash of the nonce emitted in Deposit event with the source domain ID.
  const nonceHash = ethers.utils.keccak256(ethers.utils.solidityPack(["uint32", "uint64"], [sourceDomain, nonce])); //
  const recipient = cctpBytes32ToAddress(ethers.utils.hexlify(messageBytesArray.slice(152, 184))); // recipient 32 bytes starting index 152 (idx 36 of body after idx 116 which ends the header)
  const amount = ethers.utils.hexlify(messageBytesArray.slice(184, 216)); // amount 32 bytes starting index 184 (idx 68 of body after idx 116 which ends the header)
  const sender = cctpBytes32ToAddress(ethers.utils.hexlify(messageBytesArray.slice(216, 248))); // sender 32 bytes starting index 216 (idx 100 of body after idx 116 which ends the header)

  return {
    nonceHash,
    amount: BigNumber.from(amount).toString(),
    sourceDomain,
    destinationDomain,
    sender,
    recipient,
    messageHash: ethers.utils.keccak256(messageBytes),
    messageBytes,
  };
}

function _decodeCCTPV2Message(message: { data: string; transactionHash: string; logIndex: number }): CCTPDeposit {
  // Source: https://developers.circle.com/stablecoins/message-format
  const messageBytes = ethers.utils.defaultAbiCoder.decode(["bytes"], message.data)[0];
  const messageBytesArray = ethers.utils.arrayify(messageBytes);
  const sourceDomain = Number(ethers.utils.hexlify(messageBytesArray.slice(4, 8))); // sourceDomain 4 bytes starting index 4
  const destinationDomain = Number(ethers.utils.hexlify(messageBytesArray.slice(8, 12))); // destinationDomain 4 bytes starting index 8
  const recipient = cctpBytes32ToAddress(ethers.utils.hexlify(messageBytesArray.slice(184, 216))); // recipient 32 bytes starting index 184 (idx 36 of body after idx 148 which ends the header)
  const amount = ethers.utils.hexlify(messageBytesArray.slice(216, 248)); // amount 32 bytes starting index 216 (idx 68 of body after idx 148 which ends the header)
  const sender = cctpBytes32ToAddress(ethers.utils.hexlify(messageBytesArray.slice(248, 280))); // sender 32 bytes starting index 248 (idx 100 of body after idx 148 which ends the header)

  return {
    // Nonce is hardcoded to bytes32(0) in the V2 DepositForBurn event, so we either need to compute it here or get it
    // the API service. For now, we cannot compute it here as Circle will not disclose the hashing algorithm.
    nonceHash: ethers.constants.HashZero,
    amount: BigNumber.from(amount).toString(),
    sourceDomain,
    destinationDomain,
    sender,
    recipient,
    messageHash: ethers.utils.keccak256(messageBytes),
    messageBytes,
  };
}

/**
 * Generates an attestation proof for a given message hash. This is required to finalize a CCTP message.
 * @param messageHash The message hash to generate an attestation proof for. This is generated by taking the keccak256 hash of the message bytes of the initial transaction log.
 * @param isMainnet Whether or not the attestation proof should be generated on mainnet. If this is false, the attestation proof will be generated on the sandbox environment.
 * @returns The attestation status and proof for the given message hash. This is a string of the form "0x<attestation proof>". If the status is pending_confirmation
 * then the proof will be null according to the CCTP dev docs.
 * @link https://developers.circle.com/stablecoins/reference/getattestation
 */
async function _generateCCTPAttestationProof(
  messageHash: string,
  isMainnet: boolean
): Promise<CCTPAPIGetAttestationResponse> {
  const httpResponse = await axios.get<CCTPAPIGetAttestationResponse>(
    `https://iris-api${isMainnet ? "" : "-sandbox"}.circle.com/attestations/${messageHash}`
  );
  const attestationResponse = httpResponse.data;
  return attestationResponse;
}

// @todo: We can pass in a nonceHash here once we know how to recreate the nonceHash.
async function _generateCCTPV2AttestationProof(
  sourceDomainId: number,
  transactionHash: string,
  isMainnet: boolean
): Promise<CCTPV2APIGetAttestationResponse> {
  const httpResponse = await axios.get<CCTPV2APIGetAttestationResponse>(
    `https://iris-api${
      isMainnet ? "" : "-sandbox"
    }.circle.com/v2/messages/${sourceDomainId}?transactionHash=${transactionHash}`
  );
  return httpResponse.data;
}<|MERGE_RESOLUTION|>--- conflicted
+++ resolved
@@ -53,9 +53,6 @@
 }
 
 /**
-<<<<<<< HEAD
- * Used to convert a 32-byte hex string with padding to a standard ETH address.
-=======
  * @notice Returns TokenMessenger contract details on tokenMessengerChainId.
  * @param l2ChainId Used to determine whether to load the V1 or V2 contract.
  * @param tokenMessengerChainId
@@ -96,7 +93,6 @@
 
 /**
  * Converts a 32-byte hex string with padding to a standard ETH address.
->>>>>>> 96b61320
  * @param bytes32 The 32-byte hex string to convert.
  * @returns The ETH address representation of the 32-byte hex string.
  */
