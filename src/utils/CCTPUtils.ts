import { utils } from "@across-protocol/sdk";
import { PUBLIC_NETWORKS, CHAIN_IDs, TOKEN_SYMBOLS_MAP, CCTP_NO_DOMAIN } from "@across-protocol/constants";
import axios from "axios";
import { Contract, ethers } from "ethers";
import { CONTRACT_ADDRESSES } from "../common";
import { BigNumber } from "./BNUtils";
import { bnZero, compareAddressesSimple } from "./SDKUtils";
import { isDefined } from "./TypeGuards";
import { RetryProvider, getCachedProvider } from "./ProviderUtils";
import { EventSearchConfig, paginatedEventQuery, spreadEvent } from "./EventUtils";
import { Log } from "../interfaces";
import { assert } from ".";

type CommonMessageData = {
  version: number; // 0 == v1, 1 == v2. This is how Circle assigns them
  sourceDomain: number;
  destinationDomain: number;
  sender: string;
  recipient: string;

  messageHash: string;
  messageBytes: string;
  nonceHash: string;

  // Index of cctp message within one txn among other cctp messages. We rely on this to match
  // messages to attestation responses from Cirle's API correctly. When we learn to derive v2
  // nonceHash, we can instead move to querying the attestation per message directly
  cctpMessageIndex: number;
};
// Common data + auxilary data from depositForBurn event
type DepositForBurnMessageData = CommonMessageData & { amount: string; mintRecipient: string; burnToken: string };
type CommonMessageEvent = CommonMessageData & { log: Log };
type DepositForBurnMessageEvent = DepositForBurnMessageData & { log: Log };

type CCTPAPIGetAttestationResponse = { status: string; attestation: string };
type CCTPV2APIAttestation = {
  status: string;
  attestation: string;
  message: string;
  eventNonce: string;
  cctpVersion: number;
};
type CCTPV2APIGetAttestationResponse = { messages: CCTPV2APIAttestation[] };
// eslint-disable-next-line @typescript-eslint/no-unused-vars
function isCctpV2ApiResponse(
  obj: CCTPAPIGetAttestationResponse | CCTPV2APIGetAttestationResponse
): obj is CCTPV2APIGetAttestationResponse {
  return (obj as CCTPV2APIGetAttestationResponse).messages !== undefined;
}
export type CCTPMessageStatus = "finalized" | "ready" | "pending";
export type CCTPMessageEvent = CommonMessageEvent | DepositForBurnMessageEvent;
export type AttestedCCTPMessage = CCTPMessageEvent & { status: CCTPMessageStatus; attestation?: string };
export type AttestedCCTPDeposit = DepositForBurnMessageEvent & { status: CCTPMessageStatus; attestation?: string };
export function isDepositForBurnEvent(event: CCTPMessageEvent): event is DepositForBurnMessageEvent {
  return "amount" in event && "mintRecipient" in event && "burnToken" in event;
}

const CCTP_MESSAGE_SENT_TOPIC_HASH = ethers.utils.id("MessageSent(bytes)");
const CCTP_DEPOSIT_FOR_BURN_TOPIC_HASH_V1 = ethers.utils.id(
  "DepositForBurn(uint64,address,uint256,address,bytes32,uint32,bytes32,bytes32)"
);
const CCTP_DEPOSIT_FOR_BURN_TOPIC_HASH_V2 = ethers.utils.id(
  "DepositForBurn(address,uint256,address,bytes32,uint32,bytes32,bytes32,uint256,uint32,bytes)"
);

const CCTP_V2_L2_CHAINS = [CHAIN_IDs.LINEA];

/**
 * @notice Returns whether the chainId is a CCTP V2 chain, based on a hardcoded list of CCTP V2 chain ID's
 * @param chainId
 * @returns True if the chainId is a CCTP V2 chain
 */
export function isCctpV2L2ChainId(chainId: number): boolean {
  return CCTP_V2_L2_CHAINS.includes(chainId);
}

/**
 * @notice Returns TokenMessenger contract details on tokenMessengerChainId.
 * @param l2ChainId Used to determine whether to load the V1 or V2 contract.
 * @param tokenMessengerChainId
 * @returns Address and ABI
 */
export function getCctpTokenMessenger(
  l2ChainId: number,
  tokenMessengerChainId: number
): { address?: string; abi?: unknown[] } {
  return CONTRACT_ADDRESSES[tokenMessengerChainId][
    isCctpV2L2ChainId(l2ChainId) ? "cctpV2TokenMessenger" : "cctpTokenMessenger"
  ];
}

/**
 * @notice Returns MessageTransmitter contract details on tokenMessengerChainId.
 * @param l2ChainId Used to determine whether to load the V1 or V2 contract.
 * @param tokenMessengerChainId
 * @returns Address and ABI
 */
export function getCctpMessageTransmitter(
  l2ChainId: number,
  messageTransmitterChainId: number
): { address?: string; abi?: unknown[] } {
  return CONTRACT_ADDRESSES[messageTransmitterChainId][
    isCctpV2L2ChainId(l2ChainId) ? "cctpV2MessageTransmitter" : "cctpMessageTransmitter"
  ];
}

/**
 * @notice Converts an ETH Address string to a 32-byte hex string.
 * @param address The address to convert.
 * @returns The 32-byte hex string representation of the address - required for CCTP messages.
 */
export function cctpAddressToBytes32(address: string): string {
  return ethers.utils.hexZeroPad(address, 32);
}

/**
 * Converts a 32-byte hex string with padding to a standard ETH address.
 * @param bytes32 The 32-byte hex string to convert.
 * @returns The ETH address representation of the 32-byte hex string.
 */
export function cctpBytes32ToAddress(bytes32: string): string {
  // Grab the last 20 bytes of the 32-byte hex string
  return ethers.utils.getAddress(ethers.utils.hexDataSlice(bytes32, 12));
}

/**
 * @notice Returns the CCTP domain for a given chain ID. Throws if the chain ID is not a CCTP domain.
 * @param chainId
 * @returns CCTP Domain ID
 */
export function getCctpDomainForChainId(chainId: number): number {
  const cctpDomain = PUBLIC_NETWORKS[chainId]?.cctpDomain;
  if (!isDefined(cctpDomain) || cctpDomain === CCTP_NO_DOMAIN) {
    throw new Error(`No CCTP domain found for chainId: ${chainId}`);
  }
  return cctpDomain;
}

/**
 * Creates and validates CCTP contract interfaces for TokenMessenger and MessageTransmitter contracts.
 * Asserts that the event topic hashes match expected values to ensure interface correctness.
 */
function getContractInterfaces(
  l2ChainId: number,
  sourceChainId: number,
  isCctpV2: boolean
): {
  tokenMessengerInterface: ethers.utils.Interface;
  messageTransmitterInterface: ethers.utils.Interface;
} {
  // Get contract ABIs
  const { abi: tokenMessengerAbi } = getCctpTokenMessenger(l2ChainId, sourceChainId);
  const { abi: messageTransmitterAbi } = getCctpMessageTransmitter(l2ChainId, sourceChainId);

  // Create interfaces
  const tokenMessengerInterface = new ethers.utils.Interface(tokenMessengerAbi);
  const messageTransmitterInterface = new ethers.utils.Interface(messageTransmitterAbi);

  // Validate event topic hashes to ensure interface correctness
  const depositForBurnTopic = tokenMessengerInterface.getEventTopic("DepositForBurn");
  const expectedDepositForBurnTopic = isCctpV2
    ? CCTP_DEPOSIT_FOR_BURN_TOPIC_HASH_V2
    : CCTP_DEPOSIT_FOR_BURN_TOPIC_HASH_V1;
  assert(
    depositForBurnTopic === expectedDepositForBurnTopic,
    `DepositForBurn topic mismatch: expected ${expectedDepositForBurnTopic}, got ${depositForBurnTopic}`
  );

  const messageSentTopic = messageTransmitterInterface.getEventTopic("MessageSent");
  assert(
    messageSentTopic === CCTP_MESSAGE_SENT_TOPIC_HASH,
    `MessageSent topic mismatch: expected ${CCTP_MESSAGE_SENT_TOPIC_HASH}, got ${messageSentTopic}`
  );

  return {
    tokenMessengerInterface,
    messageTransmitterInterface,
  };
}

/**
 * Gets all tx hashes that may be relevant for CCTP finalization.
 * This includes:
 *  - All tx hashes where `DepositForBurn` events happened (for USDC transfers).
 *  - If `includeTokenlessHubPoolMessages` is true, all txs where HubPool on `sourceChainId` emitted `MessageRelayed` or `TokensRelayed` events.
 *
 * @param srcProvider - Provider for the source chain.
 * @param sourceChainId - Chain ID where the messages/deposits originated.
 * @param destinationChainId - Chain ID where the messages/deposits are targeted.
 * @param l2ChainId - Chain ID of the L2 chain involved (can be same as `sourceChainId`), used for CCTP versioning.
 * @param senderAddresses - Addresses that initiated the `DepositForBurn` events. If `includeTokenlessHubPoolMessages` is true, the HubPool address itself is implicitly a sender for its messages.
 * @param sourceEventSearchConfig - Configuration for event searching on the source chain.
 * @param includeTokenlessHubPoolMessages - If true, includes messages relayed by the HubPool. **WARNING:** If true, this function assumes a HubPool contract is configured for `sourceChainId`; otherwise, it will throw an error.
 * @returns A Set of unique transaction hashes.
 */
async function getRelevantCCTPTxHashes(
  srcProvider: RetryProvider,
  sourceChainId: number,
  destinationChainId: number,
  l2ChainId: number,
  senderAddresses: string[],
  sourceEventSearchConfig: EventSearchConfig,
  includeTokenlessHubPoolMessages: boolean
): Promise<Set<string>> {
  const txHashesFromHubPool: string[] = [];

  if (includeTokenlessHubPoolMessages) {
    const { address: hubPoolAddress, abi } = CONTRACT_ADDRESSES[sourceChainId]?.hubPool;
    if (!isDefined(hubPoolAddress) || !isDefined(abi)) {
      throw new Error(`No HubPool address or abi found for chainId: ${sourceChainId}`);
    }

    const isHubPoolAmongSenders = senderAddresses.some((senderAddr) =>
      compareAddressesSimple(senderAddr, hubPoolAddress)
    );

    if (isHubPoolAmongSenders) {
      const hubPool = new Contract(hubPoolAddress, abi, srcProvider);

      const messageRelayedFilter = hubPool.filters.MessageRelayed();
      const messageRelayedEvents = await paginatedEventQuery(hubPool, messageRelayedFilter, sourceEventSearchConfig);
      messageRelayedEvents.forEach((e) => txHashesFromHubPool.push(e.transactionHash));

      const tokensRelayedFilter = hubPool.filters.TokensRelayed();
      const tokensRelayedEvents = await paginatedEventQuery(hubPool, tokensRelayedFilter, sourceEventSearchConfig);
      tokensRelayedEvents.forEach((e) => txHashesFromHubPool.push(e.transactionHash));
    }
  }
  // TODO: TESTING
  txHashesFromHubPool.push("0x5c3252f08549d316af40cb8074f7126d07a7bc08236a20d2b03b6da2ff4d4ec5");

  // Step 2: Get all DepositForBurn events matching the senderAddresses and source chain
  const isCctpV2 = isCctpV2L2ChainId(l2ChainId);
  const { address, abi } = getCctpTokenMessenger(l2ChainId, sourceChainId);
  const srcTokenMessenger = new Contract(address, abi, srcProvider);

  const eventFilterParams = isCctpV2
    ? [TOKEN_SYMBOLS_MAP.USDC.addresses[sourceChainId], undefined, senderAddresses]
    : [undefined, TOKEN_SYMBOLS_MAP.USDC.addresses[sourceChainId], undefined, senderAddresses];
  const eventFilter = srcTokenMessenger.filters.DepositForBurn(...eventFilterParams);
  const depositForBurnEvents = (
    await paginatedEventQuery(srcTokenMessenger, eventFilter, sourceEventSearchConfig)
  ).filter((e) => e.args.destinationDomain === getCctpDomainForChainId(destinationChainId));

  const uniqueTxHashes = new Set([...txHashesFromHubPool, ...depositForBurnEvents.map((e) => e.transactionHash)]);

  return uniqueTxHashes;
}

/**
 * Gets all CCTP message events (both `DepositForBurn` for token transfers and potentially raw `MessageSent` from HubPool)
 * that can be finalized.
 *
 * It first fetches relevant transaction hashes using `getRelevantCCTPTxHashes` and then processes receipts to extract CCTP events.
 *
 * @param senderAddresses - Addresses that initiated the `DepositForBurn` events. For HubPool messages, the HubPool address is the sender.
 * @param sourceChainId - Chain ID where the messages/deposits originated.
 * @param destinationChainId - Chain ID where the messages/deposits are targeted.
 * @param l2ChainId - Chain ID of the L2 chain involved, used for CCTP versioning.
 * @param sourceEventSearchConfig - Configuration for event searching on the source chain.
 * @param includeTokenlessHubPoolMessages - If true, includes `MessageSent` events relayed by the HubPool on `sourceChainId`.
 *                                 **WARNING:** If true, assumes HubPool exists on `sourceChainId`; otherwise, it will error.
 * @returns An array of `CCTPMessageEvent` objects.
 */
async function getCCTPMessageEvents(
  senderAddresses: string[],
  sourceChainId: number,
  destinationChainId: number,
  l2ChainId: number,
  sourceEventSearchConfig: EventSearchConfig,
  includeTokenlessHubPoolMessages: boolean
): Promise<CCTPMessageEvent[]> {
  const isCctpV2 = isCctpV2L2ChainId(l2ChainId);
  const { tokenMessengerInterface, messageTransmitterInterface } = getContractInterfaces(
    l2ChainId,
    sourceChainId,
    isCctpV2
  );

  const srcProvider = getCachedProvider(sourceChainId);
  const uniqueTxHashes = await getRelevantCCTPTxHashes(
    srcProvider,
    sourceChainId,
    destinationChainId,
    l2ChainId,
    senderAddresses,
    sourceEventSearchConfig,
    includeTokenlessHubPoolMessages
  );

  if (uniqueTxHashes.size === 0) {
    return [];
  }

  const receipts = await Promise.all(Array.from(uniqueTxHashes).map((hash) => srcProvider.getTransactionReceipt(hash)));

  const _isMessageSentEvent = (log: ethers.providers.Log): boolean => {
    return log.topics[0] === CCTP_MESSAGE_SENT_TOPIC_HASH;
  };

  // returns 0 for v1 `DepositForBurn` event, 1 for v2, -1 for other events
  const _getDepositForBurnVersion = (log: ethers.providers.Log): number => {
    const topic = log.topics[0];
    switch (topic) {
      case CCTP_DEPOSIT_FOR_BURN_TOPIC_HASH_V1:
        return 0;
      case CCTP_DEPOSIT_FOR_BURN_TOPIC_HASH_V2:
        return 1;
      default:
        return -1;
    }
  };

  const sourceDomainId = getCctpDomainForChainId(sourceChainId);
  const destinationDomainId = getCctpDomainForChainId(destinationChainId);
  const usdcAddress = TOKEN_SYMBOLS_MAP.USDC.addresses[sourceChainId];
  assert(isDefined(usdcAddress), `USDC address not defined for chain ${sourceChainId}`);

  const _isRelevantEvent = (event: CCTPMessageEvent): boolean => {
    const relevant =
      event.sourceDomain === sourceDomainId &&
      event.destinationDomain === destinationDomainId &&
      senderAddresses.some((sender) => compareAddressesSimple(sender, event.sender));

    if (isDepositForBurnEvent(event)) {
      return relevant && compareAddressesSimple(event.burnToken, usdcAddress);
    } else {
      return relevant;
    }
  };

  const relevantEvents: CCTPMessageEvent[] = [];
  const _addCommonMessageEventIfRelevant = (log: ethers.providers.Log, cctpMessageIndex: number) => {
    // eslint-disable-next-line no-console
    console.log("[CCTPUtils._addCommonMessageEventIfRelevant] Input log:", JSON.stringify(log, null, 2));
    // eslint-disable-next-line no-console
    console.log("[CCTPUtils._addCommonMessageEventIfRelevant] Input cctpMessageIndex:", cctpMessageIndex);

    const eventData = isCctpV2 ? _decodeCommonMessageDataV2(log) : _decodeCommonMessageDataV1(log);
    // eslint-disable-next-line no-console
    console.log("[CCTPUtils._addCommonMessageEventIfRelevant] eventData:", JSON.stringify(eventData, null, 2));
    eventData.cctpMessageIndex = cctpMessageIndex;
<<<<<<< HEAD

    // eslint-disable-next-line no-console
    console.log(
      "[CCTPUtils._addCommonMessageEventIfRelevant] messageTransmitterInterface.getEventTopic('MessageSent'):",
      messageTransmitterInterface.getEventTopic("MessageSent")
    );
    // eslint-disable-next-line no-console
    console.log(
      "[CCTPUtils._addCommonMessageEventIfRelevant] messageTransmitterInterface.getEvent(log.topics[0]):",
      messageTransmitterInterface.getEvent(log.topics[0])
    );

    const eventFragment = messageTransmitterInterface.getEvent(CCTP_MESSAGE_SENT_TOPIC_HASH);
    // underlying lib should throw error if parsing is unsuccessful
    const args = messageTransmitterInterface.decodeEventLog(eventFragment, log.data, log.topics);
    // eslint-disable-next-line no-console
    console.log(
      "[CCTPUtils._addCommonMessageEventIfRelevant] args from decodeEventLog:",
      JSON.stringify(args, null, 2)
    );

    const spreadArgs = spreadEvent(args);
    // eslint-disable-next-line no-console
    console.log("[CCTPUtils._addCommonMessageEventIfRelevant] spreadArgs:", JSON.stringify(spreadArgs, null, 2));

    const eventName = eventFragment.name;
    // eslint-disable-next-line no-console
    console.log("[CCTPUtils._addCommonMessageEventIfRelevant] eventName:", eventName);

=======
    const eventFragment = messageTransmitterInterface.getEvent(CCTP_MESSAGE_SENT_TOPIC_HASH);
    // underlying lib should throw error if parsing is unsuccessful
    const args = messageTransmitterInterface.decodeEventLog(eventFragment, log.data, log.topics);
    const spreadArgs = spreadEvent(args);
    const eventName = eventFragment.name;
>>>>>>> 499a34ec
    const event: CommonMessageEvent = {
      ...eventData,
      log: {
        ...log,
        event: eventName,
        args: spreadArgs,
      },
    };
    // eslint-disable-next-line no-console
    console.log("[CCTPUtils._addCommonMessageEventIfRelevant] event:", JSON.stringify(event, null, 2));

    if (_isRelevantEvent(event)) {
      // eslint-disable-next-line no-console
      console.log("[CCTPUtils._addCommonMessageEventIfRelevant] Event is relevant. Pushing to relevantEvents.");
      relevantEvents.push(event);
    } else {
      // eslint-disable-next-line no-console
      console.log("[CCTPUtils._addCommonMessageEventIfRelevant] Event is NOT relevant.");
    }
  };
  for (const receipt of receipts) {
    let lastMessageSentEventIdx = -1;
    let cctpMessageIndex = 0;
    receipt.logs.forEach((log, i) => {
      if (_isMessageSentEvent(log)) {
        if (lastMessageSentEventIdx == -1) {
          lastMessageSentEventIdx = i;
        } else {
          _addCommonMessageEventIfRelevant(receipt.logs[lastMessageSentEventIdx], cctpMessageIndex);
          lastMessageSentEventIdx = i;
          cctpMessageIndex++;
        }
      } else {
        const depositForBurnVersion = _getDepositForBurnVersion(log);
        if (depositForBurnVersion == -1) {
          // Skip non-`DepositForBurn` events
          return;
        }
        if (lastMessageSentEventIdx == -1) {
          throw new Error(
            "DepositForBurn event found without corresponding MessageSent event. " +
              "Each DepositForBurn event must have a preceding MessageSent event in the same transaction. " +
              `Transaction: ${receipt.transactionHash}, DepositForBurn log index: ${i}`
          );
        }

        const matchingCCTPVersion =
          (depositForBurnVersion == 0 && !isCctpV2) || (depositForBurnVersion == 1 && isCctpV2);
        if (matchingCCTPVersion) {
          const correspondingMessageSentLog = receipt.logs[lastMessageSentEventIdx];
          const eventData = isCctpV2
            ? _decodeDepositForBurnMessageDataV2(correspondingMessageSentLog)
            : _decodeDepositForBurnMessageDataV1(correspondingMessageSentLog);
          eventData.cctpMessageIndex = cctpMessageIndex;
          const logDescription = tokenMessengerInterface.parseLog(log);
          const spreadArgs = spreadEvent(logDescription.args);
          const eventName = logDescription.name;

          // Verify that decoded message matches the DepositForBurn event. We can skip this step if we find this reduces performance
          if (
            !compareAddressesSimple(eventData.sender, spreadArgs.depositor) ||
            !compareAddressesSimple(eventData.recipient, cctpBytes32ToAddress(spreadArgs.mintRecipient)) ||
            !BigNumber.from(eventData.amount).eq(spreadArgs.amount)
          ) {
            const { transactionHash: txnHash, logIndex } = log;
            throw new Error(
              `Decoded message at log index ${correspondingMessageSentLog.logIndex}` +
                ` does not match the DepositForBurn event in ${txnHash} at log index ${logIndex}`
            );
          }

          const event: DepositForBurnMessageEvent = {
            ...eventData,
            log: {
              ...log,
              event: eventName,
              args: spreadArgs,
            },
          };
          if (_isRelevantEvent(event)) {
            relevantEvents.push(event);
          }
          lastMessageSentEventIdx = -1;
          cctpMessageIndex++;
        } else {
          // reset `lastMessageSentEventIdx`, because we found a matching `DepositForBurn` event for it, completing the (MessageSent, DepositForBurn) sequence
          lastMessageSentEventIdx = -1;
          // increment `cctpMessageIndex` as this message, albeit not relevant to our current search, will impact the response from Circle's api
          cctpMessageIndex++;
        }
      }
    });
    // After the loop over all logs, we might have an unmatched `MessageSent` event. Try to add it to `relevantEvents`
    if (lastMessageSentEventIdx != -1) {
      _addCommonMessageEventIfRelevant(receipt.logs[lastMessageSentEventIdx], cctpMessageIndex);
    }
  }

  return relevantEvents;
}

async function getCCTPMessagesWithStatus(
  senderAddresses: string[],
  sourceChainId: number,
  destinationChainId: number,
  l2ChainId: number,
  sourceEventSearchConfig: EventSearchConfig,
  includeTokenlessHubPoolMessages: boolean
): Promise<AttestedCCTPMessage[]> {
  const isCctpV2 = isCctpV2L2ChainId(l2ChainId);
  const cctpMessageEvents = await getCCTPMessageEvents(
    senderAddresses,
    sourceChainId,
    destinationChainId,
    l2ChainId,
    sourceEventSearchConfig,
    includeTokenlessHubPoolMessages
  );
  const dstProvider = getCachedProvider(destinationChainId);
  const { address, abi } = getCctpMessageTransmitter(l2ChainId, destinationChainId);
  const destinationMessageTransmitter = new ethers.Contract(address, abi, dstProvider);
  return await Promise.all(
    cctpMessageEvents.map(async (deposit) => {
      // @dev Currently we have no way to recreate the V2 nonce hash until after we've received the attestation,
      // so skip this step for V2 since we have no way of knowing whether the message is finalized until after we
      // query the Attestation API service.
      if (isCctpV2) {
        return {
          ...deposit,
          status: "pending",
        };
      }
      const processed = await _hasCCTPMessageBeenProcessed(deposit.nonceHash, destinationMessageTransmitter);
      if (!processed) {
        return {
          ...deposit,
          status: "pending", // We'll flip to ready once we get the attestation.
        };
      } else {
        return {
          ...deposit,
          status: "finalized",
        };
      }
    })
  );
}

// same as `getAttestedCCTPMessages`, but filters out all non-deposit CCTP messages
/**
 * Fetches attested CCTP messages using `getAttestedCCTPMessages` (with HubPool messages explicitly excluded)
 * and then filters them to return only `DepositForBurn` events (i.e., token deposits).
 *
 * This function is specifically for retrieving CCTP deposits and always calls the underlying
 * `getAttestedCCTPMessages` with the `includeTokenlessHubPoolMessages` flag set to `false`,
 * ensuring that only potential `DepositForBurn` related transactions are initially considered.
 *
 * @param senderAddresses - List of sender addresses to filter the `DepositForBurn` query.
 * @param sourceChainId - Chain ID where the Deposit was created.
 * @param destinationChainId - Chain ID where the Deposit is being sent to.
 * @param l2ChainId - Chain ID of the L2 chain involved in the CCTP deposit. This is used to identify whether the CCTP deposit is V1 or V2.
 * @param sourceEventSearchConfig - Configuration for event searching.
 * @returns A promise that resolves to an array of `AttestedCCTPDeposit` objects.
 */
export async function getAttestedCCTPDeposits(
  senderAddresses: string[],
  sourceChainId: number,
  destinationChainId: number,
  l2ChainId: number,
  sourceEventSearchConfig: EventSearchConfig
): Promise<AttestedCCTPDeposit[]> {
  const messages = await getAttestedCCTPMessages(
    senderAddresses,
    sourceChainId,
    destinationChainId,
    l2ChainId,
    sourceEventSearchConfig,
    false
  );
  // only return deposit messages
  return messages.filter((message) => isDepositForBurnEvent(message)) as AttestedCCTPDeposit[];
}

/**
 * @notice Returns all non-finalized CCTP messages (both `DepositForBurn` and potentially raw `MessageSent` from HubPool)
 * with their attestations attached. Attestations will be undefined if the attestation "status" is not "ready".
 *
 * If `includeTokenlessHubPoolMessages` is true, this function will also look for `MessageSent` events that were initiated by the `HubPool`
 * contract on the `sourceChainId` and are directed towards a `SpokePool` on the `destinationChainId`. These are considered "raw"
 * CCTP messages with custom payloads, distinct from the standard `DepositForBurn` token transfers.
 *
 * **WARNING:** If `includeTokenlessHubPoolMessages` is set to `true`, this function critically assumes that a `HubPool` contract address
 * is configured and available on the `sourceChainId`. If `sourceChainId` is an L2 (or any chain without a configured HubPool)
 * and this flag is `true`, the function will throw an error during the attempt to fetch HubPool-related events.
 *
 * @param senderAddresses - List of sender addresses to filter `DepositForBurn` events. For `MessageSent` events from HubPool,
 *                        the HubPool address itself acts as the sender and is used implicitly if `includeTokenlessHubPoolMessages` is true.
 * @param sourceChainId - Chain ID where the CCTP messages originated (e.g., an L2 for deposits, or L1 for HubPool messages).
 * @param destinationChainId - Chain ID where the CCTP messages are being sent to.
 * @param l2ChainId - Chain ID of the L2 chain involved in the CCTP interaction. This is used to determine CCTP versioning (V1 vs V2)
 *                  for contract ABIs and event decoding logic, especially when `sourceChainId` itself might be an L1.
 * @param sourceEventSearchConfig - Configuration for event searching on the `sourceChainId`.
 * @param includeTokenlessHubPoolMessages - If true, the function will additionally search for `MessageSent` events emitted by the HubPool on `sourceChainId`.
 *                                 Set to `false` if `sourceChainId` does not have a HubPool (e.g., when finalizing L2->L1 CCTP deposits).
 * @returns A promise that resolves to an array of `AttestedCCTPMessage` objects. These can be `AttestedCCTPDeposit` or common `AttestedCCTPMessage` types.
 */
export async function getAttestedCCTPMessages(
  senderAddresses: string[],
  sourceChainId: number,
  destinationChainId: number,
  l2ChainId: number,
  sourceEventSearchConfig: EventSearchConfig,
  includeTokenlessHubPoolMessages: boolean
): Promise<AttestedCCTPMessage[]> {
  // // TODO: override search config for testing:
  // const testSearchConfig: EventSearchConfig = {
  //   from: 22567000,
  //   to: 22577500,
  //   maxLookBack: 10000,
  // };

  const isCctpV2 = isCctpV2L2ChainId(l2ChainId);
  const isMainnet = utils.chainIsProd(destinationChainId);
  const messagesWithStatus = await getCCTPMessagesWithStatus(
    senderAddresses,
    sourceChainId,
    destinationChainId,
    l2ChainId,
    sourceEventSearchConfig,
    includeTokenlessHubPoolMessages
  );

  // TODO: testing
  // eslint-disable-next-line no-console
  console.log(
    `[CCTPUtils.getAttestedCCTPMessages] sourceEventSearchConfig for l2ChainId ${l2ChainId}, sourceChainId ${sourceChainId}, destinationChainId ${destinationChainId}:`,
    JSON.stringify(sourceEventSearchConfig, null, 2)
  );

  // Enhanced logging for messagesWithStatus
  const statusCounts = {
    depositForBurn: { finalized: 0, ready: 0, pending: 0, total: 0 },
    other: { finalized: 0, ready: 0, pending: 0, total: 0 },
  };
  const uniqueMessageIdentifiers = {
    depositForBurn: new Set<string>(),
    other: new Set<string>(),
  };

  messagesWithStatus.forEach((msg) => {
    const category = isDepositForBurnEvent(msg) ? "depositForBurn" : "other";
    statusCounts[category][msg.status]++;
    statusCounts[category].total++;

    let identifier: string;
    if (isDepositForBurnEvent(msg)) {
      // Detailed string for DepositForBurn messages
      identifier = [
        msg.log.transactionHash,
        msg.log.logIndex,
        msg.nonceHash,
        msg.amount,
        msg.sourceDomain,
        msg.destinationDomain,
        msg.sender,
        msg.recipient,
        msg.messageHash,
        msg.messageBytes,
      ].join("-");
    } else {
      // Detailed string for other CCTP messages
      identifier = [
        msg.log.transactionHash,
        msg.log.logIndex,
        msg.nonceHash,
        msg.sourceDomain,
        msg.destinationDomain,
        msg.sender,
        msg.recipient,
        msg.messageHash,
        msg.messageBytes,
      ].join("-");
    }
    uniqueMessageIdentifiers[category].add(identifier);
  });

  // eslint-disable-next-line no-console
  console.log(
    `[CCTPUtils.getAttestedCCTPMessages] Message Counts for l2ChainId ${l2ChainId}, sourceChainId ${sourceChainId}, destinationChainId ${destinationChainId}:`,
    JSON.stringify(statusCounts, null, 2)
  );

  const hashableStringDepositForBurn = Array.from(uniqueMessageIdentifiers.depositForBurn).sort().join("");
  const hashableStringOther = Array.from(uniqueMessageIdentifiers.other).sort().join("");

  const keccakDepositForBurn = ethers.utils.keccak256(ethers.utils.toUtf8Bytes(hashableStringDepositForBurn));
  const keccakOther = ethers.utils.keccak256(ethers.utils.toUtf8Bytes(hashableStringOther));

  // eslint-disable-next-line no-console
  console.log(
    `[CCTPUtils.getAttestedCCTPMessages] Input for DepositForBurn Messages Hash (txHash-logIndex sorted) for l2ChainId ${l2ChainId}, sourceChainId ${sourceChainId}, destinationChainId ${destinationChainId}: ${hashableStringDepositForBurn}`
  );
  // eslint-disable-next-line no-console
  console.log(
    `[CCTPUtils.getAttestedCCTPMessages] DepositForBurn Messages Hash (keccak256) for l2ChainId ${l2ChainId}, sourceChainId ${sourceChainId}, destinationChainId ${destinationChainId}: ${keccakDepositForBurn}`
  );
  // eslint-disable-next-line no-console
  console.log(
    `[CCTPUtils.getAttestedCCTPMessages] Input for Other Messages Hash (txHash-logIndex sorted) for l2ChainId ${l2ChainId}, sourceChainId ${sourceChainId}, destinationChainId ${destinationChainId}: ${hashableStringOther}`
  );
  // eslint-disable-next-line no-console
  console.log(
    `[CCTPUtils.getAttestedCCTPMessages] Other Messages Hash (keccak256) for l2ChainId ${l2ChainId}, sourceChainId ${sourceChainId}, destinationChainId ${destinationChainId}: ${keccakOther}`
  );
  // eslint-disable-next-line no-console
  console.log(
    `[CCTPUtils.getAttestedCCTPMessages] messagesWithStatus LENGTH for l2ChainId ${l2ChainId}, sourceChainId ${sourceChainId}, destinationChainId ${destinationChainId}:`,
    messagesWithStatus.length
  );

  // Original verbose logging (can be removed or kept as needed)
  // eslint-disable-next-line no-console
  console.log(
    `[CCTPUtils.getAttestedCCTPMessages] messagesWithStatus (verbose) for l2ChainId ${l2ChainId}, sourceChainId ${sourceChainId}, destinationChainId ${destinationChainId}:`,
    JSON.stringify(messagesWithStatus, null, 2)
  );

  // Temporary structs we'll need until we can derive V2 nonce hashes:
  const dstProvider = getCachedProvider(destinationChainId);
  const { address, abi } = getCctpMessageTransmitter(l2ChainId, destinationChainId);
  const destinationMessageTransmitter = new ethers.Contract(address, abi, dstProvider);
  const attestationResponses: Map<string, CCTPV2APIGetAttestationResponse> = new Map();

  if (isCctpV2) {
    // For v2, we fetch an API response for every txn hash we have. API returns an array of both v1 and v2 attestations
    const sourceDomainId = getCctpDomainForChainId(sourceChainId);
    const uniqueTxHashes = Array.from(new Set([...messagesWithStatus.map((message) => message.log.transactionHash)]));

    // Circle rate limit is 35 requests / second. To avoid getting banned, batch calls into chunks with 1 second delay between chunks
    // For v2, this is actually required because we don't know if message is finalized or not before hitting the API. Therefore as our
    // CCTP v2 list of chains grows, we might require more than 35 calls here to fetch all attestations
    const chunkSize = 8;
    for (let i = 0; i < uniqueTxHashes.length; i += chunkSize) {
      const chunk = uniqueTxHashes.slice(i, i + chunkSize);

      await Promise.all(
        chunk.map(async (txHash) => {
          const attestations = await _fetchAttestationsForTxn(sourceDomainId, txHash, isMainnet);
          attestationResponses.set(txHash, attestations);
        })
      );

      if (i + chunkSize < uniqueTxHashes.length) {
        await new Promise((resolve) => setTimeout(resolve, 1000));
      }
    }
  }

  const attestedMessages = await Promise.all(
    messagesWithStatus.map(async (message) => {
      // If deposit is already finalized, we won't change its attestation status:
      if (message.status === "finalized") {
        return message;
      }

      // Otherwise, update the deposit's status after loading its attestation.
      if (isCctpV2) {
        const attestations = attestationResponses.get(message.log.transactionHash);

        // TODO: does `message.cctpMessageIndex` work correctly here?
        // Pick `messageAttestation` by `cctpMessageIndex`
        const messageAttestation = attestations.messages[message.cctpMessageIndex];
        const processed = await _hasCCTPMessageBeenProcessed(
          messageAttestation.eventNonce,
          destinationMessageTransmitter
        );
        if (processed) {
          return {
            ...message,
            status: "finalized" as CCTPMessageStatus,
          };
        } else {
          return {
            ...message,
            // For CCTPV2, the message is different than the one emitted in the Deposit because it includes the nonce, and
            // we need the messageBytes to submit the receiveMessage call successfully. We don't overwrite the messageHash
            // because its not needed for V2
            nonceHash: messageAttestation.eventNonce,
            messageBytes: messageAttestation.message,
            attestation: messageAttestation?.attestation, // Will be undefined if status is "pending"
            status: _getPendingV2AttestationStatus(messageAttestation.status),
          };
        }
      } else {
        // For v1 messages, fetch attestation by messageHash -> receive a single attestation in response
        const attestation = await _fetchV1Attestation(message.messageHash, isMainnet);
        return {
          ...message,
          attestation: attestation?.attestation, // Will be undefined if status is "pending"
          status: _getPendingAttestationStatus(attestation.status),
        };
      }
    })
  );
  return attestedMessages;
}

function _getPendingV2AttestationStatus(attestation: string): CCTPMessageStatus {
  return attestation === "pending_confirmation" ? "pending" : "ready";
}

// eslint-disable-next-line @typescript-eslint/no-unused-vars
function _getPendingAttestationStatus(attestation: string): CCTPMessageStatus {
  return attestation === "pending_confirmations" ? "pending" : "ready";
}

async function _hasCCTPMessageBeenProcessed(nonceHash: string, contract: ethers.Contract): Promise<boolean> {
  const resultingCall: BigNumber = await contract.callStatic.usedNonces(nonceHash);
  // If the resulting call is 1, the message has been processed. If it is 0, the message has not been processed.
  return (resultingCall ?? bnZero).toNumber() === 1;
}

function _decodeCommonMessageDataV1(message: { data: string }): CommonMessageData {
  // Source: https://developers.circle.com/stablecoins/message-format
  const messageBytes = ethers.utils.defaultAbiCoder.decode(["bytes"], message.data)[0];
  const messageBytesArray = ethers.utils.arrayify(messageBytes);
  const sourceDomain = Number(ethers.utils.hexlify(messageBytesArray.slice(4, 8))); // sourceDomain 4 bytes starting index 4
  const destinationDomain = Number(ethers.utils.hexlify(messageBytesArray.slice(8, 12))); // destinationDomain 4 bytes starting index 8
  const nonce = BigNumber.from(ethers.utils.hexlify(messageBytesArray.slice(12, 20))).toNumber(); // nonce 8 bytes starting index 12
  const sender = cctpBytes32ToAddress(ethers.utils.hexlify(messageBytesArray.slice(20, 52))); // sender	20	bytes32	32	Address of MessageTransmitter caller on source domain
  const recipient = cctpBytes32ToAddress(ethers.utils.hexlify(messageBytesArray.slice(52, 84))); // recipient	52	bytes32	32	Address to handle message body on destination domain

  // V1 nonce hash is a simple hash of the nonce emitted in Deposit event with the source domain ID.
  const nonceHash = ethers.utils.keccak256(ethers.utils.solidityPack(["uint32", "uint64"], [sourceDomain, nonce]));

  // eslint-disable-next-line no-console
  console.log("[CCTPUtils._decodeCommonMessageDataV1] Decoded params:", {
    messageBytes,
    messageBytesArray: ethers.utils.hexlify(messageBytesArray),
    sourceDomain,
    destinationDomain,
    nonce,
    sender,
    recipient,
    nonceHash,
  });

  return {
    version: 0,
    sourceDomain,
    destinationDomain,
    sender,
    recipient,
    nonceHash,
    messageHash: ethers.utils.keccak256(messageBytes),
    messageBytes,
    cctpMessageIndex: 0, // to be set separately
  };
}

function _decodeCommonMessageDataV2(message: { data: string }): CommonMessageData {
  // Source: https://developers.circle.com/stablecoins/message-format
  const messageBytes = ethers.utils.defaultAbiCoder.decode(["bytes"], message.data)[0];
  const messageBytesArray = ethers.utils.arrayify(messageBytes);
  const sourceDomain = Number(ethers.utils.hexlify(messageBytesArray.slice(4, 8))); // sourceDomain 4 bytes starting index 4
  const destinationDomain = Number(ethers.utils.hexlify(messageBytesArray.slice(8, 12))); // destinationDomain 4 bytes starting index 8
  const sender = cctpBytes32ToAddress(ethers.utils.hexlify(messageBytesArray.slice(44, 76))); // sender	44	bytes32	32	Address of MessageTransmitterV2 caller on source domain
  const recipient = cctpBytes32ToAddress(ethers.utils.hexlify(messageBytesArray.slice(76, 108))); // recipient	76	bytes32	32	Address to handle message body on destination domain

  // eslint-disable-next-line no-console
  console.log("[CCTPUtils._decodeCommonMessageDataV2] Decoded params:", {
    messageBytes,
    messageBytesArray: ethers.utils.hexlify(messageBytesArray),
    sourceDomain,
    destinationDomain,
    sender,
    recipient,
  });

  return {
    version: 1,
    sourceDomain,
    destinationDomain,
    sender,
    recipient,
    // For v2, we rely on Circle's API to find nonceHash
    nonceHash: ethers.constants.HashZero,
    messageHash: ethers.utils.keccak256(messageBytes),
    messageBytes,
    cctpMessageIndex: 0, // to be set separately
  };
}

function _decodeDepositForBurnMessageDataV1(message: { data: string }): DepositForBurnMessageData {
  // Source: https://developers.circle.com/stablecoins/message-format
  const commonDataV1 = _decodeCommonMessageDataV1(message);
  const messageBytes = ethers.utils.defaultAbiCoder.decode(["bytes"], message.data)[0];
  const messageBytesArray = ethers.utils.arrayify(messageBytes);

  // Values specific to `DepositForBurn`. These are values contained withing `messageBody` bytes (the last of the message.data fields)
  const burnToken = cctpBytes32ToAddress(ethers.utils.hexlify(messageBytesArray.slice(120, 152))); // burnToken 4 bytes32 32 Address of burned token on source domain
  const mintRecipient = cctpBytes32ToAddress(ethers.utils.hexlify(messageBytesArray.slice(152, 184))); // mintRecipient 32 bytes starting index 152 (idx 36 of body after idx 116 which ends the header)
  const amount = ethers.utils.hexlify(messageBytesArray.slice(184, 216)); // amount 32 bytes starting index 184 (idx 68 of body after idx 116 which ends the header)
  const sender = cctpBytes32ToAddress(ethers.utils.hexlify(messageBytesArray.slice(216, 248))); // sender 32 bytes starting index 216 (idx 100 of body after idx 116 which ends the header)

  // eslint-disable-next-line no-console
  console.log("[CCTPUtils._decodeDepositForBurnMessageDataV1] Decoded params:", {
    burnToken,
    mintRecipient,
    amount,
    sender,
  });

  return {
    ...commonDataV1,
    burnToken,
    amount: BigNumber.from(amount).toString(),
    // override sender and recipient from `DepositForBurn`-specific values. This is required because raw sender / recipient for a message like this
    // are CCTP's TokenMessenger contracts rather than the addrs sending / receiving tokens
    sender: sender,
    recipient: mintRecipient,
    mintRecipient,
  };
}

function _decodeDepositForBurnMessageDataV2(message: { data: string }): DepositForBurnMessageData {
  // Source: https://developers.circle.com/stablecoins/message-format
  const commonData = _decodeCommonMessageDataV2(message);
  const messageBytes = ethers.utils.defaultAbiCoder.decode(["bytes"], message.data)[0];
  const messageBytesArray = ethers.utils.arrayify(messageBytes);

  const burnToken = cctpBytes32ToAddress(ethers.utils.hexlify(messageBytesArray.slice(152, 184))); // burnToken: Address of burned token on source domain. 32 bytes starting index 152 (idx 4 of body after idx 148 which ends the header)
  const mintRecipient = cctpBytes32ToAddress(ethers.utils.hexlify(messageBytesArray.slice(184, 216))); // recipient 32 bytes starting index 184 (idx 36 of body after idx 148 which ends the header)
  const amount = ethers.utils.hexlify(messageBytesArray.slice(216, 248)); // amount 32 bytes starting index 216 (idx 68 of body after idx 148 which ends the header)
  const sender = cctpBytes32ToAddress(ethers.utils.hexlify(messageBytesArray.slice(248, 280))); // sender 32 bytes starting index 248 (idx 100 of body after idx 148 which ends the header)

  // eslint-disable-next-line no-console
  console.log("[CCTPUtils._decodeDepositForBurnMessageDataV2] Decoded params:", {
    burnToken,
    mintRecipient,
    amount,
    sender,
  });

  return {
    ...commonData,
    burnToken,
    amount: BigNumber.from(amount).toString(),
    // override sender and recipient from `DepositForBurn`-specific values. This is required because raw sender / recipient for a message like this
    // are CCTP's TokenMessenger contracts rather than the addrs sending / receiving tokens
    sender: sender,
    recipient: mintRecipient,
    mintRecipient,
  };
}

/**
 * Generates an attestation proof for a given message hash. This is required to finalize a CCTP message.
 * @param messageHash The message hash to generate an attestation proof for. This is generated by taking the keccak256 hash of the message bytes of the initial transaction log.
 * @param isMainnet Whether or not the attestation proof should be generated on mainnet. If this is false, the attestation proof will be generated on the sandbox environment.
 * @returns The attestation status and proof for the given message hash. This is a string of the form "0x<attestation proof>". If the status is pending_confirmation
 * then the proof will be null according to the CCTP dev docs.
 * @link https://developers.circle.com/stablecoins/reference/getattestation
 */
async function _fetchV1Attestation(messageHash: string, isMainnet: boolean): Promise<CCTPAPIGetAttestationResponse> {
  const httpResponse = await axios.get<CCTPAPIGetAttestationResponse>(
    `https://iris-api${isMainnet ? "" : "-sandbox"}.circle.com/attestations/${messageHash}`
  );
  const attestationResponse = httpResponse.data;
  return attestationResponse;
}

// @todo: We can pass in a nonceHash here once we know how to recreate the nonceHash.
// Returns both v1 and v2 attestations
async function _fetchAttestationsForTxn(
  sourceDomainId: number,
  transactionHash: string,
  isMainnet: boolean
): Promise<CCTPV2APIGetAttestationResponse> {
  const httpResponse = await axios.get<CCTPV2APIGetAttestationResponse>(
    `https://iris-api${
      isMainnet ? "" : "-sandbox"
    }.circle.com/v2/messages/${sourceDomainId}?transactionHash=${transactionHash}`
  );

  return httpResponse.data;
}<|MERGE_RESOLUTION|>--- conflicted
+++ resolved
@@ -340,7 +340,6 @@
     // eslint-disable-next-line no-console
     console.log("[CCTPUtils._addCommonMessageEventIfRelevant] eventData:", JSON.stringify(eventData, null, 2));
     eventData.cctpMessageIndex = cctpMessageIndex;
-<<<<<<< HEAD
 
     // eslint-disable-next-line no-console
     console.log(
@@ -370,13 +369,6 @@
     // eslint-disable-next-line no-console
     console.log("[CCTPUtils._addCommonMessageEventIfRelevant] eventName:", eventName);
 
-=======
-    const eventFragment = messageTransmitterInterface.getEvent(CCTP_MESSAGE_SENT_TOPIC_HASH);
-    // underlying lib should throw error if parsing is unsuccessful
-    const args = messageTransmitterInterface.decodeEventLog(eventFragment, log.data, log.topics);
-    const spreadArgs = spreadEvent(args);
-    const eventName = eventFragment.name;
->>>>>>> 499a34ec
     const event: CommonMessageEvent = {
       ...eventData,
       log: {
