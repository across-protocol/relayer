import { delay } from "@uma/financial-templates-lib";
import { SortableEvent } from "../interfaces";
import { Contract, Event, EventFilter, Promise } from "./";

const defaultConcurrency = 200;
const maxRetries = 3;
const retrySleepTime = 10;

export function spreadEvent(event: Event) {
  const keys = Object.keys(event.args).filter((key: string) => isNaN(+key)); // Extract non-numeric keys.

  let returnedObject: any = {};
  keys.forEach((key: string) => (returnedObject[key] = event.args[key]));

  // ID information, if included in an event, should be cast to a number rather than a BigNumber.
  if (returnedObject.groupIndex) returnedObject.groupIndex = Number(returnedObject.groupIndex);
  if (returnedObject.leafId) returnedObject.leafId = Number(returnedObject.leafId);
  if (returnedObject.chainId) returnedObject.chainId = Number(returnedObject.chainId);
  if (returnedObject.destinationChainId) returnedObject.destinationChainId = Number(returnedObject.destinationChainId);
  if (returnedObject.originChainId) returnedObject.originChainId = Number(returnedObject.originChainId);
  if (returnedObject.repaymentChainId) returnedObject.repaymentChainId = Number(returnedObject.repaymentChainId);
  if (returnedObject.l2ChainId) returnedObject.l2ChainId = Number(returnedObject.l2ChainId);
  if (returnedObject.rootBundleId) returnedObject.rootBundleId = Number(returnedObject.rootBundleId);

  return returnedObject;
}

export async function paginatedEventQuery(contract: Contract, filter: EventFilter, searchConfig: EventSearchConfig) {
  let retryCounter = 0;
  // If the max block look back is set to 0 then we dont need to do any pagination and can query over the whole range.
  if (searchConfig.maxBlockLookBack === 0)
    return await contract.queryFilter(filter, searchConfig.fromBlock, searchConfig.toBlock);

  // Compute the number of queries needed. If there is no maxBlockLookBack set then we can execute the whole query in
  // one go. Else, the number of queries is the range over which we are searching, divided by the maxBlockLookBack,
  // rounded up. This gives us the number of queries we need to execute to traverse the whole block range.
  let numberOfQueries = 1;
  if (!searchConfig.maxBlockLookBack) searchConfig.maxBlockLookBack = searchConfig.toBlock - searchConfig.fromBlock;
  else numberOfQueries = Math.ceil((searchConfig.toBlock - searchConfig.fromBlock) / searchConfig.maxBlockLookBack);
  console.log("numberOfQueries", numberOfQueries, searchConfig);
  const promises = [];
  for (let i = 0; i < numberOfQueries; i++) {
    const fromBlock = searchConfig.fromBlock + i * searchConfig.maxBlockLookBack;
    const toBlock = Math.min(searchConfig.fromBlock + (i + 1) * searchConfig.maxBlockLookBack, searchConfig.toBlock);
    promises.push(contract.queryFilter(filter, fromBlock, toBlock));
  }
<<<<<<< HEAD
  return (await Promise.all(promises, { concurrency: searchConfig.concurrency | 25 })).flat(); // Default to 150 concurrent calls.
=======

  try {
    return (await Promise.all(promises, { concurrency: searchConfig.concurrency | defaultConcurrency })).flat(); // Default to 200 concurrent calls.
  } catch (error) {
    if (retryCounter++ < maxRetries) {
      await delay(retrySleepTime);
      return await paginatedEventQuery(contract, filter, searchConfig);
    } else throw error;
  }
>>>>>>> cf5ea4fc
}

export interface EventSearchConfig {
  fromBlock: number;
  toBlock: number | null;
  maxBlockLookBack: number;
  concurrency?: number | null;
}

export function spreadEventWithBlockNumber(event: Event): SortableEvent {
  return {
    ...spreadEvent(event),
    blockNumber: event.blockNumber,
    transactionIndex: event.transactionIndex,
    logIndex: event.logIndex,
  };
}

export function sortEventsAscending<T extends SortableEvent>(events: T[]): T[] {
  return [...events].sort((ex, ey) => {
    if (ex.blockNumber !== ey.blockNumber) return ex.blockNumber - ey.blockNumber;
    if (ex.transactionIndex !== ey.transactionIndex) return ex.transactionIndex - ey.transactionIndex;
    return ex.logIndex - ey.logIndex;
  });
}

export function sortEventsDescending<T extends SortableEvent>(events: T[]): T[] {
  return [...events].sort((ex, ey) => {
    if (ex.blockNumber !== ey.blockNumber) return ey.blockNumber - ex.blockNumber;
    if (ex.transactionIndex !== ey.transactionIndex) return ey.transactionIndex - ex.transactionIndex;
    return ey.logIndex - ex.logIndex;
  });
}<|MERGE_RESOLUTION|>--- conflicted
+++ resolved
@@ -44,9 +44,6 @@
     const toBlock = Math.min(searchConfig.fromBlock + (i + 1) * searchConfig.maxBlockLookBack, searchConfig.toBlock);
     promises.push(contract.queryFilter(filter, fromBlock, toBlock));
   }
-<<<<<<< HEAD
-  return (await Promise.all(promises, { concurrency: searchConfig.concurrency | 25 })).flat(); // Default to 150 concurrent calls.
-=======
 
   try {
     return (await Promise.all(promises, { concurrency: searchConfig.concurrency | defaultConcurrency })).flat(); // Default to 200 concurrent calls.
@@ -56,7 +53,6 @@
       return await paginatedEventQuery(contract, filter, searchConfig);
     } else throw error;
   }
->>>>>>> cf5ea4fc
 }
 
 export interface EventSearchConfig {
