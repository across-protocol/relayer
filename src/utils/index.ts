--- conflicted
+++ resolved
@@ -1,14 +1,8 @@
 // Utils from other packages.
 import winston from "winston";
 import assert from "assert";
-<<<<<<< HEAD
 export { winston, assert };
-export { delay, Logger } from "@uma/financial-templates-lib";
-=======
-import fetch from "node-fetch";
-export { winston, assert, fetch };
 export { Logger } from "@uma/financial-templates-lib";
->>>>>>> eefbd200
 
 export { BigNumber, Signer, Contract, ContractFactory, Transaction, BigNumberish } from "ethers";
 export { utils, EventFilter, BaseContract, Event, Wallet } from "ethers";
