--- conflicted
+++ resolved
@@ -3,14 +3,10 @@
 import assert from "assert";
 export { winston, assert };
 export { delay } from "@uma/financial-templates-lib";
-<<<<<<< HEAD
+
 export { BigNumber, Signer, Contract, ContractFactory, Transaction } from "ethers";
-export { utils, BaseContract, Event, Wallet, EventFilter, providers } from "ethers";
-export { ethers } from "ethers";
-=======
-export { BigNumber, Signer, Contract, ContractFactory, Transaction, utils, BaseContract, Event, Wallet } from "ethers";
+export { utils, EventFilter, BaseContract, Event, Wallet } from "ethers";
 export { ethers, providers } from "ethers";
->>>>>>> aaf92ecb
 export type { Block } from "@ethersproject/abstract-provider";
 
 // Utils specifically for this bot.
