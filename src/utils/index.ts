--- conflicted
+++ resolved
@@ -21,11 +21,8 @@
 export * from "./TransactionUtils";
 export * from "./MerkleTreeUtils";
 export * from "./AddressUtils";
-<<<<<<< HEAD
 export * from "./FillMathUtils";
-=======
 export * from "./GckmsUtils";
->>>>>>> f0749ffb
 
 export { ZERO_ADDRESS, MAX_SAFE_ALLOWANCE } from "@uma/common";
 
