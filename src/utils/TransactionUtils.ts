--- conflicted
+++ resolved
@@ -18,11 +18,7 @@
 // TODO: add in gasPrice when the SDK has this for the given chainId. TODO: improve how we fetch prices.
 // For now this method will extract the provider's Fee data from the associated network and scale it by a priority
 // scaler. This works on both mainnet and L2's by the utility switching the response structure accordingly.
-<<<<<<< HEAD
-export async function getGasPrice(provider, priorityScaler = toBN(2), maxFeePerGasScaler = 3) {
-=======
 export async function getGasPrice(provider: ethers.providers.Provider, priorityScaler = 1.2, maxFeePerGasScaler = 3) {
->>>>>>> 0811fb26
   const [feeData, chainInfo] = await Promise.all([provider.getFeeData(), provider.getNetwork()]);
   if (feeData.maxFeePerGas && feeData.maxPriorityFeePerGas) {
     // Polygon, for some or other reason, does not correctly return an appropriate maxPriorityFeePerGas. Set the
@@ -30,11 +26,7 @@
     if (chainInfo.chainId === 137)
       feeData.maxPriorityFeePerGas = ethers.utils.parseUnits((await getPolygonPriorityFee()).fastest.toString(), 9);
     if (feeData.maxPriorityFeePerGas > feeData.maxFeePerGas)
-<<<<<<< HEAD
-      feeData.maxFeePerGas = toBN(feeData.maxPriorityFeePerGas).mul(2);
-=======
       feeData.maxFeePerGas = scaleByNumber(feeData.maxPriorityFeePerGas, 1.5);
->>>>>>> 0811fb26
     return {
       maxFeePerGas: scaleByNumber(feeData.maxFeePerGas, priorityScaler * maxFeePerGasScaler), // scale up the maxFeePerGas. Any extra paid on this is refunded.
       maxPriorityFeePerGas: scaleByNumber(feeData.maxPriorityFeePerGas, priorityScaler),
