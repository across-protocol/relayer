import { AugmentedTransaction } from "../clients";
import { winston, Contract, toBN, getContractInfoFromAddress } from "../utils";

// Note that this function will throw if the call to the contract on method for given args reverts. Implementers
// of this method should be considerate of this and catch the response to deal with the error accordingly.
export async function runTransaction(logger: winston.Logger, contract: Contract, method: string, args: any) {
  try {
    const gas = await getGasPrice(contract.provider);
    logger.debug({ at: "TxUtil", message: "sending tx", target: getTarget(contract.address), method, args, gas });
    return await contract[method](...args, gas);
  } catch (error) {
<<<<<<< HEAD
    this.logger.error({ at: "TransactionUtils", message: "Error executing tx", error });
=======
    logger.error({ at: "TxUtil", message: "Error executing tx", error });
    console.log(error);
>>>>>>> 04e920ba
    throw new Error(error.reason); // Extract the reason from the transaction error and throw it.
  }
}

//TODO: add in gasPrice when the SDK has this for the given chainId. TODO: improve how we fetch prices.
// For now this method will extract the provider's Fee data from the associated network and scale it by a priority
// scaler. This works on both mainnet and L2's by the utility switching the response structure accordingly.
<<<<<<< HEAD
export async function getGasPrice(provider, priorityScaler = toBN(1.2)) {
  const feeData = await provider.getFeeData();
  if (feeData.maxFeePerGas && feeData.maxPriorityFeePerGas) {
    // Polygon, for some or other reason, does not correctly return an appropriate maxPriorityFeePerGas and always
    // returns 1500000000 for this number. Set to the maxFeePerGas for now as a temp workaround.
    if (feeData.maxPriorityFeePerGas.eq(toBN(1500000000))) feeData.maxPriorityFeePerGas = feeData.maxFeePerGas;
=======
export async function getGasPrice(provider, priorityScaler = toBN(1.2), maxFeePerGasScaler = 3) {
  const [feeData, chainInfo] = await Promise.all([provider.getFeeData(), provider.getNetwork()]);
  if (feeData.maxFeePerGas && feeData.maxPriorityFeePerGas) {
    // Polygon, for some or other reason, does not correctly return an appropriate maxPriorityFeePerGas. Set the
    // maxPriorityFeePerGas to the maxFeePerGas * 5 for now as a temp workaround.
    if (chainInfo.chainId == 137) feeData.maxPriorityFeePerGas = feeData.maxFeePerGas.mul(2);
>>>>>>> 04e920ba
    return {
      maxFeePerGas: feeData.maxFeePerGas.mul(priorityScaler).mul(maxFeePerGasScaler), // scale up the maxFeePerGas. Any extra paid on this is refunded.
      maxPriorityFeePerGas: feeData.maxPriorityFeePerGas.mul(priorityScaler),
    };
  } else return { gasPrice: feeData.gasPrice.mul(priorityScaler) };
}

export async function willSucceed(
  transaction: AugmentedTransaction
): Promise<{ transaction: AugmentedTransaction; succeed: boolean; reason: string }> {
  try {
    await transaction.contract.callStatic[transaction.method](...transaction.args);
    return { transaction, succeed: true, reason: null };
  } catch (error) {
    console.error(error);
    return { transaction, succeed: false, reason: error.reason };
  }
}

export function getTarget(targetAddress: string) {
<<<<<<< HEAD
  return { targetAddress, ...getContractInfoFromAddress(targetAddress) };
=======
  try {
    return { targetAddress, ...getContractInfoFromAddress(targetAddress) };
  } catch (error) {
    return { targetAddress };
  }
>>>>>>> 04e920ba
}<|MERGE_RESOLUTION|>--- conflicted
+++ resolved
@@ -9,12 +9,8 @@
     logger.debug({ at: "TxUtil", message: "sending tx", target: getTarget(contract.address), method, args, gas });
     return await contract[method](...args, gas);
   } catch (error) {
-<<<<<<< HEAD
-    this.logger.error({ at: "TransactionUtils", message: "Error executing tx", error });
-=======
     logger.error({ at: "TxUtil", message: "Error executing tx", error });
     console.log(error);
->>>>>>> 04e920ba
     throw new Error(error.reason); // Extract the reason from the transaction error and throw it.
   }
 }
@@ -22,21 +18,12 @@
 //TODO: add in gasPrice when the SDK has this for the given chainId. TODO: improve how we fetch prices.
 // For now this method will extract the provider's Fee data from the associated network and scale it by a priority
 // scaler. This works on both mainnet and L2's by the utility switching the response structure accordingly.
-<<<<<<< HEAD
-export async function getGasPrice(provider, priorityScaler = toBN(1.2)) {
-  const feeData = await provider.getFeeData();
-  if (feeData.maxFeePerGas && feeData.maxPriorityFeePerGas) {
-    // Polygon, for some or other reason, does not correctly return an appropriate maxPriorityFeePerGas and always
-    // returns 1500000000 for this number. Set to the maxFeePerGas for now as a temp workaround.
-    if (feeData.maxPriorityFeePerGas.eq(toBN(1500000000))) feeData.maxPriorityFeePerGas = feeData.maxFeePerGas;
-=======
 export async function getGasPrice(provider, priorityScaler = toBN(1.2), maxFeePerGasScaler = 3) {
   const [feeData, chainInfo] = await Promise.all([provider.getFeeData(), provider.getNetwork()]);
   if (feeData.maxFeePerGas && feeData.maxPriorityFeePerGas) {
     // Polygon, for some or other reason, does not correctly return an appropriate maxPriorityFeePerGas. Set the
     // maxPriorityFeePerGas to the maxFeePerGas * 5 for now as a temp workaround.
     if (chainInfo.chainId == 137) feeData.maxPriorityFeePerGas = feeData.maxFeePerGas.mul(2);
->>>>>>> 04e920ba
     return {
       maxFeePerGas: feeData.maxFeePerGas.mul(priorityScaler).mul(maxFeePerGasScaler), // scale up the maxFeePerGas. Any extra paid on this is refunded.
       maxPriorityFeePerGas: feeData.maxPriorityFeePerGas.mul(priorityScaler),
@@ -57,13 +44,9 @@
 }
 
 export function getTarget(targetAddress: string) {
-<<<<<<< HEAD
-  return { targetAddress, ...getContractInfoFromAddress(targetAddress) };
-=======
   try {
     return { targetAddress, ...getContractInfoFromAddress(targetAddress) };
   } catch (error) {
     return { targetAddress };
   }
->>>>>>> 04e920ba
 }