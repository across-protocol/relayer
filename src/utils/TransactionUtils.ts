import { gasPriceOracle, typeguards, utils as sdkUtils } from "@across-protocol/sdk";
import { FeeData } from "@ethersproject/abstract-provider";
import dotenv from "dotenv";
import { AugmentedTransaction } from "../clients";
import { DEFAULT_GAS_FEE_SCALERS } from "../common";
import { EthersError } from "../interfaces";
import {
  BigNumber,
  bnZero,
  Contract,
  delay,
  isDefined,
  fixedPointAdjustment,
  TransactionResponse,
  ethers,
  getContractInfoFromAddress,
  getNetworkName,
  Signer,
  toBNWei,
  winston,
  CHAIN_IDs,
  SVMProvider,
  parseUnits,
} from "../utils";
import {
  CompilableTransactionMessage,
  KeyPairSigner,
  getBase64EncodedWireTransaction,
  signTransactionMessageWithSigners,
  type Blockhash,
} from "@solana/kit";

dotenv.config();

// Define chains that require legacy (type 0) transactions
export const LEGACY_TRANSACTION_CHAINS = [CHAIN_IDs.BSC];

// Maximum multiplier applied on transaction retries due to REPLACEMENT_UNDERPRICED.
const MAX_GAS_RETRY_SCALER = 2;

export type TransactionSimulationResult = {
  transaction: AugmentedTransaction;
  succeed: boolean;
  reason?: string;
  data?: any;
};

export type LatestBlockhash = {
  blockhash: Blockhash;
  lastValidBlockHeight: bigint;
};

const { isError, isEthersError } = typeguards;

export type Multicall2Call = {
  callData: ethers.utils.BytesLike;
  target: string;
};

export function getNetworkError(err: unknown): string {
  return isEthersError(err) ? err.reason : isError(err) ? err.message : "unknown error";
}

export async function getMultisender(chainId: number, baseSigner: Signer): Promise<Contract | undefined> {
  return sdkUtils.getMulticall3(chainId, baseSigner);
}

// Note that this function will throw if the call to the contract on method for given args reverts. Implementers
// of this method should be considerate of this and catch the response to deal with the error accordingly.
// @dev: If the method value is an empty string (e.g. ""), then this function
// will submit a raw transaction to the contract address.
export async function runTransaction(
  logger: winston.Logger,
  contract: Contract,
  method: string,
  args: unknown,
  value = bnZero,
  gasLimit: BigNumber | null = null,
  nonce: number | null = null,
<<<<<<< HEAD
  retries = 2,
  gasScaler = 1.0
=======
  retries = 1
>>>>>>> a7110efc
): Promise<TransactionResponse> {
  const at = "TxUtil#runTransaction";
  const { provider, signer } = contract;
  const { chainId } = await provider.getNetwork();

<<<<<<< HEAD
  nonce ??= await provider.getTransactionCount(await signer.getAddress());
  const chain = getNetworkName(chainId);

  const sendRawTxn = method === "";
  const priorityFeeScaler =
    Number(process.env[`PRIORITY_FEE_SCALER_${chainId}`] || process.env.PRIORITY_FEE_SCALER) ||
    DEFAULT_GAS_FEE_SCALERS[chainId]?.maxPriorityFeePerGasScaler;
  const maxFeePerGasScaler =
    Number(process.env[`MAX_FEE_PER_GAS_SCALER_${chainId}`] || process.env.MAX_FEE_PER_GAS_SCALER) ||
    DEFAULT_GAS_FEE_SCALERS[chainId]?.maxFeePerGasScaler;

  let scaledGas: Partial<FeeData>;
  try {
    const gas = await getGasPrice(
=======
  if (!nonceReset[chainId]) {
    nonce = await provider.getTransactionCount(await signer.getAddress());
    nonceReset[chainId] = true;
  }

  const sendRawTxn = method === "";

  const priorityFeeScaler =
    Number(process.env[`PRIORITY_FEE_SCALER_${chainId}`] || process.env.PRIORITY_FEE_SCALER) ||
    DEFAULT_GAS_FEE_SCALERS[chainId]?.maxPriorityFeePerGasScaler;
  const maxFeePerGasScaler =
    Number(process.env[`MAX_FEE_PER_GAS_SCALER_${chainId}`] || process.env.MAX_FEE_PER_GAS_SCALER) ||
    DEFAULT_GAS_FEE_SCALERS[chainId]?.maxFeePerGasScaler;

  let gas: Partial<FeeData>;
  try {
    gas = await getGasPrice(
>>>>>>> a7110efc
      provider,
      priorityFeeScaler,
      maxFeePerGasScaler,
      sendRawTxn ? undefined : await contract.populateTransaction[method](...(args as Array<unknown>), { value })
    );
<<<<<<< HEAD
    scaledGas = scaleGasPrice(chainId, gas, toBNWei(gasScaler));
=======
>>>>>>> a7110efc
  } catch (error) {
    // Linea uses linea_estimateGas and will throw on FilledRelay() reverts; skip retries.
    // nb. Requiring low-level chain & method inspection is a wart on the implementation. @todo: refactor it away.
    if ((chainId === CHAIN_IDs.LINEA && method === "fillRelay") || --retries < 0) {
      throw error;
    }
    return await runTransaction(logger, contract, method, args, value, gasLimit, nonce, retries);
  }
<<<<<<< HEAD

  const to = contract.address;
  const commonFields = { chainId, to, method, args, value, nonce, gas: scaledGas, gasLimit, sendRawTxn };
  logger.debug({ at, message: "Submitting transaction.", ...commonFields });

  // TX config has gas (from gasPrice function), value (how much eth to send) and an optional gasLimit. The reduce
  // operation below deletes any null/undefined elements from this object. If gasLimit or nonce are not specified,
  // ethers will determine the correct values to use.
  const txConfig = Object.entries({ ...scaledGas, value, nonce, gasLimit }).reduce(
=======
  const flooredPriorityFeePerGas = parseUnits(process.env[`MIN_PRIORITY_FEE_PER_GAS_${chainId}`] || "0", 9);

  // Check if the chain requires legacy transactions
  if (LEGACY_TRANSACTION_CHAINS.includes(chainId)) {
    gas = { gasPrice: gas.maxFeePerGas.lt(flooredPriorityFeePerGas) ? flooredPriorityFeePerGas : gas.maxFeePerGas };
  } else {
    // If the priority fee was overridden by the min/floor value, the base fee must be scaled up as well.
    const maxPriorityFeePerGas = sdkUtils.bnMax(gas.maxPriorityFeePerGas, flooredPriorityFeePerGas);
    const baseFeeDelta = maxPriorityFeePerGas.sub(gas.maxPriorityFeePerGas);
    gas = {
      maxFeePerGas: gas.maxFeePerGas.add(baseFeeDelta),
      maxPriorityFeePerGas,
    };
  }

  const to = contract.address;
  const commonFields = { chainId, to, method, args, value, nonce, gas, gasLimit, sendRawTxn };
  logger.debug({ at, message: "Submitting transaction.", ...commonFields });

  // TX config has gas (from gasPrice function), value (how much eth to send) and an optional gasLimit. The reduce
  // operation below deletes any null/undefined elements from this object. If gasLimit or nonce are not specified,
  // ethers will determine the correct values to use.
  const txConfig = Object.entries({ ...gas, value, nonce, gasLimit }).reduce(
>>>>>>> a7110efc
    (a, [k, v]) => (v ? ((a[k] = v), a) : a),
    {}
  );

  try {
    return sendRawTxn
<<<<<<< HEAD
      ? await signer.sendTransaction({ to, value, ...scaledGas })
      : await contract[method](...(args as Array<unknown>), txConfig);
  } catch (error) {
    // Narrow type. All errors caught here should be Ethers errors.
    if (!typeguards.isEthersError(error)) {
      throw error;
    }

    const { errors } = ethers;
    const { code, reason } = error;
    switch (code) {
      // Transaction fails on simulation; escalate this to the upper layers for context-appropriate handling.
      case errors.UNPREDICTABLE_GAS_LIMIT:
        throw error;

      // Nonce collisions, likely due to concurrent bot instances running. Re-sync nonce and retry.
      case errors.NONCE_EXPIRED: // fallthrough
      case errors.TRANSACTION_REPLACED:
        nonce = null;
        logger.debug({ at, message: `Re-syncing ${chain} nonce.`, retries, ...commonFields });
        break;

      // Pending transactions in the mempool (likely underpriced). Bump gas and try to replace.
      case errors.REPLACEMENT_UNDERPRICED: {
        // Increase the gas scaler for subsequent retries.
        gasScaler = Math.min(
          Math.pow(Math.max(gasScaler, priorityFeeScaler), 2), // priorityFeeScaler set via environment.
          MAX_GAS_RETRY_SCALER
        );
        const message = `Increasing gas on ${chain} transaction replacement at nonce ${nonce}.`;
        logger.debug({ at, message, retries, ...commonFields });
        break;
=======
      ? await signer.sendTransaction({ to, value, ...gas })
      : await contract[method](...(args as Array<unknown>), txConfig);
  } catch (error) {
    if (retries > 0 && txnRetryable(error)) {
      // If error is due to a nonce collision or gas underpricing then re-submit to fetch latest params.
      --retries;
      logger.debug({
        at,
        message: "Retrying txn due to expected error",
        ...commonFields,
        error: stringifyThrownValue(error),
        retries,
      });

      nonceReset[chainId] = false;
      return await runTransaction(logger, contract, method, args, value, gasLimit, null, retries);
    } else {
      // Empirically we have observed that Ethers can produce nested errors, so we try to recurse down them
      // and log them as clearly as possible. For example:
      // - Top-level (Contract method call): "reason":"cannot estimate gas; transaction may fail or may require manual gas limit" (UNPREDICTABLE_GAS_LIMIT)
      // - Mid-level (eth_estimateGas): "reason":"execution reverted: delegatecall failed" (UNPREDICTABLE_GAS_LIMIT)
      // - Bottom-level (JSON-RPC/HTTP): "reason":"processing response error" (SERVER_ERROR)
      const errorFields = {
        at,
        message: "Error executing tx",
        ...commonFields,
        retries,
        notificationPath: "across-error",
      };
      if (isEthersError(error)) {
        const ethersErrors: { reason: string; err: EthersError }[] = [];
        let topError = error;
        while (isEthersError(topError)) {
          ethersErrors.push({ reason: topError.reason, err: topError.error as EthersError });
          topError = topError.error as EthersError;
        }
        logger[ethersErrors.some((e) => txnRetryable(e.err)) ? "warn" : "error"]({
          ...errorFields,
          errorReasons: ethersErrors.map((e, i) => `\t ${i}: ${e.reason}`).join("\n"),
        });
      } else {
        const isWarning = txnRetryable(error) || isFillRelayError(error);
        logger[isWarning ? "warn" : "error"]({
          ...errorFields,
          notificationPath: isWarning ? "across-warn" : "across-error",
          error: stringifyThrownValue(error),
        });
>>>>>>> a7110efc
      }

      // Transient provider issue; retry. Unclear whether this will be seen in practice because
      // of fallback/rotation implemented at the provider layer. Back off 0.5s just in case.
      case errors.SERVER_ERROR: // fallthrough
      case errors.TIMEOUT:
        logger.debug({ at, message: `Hit transient error on ${chain}.`, reason, ...commonFields });
        await delay(0.5); // Unclear whether we'll ever hit this in practice.
        break;

      // Bad errors - likely something wrong in the codebase.
      case errors.INVALID_ARGUMENT: // fallthrough
      case errors.MISSING_ARGUMENT: // fallthrough
      case errors.UNEXPECTED_ARGUMENT:
        logger.warn({ at, code, message: `Attempted invalid ${chain} transaction.`, reason, ...commonFields });
        throw error;

      default:
        logger.warn({ at, message: `Unhandled ${chain} transaction error`, code, retries, ...commonFields });
    }

    if (--retries < 0) {
      throw error;
    }

    return await runTransaction(logger, contract, method, args, value, gasLimit, nonce, retries, gasScaler);
  }
}

export async function sendAndConfirmSolanaTransaction(
  unsignedTransaction: CompilableTransactionMessage,
  signer: KeyPairSigner,
  provider: SVMProvider,
  cycles = 25,
  pollingDelay = 600 // 1.5 slots on Solana.
): Promise<string> {
  const delay = (ms: number) => {
    return new Promise((resolve) => setTimeout(resolve, ms));
  };
  const signedTx = await signTransactionMessageWithSigners(unsignedTransaction);
  const serializedTx = getBase64EncodedWireTransaction(signedTx);
  const txSignature = await provider
    .sendTransaction(serializedTx, { preflightCommitment: "confirmed", skipPreflight: false, encoding: "base64" })
    .send();
  let confirmed = false;
  let _cycles = 0;
  while (!confirmed && _cycles < cycles) {
    const txStatus = await provider.getSignatureStatuses([txSignature]).send();
    // Index 0 since we are only sending a single transaction in this method.
    confirmed =
      txStatus?.value?.[0]?.confirmationStatus === "confirmed" ||
      txStatus?.value?.[0]?.confirmationStatus === "finalized";
    // If the transaction wasn't confirmed, wait `pollingInterval` and retry.
    if (!confirmed) {
      await delay(pollingDelay);
      _cycles++;
    }
  }
  return txSignature;
}

export async function getGasPrice(
  provider: ethers.providers.Provider,
  priorityScaler = 1.2,
  maxFeePerGasScaler = 3,
  transactionObject?: ethers.PopulatedTransaction
): Promise<Pick<FeeData, "maxFeePerGas" | "maxPriorityFeePerGas">> {
  const { chainId } = await provider.getNetwork();

<<<<<<< HEAD
  // Pass in unsignedTx here for better Linea gas price estimations via the Linea Viem provider.
=======
>>>>>>> a7110efc
  const maxFee = process.env[`MAX_FEE_PER_GAS_OVERRIDE_${chainId}`];
  const priorityFee = process.env[`MAX_PRIORITY_FEE_PER_GAS_OVERRIDE_${chainId}`];
  if (isDefined(maxFee) && isDefined(priorityFee)) {
    return {
      maxFeePerGas: parseUnits(maxFee, 9),
      maxPriorityFeePerGas: parseUnits(priorityFee, 9),
    };
  }

  // Floor scalers at 1.0 as we'll rarely want to submit too low of a gas price. We mostly
  // just want to submit with as close to prevailing fees as possible.
  maxFeePerGasScaler = Math.max(1, maxFeePerGasScaler);
  priorityScaler = Math.max(1, priorityScaler);

<<<<<<< HEAD
=======
  // Linea gas price estimation requires transaction simulation so supply the unsigned transaction.
>>>>>>> a7110efc
  const feeData = await gasPriceOracle.getGasPriceEstimate(provider, {
    chainId,
    baseFeeMultiplier: toBNWei(maxFeePerGasScaler),
    priorityFeeMultiplier: toBNWei(priorityScaler),
    unsignedTx: transactionObject,
  });

  // Default to EIP-1559 (type 2) pricing. If gasPriceOracle is using a legacy adapter for this chain then
  // the priority fee will be 0.
  return {
    maxFeePerGas: feeData.maxFeePerGas,
    maxPriorityFeePerGas: feeData.maxPriorityFeePerGas,
  };
}

export async function willSucceed(transaction: AugmentedTransaction): Promise<TransactionSimulationResult> {
  // If the transaction already has a gasLimit, it should have been simulated in advance.
  if (transaction.canFailInSimulation || isDefined(transaction.gasLimit)) {
    return { transaction, succeed: true };
  }

  const { contract, method } = transaction;
  const args = transaction.value ? [...transaction.args, { value: transaction.value }] : transaction.args;

  // First callStatic, which will surface a custom error if the transaction would fail.
  // This is useful for surfacing custom error revert reasons like RelayFilled in the SpokePool but
  // it does incur an extra RPC call. We do this because estimateGas is a provider function that doesn't
  // relay custom errors well: https://github.com/ethers-io/ethers.js/discussions/3291#discussion-4314795
  let data;
  try {
    data = await contract.callStatic[method](...args);
  } catch (err: any) {
    if (err.errorName) {
      return {
        transaction,
        succeed: false,
        reason: err.errorName,
      };
    }
  }

  try {
    const gasLimit = await contract.estimateGas[method](...args);
    return { transaction: { ...transaction, gasLimit }, succeed: true, data };
  } catch (_error) {
    const error = _error as EthersError;
    return { transaction, succeed: false, reason: error.reason };
  }
}

export function getTarget(targetAddress: string):
  | {
      chainId: number;
      contractName: string;
      targetAddress: string;
    }
  | {
      targetAddress: string;
    } {
  try {
    return { targetAddress, ...getContractInfoFromAddress(targetAddress) };
  } catch (error) {
    return { targetAddress };
  }
}

/**
 * Apply local scaling to a gas price. The gas price can be scaled up in case it falls beneath an env-defined
 * price floor, or in case of a retry (i.e. due to replacement underpriced RPC rejection).
 * @param chainId Chain ID for transaction submission.
 * @param gas Input gas price (Legacy/type 0 or eip1559/type 2).
 * @param scaler Multiplier to apply to the gas price.
 * @returns A scaled type 0 or type 2 gas price, dependent on chainId.
 */
function scaleGasPrice(
  chainId: number,
  gas: Pick<FeeData, "maxFeePerGas" | "maxPriorityFeePerGas">,
  retryScaler: BigNumber
): Pick<FeeData, "maxFeePerGas" | "maxPriorityFeePerGas"> | Pick<FeeData, "gasPrice"> {
  const flooredPriorityFeePerGas = parseUnits(process.env[`MIN_PRIORITY_FEE_PER_GAS_${chainId}`] || "0", 9);

  // Check if the chain requires legacy transactions
  if (LEGACY_TRANSACTION_CHAINS.includes(chainId)) {
    const gasPrice = sdkUtils
      .bnMax(gas.maxFeePerGas, flooredPriorityFeePerGas)
      .mul(retryScaler)
      .div(fixedPointAdjustment);
    return { gasPrice };
  }

  // If the priority fee was increased, the max fee must be scaled up as well.
  const maxPriorityFeePerGas = sdkUtils
    .bnMax(gas.maxPriorityFeePerGas, flooredPriorityFeePerGas)
    .mul(retryScaler)
    .div(fixedPointAdjustment);
  const maxFeeDelta = maxPriorityFeePerGas.sub(gas.maxPriorityFeePerGas);

  return {
    maxFeePerGas: gas.maxFeePerGas.add(maxFeeDelta),
    maxPriorityFeePerGas,
  };
}<|MERGE_RESOLUTION|>--- conflicted
+++ resolved
@@ -77,18 +77,13 @@
   value = bnZero,
   gasLimit: BigNumber | null = null,
   nonce: number | null = null,
-<<<<<<< HEAD
   retries = 2,
   gasScaler = 1.0
-=======
-  retries = 1
->>>>>>> a7110efc
 ): Promise<TransactionResponse> {
   const at = "TxUtil#runTransaction";
   const { provider, signer } = contract;
   const { chainId } = await provider.getNetwork();
 
-<<<<<<< HEAD
   nonce ??= await provider.getTransactionCount(await signer.getAddress());
   const chain = getNetworkName(chainId);
 
@@ -103,34 +98,12 @@
   let scaledGas: Partial<FeeData>;
   try {
     const gas = await getGasPrice(
-=======
-  if (!nonceReset[chainId]) {
-    nonce = await provider.getTransactionCount(await signer.getAddress());
-    nonceReset[chainId] = true;
-  }
-
-  const sendRawTxn = method === "";
-
-  const priorityFeeScaler =
-    Number(process.env[`PRIORITY_FEE_SCALER_${chainId}`] || process.env.PRIORITY_FEE_SCALER) ||
-    DEFAULT_GAS_FEE_SCALERS[chainId]?.maxPriorityFeePerGasScaler;
-  const maxFeePerGasScaler =
-    Number(process.env[`MAX_FEE_PER_GAS_SCALER_${chainId}`] || process.env.MAX_FEE_PER_GAS_SCALER) ||
-    DEFAULT_GAS_FEE_SCALERS[chainId]?.maxFeePerGasScaler;
-
-  let gas: Partial<FeeData>;
-  try {
-    gas = await getGasPrice(
->>>>>>> a7110efc
       provider,
       priorityFeeScaler,
       maxFeePerGasScaler,
       sendRawTxn ? undefined : await contract.populateTransaction[method](...(args as Array<unknown>), { value })
     );
-<<<<<<< HEAD
     scaledGas = scaleGasPrice(chainId, gas, toBNWei(gasScaler));
-=======
->>>>>>> a7110efc
   } catch (error) {
     // Linea uses linea_estimateGas and will throw on FilledRelay() reverts; skip retries.
     // nb. Requiring low-level chain & method inspection is a wart on the implementation. @todo: refactor it away.
@@ -139,7 +112,20 @@
     }
     return await runTransaction(logger, contract, method, args, value, gasLimit, nonce, retries);
   }
-<<<<<<< HEAD
+  const flooredPriorityFeePerGas = parseUnits(process.env[`MIN_PRIORITY_FEE_PER_GAS_${chainId}`] || "0", 9);
+
+  // Check if the chain requires legacy transactions
+  if (LEGACY_TRANSACTION_CHAINS.includes(chainId)) {
+    scaledGas = { gasPrice: scaledGas.maxFeePerGas.lt(flooredPriorityFeePerGas) ? flooredPriorityFeePerGas : scaledGas.maxFeePerGas };
+  } else {
+    // If the priority fee was overridden by the min/floor value, the base fee must be scaled up as well.
+    const maxPriorityFeePerGas = sdkUtils.bnMax(scaledGas.maxPriorityFeePerGas, flooredPriorityFeePerGas);
+    const baseFeeDelta = maxPriorityFeePerGas.sub(scaledGas.maxPriorityFeePerGas);
+    scaledGas = {
+      maxFeePerGas: scaledGas.maxFeePerGas.add(baseFeeDelta),
+      maxPriorityFeePerGas,
+    };
+  }
 
   const to = contract.address;
   const commonFields = { chainId, to, method, args, value, nonce, gas: scaledGas, gasLimit, sendRawTxn };
@@ -149,38 +135,12 @@
   // operation below deletes any null/undefined elements from this object. If gasLimit or nonce are not specified,
   // ethers will determine the correct values to use.
   const txConfig = Object.entries({ ...scaledGas, value, nonce, gasLimit }).reduce(
-=======
-  const flooredPriorityFeePerGas = parseUnits(process.env[`MIN_PRIORITY_FEE_PER_GAS_${chainId}`] || "0", 9);
-
-  // Check if the chain requires legacy transactions
-  if (LEGACY_TRANSACTION_CHAINS.includes(chainId)) {
-    gas = { gasPrice: gas.maxFeePerGas.lt(flooredPriorityFeePerGas) ? flooredPriorityFeePerGas : gas.maxFeePerGas };
-  } else {
-    // If the priority fee was overridden by the min/floor value, the base fee must be scaled up as well.
-    const maxPriorityFeePerGas = sdkUtils.bnMax(gas.maxPriorityFeePerGas, flooredPriorityFeePerGas);
-    const baseFeeDelta = maxPriorityFeePerGas.sub(gas.maxPriorityFeePerGas);
-    gas = {
-      maxFeePerGas: gas.maxFeePerGas.add(baseFeeDelta),
-      maxPriorityFeePerGas,
-    };
-  }
-
-  const to = contract.address;
-  const commonFields = { chainId, to, method, args, value, nonce, gas, gasLimit, sendRawTxn };
-  logger.debug({ at, message: "Submitting transaction.", ...commonFields });
-
-  // TX config has gas (from gasPrice function), value (how much eth to send) and an optional gasLimit. The reduce
-  // operation below deletes any null/undefined elements from this object. If gasLimit or nonce are not specified,
-  // ethers will determine the correct values to use.
-  const txConfig = Object.entries({ ...gas, value, nonce, gasLimit }).reduce(
->>>>>>> a7110efc
     (a, [k, v]) => (v ? ((a[k] = v), a) : a),
     {}
   );
 
   try {
     return sendRawTxn
-<<<<<<< HEAD
       ? await signer.sendTransaction({ to, value, ...scaledGas })
       : await contract[method](...(args as Array<unknown>), txConfig);
   } catch (error) {
@@ -213,55 +173,6 @@
         const message = `Increasing gas on ${chain} transaction replacement at nonce ${nonce}.`;
         logger.debug({ at, message, retries, ...commonFields });
         break;
-=======
-      ? await signer.sendTransaction({ to, value, ...gas })
-      : await contract[method](...(args as Array<unknown>), txConfig);
-  } catch (error) {
-    if (retries > 0 && txnRetryable(error)) {
-      // If error is due to a nonce collision or gas underpricing then re-submit to fetch latest params.
-      --retries;
-      logger.debug({
-        at,
-        message: "Retrying txn due to expected error",
-        ...commonFields,
-        error: stringifyThrownValue(error),
-        retries,
-      });
-
-      nonceReset[chainId] = false;
-      return await runTransaction(logger, contract, method, args, value, gasLimit, null, retries);
-    } else {
-      // Empirically we have observed that Ethers can produce nested errors, so we try to recurse down them
-      // and log them as clearly as possible. For example:
-      // - Top-level (Contract method call): "reason":"cannot estimate gas; transaction may fail or may require manual gas limit" (UNPREDICTABLE_GAS_LIMIT)
-      // - Mid-level (eth_estimateGas): "reason":"execution reverted: delegatecall failed" (UNPREDICTABLE_GAS_LIMIT)
-      // - Bottom-level (JSON-RPC/HTTP): "reason":"processing response error" (SERVER_ERROR)
-      const errorFields = {
-        at,
-        message: "Error executing tx",
-        ...commonFields,
-        retries,
-        notificationPath: "across-error",
-      };
-      if (isEthersError(error)) {
-        const ethersErrors: { reason: string; err: EthersError }[] = [];
-        let topError = error;
-        while (isEthersError(topError)) {
-          ethersErrors.push({ reason: topError.reason, err: topError.error as EthersError });
-          topError = topError.error as EthersError;
-        }
-        logger[ethersErrors.some((e) => txnRetryable(e.err)) ? "warn" : "error"]({
-          ...errorFields,
-          errorReasons: ethersErrors.map((e, i) => `\t ${i}: ${e.reason}`).join("\n"),
-        });
-      } else {
-        const isWarning = txnRetryable(error) || isFillRelayError(error);
-        logger[isWarning ? "warn" : "error"]({
-          ...errorFields,
-          notificationPath: isWarning ? "across-warn" : "across-error",
-          error: stringifyThrownValue(error),
-        });
->>>>>>> a7110efc
       }
 
       // Transient provider issue; retry. Unclear whether this will be seen in practice because
@@ -331,10 +242,6 @@
 ): Promise<Pick<FeeData, "maxFeePerGas" | "maxPriorityFeePerGas">> {
   const { chainId } = await provider.getNetwork();
 
-<<<<<<< HEAD
-  // Pass in unsignedTx here for better Linea gas price estimations via the Linea Viem provider.
-=======
->>>>>>> a7110efc
   const maxFee = process.env[`MAX_FEE_PER_GAS_OVERRIDE_${chainId}`];
   const priorityFee = process.env[`MAX_PRIORITY_FEE_PER_GAS_OVERRIDE_${chainId}`];
   if (isDefined(maxFee) && isDefined(priorityFee)) {
@@ -349,10 +256,7 @@
   maxFeePerGasScaler = Math.max(1, maxFeePerGasScaler);
   priorityScaler = Math.max(1, priorityScaler);
 
-<<<<<<< HEAD
-=======
   // Linea gas price estimation requires transaction simulation so supply the unsigned transaction.
->>>>>>> a7110efc
   const feeData = await gasPriceOracle.getGasPriceEstimate(provider, {
     chainId,
     baseFeeMultiplier: toBNWei(maxFeePerGasScaler),
