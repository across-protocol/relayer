import { gasPriceOracle, typeguards, utils as sdkUtils } from "@across-protocol/sdk";
import { FeeData } from "@ethersproject/abstract-provider";
import dotenv from "dotenv";
import { AugmentedTransaction } from "../clients";
import { DEFAULT_GAS_FEE_SCALERS } from "../common";
import { EthersError } from "../interfaces";
import {
  BigNumber,
  bnZero,
  Contract,
  delay,
  isDefined,
  fixedPointAdjustment,
  TransactionResponse,
  ethers,
  getContractInfoFromAddress,
  getNetworkName,
  Signer,
  toBNWei,
  winston,
  CHAIN_IDs,
  SVMProvider,
  parseUnits,
} from "../utils";
import {
  CompilableTransactionMessage,
  KeyPairSigner,
  getBase64EncodedWireTransaction,
  signTransactionMessageWithSigners,
  type Blockhash,
} from "@solana/kit";

dotenv.config();

// Define chains that require legacy (type 0) transactions
export const LEGACY_TRANSACTION_CHAINS = [CHAIN_IDs.BSC];

// Maximum multiplier applied on transaction retries due to REPLACEMENT_UNDERPRICED.
const MAX_GAS_RETRY_SCALER = 2;

export type TransactionSimulationResult = {
  transaction: AugmentedTransaction;
  succeed: boolean;
  reason?: string;
  data?: any;
};

export type LatestBlockhash = {
  blockhash: Blockhash;
  lastValidBlockHeight: bigint;
};

const { isError, isEthersError } = typeguards;

export type Multicall2Call = {
  callData: ethers.utils.BytesLike;
  target: string;
};

const nonceReset: { [chainId: number]: boolean } = {};

export function getNetworkError(err: unknown): string {
  return isEthersError(err) ? err.reason : isError(err) ? err.message : "unknown error";
}

export async function getMultisender(chainId: number, baseSigner: Signer): Promise<Contract | undefined> {
  return sdkUtils.getMulticall3(chainId, baseSigner);
}

// Note that this function will throw if the call to the contract on method for given args reverts. Implementers
// of this method should be considerate of this and catch the response to deal with the error accordingly.
// @dev: If the method value is an empty string (e.g. ""), then this function
// will submit a raw transaction to the contract address.
export async function runTransaction(
  logger: winston.Logger,
  contract: Contract,
  method: string,
  args: unknown,
  value = bnZero,
  gasLimit: BigNumber | null = null,
  nonce: number | null = null,
<<<<<<< HEAD
  retries = 2,
  gasScaler = 1.0
=======
  retries = 1
>>>>>>> 9d40c913
): Promise<TransactionResponse> {
  const at = "TxUtil#runTransaction";
  const { provider, signer } = contract;
  const { chainId } = await provider.getNetwork();

<<<<<<< HEAD
  if (!nonce || !nonceReset[chainId]) {
=======
  if (!nonceReset[chainId]) {
>>>>>>> 9d40c913
    nonce = await provider.getTransactionCount(await signer.getAddress());
    nonceReset[chainId] = true;
  }
  const chain = getNetworkName(chainId);

  const sendRawTxn = method === "";
<<<<<<< HEAD
  const priorityFeeScaler =
    Number(process.env[`PRIORITY_FEE_SCALER_${chainId}`] || process.env.PRIORITY_FEE_SCALER) ||
    DEFAULT_GAS_FEE_SCALERS[chainId]?.maxPriorityFeePerGasScaler;
  const maxFeePerGasScaler =
    Number(process.env[`MAX_FEE_PER_GAS_SCALER_${chainId}`] || process.env.MAX_FEE_PER_GAS_SCALER) ||
    DEFAULT_GAS_FEE_SCALERS[chainId]?.maxFeePerGasScaler;

  let scaledGas: Partial<FeeData>;
  try {
    const gas = await getGasPrice(
=======

  const priorityFeeScaler =
    Number(process.env[`PRIORITY_FEE_SCALER_${chainId}`] || process.env.PRIORITY_FEE_SCALER) ||
    DEFAULT_GAS_FEE_SCALERS[chainId]?.maxPriorityFeePerGasScaler;
  const maxFeePerGasScaler =
    Number(process.env[`MAX_FEE_PER_GAS_SCALER_${chainId}`] || process.env.MAX_FEE_PER_GAS_SCALER) ||
    DEFAULT_GAS_FEE_SCALERS[chainId]?.maxFeePerGasScaler;

  let gas: Partial<FeeData>;
  try {
    gas = await getGasPrice(
>>>>>>> 9d40c913
      provider,
      priorityFeeScaler,
      maxFeePerGasScaler,
      sendRawTxn ? undefined : await contract.populateTransaction[method](...(args as Array<unknown>), { value })
    );
<<<<<<< HEAD
    scaledGas = scaleGasPrice(chainId, gas, toBNWei(gasScaler));
  } catch (error) {
    // Linea gas price requires full transaction simulation. fillRelay simulation will revert often, so
    // drop them to debug severity. It'd be nice to avoid this here, but it's hard given current structure.
    const log = chainId === CHAIN_IDs.LINEA && method === "fillRelay" ? logger.debug : logger.warn;
    log({ at, message: `Failed to query ${chain} gas price.` });
    throw error;
  }

  const to = contract.address;
  const commonArgs = { chainId, to, method, args, nonce, gas: scaledGas, gasLimit, sendRawTxn };
  logger.debug({ at, message: "Submitting transaction", ...commonArgs });
=======
  } catch (error) {
    // Linea uses linea_estimateGas and will throw on FilledRelay() reverts; skip retries.
    // nb. Requiring low-level chain & method inspection is a wart on the implementation. @todo: refactor it away.
    if ((chainId === CHAIN_IDs.LINEA && method === "fillRelay") || --retries < 0) {
      throw error;
    }
    return await runTransaction(logger, contract, method, args, value, gasLimit, nonce, retries);
  }
  const flooredPriorityFeePerGas = parseUnits(process.env[`MIN_PRIORITY_FEE_PER_GAS_${chainId}`] || "0", 9);

  // Check if the chain requires legacy transactions
  if (LEGACY_TRANSACTION_CHAINS.includes(chainId)) {
    gas = { gasPrice: gas.maxFeePerGas.lt(flooredPriorityFeePerGas) ? flooredPriorityFeePerGas : gas.maxFeePerGas };
  } else {
    // If the priority fee was overridden by the min/floor value, the base fee must be scaled up as well.
    const maxPriorityFeePerGas = sdkUtils.bnMax(gas.maxPriorityFeePerGas, flooredPriorityFeePerGas);
    const baseFeeDelta = maxPriorityFeePerGas.sub(gas.maxPriorityFeePerGas);
    gas = {
      maxFeePerGas: gas.maxFeePerGas.add(baseFeeDelta),
      maxPriorityFeePerGas,
    };
  }

  const to = contract.address;
  const commonFields = { chainId, to, method, args, value, nonce, gas, gasLimit, sendRawTxn };
  logger.debug({ at, message: "Submitting transaction.", ...commonFields });
>>>>>>> 9d40c913

  // TX config has gas (from gasPrice function), value (how much eth to send) and an optional gasLimit. The reduce
  // operation below deletes any null/undefined elements from this object. If gasLimit or nonce are not specified,
  // ethers will determine the correct values to use.
<<<<<<< HEAD
  const txConfig = Object.entries({ ...scaledGas, value, nonce, gasLimit }).reduce(
=======
  const txConfig = Object.entries({ ...gas, value, nonce, gasLimit }).reduce(
>>>>>>> 9d40c913
    (a, [k, v]) => (v ? ((a[k] = v), a) : a),
    {}
  );

  try {
    return sendRawTxn
<<<<<<< HEAD
      ? await signer.sendTransaction({ to, value, ...scaledGas })
      : await contract[method](...(args as Array<unknown>), txConfig);
  } catch (error: unknown) {
    // Narrow type. All errors caught here should be Ethers errors.
    if (!typeguards.isEthersError(error)) {
      throw error;
    }

    const { errors } = ethers;
    const { code, reason } = error;
    switch (code) {
      // Transaction fails on simulation; escalate this to the upper layers for context-appropriate handling.
      case errors.UNPREDICTABLE_GAS_LIMIT:
        throw error;

      // Nonce collisions, likely due to concurrent bot instances running. Re-sync nonce and retry.
      case errors.NONCE_EXPIRED: // fallthrough
      case errors.TRANSACTION_REPLACED:
        nonce = null;
        logger.debug({ at, message: `Re-syncing ${chain} nonce.`, retries, ...commonArgs });
        break;

      // Pending transactions in the mempool (likely underpriced). Bump gas and try to replace.
      case errors.REPLACEMENT_UNDERPRICED: {
        // Increase the gas scaler for subsequent retries.
        gasScaler = Math.min(
          Math.pow(Math.max(gasScaler, priorityFeeScaler), 2), // priorityFeeScaler set via environment.
          MAX_GAS_RETRY_SCALER
        );
        const message = `Increasing gas on ${chain} transaction replacement at nonce ${nonce}.`;
        logger.debug({ at, message, retries, ...commonArgs });
        break;
=======
      ? await signer.sendTransaction({ to, value, ...gas })
      : await contract[method](...(args as Array<unknown>), txConfig);
  } catch (error) {
    if (retries > 0 && txnRetryable(error)) {
      // If error is due to a nonce collision or gas underpricing then re-submit to fetch latest params.
      --retries;
      logger.debug({
        at,
        message: "Retrying txn due to expected error",
        ...commonFields,
        error: stringifyThrownValue(error),
        retries,
      });

      nonceReset[chainId] = false;
      return await runTransaction(logger, contract, method, args, value, gasLimit, null, retries);
    } else {
      // Empirically we have observed that Ethers can produce nested errors, so we try to recurse down them
      // and log them as clearly as possible. For example:
      // - Top-level (Contract method call): "reason":"cannot estimate gas; transaction may fail or may require manual gas limit" (UNPREDICTABLE_GAS_LIMIT)
      // - Mid-level (eth_estimateGas): "reason":"execution reverted: delegatecall failed" (UNPREDICTABLE_GAS_LIMIT)
      // - Bottom-level (JSON-RPC/HTTP): "reason":"processing response error" (SERVER_ERROR)
      const errorFields = {
        at,
        message: "Error executing tx",
        ...commonFields,
        retries,
        notificationPath: "across-error",
      };
      if (isEthersError(error)) {
        const ethersErrors: { reason: string; err: EthersError }[] = [];
        let topError = error;
        while (isEthersError(topError)) {
          ethersErrors.push({ reason: topError.reason, err: topError.error as EthersError });
          topError = topError.error as EthersError;
        }
        logger[ethersErrors.some((e) => txnRetryable(e.err)) ? "warn" : "error"]({
          ...errorFields,
          errorReasons: ethersErrors.map((e, i) => `\t ${i}: ${e.reason}`).join("\n"),
        });
      } else {
        const isWarning = txnRetryable(error) || isFillRelayError(error);
        logger[isWarning ? "warn" : "error"]({
          ...errorFields,
          notificationPath: isWarning ? "across-warn" : "across-error",
          error: stringifyThrownValue(error),
        });
>>>>>>> 9d40c913
      }

      // Transient provider issue; retry. Unclear whether this will be seen in practice because
      // of fallback/rotation implemented at the provider layer. Back off 0.5s just in case.
      case errors.SERVER_ERROR: // fallthrough
      case errors.TIMEOUT:
        logger.debug({ at, message: `Hit transient error on ${chain}.`, reason, ...commonArgs });
        await delay(0.5); // Unclear whether we'll ever hit this in practice.
        break;

      // Bad errors - likely something wrong in the codebase.
      case errors.INVALID_ARGUMENT: // fallthrough
      case errors.MISSING_ARGUMENT: // fallthrough
      case errors.UNEXPECTED_ARGUMENT:
        logger.warn({ at, code, message: `Attempted invalid ${chain} transaction.`, reason, ...commonArgs });
        throw error;

      default:
        logger.warn({ at, message: `Unhandled ${chain} transaction error`, code, retries, ...commonArgs });
    }

    if (--retries < 0) {
      throw error;
    }

    return await runTransaction(logger, contract, method, args, value, gasLimit, nonce, retries, gasScaler);
  }
}

export async function sendAndConfirmSolanaTransaction(
  unsignedTransaction: CompilableTransactionMessage,
  signer: KeyPairSigner,
  provider: SVMProvider,
  cycles = 25,
  pollingDelay = 600 // 1.5 slots on Solana.
): Promise<string> {
  const delay = (ms: number) => {
    return new Promise((resolve) => setTimeout(resolve, ms));
  };
  const signedTx = await signTransactionMessageWithSigners(unsignedTransaction);
  const serializedTx = getBase64EncodedWireTransaction(signedTx);
  const txSignature = await provider
    .sendTransaction(serializedTx, { preflightCommitment: "confirmed", skipPreflight: false, encoding: "base64" })
    .send();
  let confirmed = false;
  let _cycles = 0;
  while (!confirmed && _cycles < cycles) {
    const txStatus = await provider.getSignatureStatuses([txSignature]).send();
    // Index 0 since we are only sending a single transaction in this method.
    confirmed =
      txStatus?.value?.[0]?.confirmationStatus === "confirmed" ||
      txStatus?.value?.[0]?.confirmationStatus === "finalized";
    // If the transaction wasn't confirmed, wait `pollingInterval` and retry.
    if (!confirmed) {
      await delay(pollingDelay);
      _cycles++;
    }
  }
  return txSignature;
}

export async function getGasPrice(
  provider: ethers.providers.Provider,
  priorityScaler = 1.2,
  maxFeePerGasScaler = 3,
  transactionObject?: ethers.PopulatedTransaction
): Promise<Pick<FeeData, "maxFeePerGas" | "maxPriorityFeePerGas">> {
  const { chainId } = await provider.getNetwork();

  // Pass in unsignedTx here for better Linea gas price estimations via the Linea Viem provider.
  const maxFee = process.env[`MAX_FEE_PER_GAS_OVERRIDE_${chainId}`];
  const priorityFee = process.env[`MAX_PRIORITY_FEE_PER_GAS_OVERRIDE_${chainId}`];
  if (isDefined(maxFee) && isDefined(priorityFee)) {
    return {
      maxFeePerGas: parseUnits(maxFee, 9),
      maxPriorityFeePerGas: parseUnits(priorityFee, 9),
    };
  }

  // Floor scalers at 1.0 as we'll rarely want to submit too low of a gas price. We mostly
  // just want to submit with as close to prevailing fees as possible.
  maxFeePerGasScaler = Math.max(1, maxFeePerGasScaler);
  priorityScaler = Math.max(1, priorityScaler);

  const feeData = await gasPriceOracle.getGasPriceEstimate(provider, {
    chainId,
    baseFeeMultiplier: toBNWei(maxFeePerGasScaler),
    priorityFeeMultiplier: toBNWei(priorityScaler),
    unsignedTx: transactionObject,
  });

  // Default to EIP-1559 (type 2) pricing. If gasPriceOracle is using a legacy adapter for this chain then
  // the priority fee will be 0.
  return {
    maxFeePerGas: feeData.maxFeePerGas,
    maxPriorityFeePerGas: feeData.maxPriorityFeePerGas,
  };
}

export async function willSucceed(transaction: AugmentedTransaction): Promise<TransactionSimulationResult> {
  // If the transaction already has a gasLimit, it should have been simulated in advance.
  if (transaction.canFailInSimulation || isDefined(transaction.gasLimit)) {
    return { transaction, succeed: true };
  }

  const { contract, method } = transaction;
  const args = transaction.value ? [...transaction.args, { value: transaction.value }] : transaction.args;

  // First callStatic, which will surface a custom error if the transaction would fail.
  // This is useful for surfacing custom error revert reasons like RelayFilled in the SpokePool but
  // it does incur an extra RPC call. We do this because estimateGas is a provider function that doesn't
  // relay custom errors well: https://github.com/ethers-io/ethers.js/discussions/3291#discussion-4314795
  let data;
  try {
    data = await contract.callStatic[method](...args);
  } catch (err: any) {
    if (err.errorName) {
      return {
        transaction,
        succeed: false,
        reason: err.errorName,
      };
    }
  }

  try {
    const gasLimit = await contract.estimateGas[method](...args);
    return { transaction: { ...transaction, gasLimit }, succeed: true, data };
  } catch (_error) {
    const error = _error as EthersError;
    return { transaction, succeed: false, reason: error.reason };
  }
}

export function getTarget(targetAddress: string):
  | {
      chainId: number;
      contractName: string;
      targetAddress: string;
    }
  | {
      targetAddress: string;
    } {
  try {
    return { targetAddress, ...getContractInfoFromAddress(targetAddress) };
  } catch (error) {
    return { targetAddress };
  }
}

/**
 * Apply local scaling to a gas price. The gas price can be scaled up in case it falls beneath an env-defined
 * price floor, or in case of a retry (i.e. due to replacement underpriced RPC rejection).
 * @param chainId Chain ID for transaction submission.
 * @param gas Input gas price (Legacy/type 0 or eip1559/type 2).
 * @param scaler Multiplier to apply to the gas price.
 * @returns A scaled type 0 or type 2 gas price, dependent on chainId.
 */
function scaleGasPrice(
  chainId: number,
  gas: Pick<FeeData, "maxFeePerGas" | "maxPriorityFeePerGas">,
  retryScaler: BigNumber
): Pick<FeeData, "maxFeePerGas" | "maxPriorityFeePerGas"> | Pick<FeeData, "gasPrice"> {
  const flooredPriorityFeePerGas = parseUnits(process.env[`MIN_PRIORITY_FEE_PER_GAS_${chainId}`] || "0", 9);

  // Check if the chain requires legacy transactions
  if (LEGACY_TRANSACTION_CHAINS.includes(chainId)) {
    const gasPrice = sdkUtils
      .bnMax(gas.maxFeePerGas, flooredPriorityFeePerGas)
      .mul(retryScaler)
      .div(fixedPointAdjustment);
    return { gasPrice };
  }

  // If the priority fee was increased, the max fee must be scaled up as well.
  const maxPriorityFeePerGas = sdkUtils
    .bnMax(gas.maxPriorityFeePerGas, flooredPriorityFeePerGas)
    .mul(retryScaler)
    .div(fixedPointAdjustment);
  const maxFeeDelta = maxPriorityFeePerGas.sub(gas.maxPriorityFeePerGas);

  return {
    maxFeePerGas: gas.maxFeePerGas.add(maxFeeDelta),
    maxPriorityFeePerGas,
  };
}<|MERGE_RESOLUTION|>--- conflicted
+++ resolved
@@ -79,29 +79,17 @@
   value = bnZero,
   gasLimit: BigNumber | null = null,
   nonce: number | null = null,
-<<<<<<< HEAD
   retries = 2,
   gasScaler = 1.0
-=======
-  retries = 1
->>>>>>> 9d40c913
 ): Promise<TransactionResponse> {
   const at = "TxUtil#runTransaction";
   const { provider, signer } = contract;
   const { chainId } = await provider.getNetwork();
 
-<<<<<<< HEAD
-  if (!nonce || !nonceReset[chainId]) {
-=======
-  if (!nonceReset[chainId]) {
->>>>>>> 9d40c913
-    nonce = await provider.getTransactionCount(await signer.getAddress());
-    nonceReset[chainId] = true;
-  }
+  nonce ??= await provider.getTransactionCount(await signer.getAddress());
   const chain = getNetworkName(chainId);
 
   const sendRawTxn = method === "";
-<<<<<<< HEAD
   const priorityFeeScaler =
     Number(process.env[`PRIORITY_FEE_SCALER_${chainId}`] || process.env.PRIORITY_FEE_SCALER) ||
     DEFAULT_GAS_FEE_SCALERS[chainId]?.maxPriorityFeePerGasScaler;
@@ -112,38 +100,12 @@
   let scaledGas: Partial<FeeData>;
   try {
     const gas = await getGasPrice(
-=======
-
-  const priorityFeeScaler =
-    Number(process.env[`PRIORITY_FEE_SCALER_${chainId}`] || process.env.PRIORITY_FEE_SCALER) ||
-    DEFAULT_GAS_FEE_SCALERS[chainId]?.maxPriorityFeePerGasScaler;
-  const maxFeePerGasScaler =
-    Number(process.env[`MAX_FEE_PER_GAS_SCALER_${chainId}`] || process.env.MAX_FEE_PER_GAS_SCALER) ||
-    DEFAULT_GAS_FEE_SCALERS[chainId]?.maxFeePerGasScaler;
-
-  let gas: Partial<FeeData>;
-  try {
-    gas = await getGasPrice(
->>>>>>> 9d40c913
       provider,
       priorityFeeScaler,
       maxFeePerGasScaler,
       sendRawTxn ? undefined : await contract.populateTransaction[method](...(args as Array<unknown>), { value })
     );
-<<<<<<< HEAD
     scaledGas = scaleGasPrice(chainId, gas, toBNWei(gasScaler));
-  } catch (error) {
-    // Linea gas price requires full transaction simulation. fillRelay simulation will revert often, so
-    // drop them to debug severity. It'd be nice to avoid this here, but it's hard given current structure.
-    const log = chainId === CHAIN_IDs.LINEA && method === "fillRelay" ? logger.debug : logger.warn;
-    log({ at, message: `Failed to query ${chain} gas price.` });
-    throw error;
-  }
-
-  const to = contract.address;
-  const commonArgs = { chainId, to, method, args, nonce, gas: scaledGas, gasLimit, sendRawTxn };
-  logger.debug({ at, message: "Submitting transaction", ...commonArgs });
-=======
   } catch (error) {
     // Linea uses linea_estimateGas and will throw on FilledRelay() reverts; skip retries.
     // nb. Requiring low-level chain & method inspection is a wart on the implementation. @todo: refactor it away.
@@ -152,44 +114,24 @@
     }
     return await runTransaction(logger, contract, method, args, value, gasLimit, nonce, retries);
   }
-  const flooredPriorityFeePerGas = parseUnits(process.env[`MIN_PRIORITY_FEE_PER_GAS_${chainId}`] || "0", 9);
-
-  // Check if the chain requires legacy transactions
-  if (LEGACY_TRANSACTION_CHAINS.includes(chainId)) {
-    gas = { gasPrice: gas.maxFeePerGas.lt(flooredPriorityFeePerGas) ? flooredPriorityFeePerGas : gas.maxFeePerGas };
-  } else {
-    // If the priority fee was overridden by the min/floor value, the base fee must be scaled up as well.
-    const maxPriorityFeePerGas = sdkUtils.bnMax(gas.maxPriorityFeePerGas, flooredPriorityFeePerGas);
-    const baseFeeDelta = maxPriorityFeePerGas.sub(gas.maxPriorityFeePerGas);
-    gas = {
-      maxFeePerGas: gas.maxFeePerGas.add(baseFeeDelta),
-      maxPriorityFeePerGas,
-    };
-  }
 
   const to = contract.address;
-  const commonFields = { chainId, to, method, args, value, nonce, gas, gasLimit, sendRawTxn };
-  logger.debug({ at, message: "Submitting transaction.", ...commonFields });
->>>>>>> 9d40c913
+  const commonArgs = { chainId, to, method, args, nonce, gas: scaledGas, gasLimit, sendRawTxn };
+  logger.debug({ at, message: "Submitting transaction", ...commonArgs });
 
   // TX config has gas (from gasPrice function), value (how much eth to send) and an optional gasLimit. The reduce
   // operation below deletes any null/undefined elements from this object. If gasLimit or nonce are not specified,
   // ethers will determine the correct values to use.
-<<<<<<< HEAD
   const txConfig = Object.entries({ ...scaledGas, value, nonce, gasLimit }).reduce(
-=======
-  const txConfig = Object.entries({ ...gas, value, nonce, gasLimit }).reduce(
->>>>>>> 9d40c913
     (a, [k, v]) => (v ? ((a[k] = v), a) : a),
     {}
   );
 
   try {
     return sendRawTxn
-<<<<<<< HEAD
       ? await signer.sendTransaction({ to, value, ...scaledGas })
       : await contract[method](...(args as Array<unknown>), txConfig);
-  } catch (error: unknown) {
+  } catch (error) {
     // Narrow type. All errors caught here should be Ethers errors.
     if (!typeguards.isEthersError(error)) {
       throw error;
@@ -219,55 +161,6 @@
         const message = `Increasing gas on ${chain} transaction replacement at nonce ${nonce}.`;
         logger.debug({ at, message, retries, ...commonArgs });
         break;
-=======
-      ? await signer.sendTransaction({ to, value, ...gas })
-      : await contract[method](...(args as Array<unknown>), txConfig);
-  } catch (error) {
-    if (retries > 0 && txnRetryable(error)) {
-      // If error is due to a nonce collision or gas underpricing then re-submit to fetch latest params.
-      --retries;
-      logger.debug({
-        at,
-        message: "Retrying txn due to expected error",
-        ...commonFields,
-        error: stringifyThrownValue(error),
-        retries,
-      });
-
-      nonceReset[chainId] = false;
-      return await runTransaction(logger, contract, method, args, value, gasLimit, null, retries);
-    } else {
-      // Empirically we have observed that Ethers can produce nested errors, so we try to recurse down them
-      // and log them as clearly as possible. For example:
-      // - Top-level (Contract method call): "reason":"cannot estimate gas; transaction may fail or may require manual gas limit" (UNPREDICTABLE_GAS_LIMIT)
-      // - Mid-level (eth_estimateGas): "reason":"execution reverted: delegatecall failed" (UNPREDICTABLE_GAS_LIMIT)
-      // - Bottom-level (JSON-RPC/HTTP): "reason":"processing response error" (SERVER_ERROR)
-      const errorFields = {
-        at,
-        message: "Error executing tx",
-        ...commonFields,
-        retries,
-        notificationPath: "across-error",
-      };
-      if (isEthersError(error)) {
-        const ethersErrors: { reason: string; err: EthersError }[] = [];
-        let topError = error;
-        while (isEthersError(topError)) {
-          ethersErrors.push({ reason: topError.reason, err: topError.error as EthersError });
-          topError = topError.error as EthersError;
-        }
-        logger[ethersErrors.some((e) => txnRetryable(e.err)) ? "warn" : "error"]({
-          ...errorFields,
-          errorReasons: ethersErrors.map((e, i) => `\t ${i}: ${e.reason}`).join("\n"),
-        });
-      } else {
-        const isWarning = txnRetryable(error) || isFillRelayError(error);
-        logger[isWarning ? "warn" : "error"]({
-          ...errorFields,
-          notificationPath: isWarning ? "across-warn" : "across-error",
-          error: stringifyThrownValue(error),
-        });
->>>>>>> 9d40c913
       }
 
       // Transient provider issue; retry. Unclear whether this will be seen in practice because
