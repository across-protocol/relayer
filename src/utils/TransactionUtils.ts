import { AugmentedTransaction } from "../clients";
<<<<<<< HEAD
import { winston, Contract, toBN, getContractInfoFromAddress, BigNumber } from "../utils";
=======
import { winston, Contract, getContractInfoFromAddress, fetch, ethers, toBNWei } from "../utils";
>>>>>>> cf5ea4fc

// Note that this function will throw if the call to the contract on method for given args reverts. Implementers
// of this method should be considerate of this and catch the response to deal with the error accordingly.
export async function runTransaction(
  logger: winston.Logger,
  contract: Contract,
  method: string,
  args: any,
  value: BigNumber = toBN(0)
) {
  const target = getTarget(contract.address);
  try {
    const gas = await getGasPrice(contract.provider);
    logger.debug({ at: "TransactionUtil", message: "Sending crafted tx", target, method, args, gas, value });
    return await contract[method](...args, { ...gas, value });
  } catch (error) {
<<<<<<< HEAD
    logger.error({ at: "TransactionUtil", message: "Error executing tx", error, target, method, args, value });
=======
    logger.error({ at: "TxUtil", message: "Error executing tx", error, notificationPath: "across-error" });
>>>>>>> cf5ea4fc
    console.log(error);
    throw new Error(error.reason); // Extract the reason from the transaction error and throw it.
  }
}

// TODO: add in gasPrice when the SDK has this for the given chainId. TODO: improve how we fetch prices.
// For now this method will extract the provider's Fee data from the associated network and scale it by a priority
// scaler. This works on both mainnet and L2's by the utility switching the response structure accordingly.
export async function getGasPrice(provider: ethers.providers.Provider, priorityScaler = 1.2, maxFeePerGasScaler = 3) {
  const [feeData, chainInfo] = await Promise.all([provider.getFeeData(), provider.getNetwork()]);
  if (feeData.maxFeePerGas && feeData.maxPriorityFeePerGas) {
    // Polygon, for some or other reason, does not correctly return an appropriate maxPriorityFeePerGas. Set the
    // maxPriorityFeePerGas to the maxFeePerGas * 5 for now as a temp workaround.
    if (chainInfo.chainId === 137)
      feeData.maxPriorityFeePerGas = ethers.utils.parseUnits((await getPolygonPriorityFee()).fastest.toString(), 9);
    if (feeData.maxPriorityFeePerGas > feeData.maxFeePerGas)
      feeData.maxFeePerGas = scaleByNumber(feeData.maxPriorityFeePerGas, 1.5);
    return {
      maxFeePerGas: scaleByNumber(feeData.maxFeePerGas, priorityScaler * maxFeePerGasScaler), // scale up the maxFeePerGas. Any extra paid on this is refunded.
      maxPriorityFeePerGas: scaleByNumber(feeData.maxPriorityFeePerGas, priorityScaler),
    };
  } else return { gasPrice: scaleByNumber(feeData.gasPrice, priorityScaler) };
}

export async function willSucceed(
  transaction: AugmentedTransaction
): Promise<{ transaction: AugmentedTransaction; succeed: boolean; reason: string }> {
  try {
    await transaction.contract.callStatic[transaction.method](...transaction.args);
    return { transaction, succeed: true, reason: null };
  } catch (error) {
    console.error(error);
    return { transaction, succeed: false, reason: error.reason };
  }
}

export function getTarget(targetAddress: string) {
  try {
    return { targetAddress, ...getContractInfoFromAddress(targetAddress) };
  } catch (error) {
    return { targetAddress };
  }
}

async function getPolygonPriorityFee(): Promise<{
  safeLow: number;
  standard: number;
  fast: number;
  fastest: number;
  blockTime: number;
  blockNumber: number;
}> {
  const res = await fetch("https://gasstation-mainnet.matic.network");
  return await res.json();
}

function scaleByNumber(amount: ethers.BigNumber, scaling: number) {
  return amount.mul(toBNWei(scaling)).div(toBNWei("1"));
}<|MERGE_RESOLUTION|>--- conflicted
+++ resolved
@@ -1,9 +1,5 @@
 import { AugmentedTransaction } from "../clients";
-<<<<<<< HEAD
-import { winston, Contract, toBN, getContractInfoFromAddress, BigNumber } from "../utils";
-=======
-import { winston, Contract, getContractInfoFromAddress, fetch, ethers, toBNWei } from "../utils";
->>>>>>> cf5ea4fc
+import { winston, Contract, getContractInfoFromAddress, fetch, ethers, toBNWei, BigNumber, toBN } from "../utils";
 
 // Note that this function will throw if the call to the contract on method for given args reverts. Implementers
 // of this method should be considerate of this and catch the response to deal with the error accordingly.
@@ -14,17 +10,12 @@
   args: any,
   value: BigNumber = toBN(0)
 ) {
-  const target = getTarget(contract.address);
   try {
     const gas = await getGasPrice(contract.provider);
-    logger.debug({ at: "TransactionUtil", message: "Sending crafted tx", target, method, args, gas, value });
+    logger.debug({ at: "TxUtil", message: "sending tx", target: getTarget(contract.address), method, args, gas });
     return await contract[method](...args, { ...gas, value });
   } catch (error) {
-<<<<<<< HEAD
-    logger.error({ at: "TransactionUtil", message: "Error executing tx", error, target, method, args, value });
-=======
     logger.error({ at: "TxUtil", message: "Error executing tx", error, notificationPath: "across-error" });
->>>>>>> cf5ea4fc
     console.log(error);
     throw new Error(error.reason); // Extract the reason from the transaction error and throw it.
   }
