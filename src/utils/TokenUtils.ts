import { TOKEN_EQUIVALENCE_REMAPPING, TOKEN_SYMBOLS_MAP } from "@across-protocol/constants";
import { constants, utils } from "@across-protocol/sdk";
import { CONTRACT_ADDRESSES } from "../common";
import { BigNumberish } from "./BNUtils";
import { formatUnits } from "./SDKUtils";
import { isDefined } from "./TypeGuards";
import { Address, toAddressType, EvmAddress } from "./";

const { ZERO_ADDRESS } = constants;

export const { fetchTokenInfo, getL2TokenAddresses } = utils;

export function getRemoteTokenForL1Token(
<<<<<<< HEAD
  _l1Token: EvmAddress,
  chainId: number | string,
  hubPoolClient: Pick<HubPoolClient, "chainId">
): Address | undefined {
  const l1Token = _l1Token.toEvmAddress();
=======
  l1Token: string,
  remoteChainId: number | string,
  hubChainId: number
): string | undefined {
>>>>>>> 951575c4
  const tokenMapping = Object.values(TOKEN_SYMBOLS_MAP).find(
    ({ addresses }) => addresses[hubChainId] === l1Token && isDefined(addresses[remoteChainId])
  );
  if (!tokenMapping) {
    return undefined;
  }
  const l1TokenSymbol = TOKEN_EQUIVALENCE_REMAPPING[tokenMapping.symbol] ?? tokenMapping.symbol;
<<<<<<< HEAD
  return toAddressType(TOKEN_SYMBOLS_MAP[l1TokenSymbol]?.addresses[chainId] ?? tokenMapping.addresses[chainId]);
=======
  return TOKEN_SYMBOLS_MAP[l1TokenSymbol]?.addresses[remoteChainId] ?? tokenMapping.addresses[remoteChainId];
>>>>>>> 951575c4
}

export function getNativeTokenAddressForChain(chainId: number): Address {
  return toAddressType(CONTRACT_ADDRESSES[chainId]?.nativeToken?.address ?? ZERO_ADDRESS);
}

export function getWrappedNativeTokenAddress(chainId: number): Address {
  const tokenSymbol = utils.getNativeTokenSymbol(chainId);
  // If the native token is ETH, then we know the wrapped native token is WETH. Otherwise, some ERC20 token is the native token.
  // In PUBLIC_NETWORKS, the native token symbol is the symbol corresponding to the L1 token contract, so "W" should not be prepended
  // to the symbol.
  const wrappedTokenSymbol = tokenSymbol === "ETH" ? "WETH" : tokenSymbol;

  // Undefined returns should be caught and handled by consumers of this function.
  return toAddressType(TOKEN_SYMBOLS_MAP[wrappedTokenSymbol]?.addresses[chainId]);
}

/**
 * Format the given amount of tokens to the correct number of decimals for the given token symbol.
 * @param symbol The token symbol to format the amount for.
 * @param amount The amount to format.
 * @returns The formatted amount as a decimal-inclusive string.
 */
export function formatUnitsForToken(symbol: string, amount: BigNumberish): string {
  const decimals = (TOKEN_SYMBOLS_MAP[symbol]?.decimals as number) ?? 18;
  return formatUnits(amount, decimals);
}<|MERGE_RESOLUTION|>--- conflicted
+++ resolved
@@ -11,18 +11,11 @@
 export const { fetchTokenInfo, getL2TokenAddresses } = utils;
 
 export function getRemoteTokenForL1Token(
-<<<<<<< HEAD
   _l1Token: EvmAddress,
-  chainId: number | string,
-  hubPoolClient: Pick<HubPoolClient, "chainId">
+  remoteChainId: number | string,
+  hubChainId: number
 ): Address | undefined {
   const l1Token = _l1Token.toEvmAddress();
-=======
-  l1Token: string,
-  remoteChainId: number | string,
-  hubChainId: number
-): string | undefined {
->>>>>>> 951575c4
   const tokenMapping = Object.values(TOKEN_SYMBOLS_MAP).find(
     ({ addresses }) => addresses[hubChainId] === l1Token && isDefined(addresses[remoteChainId])
   );
@@ -30,11 +23,9 @@
     return undefined;
   }
   const l1TokenSymbol = TOKEN_EQUIVALENCE_REMAPPING[tokenMapping.symbol] ?? tokenMapping.symbol;
-<<<<<<< HEAD
-  return toAddressType(TOKEN_SYMBOLS_MAP[l1TokenSymbol]?.addresses[chainId] ?? tokenMapping.addresses[chainId]);
-=======
-  return TOKEN_SYMBOLS_MAP[l1TokenSymbol]?.addresses[remoteChainId] ?? tokenMapping.addresses[remoteChainId];
->>>>>>> 951575c4
+  return toAddressType(
+    TOKEN_SYMBOLS_MAP[l1TokenSymbol]?.addresses[remoteChainId] ?? tokenMapping.addresses[remoteChainId]
+  );
 }
 
 export function getNativeTokenAddressForChain(chainId: number): Address {
