import { ethers } from "ethers";
import lodash from "lodash";
import { isPromiseFulfulled } from "./TypeGuards";

const defaultTimeout = 15 * 1000;

function delay(s: number): Promise<void> {
  return new Promise<void>((resolve) => setTimeout(resolve, Math.round(s * 1000)));
}

function formatProviderError(provider: ethers.providers.JsonRpcProvider, rawErrorText: string) {
  return `Provider ${provider.connection.url} failed with error: ${rawErrorText}`;
}

class RetryProvider extends ethers.providers.JsonRpcProvider {
<<<<<<< HEAD
  readonly providers: ethers.providers.JsonRpcProvider[];
  constructor(
    params: ConstructorParameters<typeof ethers.providers.JsonRpcProvider>[],
    chainId: number,
    readonly nodeQuorumThreshold: number,
    readonly retries: number,
    readonly delay: number
  ) {
    // Initialize the super just with the chainId, which stops it from trying to immediately send out a .send before
    // this derived class is initialized.
    super(undefined, chainId);
    this.providers = params.map((inputs) => new ethers.providers.JsonRpcProvider(...inputs));
    if (this.nodeQuorumThreshold < 1 || !Number.isInteger(this.nodeQuorumThreshold))
      throw new Error(
        `nodeQuorum,Threshold cannot be < 1 and must be an integer. Currently set to ${this.nodeQuorumThreshold}`
      );
    if (this.retries < 0 || !Number.isInteger(this.retries))
      throw new Error(`retries cannot be < 0 and must be an integer. Currently set to ${this.retries}`);
    if (this.delay < 0) throw new Error(`delay cannot be < 0. Currently set to ${this.delay}`);
    if (this.nodeQuorumThreshold > this.providers.length)
      throw new Error(
        `nodeQuorumThreshold (${this.nodeQuorumThreshold}) must be <= the number of providers (${this.providers.length})`
      );
  }

  override async send(method: string, params: Array<any>): Promise<any> {
    const quorumThreshold = this._getQuorum(method, params);
    const requiredProviders = this.providers.slice(0, quorumThreshold);
    const fallbackProviders = this.providers.slice(quorumThreshold);
    const errors: [ethers.providers.JsonRpcProvider, string][] = [];

    // This function is used to try to send with a provider and if it fails pop an element off the fallback list to try
    // with that one. Once the fallback provider list is empty, the method throws. Because the fallback providers are
    // removed, we ensure that no provider is used more than once because we care about quorum, making sure all
    // considered responses come from unique providers.
    const tryWithFallback = (
      provider: ethers.providers.JsonRpcProvider
    ): Promise<[ethers.providers.JsonRpcProvider, any]> => {
      return this._trySend(provider, method, params)
        .then((result): [ethers.providers.JsonRpcProvider, any] => [provider, result])
        .catch((err) => {
          // Append the provider and error to the error array.
          errors.push([provider, err?.stack || err?.toString()]);

          // If there are no new fallback providers to use, terminate the recursion by throwing an error.
          // Otherwise, we can try to call another provider.
          if (fallbackProviders.length === 0) {
            throw new Error("Out of providers to fall back to.");
          }

          // This line does two things:
          // 1. Removes a fallback provider from the array so it cannot be used as a fallback for another required
          // provider.
          // 2. Recursively calls this method with that provider so it goes through the same try logic as the previous one.
          return tryWithFallback(fallbackProviders.shift());
        });
    };

    const results = await Promise.allSettled(requiredProviders.map(tryWithFallback));

    if (!results.every(isPromiseFulfulled)) {
      // Format the error so that it's very clear which providers failed and succeeded.
      const errorTexts = errors.map(([provider, errorText]) => formatProviderError(provider, errorText));
      const successfulProviderUrls = results.filter(isPromiseFulfulled).map((result) => result.value[0].connection.url);
      throw new Error(
        `Not enough providers succeeded. Errors:\n${errorTexts.join("\n")}\n` +
          `Successful Providers:\n${successfulProviderUrls.join("\n")}`
      );
=======
  send(method: string, params: Array<any>): Promise<any> {
    const delayS = 2;
    const retries = 3;
    let promise = super.send(method, params);
    for (let i = 0; i < retries; i++) {
      promise = promise.catch(() => delay(delayS).then(() => super.send(method, params)));
>>>>>>> fb4f5ff5
    }

    const values = results.map((result) => result.value);

    // Start at element 1 and begin comparing.
    // If _all_ values are equal, we have hit quorum, so return.
    if (values.slice(1).every(([, output]) => lodash.isEqual(values[0][1], output))) return values[0][1];

    const throwQuorumError = () => {
      const errorTexts = errors.map(([provider, errorText]) => formatProviderError(provider, errorText));
      const successfulProviderUrls = values.map(([provider]) => provider.connection.url);
      throw new Error(
        "Not enough providers agreed to meet quorum.\n" +
          "Providers that errored:\n" +
          `${errorTexts.join("\n")}\n` +
          "Providers that succeeded, but some failed to match:\n" +
          successfulProviderUrls.join("\n")
      );
    };

    // Exit early if there are no fallback providers left.
    if (fallbackProviders.length === 0) throwQuorumError();

    // Try each fallback provider in parallel.
    const fallbackResults = await Promise.allSettled(
      fallbackProviders.map((provider) =>
        this._trySend(provider, method, params)
          .then((result): [ethers.providers.JsonRpcProvider, any] => [provider, result])
          .catch((err) => {
            errors.push([provider, err?.stack || err?.toString()]);
            throw new Error("No fallbacks during quorum search");
          })
      )
    );

    // This filters only the fallbacks that succeeded.
    const fallbackValues = fallbackResults.filter(isPromiseFulfulled).map((promise) => promise.value);

    // Group the results by the count of that result.
    const counts = [...values, ...fallbackValues].reduce(
      (acc, curr) => {
        const [, result] = curr;

        // Find the first result that matches the return value.
        const existingMatch = acc.find(([existingResult]) => lodash.isEqual(existingResult, result));

        // Increment the count if a match is found, else add a new element to the match array with a count of 1.
        if (existingMatch) existingMatch[1]++;
        else acc.push([result, 1]);

        // Return the same acc object because it was modified in place.
        return acc;
      },
      [[undefined, 0]] as [any, number][] // Initialize with [undefined, 0] as the first element so something is always returned.
    );

    // Sort so the result with the highest count is first.
    counts.sort(([, a], [, b]) => b - a);

    // Extract the result by grabbing the first element.
    const [quorumResult, count] = counts[0];

    // If this count is less than we need for quorum, throw the quorum error.
    if (count < quorumThreshold) throwQuorumError();

    return quorumResult;
  }

  _trySend(provider: ethers.providers.JsonRpcProvider, method: string, params: Array<any>): Promise<any> {
    let promise = provider.send(method, params);
    for (let i = 0; i < this.retries; i++) {
      promise = promise.catch(() => delay(this.delay).then(() => provider.send(method, params)));
    }
    return promise;
  }

  _getQuorum(method: string, params: Array<any>): number {
    // Only use quorum if this is a historical query that doesn't depend on the current block number.

    // All logs queries should use quorum.
    if (method === "eth_getLogs") return this.nodeQuorumThreshold;

    // getBlockByNumber should only use the quorum if it's not asking for the latest block.
    if (method === "eth_getBlockByNumber" && params[0] !== "latest") return this.nodeQuorumThreshold;

    // eth_call should only use quorum for queries at a specific past block.
    if (method === "eth_call" && params[1] !== "latest") return this.nodeQuorumThreshold;

    // All other calls should use quorum 1 to avoid errors due to sync differences.
    return 1;
  }
}

export function getProvider(chainId: number) {
  const { NODE_RETRIES, NODE_RETRY_DELAY, NODE_QUORUM, NODE_TIMEOUT } = process.env;

  const timeout = Number(process.env[`NODE_TIMEOUT_${chainId}`] || NODE_TIMEOUT || defaultTimeout);

  const constructorArgumentLists = getNodeUrlList(chainId).map(
    (nodeUrl): [{ url: string; timeout: number }, number] => [{ url: nodeUrl, timeout }, chainId]
  );

  // Default to 2 retries.
  const retries = Number(process.env[`NODE_RETRIES_${chainId}`] || NODE_RETRIES || "2");

  // Default to a delay of 1 second between retries.
  const retryDelay = Number(process.env[`NODE_RETRY_DELAY_${chainId}`] || NODE_RETRY_DELAY || "1");

  // Default to a node quorum of 1 node.
  const nodeQuorumThreshold = Number(process.env[`NODE_QUORUM_${chainId}`] || NODE_QUORUM || "1");

  return new RetryProvider(constructorArgumentLists, chainId, nodeQuorumThreshold, retries, retryDelay);
}

export function getNodeUrlList(chainId: number): string[] {
  const retryConfigKey = `NODE_URLS_${chainId}`;
  if (process.env[retryConfigKey]) {
    const nodeUrls = JSON.parse(process.env[retryConfigKey]) || [];
    if (nodeUrls?.length === 0)
      throw new Error(`Provided ${retryConfigKey}, but parsing it as json did not result in an array of urls.`);
    return nodeUrls;
  }

  const nodeUrlKey = `NODE_URL_${chainId}`;

  if (process.env[nodeUrlKey]) {
    return [process.env[nodeUrlKey]];
  }

  throw new Error(
    `Cannot get node url(s) for ${chainId} because neither ${retryConfigKey} or ${nodeUrlKey} were provided.`
  );
}<|MERGE_RESOLUTION|>--- conflicted
+++ resolved
@@ -13,7 +13,6 @@
 }
 
 class RetryProvider extends ethers.providers.JsonRpcProvider {
-<<<<<<< HEAD
   readonly providers: ethers.providers.JsonRpcProvider[];
   constructor(
     params: ConstructorParameters<typeof ethers.providers.JsonRpcProvider>[],
@@ -82,14 +81,6 @@
         `Not enough providers succeeded. Errors:\n${errorTexts.join("\n")}\n` +
           `Successful Providers:\n${successfulProviderUrls.join("\n")}`
       );
-=======
-  send(method: string, params: Array<any>): Promise<any> {
-    const delayS = 2;
-    const retries = 3;
-    let promise = super.send(method, params);
-    for (let i = 0; i < retries; i++) {
-      promise = promise.catch(() => delay(delayS).then(() => super.send(method, params)));
->>>>>>> fb4f5ff5
     }
 
     const values = results.map((result) => result.value);
@@ -193,7 +184,7 @@
   );
 
   // Default to 2 retries.
-  const retries = Number(process.env[`NODE_RETRIES_${chainId}`] || NODE_RETRIES || "2");
+  const retries = Number(process.env[`NODE_RETRIES_${chainId}`] || NODE_RETRIES || "3");
 
   // Default to a delay of 1 second between retries.
   const retryDelay = Number(process.env[`NODE_RETRY_DELAY_${chainId}`] || NODE_RETRY_DELAY || "1");
