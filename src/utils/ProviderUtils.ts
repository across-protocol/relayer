--- conflicted
+++ resolved
@@ -242,22 +242,6 @@
 
   const timeout = Number(process.env[`NODE_TIMEOUT_${chainId}`] || NODE_TIMEOUT || defaultTimeout);
 
-<<<<<<< HEAD
-  const constructorArgumentLists = getNodeUrlList(chainId).map(
-    (
-      nodeUrl
-    ): [
-      {
-        url: string;
-        timeout: number;
-        allowGzip: boolean;
-      },
-      number
-    ] => [{ url: nodeUrl, timeout, allowGzip: true }, chainId]
-  );
-
-=======
->>>>>>> 4d0306fa
   // Default to 2 retries.
   const retries = Number(process.env[`NODE_RETRIES_${chainId}`] || NODE_RETRIES || "3");
 
@@ -291,6 +275,7 @@
     {
       url: nodeUrl,
       timeout,
+      allowGzip: true,
       throttleCallback: rpcRateLimited({ nodeMaxConcurrency, logger }),
     },
     chainId,
