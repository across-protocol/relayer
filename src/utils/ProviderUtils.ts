--- conflicted
+++ resolved
@@ -137,14 +137,9 @@
     this.maxReorgDistance = MAX_REORG_DISTANCE[this.network.chainId];
 
     // Pre-compute as much of the redis key as possible.
-<<<<<<< HEAD
     const cachePrefix = `${providerCacheNamespace},${new URL(this.connection.url).hostname},${this.network.chainId}:`;
     this.getLogsCachePrefix = cachePrefix + "eth_getLogs,";
     this.callCachePrefix = cachePrefix + "eth_call,";
-=======
-    this.getLogsCachePrefix = `${providerCacheNamespace},${new URL(this.connection.url).hostname},${
-      this.network.chainId
-    }:eth_getLogs,`;
 
     const _ttlVar = process.env.PROVIDER_CACHE_TTL ?? PROVIDER_CACHE_TTL;
     const _ttl = Number(_ttlVar);
@@ -152,7 +147,6 @@
       throw new Error(`PROVIDER_CACHE_TTL (${_ttlVar}) must be numeric and > 0`);
     }
     this.baseTTL = _ttl;
->>>>>>> 1fd1fcdb
   }
   override async send(method: string, params: Array<any>): Promise<any> {
     if (this.redisClient && (await this.shouldCache(method, params))) {
@@ -195,7 +189,6 @@
   }
 
   private async shouldCache(method: string, params: Array<any>): Promise<boolean> {
-<<<<<<< HEAD
     // Today, we only cache eth_getLogs and eth_call.
     if (method === "eth_getLogs") {
       const [{ fromBlock, toBlock }] = params;
@@ -207,9 +200,13 @@
 
       // Handle cases where the input block numbers are not hex values ("latest", "pending", etc).
       // This would result in the result of the above being NaN.
-      if (Number.isNaN(fromBlockNumber) || Number.isNaN(toBlockNumber)) return false;
-      if (toBlockNumber < fromBlockNumber)
+      if (Number.isNaN(fromBlockNumber) || Number.isNaN(toBlockNumber)) {
+        return false;
+      }
+
+      if (toBlockNumber < fromBlockNumber) {
         throw new Error("CacheProvider::shouldCache toBlock cannot be smaller than fromBlock.");
+      }
 
       return this.canCacheInformationFromBlock(toBlock);
     } else if (method === "eth_call") {
@@ -217,33 +214,14 @@
       const blockNumber = parseInt(params[1], 16);
 
       // If the block number isn't present or is a text string, this will be NaN and we return false.
-      if (Number.isNaN(blockNumber)) return false;
+      if (Number.isNaN(blockNumber)) {
+        return false;
+      }
 
       // If the block is old enough to cache, cache the call.
       return this.canCacheInformationFromBlock(blockNumber);
     }
   }
-=======
-    // Today, we only cache eth_getLogs. We could add other methods here, where convenient.
-    if (method !== "eth_getLogs") {
-      return false;
-    }
-    const [{ fromBlock, toBlock }] = params;
-
-    // Handle odd cases where the ordering is flipped, etc.
-    // toBlock/fromBlock is in hex, so it must be parsed before being compared to the first unsafe block.
-    const fromBlockNumber = parseInt(fromBlock, 16);
-    const toBlockNumber = parseInt(toBlock, 16);
-
-    // Handle cases where the input block numbers are not hex values ("latest", "pending", etc).
-    // This would result in the result of the above being NaN.
-    if (Number.isNaN(fromBlockNumber) || Number.isNaN(toBlockNumber)) {
-      return false;
-    }
-    if (toBlockNumber < fromBlockNumber) {
-      throw new Error("CacheProvider::shouldCache toBlock cannot be smaller than fromBlock.");
-    }
->>>>>>> 1fd1fcdb
 
   private async canCacheInformationFromBlock(blockNumber: number) {
     // Note: this method is an internal method provided by the BaseProvider. It allows the caller to specify a maxAge of
