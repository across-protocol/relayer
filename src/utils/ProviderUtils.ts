import { ethers, providers } from "ethers";

<<<<<<< HEAD
const stallTimeout = 10000;
=======
const stallTimeout = 15 * 1000;

function delay(s: number): Promise<void> {
  return new Promise<void>((resolve) => setTimeout(resolve, s * 1000));
}

class RetryProvider extends ethers.providers.JsonRpcProvider {
  send(method: string, params: Array<any>): Promise<any> {
    const delayS = 2;
    const retries = 2;
    let promise = super.send(method, params);
    for (let i = 0; i < retries; i++) {
      promise = promise.catch(() => delay(delayS).then(() => super.send(method, params)));
    }

    return promise;
  }
}
>>>>>>> cf5ea4fc

export function getProvider(networkId: number, nodeQuorumThreshold: number = 1) {
  if (process.env[`RETRY_CONFIG_${networkId}`]) return getFallbackProvider(networkId, nodeQuorumThreshold);
  else return getStandardProvider(networkId);
}

// Create a fallback provider. This provider type enforces that nodeQuorumThreshold of the total retry configs defined
// all agree in the data they return before returning the data to the provider user. This applies in the context of both
// events and state reads to ensure consistency and redundancy within the infrastructure. Set the priority to 1.
// This makes all providers equally weighted and should all be considered. Stall timeout is how long to wait for a node
// to reply before trying another node in the set provided. This would be the case when the number of nodes is more than
// the nodeQuorumThreshold (i.e using a 2 of 3 setup).
export function getFallbackProvider(networkId: number, nodeQuorumThreshold: number) {
  const nodeUrls = JSON.parse(process.env[`RETRY_CONFIG_${networkId}`]) || [];
  if (nodeUrls.length == 0) throw new Error(`No RETRY_CONFIG_ for network ${networkId}`);

  return new providers.FallbackProvider(
    nodeUrls.map((url) => {
      return { provider: new ethers.providers.JsonRpcProvider(url), priority: 1, stallTimeout, weight: 1 };
    }),
    nodeQuorumThreshold
  );
}

// Returns a normal json RPC provider.
export function getStandardProvider(networkId: number) {
  const nodeUrl = process.env[`NODE_URL_${networkId}`];
  if (!nodeUrl) throw new Error(`No NODE_URL_ for network ${networkId}`);
  return new RetryProvider({ url: nodeUrl, timeout: stallTimeout });
}<|MERGE_RESOLUTION|>--- conflicted
+++ resolved
@@ -1,8 +1,5 @@
 import { ethers, providers } from "ethers";
 
-<<<<<<< HEAD
-const stallTimeout = 10000;
-=======
 const stallTimeout = 15 * 1000;
 
 function delay(s: number): Promise<void> {
@@ -21,7 +18,6 @@
     return promise;
   }
 }
->>>>>>> cf5ea4fc
 
 export function getProvider(networkId: number, nodeQuorumThreshold: number = 1) {
   if (process.env[`RETRY_CONFIG_${networkId}`]) return getFallbackProvider(networkId, nodeQuorumThreshold);
