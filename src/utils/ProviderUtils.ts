import { ethers } from "ethers";
import winston from "winston";
<<<<<<< HEAD
import { getRedisCache } from "./RedisUtils";
import { CHAIN_CACHE_FOLLOW_DISTANCE, DEFAULT_NO_TTL_DISTANCE } from "../common";
import { delay, getOriginFromURL } from "./";
=======
import { providers as sdkProviders } from "@across-protocol/sdk";
import { isDefined, isPromiseFulfilled, isPromiseRejected } from "./TypeGuards";
import createQueue, { QueueObject } from "async/queue";
import { getRedis, RedisClient, setRedisKey } from "./RedisUtils";
import {
  CHAIN_CACHE_FOLLOW_DISTANCE,
  PROVIDER_CACHE_TTL,
  PROVIDER_CACHE_TTL_MODIFIER as ttl_modifier,
  BLOCK_NUMBER_TTL,
  DEFAULT_NO_TTL_DISTANCE,
} from "../common";
import { delay, getOriginFromURL, Logger } from "./";
import { compareArrayResultsWithIgnoredKeys, compareResultsAndFilterIgnoredKeys } from "./ObjectUtils";
>>>>>>> b55f8744
import { MAINNET_CHAIN_IDs } from "@across-protocol/constants";
import { providers as sdkProviders } from "@across-protocol/sdk";

<<<<<<< HEAD
export class RetryProvider extends sdkProviders.RetryProvider {}
=======
const logger = Logger;

// The async/queue library has a task-based interface for building a concurrent queue.
// This is the type we pass to define a request "task".
interface RateLimitTask {
  // These are the arguments to be passed to super.send().
  sendArgs: [string, Array<unknown>];

  // These are the promise callbacks that will cause the initial send call made by the user to either return a result
  // or fail.
  resolve: (result: unknown) => void;
  reject: (err: unknown) => void;
}

// StaticJsonRpcProvider is used in place of JsonRpcProvider to avoid redundant eth_chainId queries prior to each
// request. This is safe to use when the back-end provider is guaranteed not to change.
// See https://docs.ethers.io/v5/api/providers/jsonrpc-provider/#StaticJsonRpcProvider

// This provider is a very small addition to the StaticJsonRpcProvider that ensures that no more than `maxConcurrency`
// requests are ever in flight. It uses the async/queue library to manage this.
class RateLimitedProvider extends ethers.providers.StaticJsonRpcProvider {
  // The queue object that manages the tasks.
  private queue: QueueObject;

  // Takes the same arguments as the JsonRpcProvider, but it has an additional maxConcurrency value at the beginning
  // of the list.
  constructor(
    maxConcurrency: number,
    readonly pctRpcCallsLogged: number,
    ...cacheConstructorParams: ConstructorParameters<typeof ethers.providers.StaticJsonRpcProvider>
  ) {
    super(...cacheConstructorParams);

    // This sets up the queue. Each task is executed by calling the superclass's send method, which fires off the
    // request. This queue sends out requests concurrently, but stops once the concurrency limit is reached. The
    // maxConcurrency is configured here.
    this.queue = createQueue(async ({ sendArgs, resolve, reject }: RateLimitTask) => {
      await this.wrapSendWithLog(...sendArgs)
        .then(resolve)
        .catch(reject);
    }, maxConcurrency);
  }

  async wrapSendWithLog(method: string, params: Array<unknown>) {
    if (this.pctRpcCallsLogged <= 0 || Math.random() > this.pctRpcCallsLogged / 100) {
      // Non sample path: no logging or timing, just issue the request.
      return super.send(method, params);
    } else {
      const loggerArgs = {
        at: "ProviderUtils",
        message: "Provider response sample",
        provider: getOriginFromURL(this.connection.url),
        method,
        params,
        chainId: this.network.chainId,
      };

      // In this path we log an rpc response sample.
      // Note: use performance.now() to ensure a purely monotonic clock.
      const startTime = performance.now();
      try {
        const result = await super.send(method, params);
        const elapsedTimeS = (performance.now() - startTime) / 1000;
        logger.debug({
          ...loggerArgs,
          success: true,
          timeElapsed: elapsedTimeS,
        });
        return result;
      } catch (error) {
        // Log errors as well.
        // For now, to keep logs light, don't log the error itself, just propogate and let it be handled higher up.
        const elapsedTimeS = (performance.now() - startTime) / 1000;
        logger.debug({
          ...loggerArgs,
          success: false,
          timeElapsed: elapsedTimeS,
        });
        throw error;
      }
    }
  }

  override async send(method: string, params: Array<unknown>): Promise<unknown> {
    // This simply creates a promise and adds the arguments and resolve and reject handlers to the task.
    return new Promise<unknown>((resolve, reject) => {
      const task: RateLimitTask = {
        sendArgs: [method, params],
        resolve,
        reject,
      };
      this.queue.push(task);
    });
  }
}

const defaultTimeout = 60 * 1000;

function formatProviderError(provider: ethers.providers.StaticJsonRpcProvider, rawErrorText: string) {
  return `Provider ${provider.connection.url} failed with error: ${rawErrorText}`;
}

function createSendErrorWithMessage(message: string, sendError: Record<string, unknown>) {
  const error = new Error(message);
  return { ...sendError, ...error };
}

function compareRpcResults(method: string, rpcResultA: unknown, rpcResultB: unknown): boolean {
  if (method === "eth_getBlockByNumber") {
    // We've seen RPC's disagree on the miner field, for example when Polygon nodes updated software that
    // led alchemy and quicknode to disagree on the miner field's value.
    return compareResultsAndFilterIgnoredKeys(
      [
        "miner", // polygon (sometimes)
        "l1BatchNumber", // zkSync
        "l1BatchTimestamp", // zkSync
        "size", // Alchemy/Arbitrum (temporary)
        "totalDifficulty", // Quicknode/Alchemy (sometimes)
        "logsBloom", // zkSync (third-party providers return 0x0..0)
        "transactions", // Polygon yParity field in transactions[]
      ],
      rpcResultA as Record<string, unknown>,
      rpcResultB as Record<string, unknown>
    );
  } else if (method === "eth_getLogs") {
    // We've seen some RPC's like QuickNode add in transactionLogIndex which isn't in the
    // JSON RPC spec: https://ethereum.org/en/developers/docs/apis/json-rpc/#eth_getfilterchanges
    // Additional reference: https://github.com/ethers-io/ethers.js/issues/1721
    // 2023-08-31 Added blockHash because of upstream zkSync provider disagreements. Consider removing later.
    // 2024-05-07 Added l1BatchNumber and logType due to Alchemy. Consider removing later.
    // 2024-07-11 Added blockTimestamp after zkSync rolled out a new node release.
    return compareArrayResultsWithIgnoredKeys(
      ["blockTimestamp", "transactionLogIndex", "l1BatchNumber", "logType"],
      rpcResultA as unknown[],
      rpcResultB as unknown[]
    );
  } else {
    return lodash.isEqual(rpcResultA, rpcResultB);
  }
}

enum CacheType {
  NONE, // Do not cache
  WITH_TTL, // Cache with TTL
  NO_TTL, // Cache with infinite TTL
}

class CacheProvider extends RateLimitedProvider {
  public readonly getBlockByNumberPrefix: string;
  public readonly getLogsCachePrefix: string;
  public readonly callCachePrefix: string;
  public readonly baseTTL: number;

  constructor(
    providerCacheNamespace: string,
    readonly redisClient?: RedisClient,
    // Note: if not provided, this is set to POSITIVE_INFINITY, meaning no cache entries are set with the standard TTL.
    readonly standardTtlBlockDistance = Number.POSITIVE_INFINITY,
    // Note: if not provided, this is set to POSITIVE_INFINITY, meaning no cache entries are set with no TTL.
    readonly noTtlBlockDistance = Number.POSITIVE_INFINITY,
    ...jsonRpcConstructorParams: ConstructorParameters<typeof RateLimitedProvider>
  ) {
    super(...jsonRpcConstructorParams);

    const { chainId } = this.network;

    // Pre-compute as much of the redis key as possible.
    const cachePrefix = `${providerCacheNamespace},${new URL(this.connection.url).hostname},${chainId}`;
    this.getBlockByNumberPrefix = `${cachePrefix}:getBlockByNumber,`;
    this.getLogsCachePrefix = `${cachePrefix}:eth_getLogs,`;
    this.callCachePrefix = `${cachePrefix}:eth_call,`;

    const _ttlVar = process.env.PROVIDER_CACHE_TTL ?? PROVIDER_CACHE_TTL;
    const _ttl = Number(_ttlVar);
    if (isNaN(_ttl) || _ttl <= 0) {
      throw new Error(`PROVIDER_CACHE_TTL (${_ttlVar}) must be numeric and > 0`);
    }
    this.baseTTL = _ttl;
  }
  override async send(method: string, params: Array<unknown>): Promise<unknown> {
    const cacheType = this.redisClient ? await this.cacheType(method, params) : CacheType.NONE;

    if (cacheType !== CacheType.NONE) {
      const redisKey = this.buildRedisKey(method, params);

      // Attempt to pull the result from the cache.
      const redisResult = await this.redisClient.get(redisKey);

      // If cache has the result, parse the json and return it.
      if (redisResult) {
        return JSON.parse(redisResult);
      }

      // Cache does not have the result. Query it directly and cache.
      const result = await super.send(method, params);

      // Note: use swtich to ensure all enum cases are handled.
      switch (cacheType) {
        case CacheType.WITH_TTL:
          {
            // Apply a random margin to spread expiry over a larger time window.
            const ttl = this.baseTTL + Math.ceil(lodash.random(-ttl_modifier, ttl_modifier, true) * this.baseTTL);
            await setRedisKey(redisKey, JSON.stringify(result), this.redisClient, ttl);
          }
          break;
        case CacheType.NO_TTL:
          await setRedisKey(redisKey, JSON.stringify(result), this.redisClient, Number.POSITIVE_INFINITY);
          break;
        default:
          throw new Error(`Unexpected Cache type: ${cacheType}`);
      }

      // Return the cached result.
      return result;
    }

    return await super.send(method, params);
  }

  private buildRedisKey(method: string, params: Array<unknown>) {
    // Only handles eth_getLogs and eth_call right now.
    switch (method) {
      case "eth_getBlockByNumber":
        return this.getBlockByNumberPrefix + JSON.stringify(params);
      case "eth_getLogs":
        return this.getLogsCachePrefix + JSON.stringify(params);
      case "eth_call":
        return this.callCachePrefix + JSON.stringify(params);
      default:
        throw new Error(`CacheProvider::buildRedisKey: invalid JSON-RPC method ${method}`);
    }
  }

  private async cacheType(method: string, params: Array<unknown>): Promise<CacheType> {
    // Today, we only cache eth_getLogs and eth_call.
    if (method === "eth_getLogs") {
      const [{ fromBlock, toBlock }] = params as { toBlock: number; fromBlock: number }[];

      // Handle odd cases where the ordering is flipped, etc.
      // toBlock/fromBlock is in hex, so it must be parsed before being compared to the first unsafe block.
      const fromBlockNumber = parseInt(String(fromBlock), 16);
      const toBlockNumber = parseInt(String(toBlock), 16);

      // Handle cases where the input block numbers are not hex values ("latest", "pending", etc).
      // This would result in the result of the above being NaN.
      if (Number.isNaN(fromBlockNumber) || Number.isNaN(toBlockNumber)) {
        return CacheType.NONE;
      }

      if (toBlockNumber < fromBlockNumber) {
        throw new Error("CacheProvider::shouldCache toBlock cannot be smaller than fromBlock.");
      }

      return this.cacheTypeForBlock(toBlock);
    } else if ("eth_call" === method || "eth_getBlockByNumber" === method) {
      // Pull out the block tag from params. Its position in params is dependent on the method.
      // We are only interested in numeric block tags, which would be hex-encoded strings.
      const idx = method === "eth_getBlockByNumber" ? 0 : 1;
      const blockNumber = parseInt(String(params[idx]), 16);

      // If the block number isn't present or is a text string, this will be NaN and we return false.
      if (Number.isNaN(blockNumber)) {
        return CacheType.NONE;
      }

      // If the block is old enough to cache, cache the call.
      return this.cacheTypeForBlock(blockNumber);
    } else {
      return CacheType.NONE;
    }
  }

  private async cacheTypeForBlock(blockNumber: number): Promise<CacheType> {
    // Note: this method is an internal method provided by the BaseProvider. It allows the caller to specify a maxAge of
    // the block that is allowed. This means if a block has been retrieved within the last n seconds, no provider
    // query will be made.
    const currentBlockNumber = await super._getInternalBlockNumber(BLOCK_NUMBER_TTL * 1000);

    // Determine the distance that the block is from HEAD.
    const headDistance = currentBlockNumber - blockNumber;

    // If the distance from head is large enough, set with no TTL.
    if (headDistance > this.noTtlBlockDistance) {
      return CacheType.NO_TTL;
    }

    // If the distance is <= noTtlBlockDistance, but > standardTtlBlockDistance, use standard TTL.
    if (headDistance > this.standardTtlBlockDistance) {
      return CacheType.WITH_TTL;
    }

    // Too close to HEAD, no cache.
    return CacheType.NONE;
  }
}

export class RetryProvider extends ethers.providers.StaticJsonRpcProvider {
  readonly providers: ethers.providers.StaticJsonRpcProvider[];
  constructor(
    params: ConstructorParameters<typeof ethers.providers.StaticJsonRpcProvider>[],
    chainId: number,
    readonly nodeQuorumThreshold: number,
    readonly retries: number,
    readonly delay: number,
    readonly maxConcurrency: number,
    providerCacheNamespace: string,
    pctRpcCallsLogged: number,
    redisClient?: RedisClient,
    standardTtlBlockDistance?: number,
    noTtlBlockDistance?: number
  ) {
    // Initialize the super just with the chainId, which stops it from trying to immediately send out a .send before
    // this derived class is initialized.
    super(undefined, chainId);
    this.providers = params.map(
      (inputs) =>
        new CacheProvider(
          providerCacheNamespace,
          redisClient,
          standardTtlBlockDistance,
          noTtlBlockDistance,
          maxConcurrency,
          pctRpcCallsLogged,
          ...inputs
        )
    );

    // This is added for interim testing to see whether relayer fill performance improves.
    // @todo: Upstream this to the SDK where the relayer's implementation will be relocated.
    this.providers.forEach((provider) => {
      const url = getOriginFromURL(provider.connection.url);
      const { pollingInterval } = provider;
      provider.pollingInterval = 1000;
      logger?.debug({
        at: "RetryProvider",
        message: `Dropped ${url} pollingInterval ${pollingInterval} -> ${provider.pollingInterval}.`,
      });
    });

    if (this.nodeQuorumThreshold < 1 || !Number.isInteger(this.nodeQuorumThreshold)) {
      throw new Error(
        `nodeQuorum,Threshold cannot be < 1 and must be an integer. Currently set to ${this.nodeQuorumThreshold}`
      );
    }
    if (this.retries < 0 || !Number.isInteger(this.retries)) {
      throw new Error(`retries cannot be < 0 and must be an integer. Currently set to ${this.retries}`);
    }
    if (this.delay < 0) {
      throw new Error(`delay cannot be < 0. Currently set to ${this.delay}`);
    }
    if (this.nodeQuorumThreshold > this.providers.length) {
      throw new Error(
        `nodeQuorumThreshold (${this.nodeQuorumThreshold}) must be <= the number of providers (${this.providers.length})`
      );
    }
  }

  override async send(method: string, params: Array<unknown>): Promise<unknown> {
    const quorumThreshold = this._getQuorum(method, params);
    const requiredProviders = this.providers.slice(0, quorumThreshold);
    const fallbackProviders = this.providers.slice(quorumThreshold);
    const errors: [ethers.providers.StaticJsonRpcProvider, string][] = [];

    // This function is used to try to send with a provider and if it fails pop an element off the fallback list to try
    // with that one. Once the fallback provider list is empty, the method throws. Because the fallback providers are
    // removed, we ensure that no provider is used more than once because we care about quorum, making sure all
    // considered responses come from unique providers.
    const tryWithFallback = (
      provider: ethers.providers.StaticJsonRpcProvider
    ): Promise<[ethers.providers.StaticJsonRpcProvider, unknown]> => {
      return this._trySend(provider, method, params)
        .then((result): [ethers.providers.StaticJsonRpcProvider, unknown] => [provider, result])
        .catch((err) => {
          // Append the provider and error to the error array.
          errors.push([provider, err?.stack || err?.toString()]);

          // If there are no new fallback providers to use, terminate the recursion by throwing an error.
          // Otherwise, we can try to call another provider.
          if (fallbackProviders.length === 0) {
            throw err;
          }

          // This line does two things:
          // 1. Removes a fallback provider from the array so it cannot be used as a fallback for another required
          // provider.
          // 2. Recursively calls this method with that provider so it goes through the same try logic as the previous one.
          return tryWithFallback(fallbackProviders.shift());
        });
    };

    const results = await Promise.allSettled(requiredProviders.map(tryWithFallback));

    if (!results.every(isPromiseFulfilled)) {
      // Format the error so that it's very clear which providers failed and succeeded.
      const errorTexts = errors.map(([provider, errorText]) => formatProviderError(provider, errorText));
      const successfulProviderUrls = results.filter(isPromiseFulfilled).map((result) => result.value[0].connection.url);
      throw createSendErrorWithMessage(
        `Not enough providers succeeded. Errors:\n${errorTexts.join("\n")}\n` +
          `Successful Providers:\n${successfulProviderUrls.join("\n")}`,
        results.find(isPromiseRejected).reason
      );
    }

    const values = results.map((result) => result.value);

    // Start at element 1 and begin comparing.
    // If _all_ values are equal, we have hit quorum, so return.
    if (values.slice(1).every(([, output]) => compareRpcResults(method, values[0][1], output))) {
      return values[0][1];
    }

    const throwQuorumError = () => {
      const errorTexts = errors.map(([provider, errorText]) => formatProviderError(provider, errorText));
      const successfulProviderUrls = values.map(([provider]) => provider.connection.url);
      throw new Error(
        "Not enough providers agreed to meet quorum.\n" +
          "Providers that errored:\n" +
          `${errorTexts.join("\n")}\n` +
          "Providers that succeeded, but some failed to match:\n" +
          successfulProviderUrls.join("\n")
      );
    };

    // Exit early if there are no fallback providers left.
    if (fallbackProviders.length === 0) {
      throwQuorumError();
    }

    // Try each fallback provider in parallel.
    const fallbackResults = await Promise.allSettled(
      fallbackProviders.map((provider) =>
        this._trySend(provider, method, params)
          .then((result): [ethers.providers.StaticJsonRpcProvider, unknown] => [provider, result])
          .catch((err) => {
            errors.push([provider, err?.stack || err?.toString()]);
            throw new Error("No fallbacks during quorum search");
          })
      )
    );

    // This filters only the fallbacks that succeeded.
    const fallbackValues = fallbackResults.filter(isPromiseFulfilled).map((promise) => promise.value);

    // Group the results by the count of that result.
    const counts = [...values, ...fallbackValues].reduce(
      (acc, curr) => {
        const [, result] = curr;

        // Find the first result that matches the return value.
        const existingMatch = acc.find(([existingResult]) => compareRpcResults(method, existingResult, result));

        // Increment the count if a match is found, else add a new element to the match array with a count of 1.
        if (existingMatch) {
          existingMatch[1]++;
        } else {
          acc.push([result, 1]);
        }

        // Return the same acc object because it was modified in place.
        return acc;
      },
      [[undefined, 0]] as [unknown, number][] // Initialize with [undefined, 0] as the first element so something is always returned.
    );

    // Sort so the result with the highest count is first.
    counts.sort(([, a], [, b]) => b - a);

    // Extract the result by grabbing the first element.
    const [quorumResult, count] = counts[0];

    // If this count is less than we need for quorum, throw the quorum error.
    if (count < quorumThreshold) {
      throwQuorumError();
    }

    // If we've achieved quorum, then we should still log the providers that mismatched with the quorum result.
    const mismatchedProviders = Object.fromEntries(
      [...values, ...fallbackValues]
        .filter(([, result]) => !compareRpcResults(method, result, quorumResult))
        .map(([provider, result]) => [provider.connection.url, result])
    );
    const quorumProviders = [...values, ...fallbackValues]
      .filter(([, result]) => compareRpcResults(method, result, quorumResult))
      .map(([provider]) => provider.connection.url);
    if (Object.keys(mismatchedProviders).length > 0 || errors.length > 0) {
      logger.warn({
        at: "ProviderUtils",
        message: "Some providers mismatched with the quorum result or failed 🚸",
        notificationPath: "across-warn",
        method,
        params,
        quorumProviders,
        mismatchedProviders,
        erroringProviders: errors.map(([provider, errorText]) => formatProviderError(provider, errorText)),
      });
    }

    return quorumResult;
  }

  _validateResponse(method: string, params: Array<unknown>, response: unknown): boolean {
    // Basic validation logic to start.
    // Note: eth_getTransactionReceipt is ignored here because null responses are expected in the case that ethers is
    // polling for the transaction receipt and receiving null until it does.
    return isDefined(response) || method === "eth_getTransactionReceipt";
  }

  async _sendAndValidate(
    provider: ethers.providers.StaticJsonRpcProvider,
    method: string,
    params: Array<unknown>
  ): Promise<unknown> {
    const response = await provider.send(method, params);
    if (!this._validateResponse(method, params, response)) {
      // Not a warning to avoid spam since this could trigger a lot.
      logger.debug({
        at: "ProviderUtils",
        message: "Provider returned invalid response",
        provider: getOriginFromURL(provider.connection.url),
        method,
        params,
        response,
      });
      throw new Error("Response failed validation");
    }
    return response;
  }

  _trySend(provider: ethers.providers.StaticJsonRpcProvider, method: string, params: Array<unknown>): Promise<unknown> {
    let promise = this._sendAndValidate(provider, method, params);
    for (let i = 0; i < this.retries; i++) {
      promise = promise.catch(() => delay(this.delay).then(() => this._sendAndValidate(provider, method, params)));
    }
    return promise;
  }

  _getQuorum(method: string, params: Array<unknown>): number {
    // Only use quorum if this is a historical query that doesn't depend on the current block number.

    // All logs queries should use quorum.
    if (method === "eth_getLogs") {
      return this.nodeQuorumThreshold;
    }

    // getBlockByNumber should only use the quorum if it's not asking for the latest block.
    if (method === "eth_getBlockByNumber" && params[0] !== "latest") {
      return this.nodeQuorumThreshold;
    }

    // eth_call should only use quorum for queries at a specific past block.
    if (method === "eth_call" && params[1] !== "latest") {
      return this.nodeQuorumThreshold;
    }

    // All other calls should use quorum 1 to avoid errors due to sync differences.
    return 1;
  }
}
>>>>>>> b55f8744

// Global provider cache to avoid creating multiple providers for the same chain.
const providerCache: { [chainId: number]: sdkProviders.RetryProvider } = {};

function getProviderCacheKey(chainId: number, redisEnabled: boolean) {
  return `${chainId}_${redisEnabled ? "cache" : "nocache"}`;
}

/**
 * @notice should be used after `getProvider` has been called once to fetch an already cached provider.
 * This will never return undefined since it will throw if the requested provider hasn't been cached.
 * @param chainId
 * @param redisEnabled
 * @returns ethers.provider
 */
export function getCachedProvider(chainId: number, redisEnabled = true): sdkProviders.RetryProvider {
  if (!providerCache[getProviderCacheKey(chainId, redisEnabled)]) {
    throw new Error(`No cached provider for chainId ${chainId} and redisEnabled ${redisEnabled}`);
  }
  return providerCache[getProviderCacheKey(chainId, redisEnabled)];
}

/**
 * Return the env-defined quorum configured for `chainId`, or 1 if no quorum has been defined.
 * @param chainId Chain ID to query for quorum.
 * @returns Applicable quorum.
 */
export function getChainQuorum(chainId: number): number {
  return Number(process.env[`NODE_QUORUM_${chainId}`] || process.env.NODE_QUORUM || "1");
}

/**
 * @notice Returns retry provider for specified chain ID. Optimistically tries to instantiate the provider
 * with a redis client attached so that all RPC requests are cached. Will load the provider from an in memory
 * "provider cache" if this function was called once before with the same chain ID.
 */
export async function getProvider(
  chainId: number,
  logger?: winston.Logger,
  useCache = true
): Promise<sdkProviders.RetryProvider> {
  const redisClient = await getRedisCache(logger);
  if (useCache) {
    const cachedProvider = providerCache[getProviderCacheKey(chainId, redisClient !== undefined)];
    if (cachedProvider) {
      return cachedProvider;
    }
  }
  const {
    NODE_RETRIES,
    NODE_RETRY_DELAY,
    NODE_TIMEOUT,
    NODE_MAX_CONCURRENCY,
    NODE_DISABLE_PROVIDER_CACHING,
    NODE_PROVIDER_CACHE_NAMESPACE,
    NODE_LOG_EVERY_N_RATE_LIMIT_ERRORS,
    NODE_DISABLE_INFINITE_TTL_PROVIDER_CACHING,
    NODE_PCT_RPC_CALLS_LOGGED,
    PROVIDER_CACHE_TTL,
  } = process.env;

  const timeout = Number(process.env[`NODE_TIMEOUT_${chainId}`] || NODE_TIMEOUT || sdkProviders.defaultTimeout);

  // Default to 2 retries.
  const retries = Number(process.env[`NODE_RETRIES_${chainId}`] || NODE_RETRIES || "2");

  // Default to a delay of 1 second between retries.
  const retryDelay = Number(process.env[`NODE_RETRY_DELAY_${chainId}`] || NODE_RETRY_DELAY || "1");

  const nodeQuorumThreshold = getChainQuorum(chainId);

  const nodeMaxConcurrency = Number(process.env[`NODE_MAX_CONCURRENCY_${chainId}`] || NODE_MAX_CONCURRENCY || "25");

  const disableNoTtlCaching = NODE_DISABLE_INFINITE_TTL_PROVIDER_CACHING === "true";

  const providerCacheTtl = PROVIDER_CACHE_TTL ? Number(PROVIDER_CACHE_TTL) : undefined;

  // Note: if there is no env var override _and_ no default, this will remain undefined and
  // effectively disable indefinite caching of old blocks/keys.
  const noTtlBlockDistanceKey = `NO_TTL_BLOCK_DISTANCE_${chainId}`;
  const noTtlBlockDistance: number | undefined = process.env[noTtlBlockDistanceKey]
    ? Number(process.env[noTtlBlockDistanceKey])
    : DEFAULT_NO_TTL_DISTANCE[chainId];

  // If on a production chain, a chain follow distance must be defined.
  if (Object.values(MAINNET_CHAIN_IDs).includes(chainId) && CHAIN_CACHE_FOLLOW_DISTANCE[chainId] === undefined) {
    throw new Error(`CHAIN_CACHE_FOLLOW_DISTANCE[${chainId}] not defined.`);
  }

  // If not operating on a production chain and this chain has no follow distance defined, default to 0 (cache
  // everything).
  const standardTtlBlockDistance: number | undefined = CHAIN_CACHE_FOLLOW_DISTANCE[chainId] || 0;

  // Provider caching defaults to being enabled if a redis instance exists. It can be manually disabled by setting
  // NODE_DISABLE_PROVIDER_CACHING=true.
  // This only disables standard TTL caching for blocks close to HEAD.
  // To disable all caching, this option should be combined with NODE_DISABLE_NO_TTL_PROVIDER_CACHING or
  // the user should refrain from providing a valid redis instance.
  const disableProviderCache = NODE_DISABLE_PROVIDER_CACHING === "true";

  // This environment variable allows the operator to namespace the cache. This is useful if multiple bots are using
  // the cache and the operator intends to have them not share.
  // It's also useful as a way to synthetically "flush" the provider cache by modifying this value.
  // A recommended naming strategy is "NAME_X" where NAME is a string name and 0 is a numerical value that can be
  // adjusted for the purpose of "flushing".
  const providerCacheNamespace = NODE_PROVIDER_CACHE_NAMESPACE || "DEFAULT_0";

  const logEveryNRateLimitErrors = Number(NODE_LOG_EVERY_N_RATE_LIMIT_ERRORS || "100");

  const pctRpcCallsLogged = Number(
    process.env[`NODE_PCT_RPC_CALLS_LOGGED_${chainId}`] || NODE_PCT_RPC_CALLS_LOGGED || "0"
  );

  // Custom delay + logging for RPC rate-limiting.
  let rateLimitLogCounter = 0;
  const rpcRateLimited =
    ({ nodeMaxConcurrency, logger }) =>
    async (attempt: number, url: string): Promise<boolean> => {
      // Implement a slightly aggressive expontential backoff to account for fierce paralellism.
      // @todo: Start w/ maxConcurrency low and increase until 429 responses start arriving.
      const baseDelay = 1000 * Math.pow(2, attempt); // ms; attempt = [0, 1, 2, ...]
      const delayMs = baseDelay + baseDelay * Math.random();

      if (logger && rateLimitLogCounter++ % logEveryNRateLimitErrors === 0) {
        logger.debug({
          at: "ProviderUtils#rpcRateLimited",
          message: `Got rate-limit (429) response on attempt ${attempt}.`,
          rpc: getOriginFromURL(url),
          retryAfter: `${delayMs} ms`,
          workers: nodeMaxConcurrency,
        });
      }
      await delay(delayMs);

      return attempt < retries;
    };

  // See ethers ConnectionInfo for field descriptions.
  // https://docs.ethers.org/v5/api/utils/web/#ConnectionInfo
  const constructorArgumentLists = getNodeUrlList(chainId, nodeQuorumThreshold).map(
    (nodeUrl): [ethers.utils.ConnectionInfo, number] => [
      {
        url: nodeUrl,
        timeout,
        allowGzip: true,
        throttleSlotInterval: 1, // Effectively disables ethers' internal backoff algorithm.
        throttleCallback: rpcRateLimited({ nodeMaxConcurrency, logger }),
      },
      chainId,
    ]
  );

  const provider = new sdkProviders.RetryProvider(
    constructorArgumentLists,
    chainId,
    nodeQuorumThreshold,
    retries,
    retryDelay,
    nodeMaxConcurrency,
    providerCacheNamespace,
    pctRpcCallsLogged,
    redisClient,
    disableProviderCache ? undefined : standardTtlBlockDistance,
    disableNoTtlCaching ? undefined : noTtlBlockDistance,
    providerCacheTtl
  );

  if (useCache) {
    providerCache[getProviderCacheKey(chainId, redisClient !== undefined)] = provider;
  }
  return provider;
}

export function getWSProviders(chainId: number, quorum?: number): ethers.providers.WebSocketProvider[] {
  quorum ??= getChainQuorum(chainId);
  const urls = getNodeUrlList(chainId, quorum, "wss");
  return urls.map((url) => new ethers.providers.WebSocketProvider(url));
}

export function getNodeUrlList(chainId: number, quorum = 1, transport: sdkProviders.RPCTransport = "https"): string[] {
  const resolveUrls = (): string[] => {
    const [envPrefix, providerPrefix] =
      transport === "https" ? ["RPC_PROVIDERS", "RPC_PROVIDER"] : ["RPC_WS_PROVIDERS", "RPC_WS_PROVIDER"];

    const providers = process.env[`${envPrefix}_${chainId}`] ?? process.env[envPrefix];
    if (providers === undefined) {
      throw new Error(`No RPC providers defined for chainId ${chainId}`);
    }

    const nodeUrls = providers.split(",").map((provider) => {
      // If no specific RPC endpoint is identified for this provider, try to
      // to infer the endpoint name based on predefined chain definitions.
      const apiKey = process.env[`RPC_PROVIDER_KEY_${provider}`];
      const envVar = `${providerPrefix}_${provider}_${chainId}`;
      let url = process.env[envVar];
      if (!isDefined(url) && isDefined(apiKey) && sdkProviders.isSupportedProvider(provider)) {
        url = sdkProviders.getURL(provider, chainId, apiKey, transport);
      }

      if (url === undefined) {
        throw new Error(`Missing RPC provider URL for chain ${chainId} (${envVar})`);
      }
      return url;
    });

    if (nodeUrls.length === 0) {
      throw new Error(`Missing configuration for chainId ${chainId} providers (${providers})`);
    }

    return nodeUrls;
  };

  const nodeUrls = resolveUrls();
  if (nodeUrls.length < quorum) {
    throw new Error(`Insufficient RPC providers for chainId ${chainId} to meet quorum (minimum ${quorum} required)`);
  }

  return nodeUrls;
}<|MERGE_RESOLUTION|>--- conflicted
+++ resolved
@@ -1,589 +1,13 @@
+import { MAINNET_CHAIN_IDs } from "@across-protocol/constants";
+import { providers as sdkProviders } from "@across-protocol/sdk";
 import { ethers } from "ethers";
 import winston from "winston";
-<<<<<<< HEAD
-import { getRedisCache } from "./RedisUtils";
 import { CHAIN_CACHE_FOLLOW_DISTANCE, DEFAULT_NO_TTL_DISTANCE } from "../common";
 import { delay, getOriginFromURL } from "./";
-=======
-import { providers as sdkProviders } from "@across-protocol/sdk";
-import { isDefined, isPromiseFulfilled, isPromiseRejected } from "./TypeGuards";
-import createQueue, { QueueObject } from "async/queue";
-import { getRedis, RedisClient, setRedisKey } from "./RedisUtils";
-import {
-  CHAIN_CACHE_FOLLOW_DISTANCE,
-  PROVIDER_CACHE_TTL,
-  PROVIDER_CACHE_TTL_MODIFIER as ttl_modifier,
-  BLOCK_NUMBER_TTL,
-  DEFAULT_NO_TTL_DISTANCE,
-} from "../common";
-import { delay, getOriginFromURL, Logger } from "./";
-import { compareArrayResultsWithIgnoredKeys, compareResultsAndFilterIgnoredKeys } from "./ObjectUtils";
->>>>>>> b55f8744
-import { MAINNET_CHAIN_IDs } from "@across-protocol/constants";
-import { providers as sdkProviders } from "@across-protocol/sdk";
-
-<<<<<<< HEAD
+import { getRedisCache } from "./RedisUtils";
+import { isDefined } from "./TypeGuards";
+
 export class RetryProvider extends sdkProviders.RetryProvider {}
-=======
-const logger = Logger;
-
-// The async/queue library has a task-based interface for building a concurrent queue.
-// This is the type we pass to define a request "task".
-interface RateLimitTask {
-  // These are the arguments to be passed to super.send().
-  sendArgs: [string, Array<unknown>];
-
-  // These are the promise callbacks that will cause the initial send call made by the user to either return a result
-  // or fail.
-  resolve: (result: unknown) => void;
-  reject: (err: unknown) => void;
-}
-
-// StaticJsonRpcProvider is used in place of JsonRpcProvider to avoid redundant eth_chainId queries prior to each
-// request. This is safe to use when the back-end provider is guaranteed not to change.
-// See https://docs.ethers.io/v5/api/providers/jsonrpc-provider/#StaticJsonRpcProvider
-
-// This provider is a very small addition to the StaticJsonRpcProvider that ensures that no more than `maxConcurrency`
-// requests are ever in flight. It uses the async/queue library to manage this.
-class RateLimitedProvider extends ethers.providers.StaticJsonRpcProvider {
-  // The queue object that manages the tasks.
-  private queue: QueueObject;
-
-  // Takes the same arguments as the JsonRpcProvider, but it has an additional maxConcurrency value at the beginning
-  // of the list.
-  constructor(
-    maxConcurrency: number,
-    readonly pctRpcCallsLogged: number,
-    ...cacheConstructorParams: ConstructorParameters<typeof ethers.providers.StaticJsonRpcProvider>
-  ) {
-    super(...cacheConstructorParams);
-
-    // This sets up the queue. Each task is executed by calling the superclass's send method, which fires off the
-    // request. This queue sends out requests concurrently, but stops once the concurrency limit is reached. The
-    // maxConcurrency is configured here.
-    this.queue = createQueue(async ({ sendArgs, resolve, reject }: RateLimitTask) => {
-      await this.wrapSendWithLog(...sendArgs)
-        .then(resolve)
-        .catch(reject);
-    }, maxConcurrency);
-  }
-
-  async wrapSendWithLog(method: string, params: Array<unknown>) {
-    if (this.pctRpcCallsLogged <= 0 || Math.random() > this.pctRpcCallsLogged / 100) {
-      // Non sample path: no logging or timing, just issue the request.
-      return super.send(method, params);
-    } else {
-      const loggerArgs = {
-        at: "ProviderUtils",
-        message: "Provider response sample",
-        provider: getOriginFromURL(this.connection.url),
-        method,
-        params,
-        chainId: this.network.chainId,
-      };
-
-      // In this path we log an rpc response sample.
-      // Note: use performance.now() to ensure a purely monotonic clock.
-      const startTime = performance.now();
-      try {
-        const result = await super.send(method, params);
-        const elapsedTimeS = (performance.now() - startTime) / 1000;
-        logger.debug({
-          ...loggerArgs,
-          success: true,
-          timeElapsed: elapsedTimeS,
-        });
-        return result;
-      } catch (error) {
-        // Log errors as well.
-        // For now, to keep logs light, don't log the error itself, just propogate and let it be handled higher up.
-        const elapsedTimeS = (performance.now() - startTime) / 1000;
-        logger.debug({
-          ...loggerArgs,
-          success: false,
-          timeElapsed: elapsedTimeS,
-        });
-        throw error;
-      }
-    }
-  }
-
-  override async send(method: string, params: Array<unknown>): Promise<unknown> {
-    // This simply creates a promise and adds the arguments and resolve and reject handlers to the task.
-    return new Promise<unknown>((resolve, reject) => {
-      const task: RateLimitTask = {
-        sendArgs: [method, params],
-        resolve,
-        reject,
-      };
-      this.queue.push(task);
-    });
-  }
-}
-
-const defaultTimeout = 60 * 1000;
-
-function formatProviderError(provider: ethers.providers.StaticJsonRpcProvider, rawErrorText: string) {
-  return `Provider ${provider.connection.url} failed with error: ${rawErrorText}`;
-}
-
-function createSendErrorWithMessage(message: string, sendError: Record<string, unknown>) {
-  const error = new Error(message);
-  return { ...sendError, ...error };
-}
-
-function compareRpcResults(method: string, rpcResultA: unknown, rpcResultB: unknown): boolean {
-  if (method === "eth_getBlockByNumber") {
-    // We've seen RPC's disagree on the miner field, for example when Polygon nodes updated software that
-    // led alchemy and quicknode to disagree on the miner field's value.
-    return compareResultsAndFilterIgnoredKeys(
-      [
-        "miner", // polygon (sometimes)
-        "l1BatchNumber", // zkSync
-        "l1BatchTimestamp", // zkSync
-        "size", // Alchemy/Arbitrum (temporary)
-        "totalDifficulty", // Quicknode/Alchemy (sometimes)
-        "logsBloom", // zkSync (third-party providers return 0x0..0)
-        "transactions", // Polygon yParity field in transactions[]
-      ],
-      rpcResultA as Record<string, unknown>,
-      rpcResultB as Record<string, unknown>
-    );
-  } else if (method === "eth_getLogs") {
-    // We've seen some RPC's like QuickNode add in transactionLogIndex which isn't in the
-    // JSON RPC spec: https://ethereum.org/en/developers/docs/apis/json-rpc/#eth_getfilterchanges
-    // Additional reference: https://github.com/ethers-io/ethers.js/issues/1721
-    // 2023-08-31 Added blockHash because of upstream zkSync provider disagreements. Consider removing later.
-    // 2024-05-07 Added l1BatchNumber and logType due to Alchemy. Consider removing later.
-    // 2024-07-11 Added blockTimestamp after zkSync rolled out a new node release.
-    return compareArrayResultsWithIgnoredKeys(
-      ["blockTimestamp", "transactionLogIndex", "l1BatchNumber", "logType"],
-      rpcResultA as unknown[],
-      rpcResultB as unknown[]
-    );
-  } else {
-    return lodash.isEqual(rpcResultA, rpcResultB);
-  }
-}
-
-enum CacheType {
-  NONE, // Do not cache
-  WITH_TTL, // Cache with TTL
-  NO_TTL, // Cache with infinite TTL
-}
-
-class CacheProvider extends RateLimitedProvider {
-  public readonly getBlockByNumberPrefix: string;
-  public readonly getLogsCachePrefix: string;
-  public readonly callCachePrefix: string;
-  public readonly baseTTL: number;
-
-  constructor(
-    providerCacheNamespace: string,
-    readonly redisClient?: RedisClient,
-    // Note: if not provided, this is set to POSITIVE_INFINITY, meaning no cache entries are set with the standard TTL.
-    readonly standardTtlBlockDistance = Number.POSITIVE_INFINITY,
-    // Note: if not provided, this is set to POSITIVE_INFINITY, meaning no cache entries are set with no TTL.
-    readonly noTtlBlockDistance = Number.POSITIVE_INFINITY,
-    ...jsonRpcConstructorParams: ConstructorParameters<typeof RateLimitedProvider>
-  ) {
-    super(...jsonRpcConstructorParams);
-
-    const { chainId } = this.network;
-
-    // Pre-compute as much of the redis key as possible.
-    const cachePrefix = `${providerCacheNamespace},${new URL(this.connection.url).hostname},${chainId}`;
-    this.getBlockByNumberPrefix = `${cachePrefix}:getBlockByNumber,`;
-    this.getLogsCachePrefix = `${cachePrefix}:eth_getLogs,`;
-    this.callCachePrefix = `${cachePrefix}:eth_call,`;
-
-    const _ttlVar = process.env.PROVIDER_CACHE_TTL ?? PROVIDER_CACHE_TTL;
-    const _ttl = Number(_ttlVar);
-    if (isNaN(_ttl) || _ttl <= 0) {
-      throw new Error(`PROVIDER_CACHE_TTL (${_ttlVar}) must be numeric and > 0`);
-    }
-    this.baseTTL = _ttl;
-  }
-  override async send(method: string, params: Array<unknown>): Promise<unknown> {
-    const cacheType = this.redisClient ? await this.cacheType(method, params) : CacheType.NONE;
-
-    if (cacheType !== CacheType.NONE) {
-      const redisKey = this.buildRedisKey(method, params);
-
-      // Attempt to pull the result from the cache.
-      const redisResult = await this.redisClient.get(redisKey);
-
-      // If cache has the result, parse the json and return it.
-      if (redisResult) {
-        return JSON.parse(redisResult);
-      }
-
-      // Cache does not have the result. Query it directly and cache.
-      const result = await super.send(method, params);
-
-      // Note: use swtich to ensure all enum cases are handled.
-      switch (cacheType) {
-        case CacheType.WITH_TTL:
-          {
-            // Apply a random margin to spread expiry over a larger time window.
-            const ttl = this.baseTTL + Math.ceil(lodash.random(-ttl_modifier, ttl_modifier, true) * this.baseTTL);
-            await setRedisKey(redisKey, JSON.stringify(result), this.redisClient, ttl);
-          }
-          break;
-        case CacheType.NO_TTL:
-          await setRedisKey(redisKey, JSON.stringify(result), this.redisClient, Number.POSITIVE_INFINITY);
-          break;
-        default:
-          throw new Error(`Unexpected Cache type: ${cacheType}`);
-      }
-
-      // Return the cached result.
-      return result;
-    }
-
-    return await super.send(method, params);
-  }
-
-  private buildRedisKey(method: string, params: Array<unknown>) {
-    // Only handles eth_getLogs and eth_call right now.
-    switch (method) {
-      case "eth_getBlockByNumber":
-        return this.getBlockByNumberPrefix + JSON.stringify(params);
-      case "eth_getLogs":
-        return this.getLogsCachePrefix + JSON.stringify(params);
-      case "eth_call":
-        return this.callCachePrefix + JSON.stringify(params);
-      default:
-        throw new Error(`CacheProvider::buildRedisKey: invalid JSON-RPC method ${method}`);
-    }
-  }
-
-  private async cacheType(method: string, params: Array<unknown>): Promise<CacheType> {
-    // Today, we only cache eth_getLogs and eth_call.
-    if (method === "eth_getLogs") {
-      const [{ fromBlock, toBlock }] = params as { toBlock: number; fromBlock: number }[];
-
-      // Handle odd cases where the ordering is flipped, etc.
-      // toBlock/fromBlock is in hex, so it must be parsed before being compared to the first unsafe block.
-      const fromBlockNumber = parseInt(String(fromBlock), 16);
-      const toBlockNumber = parseInt(String(toBlock), 16);
-
-      // Handle cases where the input block numbers are not hex values ("latest", "pending", etc).
-      // This would result in the result of the above being NaN.
-      if (Number.isNaN(fromBlockNumber) || Number.isNaN(toBlockNumber)) {
-        return CacheType.NONE;
-      }
-
-      if (toBlockNumber < fromBlockNumber) {
-        throw new Error("CacheProvider::shouldCache toBlock cannot be smaller than fromBlock.");
-      }
-
-      return this.cacheTypeForBlock(toBlock);
-    } else if ("eth_call" === method || "eth_getBlockByNumber" === method) {
-      // Pull out the block tag from params. Its position in params is dependent on the method.
-      // We are only interested in numeric block tags, which would be hex-encoded strings.
-      const idx = method === "eth_getBlockByNumber" ? 0 : 1;
-      const blockNumber = parseInt(String(params[idx]), 16);
-
-      // If the block number isn't present or is a text string, this will be NaN and we return false.
-      if (Number.isNaN(blockNumber)) {
-        return CacheType.NONE;
-      }
-
-      // If the block is old enough to cache, cache the call.
-      return this.cacheTypeForBlock(blockNumber);
-    } else {
-      return CacheType.NONE;
-    }
-  }
-
-  private async cacheTypeForBlock(blockNumber: number): Promise<CacheType> {
-    // Note: this method is an internal method provided by the BaseProvider. It allows the caller to specify a maxAge of
-    // the block that is allowed. This means if a block has been retrieved within the last n seconds, no provider
-    // query will be made.
-    const currentBlockNumber = await super._getInternalBlockNumber(BLOCK_NUMBER_TTL * 1000);
-
-    // Determine the distance that the block is from HEAD.
-    const headDistance = currentBlockNumber - blockNumber;
-
-    // If the distance from head is large enough, set with no TTL.
-    if (headDistance > this.noTtlBlockDistance) {
-      return CacheType.NO_TTL;
-    }
-
-    // If the distance is <= noTtlBlockDistance, but > standardTtlBlockDistance, use standard TTL.
-    if (headDistance > this.standardTtlBlockDistance) {
-      return CacheType.WITH_TTL;
-    }
-
-    // Too close to HEAD, no cache.
-    return CacheType.NONE;
-  }
-}
-
-export class RetryProvider extends ethers.providers.StaticJsonRpcProvider {
-  readonly providers: ethers.providers.StaticJsonRpcProvider[];
-  constructor(
-    params: ConstructorParameters<typeof ethers.providers.StaticJsonRpcProvider>[],
-    chainId: number,
-    readonly nodeQuorumThreshold: number,
-    readonly retries: number,
-    readonly delay: number,
-    readonly maxConcurrency: number,
-    providerCacheNamespace: string,
-    pctRpcCallsLogged: number,
-    redisClient?: RedisClient,
-    standardTtlBlockDistance?: number,
-    noTtlBlockDistance?: number
-  ) {
-    // Initialize the super just with the chainId, which stops it from trying to immediately send out a .send before
-    // this derived class is initialized.
-    super(undefined, chainId);
-    this.providers = params.map(
-      (inputs) =>
-        new CacheProvider(
-          providerCacheNamespace,
-          redisClient,
-          standardTtlBlockDistance,
-          noTtlBlockDistance,
-          maxConcurrency,
-          pctRpcCallsLogged,
-          ...inputs
-        )
-    );
-
-    // This is added for interim testing to see whether relayer fill performance improves.
-    // @todo: Upstream this to the SDK where the relayer's implementation will be relocated.
-    this.providers.forEach((provider) => {
-      const url = getOriginFromURL(provider.connection.url);
-      const { pollingInterval } = provider;
-      provider.pollingInterval = 1000;
-      logger?.debug({
-        at: "RetryProvider",
-        message: `Dropped ${url} pollingInterval ${pollingInterval} -> ${provider.pollingInterval}.`,
-      });
-    });
-
-    if (this.nodeQuorumThreshold < 1 || !Number.isInteger(this.nodeQuorumThreshold)) {
-      throw new Error(
-        `nodeQuorum,Threshold cannot be < 1 and must be an integer. Currently set to ${this.nodeQuorumThreshold}`
-      );
-    }
-    if (this.retries < 0 || !Number.isInteger(this.retries)) {
-      throw new Error(`retries cannot be < 0 and must be an integer. Currently set to ${this.retries}`);
-    }
-    if (this.delay < 0) {
-      throw new Error(`delay cannot be < 0. Currently set to ${this.delay}`);
-    }
-    if (this.nodeQuorumThreshold > this.providers.length) {
-      throw new Error(
-        `nodeQuorumThreshold (${this.nodeQuorumThreshold}) must be <= the number of providers (${this.providers.length})`
-      );
-    }
-  }
-
-  override async send(method: string, params: Array<unknown>): Promise<unknown> {
-    const quorumThreshold = this._getQuorum(method, params);
-    const requiredProviders = this.providers.slice(0, quorumThreshold);
-    const fallbackProviders = this.providers.slice(quorumThreshold);
-    const errors: [ethers.providers.StaticJsonRpcProvider, string][] = [];
-
-    // This function is used to try to send with a provider and if it fails pop an element off the fallback list to try
-    // with that one. Once the fallback provider list is empty, the method throws. Because the fallback providers are
-    // removed, we ensure that no provider is used more than once because we care about quorum, making sure all
-    // considered responses come from unique providers.
-    const tryWithFallback = (
-      provider: ethers.providers.StaticJsonRpcProvider
-    ): Promise<[ethers.providers.StaticJsonRpcProvider, unknown]> => {
-      return this._trySend(provider, method, params)
-        .then((result): [ethers.providers.StaticJsonRpcProvider, unknown] => [provider, result])
-        .catch((err) => {
-          // Append the provider and error to the error array.
-          errors.push([provider, err?.stack || err?.toString()]);
-
-          // If there are no new fallback providers to use, terminate the recursion by throwing an error.
-          // Otherwise, we can try to call another provider.
-          if (fallbackProviders.length === 0) {
-            throw err;
-          }
-
-          // This line does two things:
-          // 1. Removes a fallback provider from the array so it cannot be used as a fallback for another required
-          // provider.
-          // 2. Recursively calls this method with that provider so it goes through the same try logic as the previous one.
-          return tryWithFallback(fallbackProviders.shift());
-        });
-    };
-
-    const results = await Promise.allSettled(requiredProviders.map(tryWithFallback));
-
-    if (!results.every(isPromiseFulfilled)) {
-      // Format the error so that it's very clear which providers failed and succeeded.
-      const errorTexts = errors.map(([provider, errorText]) => formatProviderError(provider, errorText));
-      const successfulProviderUrls = results.filter(isPromiseFulfilled).map((result) => result.value[0].connection.url);
-      throw createSendErrorWithMessage(
-        `Not enough providers succeeded. Errors:\n${errorTexts.join("\n")}\n` +
-          `Successful Providers:\n${successfulProviderUrls.join("\n")}`,
-        results.find(isPromiseRejected).reason
-      );
-    }
-
-    const values = results.map((result) => result.value);
-
-    // Start at element 1 and begin comparing.
-    // If _all_ values are equal, we have hit quorum, so return.
-    if (values.slice(1).every(([, output]) => compareRpcResults(method, values[0][1], output))) {
-      return values[0][1];
-    }
-
-    const throwQuorumError = () => {
-      const errorTexts = errors.map(([provider, errorText]) => formatProviderError(provider, errorText));
-      const successfulProviderUrls = values.map(([provider]) => provider.connection.url);
-      throw new Error(
-        "Not enough providers agreed to meet quorum.\n" +
-          "Providers that errored:\n" +
-          `${errorTexts.join("\n")}\n` +
-          "Providers that succeeded, but some failed to match:\n" +
-          successfulProviderUrls.join("\n")
-      );
-    };
-
-    // Exit early if there are no fallback providers left.
-    if (fallbackProviders.length === 0) {
-      throwQuorumError();
-    }
-
-    // Try each fallback provider in parallel.
-    const fallbackResults = await Promise.allSettled(
-      fallbackProviders.map((provider) =>
-        this._trySend(provider, method, params)
-          .then((result): [ethers.providers.StaticJsonRpcProvider, unknown] => [provider, result])
-          .catch((err) => {
-            errors.push([provider, err?.stack || err?.toString()]);
-            throw new Error("No fallbacks during quorum search");
-          })
-      )
-    );
-
-    // This filters only the fallbacks that succeeded.
-    const fallbackValues = fallbackResults.filter(isPromiseFulfilled).map((promise) => promise.value);
-
-    // Group the results by the count of that result.
-    const counts = [...values, ...fallbackValues].reduce(
-      (acc, curr) => {
-        const [, result] = curr;
-
-        // Find the first result that matches the return value.
-        const existingMatch = acc.find(([existingResult]) => compareRpcResults(method, existingResult, result));
-
-        // Increment the count if a match is found, else add a new element to the match array with a count of 1.
-        if (existingMatch) {
-          existingMatch[1]++;
-        } else {
-          acc.push([result, 1]);
-        }
-
-        // Return the same acc object because it was modified in place.
-        return acc;
-      },
-      [[undefined, 0]] as [unknown, number][] // Initialize with [undefined, 0] as the first element so something is always returned.
-    );
-
-    // Sort so the result with the highest count is first.
-    counts.sort(([, a], [, b]) => b - a);
-
-    // Extract the result by grabbing the first element.
-    const [quorumResult, count] = counts[0];
-
-    // If this count is less than we need for quorum, throw the quorum error.
-    if (count < quorumThreshold) {
-      throwQuorumError();
-    }
-
-    // If we've achieved quorum, then we should still log the providers that mismatched with the quorum result.
-    const mismatchedProviders = Object.fromEntries(
-      [...values, ...fallbackValues]
-        .filter(([, result]) => !compareRpcResults(method, result, quorumResult))
-        .map(([provider, result]) => [provider.connection.url, result])
-    );
-    const quorumProviders = [...values, ...fallbackValues]
-      .filter(([, result]) => compareRpcResults(method, result, quorumResult))
-      .map(([provider]) => provider.connection.url);
-    if (Object.keys(mismatchedProviders).length > 0 || errors.length > 0) {
-      logger.warn({
-        at: "ProviderUtils",
-        message: "Some providers mismatched with the quorum result or failed 🚸",
-        notificationPath: "across-warn",
-        method,
-        params,
-        quorumProviders,
-        mismatchedProviders,
-        erroringProviders: errors.map(([provider, errorText]) => formatProviderError(provider, errorText)),
-      });
-    }
-
-    return quorumResult;
-  }
-
-  _validateResponse(method: string, params: Array<unknown>, response: unknown): boolean {
-    // Basic validation logic to start.
-    // Note: eth_getTransactionReceipt is ignored here because null responses are expected in the case that ethers is
-    // polling for the transaction receipt and receiving null until it does.
-    return isDefined(response) || method === "eth_getTransactionReceipt";
-  }
-
-  async _sendAndValidate(
-    provider: ethers.providers.StaticJsonRpcProvider,
-    method: string,
-    params: Array<unknown>
-  ): Promise<unknown> {
-    const response = await provider.send(method, params);
-    if (!this._validateResponse(method, params, response)) {
-      // Not a warning to avoid spam since this could trigger a lot.
-      logger.debug({
-        at: "ProviderUtils",
-        message: "Provider returned invalid response",
-        provider: getOriginFromURL(provider.connection.url),
-        method,
-        params,
-        response,
-      });
-      throw new Error("Response failed validation");
-    }
-    return response;
-  }
-
-  _trySend(provider: ethers.providers.StaticJsonRpcProvider, method: string, params: Array<unknown>): Promise<unknown> {
-    let promise = this._sendAndValidate(provider, method, params);
-    for (let i = 0; i < this.retries; i++) {
-      promise = promise.catch(() => delay(this.delay).then(() => this._sendAndValidate(provider, method, params)));
-    }
-    return promise;
-  }
-
-  _getQuorum(method: string, params: Array<unknown>): number {
-    // Only use quorum if this is a historical query that doesn't depend on the current block number.
-
-    // All logs queries should use quorum.
-    if (method === "eth_getLogs") {
-      return this.nodeQuorumThreshold;
-    }
-
-    // getBlockByNumber should only use the quorum if it's not asking for the latest block.
-    if (method === "eth_getBlockByNumber" && params[0] !== "latest") {
-      return this.nodeQuorumThreshold;
-    }
-
-    // eth_call should only use quorum for queries at a specific past block.
-    if (method === "eth_call" && params[1] !== "latest") {
-      return this.nodeQuorumThreshold;
-    }
-
-    // All other calls should use quorum 1 to avoid errors due to sync differences.
-    return 1;
-  }
-}
->>>>>>> b55f8744
 
 // Global provider cache to avoid creating multiple providers for the same chain.
 const providerCache: { [chainId: number]: sdkProviders.RetryProvider } = {};
