--- conflicted
+++ resolved
@@ -7,15 +7,12 @@
 export const { acrossApi, coingecko, defiLlama } = sdk.priceClient.adapters;
 
 export const {
-<<<<<<< HEAD
   bnZero,
   bnOne,
   bnUint32Max,
   bnUint256Max,
+  chainIsOPStack,
   fixedPointAdjustment,
-=======
-  chainIsOPStack,
->>>>>>> 5db9844a
   toBN,
   bnToHex,
   toWei,
