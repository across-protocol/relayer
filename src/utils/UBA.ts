import { DepositWithBlock, FillWithBlock, RefundRequestWithBlock, UbaFlow } from "../interfaces";
import { HubPoolClient, SpokePoolClient } from "../clients";
<<<<<<< HEAD
import { assert, BigNumber, isDefined, winston } from "../utils";
=======
import { assert, BigNumber, isDefined } from "../utils";
>>>>>>> 313e7dc0
import { sortEventsAscending } from "./";

export class UBAClient {
  private closingBlockNumbers: { [chainId: number]: number[] };

  // @dev chainIdIndices supports indexing members of root bundle proposals submitted to the HubPool.
  //      It must include the complete set of chain IDs ever supported by the HubPool.
  // @dev SpokePoolClients may be a subset of the SpokePools that have been deployed.
  constructor(
    private readonly chainIdIndices: number[],
    private readonly hubPoolClient: HubPoolClient,
    private readonly spokePoolClients: { [chainId: number]: SpokePoolClient },
    private readonly logger?: winston.Logger
  ) {
    assert(chainIdIndices.length > 0, "No chainIds provided");
    assert(Object.values(spokePoolClients).length > 0, "No SpokePools provided");
    this.closingBlockNumbers = Object.fromEntries(this.chainIdIndices.map((chainId) => [chainId, []]));
  }

  private resolveClosingBlockNumber(chainId: number, blockNumber: number): number | undefined {
    return this.hubPoolClient.getLatestBundleEndBlockForChain(this.chainIdIndices, blockNumber, chainId);
  }

  getOpeningBalance(
    chainId: number,
    spokePoolToken: string,
    hubPoolBlockNumber?: number
  ): { balance: BigNumber; blockNumber: number } {
    assert(Array.isArray(this.closingBlockNumbers[chainId]), `Invalid chainId: ${chainId}`);

    hubPoolBlockNumber ??= this.hubPoolClient.latestBlockNumber;

    const hubPoolToken = this.hubPoolClient.getL1TokenCounterpartAtBlock(chainId, spokePoolToken, hubPoolBlockNumber);
    if (!isDefined(hubPoolToken)) {
      throw new Error(`Could not resolve ${chainId} token ${spokePoolToken} at block ${hubPoolBlockNumber}`);
    }

    const spokePoolClient = this.spokePoolClients[chainId];
    const prevEndBlock = this.resolveClosingBlockNumber(chainId, hubPoolBlockNumber);
    let blockNumber = spokePoolClient.deploymentBlock;
    if (prevEndBlock > blockNumber) {
      blockNumber = prevEndBlock + 1;
      const latestBlockNumber = spokePoolClient.latestBlockNumber;
      assert(
        blockNumber <= latestBlockNumber,
        `Unexpected UBA opening block number (${blockNumber} > ${latestBlockNumber})`
      );
    }
    const balance = this.hubPoolClient.getRunningBalanceBeforeBlockForChain(hubPoolBlockNumber, chainId, hubPoolToken);

    return { blockNumber, balance };
  }

  private resolveClosingBlockNumber(chainId: number, blockNumber: number): number | undefined {
    return this.hubPoolClient.getLatestBundleEndBlockForChain(this.chainIdIndices, blockNumber, chainId);
  }

  getOpeningBalance(
    chainId: number,
    spokePoolToken: string,
    hubPoolBlockNumber?: number
  ): { blockNumber: number; spokePoolBalance: BigNumber } {
    hubPoolBlockNumber = hubPoolBlockNumber ?? this.hubPoolClient.latestBlockNumber;

    const hubPoolToken = this.hubPoolClient.getL1TokenCounterpartAtBlock(chainId, spokePoolToken, hubPoolBlockNumber);
    if (!isDefined(hubPoolToken)) {
      throw new Error(`Could not resolve ${chainId} token ${spokePoolToken} at block ${hubPoolBlockNumber}`);
    }

    const spokePoolClient = this.spokePoolClients[chainId];
    const prevEndBlock = this.resolveClosingBlockNumber(chainId, hubPoolBlockNumber);
    let blockNumber = spokePoolClient.deploymentBlock;
    if (prevEndBlock > blockNumber) {
      blockNumber = prevEndBlock + 1;
      assert(blockNumber <= spokePoolClient.latestBlockNumber);
    }
    const spokePoolBalance = this.hubPoolClient.getRunningBalanceBeforeBlockForChain(
      hubPoolBlockNumber,
      chainId,
      hubPoolToken
    );

    return { blockNumber, spokePoolBalance };
  }

  /**
   * @description Construct the ordered sequence of SpokePool flows between two blocks.
   * @note Assumptions:
   * @note Deposits, Fills and RefundRequests have been pre-verified by the SpokePool contract or SpokePoolClient, i.e.:
   * @note - Deposit events contain valid information.
   * @note - Fill events correspond to valid deposits.
   * @note - RefundRequest events correspond to valid fills.
   * @note In order to provide up-to-date prices, UBA functionality may want to follow close to "latest" and so may still
   * @note be exposed to finality risk. Additional verification that can only be performed within the UBA context:
   * @note - Only the first instance of a partial fill for a deposit is accepted. The total deposit amount is taken, and
   * @note   subsequent partial, complete or slow fills are disregarded.
   * @param spokePoolClient SpokePoolClient instance for this chain.
   * @param fromBlock       Optional lower bound of the search range. Defaults to the SpokePool deployment block.
   * @param toBlock         Optional upper bound of the search range. Defaults to the latest queried block.
   */
  getFlows(chainId: number, fromBlock?: number, toBlock?: number): UbaFlow[] {
    const spokePoolClient = this.spokePoolClients[chainId];
    fromBlock ??= spokePoolClient.deploymentBlock;
    toBlock ??= spokePoolClient.latestBlockNumber;

    const deposits: UbaFlow[] = spokePoolClient
      .getDeposits()
      .filter((deposit: DepositWithBlock) => deposit.blockNumber >= fromBlock && deposit.blockNumber <= toBlock);

    // Filter out:
    // - Fills that request refunds on a different chain.
    // - Subsequent fills after an initial partial fill.
    // - Slow fills.
    const fills: UbaFlow[] = spokePoolClient.getFills().filter((fill: FillWithBlock) => {
      const result =
        fill.repaymentChainId === spokePoolClient.chainId &&
        fill.fillAmount.eq(fill.totalFilledAmount) &&
        fill.updatableRelayData.isSlowRelay === false &&
        fill.blockNumber > fromBlock &&
        fill.blockNumber < toBlock;
      return result;
    });

    const refundRequests: UbaFlow[] = spokePoolClient.getRefundRequests(fromBlock, toBlock).filter((refundRequest) => {
      const { valid, reason } = this.refundRequestIsValid(chainId, refundRequest);
      if (!valid && this.logger !== undefined) {
        this.logger.info({
          at: "UBAClient::getFlows",
          message: `Excluding RefundRequest on chain ${chainId}`,
          reason,
          refundRequest,
        });
      }

      return valid;
    });

    // This is probably more expensive than we'd like... @todo: optimise.
    const flows = sortEventsAscending(deposits.concat(fills).concat(refundRequests));

    return flows;
  }

  /**
   * @description Evaluate an RefundRequest object for validity.
   * @dev  Callers should evaluate 'valid' before 'reason' in the return object.
   * @dev  The following RefundRequest attributes are not evaluated for validity and should be checked separately:
   * @dev  - previousIdenticalRequests
   * @dev  - Age of blockNumber (i.e. according to SpokePool finality)
   * @param chainId       ChainId of SpokePool where refundRequest originated.
   * @param refundRequest RefundRequest object to be evaluated for validity.
   */
  refundRequestIsValid(chainId: number, refundRequest: RefundRequestWithBlock): { valid: boolean; reason?: string } {
    const { relayer, amount, refundToken, depositId, originChainId, destinationChainId, realizedLpFeePct, fillBlock } =
      refundRequest;

    if (!this.chainIdIndices.includes(originChainId)) {
      return { valid: false, reason: "Invalid originChainId" };
    }
    const originSpoke = this.spokePoolClients[originChainId];

    if (!this.chainIdIndices.includes(destinationChainId) || destinationChainId === chainId) {
      return { valid: false, reason: "Invalid destinationChainId" };
    }
    const destSpoke = this.spokePoolClients[destinationChainId];

    if (fillBlock.lt(destSpoke.deploymentBlock) || fillBlock.gt(destSpoke.latestBlockNumber)) {
      return { valid: false, reason: `Invalid FillBlock (${fillBlock})` };
    }

    // Validate relayer and depositId.
    const fill = destSpoke.getFillsForRelayer(relayer).find((fill) => {
      // prettier-ignore
      return (
        fill.depositId === depositId
        && fill.originChainId === originChainId
        && fill.destinationChainId === destinationChainId
        && fill.amount.eq(amount)
        && fill.realizedLpFeePct.eq(realizedLpFeePct)
        && fill.blockNumber === fillBlock.toNumber()
      );
    });
    if (!isDefined(fill)) {
      return { valid: false, reason: "Unable to find matching fill" };
    }

    const deposit = originSpoke.getDepositForFill(fill);
    if (!isDefined(deposit)) {
      return { valid: false, reason: "Unable to find matching deposit" };
    }

    // Verify that the refundToken maps to a known HubPool token.
    // Note: the refundToken must be valid at the time of the Fill *and* the RefundRequest.
    // @todo: Resolve to the HubPool block number at the time of the RefundRequest ?
    const hubPoolBlockNumber = this.hubPoolClient.latestBlockNumber;
    try {
      this.hubPoolClient.getL1TokenCounterpartAtBlock(chainId, refundToken, hubPoolBlockNumber);
    } catch {
      return { valid: false, reason: `Refund token unknown at HubPool block ${hubPoolBlockNumber}` };
    }

    return { valid: true };
  }
}<|MERGE_RESOLUTION|>--- conflicted
+++ resolved
@@ -1,14 +1,9 @@
 import { DepositWithBlock, FillWithBlock, RefundRequestWithBlock, UbaFlow } from "../interfaces";
 import { HubPoolClient, SpokePoolClient } from "../clients";
-<<<<<<< HEAD
 import { assert, BigNumber, isDefined, winston } from "../utils";
-=======
-import { assert, BigNumber, isDefined } from "../utils";
->>>>>>> 313e7dc0
 import { sortEventsAscending } from "./";
 
 export class UBAClient {
-  private closingBlockNumbers: { [chainId: number]: number[] };
 
   // @dev chainIdIndices supports indexing members of root bundle proposals submitted to the HubPool.
   //      It must include the complete set of chain IDs ever supported by the HubPool.
@@ -21,44 +16,9 @@
   ) {
     assert(chainIdIndices.length > 0, "No chainIds provided");
     assert(Object.values(spokePoolClients).length > 0, "No SpokePools provided");
-    this.closingBlockNumbers = Object.fromEntries(this.chainIdIndices.map((chainId) => [chainId, []]));
   }
 
-  private resolveClosingBlockNumber(chainId: number, blockNumber: number): number | undefined {
-    return this.hubPoolClient.getLatestBundleEndBlockForChain(this.chainIdIndices, blockNumber, chainId);
-  }
-
-  getOpeningBalance(
-    chainId: number,
-    spokePoolToken: string,
-    hubPoolBlockNumber?: number
-  ): { balance: BigNumber; blockNumber: number } {
-    assert(Array.isArray(this.closingBlockNumbers[chainId]), `Invalid chainId: ${chainId}`);
-
-    hubPoolBlockNumber ??= this.hubPoolClient.latestBlockNumber;
-
-    const hubPoolToken = this.hubPoolClient.getL1TokenCounterpartAtBlock(chainId, spokePoolToken, hubPoolBlockNumber);
-    if (!isDefined(hubPoolToken)) {
-      throw new Error(`Could not resolve ${chainId} token ${spokePoolToken} at block ${hubPoolBlockNumber}`);
-    }
-
-    const spokePoolClient = this.spokePoolClients[chainId];
-    const prevEndBlock = this.resolveClosingBlockNumber(chainId, hubPoolBlockNumber);
-    let blockNumber = spokePoolClient.deploymentBlock;
-    if (prevEndBlock > blockNumber) {
-      blockNumber = prevEndBlock + 1;
-      const latestBlockNumber = spokePoolClient.latestBlockNumber;
-      assert(
-        blockNumber <= latestBlockNumber,
-        `Unexpected UBA opening block number (${blockNumber} > ${latestBlockNumber})`
-      );
-    }
-    const balance = this.hubPoolClient.getRunningBalanceBeforeBlockForChain(hubPoolBlockNumber, chainId, hubPoolToken);
-
-    return { blockNumber, balance };
-  }
-
-  private resolveClosingBlockNumber(chainId: number, blockNumber: number): number | undefined {
+  private resolveClosingBlockNumber(chainId: number, blockNumber: number): number {
     return this.hubPoolClient.getLatestBundleEndBlockForChain(this.chainIdIndices, blockNumber, chainId);
   }
 
@@ -172,7 +132,11 @@
     const destSpoke = this.spokePoolClients[destinationChainId];
 
     if (fillBlock.lt(destSpoke.deploymentBlock) || fillBlock.gt(destSpoke.latestBlockNumber)) {
-      return { valid: false, reason: `Invalid FillBlock (${fillBlock})` };
+      return {
+        valid: false,
+        reason: `FillBlock (${fillBlock} out of SpokePool range` +
+          ` [${destSpoke.deploymentBlock}, ${destSpoke.latestBlockNumber}]`,
+      };
     }
 
     // Validate relayer and depositId.
