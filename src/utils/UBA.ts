--- conflicted
+++ resolved
@@ -1,10 +1,6 @@
 import { DepositWithBlock, FillWithBlock, UbaFlow } from "../interfaces";
 import { HubPoolClient, SpokePoolClient } from "../clients";
-<<<<<<< HEAD
 import { assert, BigNumber, isDefined } from "../utils";
-=======
-import { assert } from "../utils";
->>>>>>> a8742c6c
 import { sortEventsAscending } from "./";
 
 export class UBAClient {
@@ -18,6 +14,35 @@
   ) {
     assert(chainIdIndices.length > 0, "No chainIds provided");
     assert(Object.values(spokePoolClients).length > 0, "No SpokePools provided");
+  }
+
+  private resolveClosingBlockNumber(chainId: number, blockNumber: number): number | undefined {
+    return this.hubPoolClient.getLatestBundleEndBlockForChain(this.chainIdIndices, blockNumber, chainId);
+  }
+
+  getOpeningBalance(
+    chainId: number,
+    spokePoolToken: string,
+    hubPoolBlockNumber?: number
+  ): { balance: BigNumber; blockNumber: number } {
+    hubPoolBlockNumber ??= this.hubPoolClient.latestBlockNumber;
+
+    const hubPoolToken = this.hubPoolClient.getL1TokenCounterpartAtBlock(chainId, spokePoolToken, hubPoolBlockNumber);
+    if (!isDefined(hubPoolToken)) {
+      throw new Error(`Could not resolve ${chainId} token ${spokePoolToken} at block ${hubPoolBlockNumber}`);
+    }
+
+    const spokePoolClient = this.spokePoolClients[chainId];
+    let blockNumber = spokePoolClient.deploymentBlock;
+    const prevEndBlock =
+      this.resolveClosingBlockNumber(chainId, hubPoolBlockNumber) ?? spokePoolClient.latestBlockNumber;
+    if (prevEndBlock > blockNumber) {
+      blockNumber = prevEndBlock + 1;
+      assert(blockNumber <= spokePoolClient.latestBlockNumber);
+    }
+    const balance = this.hubPoolClient.getRunningBalanceBeforeBlockForChain(hubPoolBlockNumber, chainId, hubPoolToken);
+
+    return { blockNumber, balance };
   }
 
   /**
@@ -60,55 +85,9 @@
 
     const refundRequests: UbaFlow[] = spokePoolClient.getRefundRequests(fromBlock, toBlock);
 
-<<<<<<< HEAD
-  return flows;
-}
-
-export class UBAClient {
-  // @dev chainIdIndices supports indexing members of root bundle proposals submitted to the HubPool.
-  //      It must include the complete set of chain IDs ever supported by the HubPool.
-  // @dev SpokePoolClients may be a subset of the SpokePools that have been deployed.
-  constructor(
-    private readonly chainIdIndices: number[],
-    private readonly hubPoolClient: HubPoolClient,
-    private readonly spokePoolClients: { [chainId: number]: SpokePoolClient }
-  ) {
-    assert(chainIdIndices.length > 0, "No chainIds provided");
-    assert(Object.values(spokePoolClients).length > 0, "No SpokePools provided");
-  }
-
-  private resolveClosingBlockNumber(chainId: number, blockNumber: number): number | undefined {
-    return this.hubPoolClient.getLatestBundleEndBlockForChain(this.chainIdIndices, blockNumber, chainId);
-  }
-
-  getOpeningBalance(
-    chainId: number,
-    spokePoolToken: string,
-    hubPoolBlockNumber?: number
-  ): { balance: BigNumber; blockNumber: number } {
-    hubPoolBlockNumber ??= this.hubPoolClient.latestBlockNumber;
-
-    const hubPoolToken = this.hubPoolClient.getL1TokenCounterpartAtBlock(chainId, spokePoolToken, hubPoolBlockNumber);
-    if (!isDefined(hubPoolToken)) {
-      throw new Error(`Could not resolve ${chainId} token ${spokePoolToken} at block ${hubPoolBlockNumber}`);
-    }
-
-    const spokePoolClient = this.spokePoolClients[chainId];
-    let blockNumber = spokePoolClient.deploymentBlock;
-    const prevEndBlock =
-      this.resolveClosingBlockNumber(chainId, hubPoolBlockNumber) ?? spokePoolClient.latestBlockNumber;
-    if (prevEndBlock > blockNumber) {
-      blockNumber = prevEndBlock + 1;
-      assert(blockNumber <= spokePoolClient.latestBlockNumber);
-    }
-    const balance = this.hubPoolClient.getRunningBalanceBeforeBlockForChain(hubPoolBlockNumber, chainId, hubPoolToken);
-
-    return { blockNumber, balance };
-=======
     // This is probably more expensive than we'd like... @todo: optimise.
     const flows = sortEventsAscending(deposits.concat(fills).concat(refundRequests));
 
     return flows;
->>>>>>> a8742c6c
   }
 }