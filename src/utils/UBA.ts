--- conflicted
+++ resolved
@@ -1,4 +1,3 @@
-<<<<<<< HEAD
 import { DepositWithBlock, FillWithBlock, RefundRequestWithBlock, UbaFlow } from "../interfaces";
 import { HubPoolClient, SpokePoolClient } from "../clients";
 import { assert, BigNumber, isDefined, winston } from "../utils";
@@ -7,36 +6,52 @@
 export class UBAClient {
   private closingBlockNumbers: { [chainId: number]: number[] };
 
-  // Note: chainIds is used to index members of root bundle proposals submitted to the HubPool.
-  // It must include the complete set of chain IDs ever supported by the HubPool.
-  // SpokePoolClients may be a subset of the SpokePools that have been deployed.
-  constructor(
-    private readonly chainIds: number[],
-    private readonly hubPoolClient: HubPoolClient,
-    private readonly spokePoolClients: { [chainId: number]: SpokePoolClient },
-    private readonly logger?: winston.Logger
-  ) {
-    assert(chainIds.length > 0, "No chainIds provided");
-    assert(Object.values(spokePoolClients).length > 0, "No SpokePools provided");
-    this.closingBlockNumbers = Object.fromEntries(this.chainIds.map((chainId) => [chainId, []]));
-=======
-import { DepositWithBlock, FillWithBlock, UbaFlow } from "../interfaces";
-import { HubPoolClient, SpokePoolClient } from "../clients";
-import { assert } from "../utils";
-import { sortEventsAscending } from "./";
-
-export class UBAClient {
   // @dev chainIdIndices supports indexing members of root bundle proposals submitted to the HubPool.
   //      It must include the complete set of chain IDs ever supported by the HubPool.
   // @dev SpokePoolClients may be a subset of the SpokePools that have been deployed.
   constructor(
     private readonly chainIdIndices: number[],
     private readonly hubPoolClient: HubPoolClient,
-    private readonly spokePoolClients: { [chainId: number]: SpokePoolClient }
+    private readonly spokePoolClients: { [chainId: number]: SpokePoolClient },
+    private readonly logger?: winston.Logger
   ) {
     assert(chainIdIndices.length > 0, "No chainIds provided");
     assert(Object.values(spokePoolClients).length > 0, "No SpokePools provided");
->>>>>>> a8742c6c
+    this.closingBlockNumbers = Object.fromEntries(this.chainIdIndices.map((chainId) => [chainId, []]));
+  }
+
+  private resolveClosingBlockNumber(chainId: number, blockNumber: number): number | undefined {
+    return this.hubPoolClient.getLatestBundleEndBlockForChain(this.chainIdIndices, blockNumber, chainId);
+  }
+
+  getOpeningBalance(
+    chainId: number,
+    spokePoolToken: string,
+    hubPoolBlockNumber?: number
+  ): { balance: BigNumber; blockNumber: number } {
+    assert(Array.isArray(this.closingBlockNumbers[chainId]), `Invalid chainId: ${chainId}`);
+
+    hubPoolBlockNumber ??= this.hubPoolClient.latestBlockNumber;
+
+    const hubPoolToken = this.hubPoolClient.getL1TokenCounterpartAtBlock(chainId, spokePoolToken, hubPoolBlockNumber);
+    if (!isDefined(hubPoolToken)) {
+      throw new Error(`Could not resolve ${chainId} token ${spokePoolToken} at block ${hubPoolBlockNumber}`);
+    }
+
+    const spokePoolClient = this.spokePoolClients[chainId];
+    const prevEndBlock = this.resolveClosingBlockNumber(chainId, hubPoolBlockNumber);
+    let blockNumber = spokePoolClient.deploymentBlock;
+    if (prevEndBlock > blockNumber) {
+      blockNumber = prevEndBlock + 1;
+      const latestBlockNumber = spokePoolClient.latestBlockNumber;
+      assert(
+        blockNumber <= latestBlockNumber,
+        `Unexpected UBA opening block number (${blockNumber} > ${latestBlockNumber})`
+      );
+    }
+    const balance = this.hubPoolClient.getRunningBalanceBeforeBlockForChain(hubPoolBlockNumber, chainId, hubPoolToken);
+
+    return { blockNumber, balance };
   }
 
   /**
@@ -77,7 +92,6 @@
       return result;
     });
 
-<<<<<<< HEAD
     const refundRequests: UbaFlow[] = spokePoolClient.getRefundRequests(fromBlock, toBlock).filter((refundRequest) => {
       const { valid, reason } = this.refundRequestIsValid(chainId, refundRequest);
       if (!valid && this.logger !== undefined) {
@@ -91,50 +105,11 @@
 
       return valid;
     });
-=======
-    const refundRequests: UbaFlow[] = spokePoolClient.getRefundRequests(fromBlock, toBlock);
->>>>>>> a8742c6c
 
     // This is probably more expensive than we'd like... @todo: optimise.
     const flows = sortEventsAscending(deposits.concat(fills).concat(refundRequests));
 
     return flows;
-  }
-<<<<<<< HEAD
-
-  private resolveClosingBlockNumber(chainId: number, blockNumber: number): number {
-    const endBlock = this.hubPoolClient.getLatestBundleEndBlockForChain(this.chainIds, blockNumber, chainId);
-    return endBlock ?? this.spokePoolClients[chainId].deploymentBlock;
-  }
-
-  getOpeningBalance(
-    chainId: number,
-    spokePoolToken: string,
-    hubPoolBlockNumber?: number
-  ): { balance: BigNumber; blockNumber: number } {
-    assert(Array.isArray(this.closingBlockNumbers[chainId]), `Invalid chainId: ${chainId}`);
-
-    hubPoolBlockNumber ??= this.hubPoolClient.latestBlockNumber;
-
-    const hubPoolToken = this.hubPoolClient.getL1TokenCounterpartAtBlock(chainId, spokePoolToken, hubPoolBlockNumber);
-    if (!isDefined(hubPoolToken)) {
-      throw new Error(`Could not resolve ${chainId} token ${spokePoolToken} at block ${hubPoolBlockNumber}`);
-    }
-
-    const spokePoolClient = this.spokePoolClients[chainId];
-    let blockNumber = spokePoolClient.deploymentBlock;
-    const prevEndBlock = this.resolveClosingBlockNumber(chainId, hubPoolBlockNumber);
-    if (prevEndBlock > blockNumber) {
-      blockNumber = prevEndBlock + 1;
-      const latestBlockNumber = spokePoolClient.latestBlockNumber;
-      assert(
-        blockNumber <= latestBlockNumber,
-        `Unexpected UBA opening block number (${blockNumber} > ${latestBlockNumber})`
-      );
-    }
-    const balance = this.hubPoolClient.getRunningBalanceBeforeBlockForChain(hubPoolBlockNumber, chainId, hubPoolToken);
-
-    return { blockNumber, balance };
   }
 
   /**
@@ -150,12 +125,12 @@
     const { relayer, amount, refundToken, depositId, originChainId, destinationChainId, realizedLpFeePct, fillBlock } =
       refundRequest;
 
-    if (!this.chainIds.includes(originChainId)) {
+    if (!this.chainIdIndices.includes(originChainId)) {
       return { valid: false, reason: "Invalid originChainId" };
     }
     const originSpoke = this.spokePoolClients[originChainId];
 
-    if (!this.chainIds.includes(destinationChainId) || destinationChainId === chainId) {
+    if (!this.chainIdIndices.includes(destinationChainId) || destinationChainId === chainId) {
       return { valid: false, reason: "Invalid destinationChainId" };
     }
     const destSpoke = this.spokePoolClients[destinationChainId];
@@ -197,6 +172,4 @@
 
     return { valid: true };
   }
-=======
->>>>>>> a8742c6c
 }