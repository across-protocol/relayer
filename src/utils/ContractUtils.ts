import { getNetworkName, Contract, Wallet } from ".";

import { getDeployedAddress } from "@across-protocol/contracts-v2";
import * as typechain from "@across-protocol/contracts-v2"; //TODO: refactor once we've fixed export from contract repo

// Return an ethers contract instance for a deployed contract, imported from the Across-protocol contracts repo.
export function getDeployedContract(contractName: string, networkId: number, signer: Wallet): Contract {
  try {
    if (contractName === "SpokePool") contractName = castSpokePoolName(networkId);

    const address = getDeployedAddress(contractName, networkId);
    const artifact = typechain[`${[contractName.replace("_", "")]}__factory`];
    return new Contract(address, artifact.abi, signer);
  } catch (error) {
<<<<<<< HEAD
    console.log("e", error);
=======
>>>>>>> 05197b9e
    throw new Error(`Could not find address for contract ${contractName} on ${networkId}`);
  }
}

// If the name of the contract is SpokePool then we need to apply a transformation on the name to get the correct
// contract name. For example, if the network is "mainnet" then the contract is called Ethereum_SpokePool.
export function castSpokePoolName(networkId: number): string {
  let networkName = getNetworkName(networkId);
  if (networkName == "Mainnet" || networkName == "Rinkeby" || networkName == "Kovan" || networkName == "Goerli")
    return "Ethereum_SpokePool";

  if (networkName.includes("-")) networkName = networkName.substring(0, networkName.indexOf("-"));
  return `${networkName}_SpokePool`;
}

export function getParamType(contractName: string, functionName: string, paramName: string) {
  const artifact: any = typechain[`${[contractName]}__factory`];
  const fragment = artifact.abi.find((fragment) => fragment.name === functionName);
  return fragment!.inputs.find((input) => input.name === paramName) || "";
}<|MERGE_RESOLUTION|>--- conflicted
+++ resolved
@@ -12,10 +12,6 @@
     const artifact = typechain[`${[contractName.replace("_", "")]}__factory`];
     return new Contract(address, artifact.abi, signer);
   } catch (error) {
-<<<<<<< HEAD
-    console.log("e", error);
-=======
->>>>>>> 05197b9e
     throw new Error(`Could not find address for contract ${contractName} on ${networkId}`);
   }
 }
