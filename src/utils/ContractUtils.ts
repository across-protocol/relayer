--- conflicted
+++ resolved
@@ -34,12 +34,7 @@
 
 export function getDeploymentBlockNumber(contractName: string, networkId: number): number {
   try {
-<<<<<<< HEAD
-    if (contractName === "SpokePool") contractName = castSpokePoolName(networkId);
     return Number(getDeployedBlockNumber(contractName, networkId));
-=======
-    return getDeployedBlockNumber(contractName, networkId);
->>>>>>> 790fd5d1
   } catch (error) {
     throw new Error(`Could not find deployment block for contract ${contractName} on ${networkId}`);
   }
