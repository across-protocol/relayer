import { TOKEN_SYMBOLS_MAP } from "@across-protocol/constants";
import {
  compareAddressesSimple,
  ethers,
  getRemoteTokenForL1Token,
  isDefined,
  Address,
  EvmAddress,
  toAddressType,
} from ".";

export function includesAddressSimple(address: string | undefined, list: string[]): boolean {
  if (!isDefined(address)) {
    return false;
  }
  return list.filter((listAddress) => compareAddressesSimple(address, listAddress)).length > 0;
}

/**
 * Match the token symbol for the given token address and chain ID.
 * @param tokenAddress The token address to resolve the symbol for.
 * @param chainId The chain ID to resolve the symbol for.
 * @returns The token symbols for the given token address and chain ID, or undefined if the token address is not
 * recognized.
 */
export function matchTokenSymbol(tokenAddress: string, chainId: number): string[] {
  // We can match one l1 token address on multiple symbols in some special cases, like ETH/WETH.
  return Object.values(TOKEN_SYMBOLS_MAP)
    .filter(({ addresses }) => addresses[chainId]?.toLowerCase() === tokenAddress.toLowerCase())
    .map(({ symbol }) => symbol);
}

/**
 * Match the token decimals for a given token symbol.
 * @param tokenSymbol Symbol of the token to query.
 * @returns The number of ERC20 decimals configured for the requested token.
 */
export function resolveTokenDecimals(tokenSymbol: string): number {
  const decimals = TOKEN_SYMBOLS_MAP[tokenSymbol]?.decimals;
  if (decimals === undefined) {
    throw new Error(`Unrecognized token symbol: ${tokenSymbol}`);
  }
  return decimals;
}

/**
 * @notice Returns the token address for a given token address on a given chain ID and lets caller specify
 * whether they want the native or bridged USDC for an L2 chain, if the l1 token is USDC.
 * @param l1Token L1 token address
 * @param hubChainId L1 token chain
 * @param l2ChainId Chain on which the token address is requested
 * @param isNativeUsdc True if caller wants native USDC on L2, false if caller wants bridged USDC on L2
 * @returns L2 token address
 */
export function getTranslatedTokenAddress(
  l1Token: EvmAddress,
  hubChainId: number,
  l2ChainId: number,
  isNativeUsdc = false
): Address {
  // Base Case
  if (hubChainId === l2ChainId) {
    return l1Token;
  }
  // Native USDC or not USDC, we can just look up in the token map directly.
<<<<<<< HEAD
  if (isNativeUsdc || !compareAddressesSimple(l1Token.toEvmAddress(), TOKEN_SYMBOLS_MAP.USDC.addresses[hubChainId])) {
    return getRemoteTokenForL1Token(l1Token, l2ChainId, { chainId: hubChainId });
=======
  if (isNativeUsdc || !compareAddressesSimple(l1Token, TOKEN_SYMBOLS_MAP.USDC.addresses[hubChainId])) {
    return getRemoteTokenForL1Token(l1Token, l2ChainId, hubChainId);
>>>>>>> 951575c4
  }
  // Handle USDC special case where there could be multiple versions of USDC on an L2: Bridged or Native
  const bridgedUsdcMapping = Object.values(TOKEN_SYMBOLS_MAP).find(
    ({ symbol, addresses }) =>
      symbol !== "USDC" && compareAddressesSimple(addresses[hubChainId], l1Token.toEvmAddress()) && addresses[l2ChainId]
  );
  return toAddressType(bridgedUsdcMapping?.addresses[l2ChainId]);
}

export function checkAddressChecksum(tokenAddress: string): boolean {
  return ethers.utils.getAddress(tokenAddress) === tokenAddress;
}<|MERGE_RESOLUTION|>--- conflicted
+++ resolved
@@ -63,13 +63,8 @@
     return l1Token;
   }
   // Native USDC or not USDC, we can just look up in the token map directly.
-<<<<<<< HEAD
   if (isNativeUsdc || !compareAddressesSimple(l1Token.toEvmAddress(), TOKEN_SYMBOLS_MAP.USDC.addresses[hubChainId])) {
-    return getRemoteTokenForL1Token(l1Token, l2ChainId, { chainId: hubChainId });
-=======
-  if (isNativeUsdc || !compareAddressesSimple(l1Token, TOKEN_SYMBOLS_MAP.USDC.addresses[hubChainId])) {
     return getRemoteTokenForL1Token(l1Token, l2ChainId, hubChainId);
->>>>>>> 951575c4
   }
   // Handle USDC special case where there could be multiple versions of USDC on an L2: Bridged or Native
   const bridgedUsdcMapping = Object.values(TOKEN_SYMBOLS_MAP).find(
