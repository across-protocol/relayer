--- conflicted
+++ resolved
@@ -15,13 +15,8 @@
   }
 }
 
-<<<<<<< HEAD
-export function compareAddressesSimple(addressA?: string, addressB?: string): boolean {
-  if (!addressA || !addressB) {
-=======
 export function compareAddressesSimple(addressA: string, addressB: string): boolean {
   if (addressA === undefined || addressB === undefined) {
->>>>>>> fce784dc
     return false;
   }
   return addressA.toLowerCase() === addressB.toLowerCase();
