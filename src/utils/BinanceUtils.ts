--- conflicted
+++ resolved
@@ -1,11 +1,7 @@
 import Binance, { HttpMethod, type Binance as BinanceApi } from "binance-api-node";
 import minimist from "minimist";
-<<<<<<< HEAD
 import { SortableEvent } from "../interfaces";
 import { getGckmsConfig, retrieveGckmsKeys, isDefined, assert, ethers, mapAsync, delay } from "./";
-=======
-import { getGckmsConfig, retrieveGckmsKeys, isDefined, assert, ethers, mapAsync } from "./";
->>>>>>> 3c166197
 
 // Store global promises on Gckms key retrieval actions so that we don't retrieve the same key multiple times.
 let binanceSecretKeyPromise = undefined;
@@ -30,11 +26,7 @@
 
 // A Coin contains balance data and network information (such as withdrawal limits, extra information about the network, etc.) for a specific
 // token.
-<<<<<<< HEAD
-export type Coin = {
-=======
 type Coin = {
->>>>>>> 3c166197
   symbol: string;
   balance: string;
   networkList: Network[];
@@ -50,11 +42,7 @@
 };
 
 // A BinanceInteraction is either a deposit or withdrawal into/from a Binance hot wallet.
-<<<<<<< HEAD
-export type BinanceInteraction = SortableEvent & {
-=======
-type BinanceInteraction = {
->>>>>>> 3c166197
+type BinanceInteraction = SortableEvent & {
   // The amount of `coin` transferred in this interaction.
   amount: number;
   // The external (non binance-wallet) EOA involved with this interaction.
@@ -68,11 +56,7 @@
 };
 
 // ParsedAccountCoins represents a simplified return type of the Binance `accountCoins` endpoint.
-<<<<<<< HEAD
-export type ParsedAccountCoins = Coin[];
-=======
 type ParsedAccountCoins = Coin[];
->>>>>>> 3c166197
 
 /**
  * Returns an API client to interface with Binance
@@ -140,7 +124,6 @@
   binanceApi: BinanceApi,
   l1Provider: ethers.providers.Provider,
   l2Provider: ethers.providers.Provider,
-<<<<<<< HEAD
   startTime: number,
   nRetries = 0,
   maxRetries = 10
@@ -175,24 +158,6 @@
     }
     throw err;
   }
-=======
-  startTime: number
-): Promise<BinanceInteraction[]> {
-  const _depositHistory = await binanceApi.depositHistory({ startTime });
-  const depositHistory = Object.values(_depositHistory);
-
-  return mapAsync(depositHistory, async (deposit) => {
-    const provider = deposit.network === DepositNetwork.Ethereum ? l1Provider : l2Provider;
-    const depositTxnReceipt = await provider.getTransactionReceipt(deposit.txId);
-    return {
-      amount: Number(deposit.amount),
-      externalAddress: depositTxnReceipt.from,
-      coin: deposit.coin,
-      network: deposit.network,
-      status: deposit.status,
-    };
-  });
->>>>>>> 3c166197
 }
 
 /**
@@ -202,7 +167,6 @@
 export async function getBinanceWithdrawals(
   binanceApi: BinanceApi,
   coin: string,
-<<<<<<< HEAD
   l1Provider: ethers.providers.Provider,
   l2Provider: ethers.providers.Provider,
   startTime: number,
@@ -237,21 +201,6 @@
     }
     throw err;
   }
-=======
-  startTime: number
-): Promise<BinanceInteraction[]> {
-  const withdrawals = await binanceApi.withdrawHistory({ coin, startTime });
-
-  return Object.values(withdrawals).map((withdrawal) => {
-    return {
-      amount: Number(withdrawal.amount),
-      externalAddress: withdrawal.address,
-      coin,
-      network: withdrawal.network,
-      status: withdrawal.status,
-    };
-  });
->>>>>>> 3c166197
 }
 
 /**
