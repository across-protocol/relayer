--- conflicted
+++ resolved
@@ -1,16 +1,10 @@
-<<<<<<< HEAD
 import { BigNumber, BigNumberish } from "../utils";
-import { Deposit } from "../interfaces/SpokePool";
+import { Deposit } from "../interfaces";
 export function buildFillRelayProps(
   deposit: Deposit,
   repaymentChainId: number,
   maxFillAmount: BigNumber
 ): (string | number | BigNumber)[] {
-=======
-import { BigNumber } from "../utils";
-import { Deposit } from "../interfaces";
-export function buildFillRelayProps(deposit: Deposit, repaymentChainId: number, maxFillAmount: BigNumber) {
->>>>>>> 394b83b9
   // Validate all keys are present.
   for (const key in deposit)
     if (deposit[key] == undefined) throw new Error(`Missing or undefined value in props! ${key}`);
