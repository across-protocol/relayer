--- conflicted
+++ resolved
@@ -1,12 +1,7 @@
 import assert from "assert";
 import { utils as sdkUtils } from "@across-protocol/sdk-v2";
-<<<<<<< HEAD
 import { HubPoolClient } from "../clients";
-import { Fill, FillStatus, SpokePoolClientsByChain, V2DepositWithBlock, V3DepositWithBlock } from "../interfaces";
-=======
-import { HubPoolClient, SpokePoolClient } from "../clients";
 import { Fill, FillStatus, SpokePoolClientsByChain, V3DepositWithBlock } from "../interfaces";
->>>>>>> efc38692
 import { getBlockForTimestamp, getRedisCache } from "../utils";
 import { isDefined } from "./";
 import { getBlockRangeForChain } from "../dataworker/DataworkerUtils";
