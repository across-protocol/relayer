--- conflicted
+++ resolved
@@ -1,11 +1,6 @@
 import { HubPoolClient } from "../clients";
-<<<<<<< HEAD
 import { FillStatus, FillWithBlock, SpokePoolClientsByChain, DepositWithBlock } from "../interfaces";
-import { bnZero } from "../utils";
-=======
-import { Fill, FillStatus, SpokePoolClientsByChain, DepositWithBlock } from "../interfaces";
 import { bnZero, CHAIN_IDs } from "../utils";
->>>>>>> c986c272
 
 export type RelayerUnfilledDeposit = {
   deposit: DepositWithBlock;
