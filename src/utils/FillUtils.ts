--- conflicted
+++ resolved
@@ -6,11 +6,7 @@
   Fill,
   FillsToRefund,
   FillWithBlock,
-<<<<<<< HEAD
-  v2FillWithBlock,
-=======
   V2FillWithBlock,
->>>>>>> 84656161
   SpokePoolClientsByChain,
 } from "../interfaces";
 import { getBlockForTimestamp, getRedisCache, queryHistoricalDepositForFill } from "../utils";
@@ -146,13 +142,8 @@
 
 export async function getFillDataForSlowFillFromPreviousRootBundle(
   latestMainnetBlock: number,
-<<<<<<< HEAD
-  fill: v2FillWithBlock,
-  allValidFills: v2FillWithBlock[],
-=======
   fill: V2FillWithBlock,
   allValidFills: V2FillWithBlock[],
->>>>>>> 84656161
   hubPoolClient: HubPoolClient,
   spokePoolClientsByChain: SpokePoolClientsByChain
 ): Promise<{
@@ -183,11 +174,7 @@
         depositForFill.found ? depositForFill.deposit : undefined,
         allMatchingFills[0].blockNumber
       )
-<<<<<<< HEAD
-    ).filter(sdkUtils.isV2Fill) as v2FillWithBlock[];
-=======
     ).filter(sdkUtils.isV2Fill);
->>>>>>> 84656161
 
     spokePoolClientsByChain[fill.destinationChainId].logger.debug({
       at: "FillUtils#getFillDataForSlowFillFromPreviousRootBundle",
