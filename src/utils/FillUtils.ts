--- conflicted
+++ resolved
@@ -1,12 +1,6 @@
-<<<<<<< HEAD
-import { HubPoolClient } from "../clients";
-import { FillStatus, SpokePoolClientsByChain, DepositWithBlock, FillWithBlock } from "../interfaces";
-import { CHAIN_IDs } from "../utils";
-=======
 import { HubPoolClient, SpokePoolClient } from "../clients";
 import { FillStatus, FillWithBlock, SpokePoolClientsByChain, DepositWithBlock } from "../interfaces";
 import { bnZero, CHAIN_IDs } from "../utils";
->>>>>>> 1d12c3ab
 
 export type RelayerUnfilledDeposit = {
   deposit: DepositWithBlock;
@@ -36,14 +30,8 @@
     });
 
   return deposits
-<<<<<<< HEAD
     .filter((deposit) => {
       return !destinationClient.isDepositFilled(deposit);
-=======
-    .map((deposit) => {
-      const { unfilledAmount, invalidFills } = destinationSpokePoolClient.getValidUnfilledAmountForDeposit(deposit);
-      return { deposit, unfilledAmount, invalidFills };
->>>>>>> 1d12c3ab
     })
     .map((deposit) => {
       const invalidFills = destinationClient.getFillsForDeposit(deposit) ?? [];
