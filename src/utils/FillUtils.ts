import assert from "assert";
import { utils as sdkUtils } from "@across-protocol/sdk-v2";
import { HubPoolClient } from "../clients";
import {
  DepositWithBlock,
  Fill,
  FillsToRefund,
  FillWithBlock,
  SpokePoolClientsByChain,
  V2FillWithBlock,
} from "../interfaces";
import { getBlockForTimestamp, getRedisCache, queryHistoricalDepositForFill } from "../utils";
import {
  BigNumber,
  bnZero,
  assign,
  getRealizedLpFeeForFills,
  getRefundForFills,
  isDefined,
  sortEventsDescending,
  sortEventsAscending,
} from "./";
import { getBlockRangeForChain } from "../dataworker/DataworkerUtils";

export function getRefundInformationFromFill(
  fill: Fill,
  hubPoolClient: HubPoolClient,
  blockRangesForChains: number[][],
  chainIdListForBundleEvaluationBlockNumbers: number[]
): {
  chainToSendRefundTo: number;
  repaymentToken: string;
} {
  // Handle slow relay where repaymentChainId = 0. Slow relays always pay recipient on destination chain.
  // So, save the slow fill under the destination chain, and save the fast fill under its repayment chain.
  const chainToSendRefundTo = sdkUtils.isSlowFill(fill) ? fill.destinationChainId : fill.repaymentChainId;

  // Save fill data and associate with repayment chain and L2 token refund should be denominated in.
  const endBlockForMainnet = getBlockRangeForChain(
    blockRangesForChains,
    hubPoolClient.chainId,
    chainIdListForBundleEvaluationBlockNumbers
  )[1];
  let l1TokenCounterpart: string;
  if (sdkUtils.isV3Fill(fill)) {
    l1TokenCounterpart = hubPoolClient.getL1TokenForL2TokenAtBlock(
      fill.inputToken,
      fill.originChainId,
      endBlockForMainnet
    );
  } else {
    l1TokenCounterpart = hubPoolClient.getL1TokenForL2TokenAtBlock(
      sdkUtils.getFillOutputToken(fill),
      fill.destinationChainId,
      endBlockForMainnet
    );
  }
  const repaymentToken = hubPoolClient.getL2TokenForL1TokenAtBlock(
    l1TokenCounterpart,
    chainToSendRefundTo,
    endBlockForMainnet
  );
  return {
    chainToSendRefundTo,
    repaymentToken,
  };
}
export function assignValidFillToFillsToRefund(
  fillsToRefund: FillsToRefund,
  fill: Fill,
  chainToSendRefundTo: number,
  repaymentToken: string
): void {
  assign(fillsToRefund, [chainToSendRefundTo, repaymentToken, "fills"], [fill]);
}

export function updateTotalRealizedLpFeePct(
  fillsToRefund: FillsToRefund,
  fill: Fill,
  chainToSendRefundTo: number,
  repaymentToken: string
): void {
  const refundObj = fillsToRefund[chainToSendRefundTo][repaymentToken];
  refundObj.realizedLpFees = refundObj.realizedLpFees
    ? refundObj.realizedLpFees.add(getRealizedLpFeeForFills([fill]))
    : getRealizedLpFeeForFills([fill]);
}

export function updateTotalRefundAmount(
  fillsToRefund: FillsToRefund,
  fill: Fill,
  chainToSendRefundTo: number,
  repaymentToken: string
): void {
  // Don't count slow relays in total refund amount, since we use this amount to conveniently construct
  // relayer refund leaves.
  if (sdkUtils.isSlowFill(fill)) {
    return;
  }

  const refund = getRefundForFills([fill]);
  updateTotalRefundAmountRaw(fillsToRefund, refund, chainToSendRefundTo, fill.relayer, repaymentToken);
}

export function updateTotalRefundAmountRaw(
  fillsToRefund: FillsToRefund,
  amount: BigNumber,
  chainToSendRefundTo: number,
  recipient: string,
  repaymentToken: string
): void {
  if (!fillsToRefund?.[chainToSendRefundTo]?.[repaymentToken]) {
    assign(fillsToRefund, [chainToSendRefundTo, repaymentToken], {});
  }
  const refundObj = fillsToRefund[chainToSendRefundTo][repaymentToken];
  refundObj.totalRefundAmount = refundObj.totalRefundAmount ? refundObj.totalRefundAmount.add(amount) : amount;

  // Instantiate dictionary if it doesn't exist.
  if (!refundObj.refunds) {
    assign(fillsToRefund, [chainToSendRefundTo, repaymentToken, "refunds"], {});
  }

  if (refundObj.refunds[recipient]) {
    refundObj.refunds[recipient] = refundObj.refunds[recipient].add(amount);
  } else {
    refundObj.refunds[recipient] = amount;
  }
}

export function isFirstFillForDeposit(fill: Fill): boolean {
  if (sdkUtils.isV3Fill(fill)) {
    return true;
  }

  const fillAmount = sdkUtils.getFillAmount(fill);
  const totalFilledAmount = sdkUtils.getTotalFilledAmount(fill);
  return fillAmount.eq(totalFilledAmount) && fillAmount.gt(bnZero);
}

export function getLastMatchingFillBeforeBlock(
  fillToMatch: Fill,
  allFills: FillWithBlock[],
  lastBlock: number
): FillWithBlock {
  return sortEventsDescending(allFills).find(
    (fill: FillWithBlock) => sdkUtils.filledSameDeposit(fillToMatch, fill) && lastBlock >= fill.blockNumber
  ) as FillWithBlock;
}

export async function getFillDataForSlowFillFromPreviousRootBundle(
  latestMainnetBlock: number,
  fill: V2FillWithBlock,
  allValidFills: V2FillWithBlock[],
  hubPoolClient: HubPoolClient,
  spokePoolClientsByChain: SpokePoolClientsByChain
): Promise<{
  lastMatchingFillInSameBundle: FillWithBlock;
  rootBundleEndBlockContainingFirstFill: number;
}> {
<<<<<<< HEAD
  assert(sdkUtils.isV2Fill(fill));
  assert(allValidFills.every(sdkUtils.isV2Fill));

=======
>>>>>>> 28ec03a4
  // Can use spokeClient.queryFillsForDeposit(_fill, spokePoolClient.eventSearchConfig.fromBlock)
  // if allValidFills doesn't contain the deposit's first fill to efficiently find the first fill for a deposit.
  // Note that allValidFills should only include fills later than than eventSearchConfig.fromBlock.

  // Apply the right version check to fill2 based on the type of fill1.
  const versionFilter = (fill1: Fill, fill2: Fill): boolean =>
    sdkUtils.isV2Fill(fill1) ? sdkUtils.isV2Fill(fill2) : sdkUtils.isV3Fill(fill2);

  // Find the first fill chronologically for matched deposit for the input fill.
  const allMatchingFills = sortEventsAscending(
<<<<<<< HEAD
    allValidFills.filter((_fill) => sdkUtils.filledSameDeposit(_fill, fill))
=======
    allValidFills.filter((_fill) => sdkUtils.filledSameDeposit(_fill, fill) && versionFilter(fill, _fill))
>>>>>>> 28ec03a4
  );
  let firstFillForSameDeposit = allMatchingFills.find((_fill) => isFirstFillForDeposit(_fill));

  // If `allValidFills` doesn't contain the first fill for this deposit then we have to perform a historical query to
  // find it. This is inefficient, but should be rare. Save any other fills we find to the
  // allMatchingFills array, at the end of this block, allMatchingFills should contain all fills for the same
  // deposit as the input fill.
  if (!firstFillForSameDeposit) {
    const depositForFill = await queryHistoricalDepositForFill(spokePoolClientsByChain[fill.originChainId], fill);
<<<<<<< HEAD
    assert(depositForFill.found && sdkUtils.isV2Deposit(depositForFill.deposit));
    const matchingFills = await spokePoolClientsByChain[fill.destinationChainId].queryHistoricalMatchingFills(
      fill,
      depositForFill.found ? depositForFill.deposit : undefined,
      allMatchingFills[0].blockNumber
    );
=======
    const matchingFills = (
      await spokePoolClientsByChain[fill.destinationChainId].queryHistoricalMatchingFills(
        fill,
        depositForFill.found ? depositForFill.deposit : undefined,
        allMatchingFills[0].blockNumber
      )
    ).filter((_fill) => versionFilter(fill, _fill));
>>>>>>> 28ec03a4

    spokePoolClientsByChain[fill.destinationChainId].logger.debug({
      at: "FillUtils#getFillDataForSlowFillFromPreviousRootBundle",
      message: "Queried for partial fill that triggered an unused slow fill, in order to compute slow fill excess",
      fillThatCompletedDeposit: fill,
      depositForFill,
      matchingFills,
    });

    firstFillForSameDeposit = sortEventsAscending(matchingFills).find((_fill) => isFirstFillForDeposit(_fill));
    if (firstFillForSameDeposit === undefined) {
      throw new Error(
        "FillUtils#getFillDataForSlowFillFromPreviousRootBundle:" +
          ` Cannot find first fill for for deposit ${fill.depositId}` +
          ` on chain ${fill.destinationChainId} after querying historical fills`
      );
    }
    // Add non-duplicate fills.
    allMatchingFills.push(
      ...matchingFills.filter((_fill) => {
        const totalFilledAmount = sdkUtils.getTotalFilledAmount(_fill);
        return !allMatchingFills.find((existingFill) =>
          sdkUtils.getTotalFilledAmount(existingFill).eq(totalFilledAmount)
        );
      })
    );
  }

  // Find ending block number for chain from ProposeRootBundle event that should have included a slow fill
  // refund for this first fill. This will be undefined if there is no block range containing the first fill.
  const rootBundleEndBlockContainingFirstFill = hubPoolClient.getRootBundleEvalBlockNumberContainingBlock(
    latestMainnetBlock,
    firstFillForSameDeposit.blockNumber,
    firstFillForSameDeposit.destinationChainId
  );
  // Using bundle block number for chain from ProposeRootBundleEvent, find latest fill in the root bundle.
  let lastMatchingFillInSameBundle: FillWithBlock;
  if (rootBundleEndBlockContainingFirstFill !== undefined) {
    lastMatchingFillInSameBundle = getLastMatchingFillBeforeBlock(
      fill,
      sortEventsDescending(allMatchingFills),
      rootBundleEndBlockContainingFirstFill
    );
  }
  return {
    lastMatchingFillInSameBundle,
    rootBundleEndBlockContainingFirstFill,
  };
}

export function getFillsInRange(
  fills: FillWithBlock[],
  blockRangesForChains: number[][],
  chainIdListForBundleEvaluationBlockNumbers: number[]
): FillWithBlock[] {
  return fills.filter((fill) => {
    const blockRangeForChain = getBlockRangeForChain(
      blockRangesForChains,
      fill.destinationChainId,
      chainIdListForBundleEvaluationBlockNumbers
    );
    return fill.blockNumber <= blockRangeForChain[1] && fill.blockNumber >= blockRangeForChain[0];
  });
}

// @dev This type can be confused with UnfilledDeposit from sdk-v2/interfaces, but is different
//      due to the additional members and the use of DepositWithBlock instead of Deposit.
// @todo Better alignment with the upstream UnfilledDeposit type.
export type RelayerUnfilledDeposit = {
  deposit: DepositWithBlock;
  version: number;
  unfilledAmount: BigNumber;
  fillCount: number;
  invalidFills: Fill[];
};

// @description Returns an array of unfilled deposits over all spokePoolClients.
// @param spokePoolClients  Mapping of chainIds to SpokePoolClient objects.
// @param configStoreClient ConfigStoreClient instance.
// @param depositLookBack   Deposit lookback (in seconds) since SpokePoolClient time as at last update.
// @returns Array of unfilled deposits.
export async function getUnfilledDeposits(
  spokePoolClients: SpokePoolClientsByChain,
  hubPoolClient: HubPoolClient,
  depositLookBack?: number
): Promise<RelayerUnfilledDeposit[]> {
  const unfilledDeposits: RelayerUnfilledDeposit[] = [];
  const chainIds = Object.values(spokePoolClients).map(({ chainId }) => chainId);
  let earliestBlockNumbers = Object.values(spokePoolClients).map(({ deploymentBlock }) => deploymentBlock);

  if (isDefined(depositLookBack)) {
    const blockFinder = undefined;
    const redis = await getRedisCache();
    earliestBlockNumbers = await Promise.all(
      Object.values(spokePoolClients).map((spokePoolClient) => {
        const timestamp = spokePoolClient.getCurrentTime() - depositLookBack;
        const hints = { lowBlock: spokePoolClient.deploymentBlock };
        return getBlockForTimestamp(spokePoolClient.chainId, timestamp, blockFinder, redis, hints);
      })
    );
  }

  // Iterate over each chainId and check for unfilled deposits.
  for (const originClient of Object.values(spokePoolClients)) {
    const { chainId: originChainId } = originClient;
    const chainIdx = chainIds.indexOf(originChainId);
    assert(chainIdx !== -1, `Invalid chain index for chainId ${originChainId} (${chainIdx})`);
    const earliestBlockNumber = earliestBlockNumbers[chainIdx];

    for (const destinationChain of chainIds.filter((chainId) => chainId !== originChainId)) {
      // Find all unfilled deposits for the current loops originChain -> destinationChain. Note that this also
      // validates that the deposit is filled "correctly" for the given deposit information. This includes validation
      // of the all deposit -> relay props, the realizedLpFeePct and the origin->destination token mapping.
      const destinationClient = spokePoolClients[destinationChain];
      const depositsForDestinationChain: DepositWithBlock[] =
        originClient.getDepositsForDestinationChain(destinationChain);

      const unfilledDepositsForDestinationChain = depositsForDestinationChain
        .filter((deposit) => deposit.blockNumber >= earliestBlockNumber)
        .map((deposit) => {
          const version = hubPoolClient.configStoreClient.getConfigStoreVersionForTimestamp(deposit.quoteTimestamp);
          return { ...destinationClient.getValidUnfilledAmountForDeposit(deposit), deposit, version };
        });
      // Remove any deposits that have no unfilled amount and append the remaining deposits to unfilledDeposits array.
      unfilledDeposits.push(...unfilledDepositsForDestinationChain.filter((deposit) => deposit.unfilledAmount.gt(0)));
    }
  }

  return unfilledDeposits;
}<|MERGE_RESOLUTION|>--- conflicted
+++ resolved
@@ -157,27 +157,16 @@
   lastMatchingFillInSameBundle: FillWithBlock;
   rootBundleEndBlockContainingFirstFill: number;
 }> {
-<<<<<<< HEAD
   assert(sdkUtils.isV2Fill(fill));
   assert(allValidFills.every(sdkUtils.isV2Fill));
 
-=======
->>>>>>> 28ec03a4
   // Can use spokeClient.queryFillsForDeposit(_fill, spokePoolClient.eventSearchConfig.fromBlock)
   // if allValidFills doesn't contain the deposit's first fill to efficiently find the first fill for a deposit.
   // Note that allValidFills should only include fills later than than eventSearchConfig.fromBlock.
 
-  // Apply the right version check to fill2 based on the type of fill1.
-  const versionFilter = (fill1: Fill, fill2: Fill): boolean =>
-    sdkUtils.isV2Fill(fill1) ? sdkUtils.isV2Fill(fill2) : sdkUtils.isV3Fill(fill2);
-
   // Find the first fill chronologically for matched deposit for the input fill.
   const allMatchingFills = sortEventsAscending(
-<<<<<<< HEAD
     allValidFills.filter((_fill) => sdkUtils.filledSameDeposit(_fill, fill))
-=======
-    allValidFills.filter((_fill) => sdkUtils.filledSameDeposit(_fill, fill) && versionFilter(fill, _fill))
->>>>>>> 28ec03a4
   );
   let firstFillForSameDeposit = allMatchingFills.find((_fill) => isFirstFillForDeposit(_fill));
 
@@ -187,22 +176,12 @@
   // deposit as the input fill.
   if (!firstFillForSameDeposit) {
     const depositForFill = await queryHistoricalDepositForFill(spokePoolClientsByChain[fill.originChainId], fill);
-<<<<<<< HEAD
     assert(depositForFill.found && sdkUtils.isV2Deposit(depositForFill.deposit));
     const matchingFills = await spokePoolClientsByChain[fill.destinationChainId].queryHistoricalMatchingFills(
       fill,
       depositForFill.found ? depositForFill.deposit : undefined,
       allMatchingFills[0].blockNumber
     );
-=======
-    const matchingFills = (
-      await spokePoolClientsByChain[fill.destinationChainId].queryHistoricalMatchingFills(
-        fill,
-        depositForFill.found ? depositForFill.deposit : undefined,
-        allMatchingFills[0].blockNumber
-      )
-    ).filter((_fill) => versionFilter(fill, _fill));
->>>>>>> 28ec03a4
 
     spokePoolClientsByChain[fill.destinationChainId].logger.debug({
       at: "FillUtils#getFillDataForSlowFillFromPreviousRootBundle",
