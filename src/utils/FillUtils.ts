import assert from "assert";
import { utils as sdkUtils } from "@across-protocol/sdk-v2";
import { HubPoolClient } from "../clients";
import {
  DepositWithBlock,
  Fill,
  FillsToRefund,
  FillWithBlock,
  SpokePoolClientsByChain,
  V2FillWithBlock,
  V3FillWithBlock,
} from "../interfaces";
import { getBlockForTimestamp, getRedisCache, queryHistoricalDepositForFill } from "../utils";
import {
  BigNumber,
  bnZero,
  assign,
  getRealizedLpFeeForFills,
  getRefundForFills,
  isDefined,
  sortEventsDescending,
  sortEventsAscending,
} from "./";
import { getBlockRangeForChain } from "../dataworker/DataworkerUtils";

export function getRefundInformationFromFill(
  fill: Fill,
  hubPoolClient: HubPoolClient,
  blockRangesForChains: number[][],
  chainIdListForBundleEvaluationBlockNumbers: number[]
): {
  chainToSendRefundTo: number;
  repaymentToken: string;
} {
  // Handle slow relay where repaymentChainId = 0. Slow relays always pay recipient on destination chain.
  // So, save the slow fill under the destination chain, and save the fast fill under its repayment chain.
  const chainToSendRefundTo = sdkUtils.isSlowFill(fill) ? fill.destinationChainId : fill.repaymentChainId;

  // Save fill data and associate with repayment chain and L2 token refund should be denominated in.
  const endBlockForMainnet = getBlockRangeForChain(
    blockRangesForChains,
    hubPoolClient.chainId,
    chainIdListForBundleEvaluationBlockNumbers
  )[1];
  let l1TokenCounterpart: string;
  if (sdkUtils.isV3Fill(fill)) {
    l1TokenCounterpart = hubPoolClient.getL1TokenForL2TokenAtBlock(
      fill.inputToken,
      fill.originChainId,
      endBlockForMainnet
    );
  } else {
    l1TokenCounterpart = hubPoolClient.getL1TokenForL2TokenAtBlock(
      sdkUtils.getFillOutputToken(fill),
      fill.destinationChainId,
      endBlockForMainnet
    );
  }
  const repaymentToken = hubPoolClient.getL2TokenForL1TokenAtBlock(
    l1TokenCounterpart,
    chainToSendRefundTo,
    endBlockForMainnet
  );
  return {
    chainToSendRefundTo,
    repaymentToken,
  };
}
export function assignValidFillToFillsToRefund(
  fillsToRefund: FillsToRefund,
  fill: Fill,
  chainToSendRefundTo: number,
  repaymentToken: string
): void {
  assign(fillsToRefund, [chainToSendRefundTo, repaymentToken, "fills"], [fill]);
}

export function updateTotalRealizedLpFeePct(
  fillsToRefund: FillsToRefund,
  fill: Fill,
  chainToSendRefundTo: number,
  repaymentToken: string
): void {
  const refundObj = fillsToRefund[chainToSendRefundTo][repaymentToken];
  refundObj.realizedLpFees = refundObj.realizedLpFees
    ? refundObj.realizedLpFees.add(getRealizedLpFeeForFills([fill]))
    : getRealizedLpFeeForFills([fill]);
}

export function updateTotalRefundAmount(
  fillsToRefund: FillsToRefund,
  fill: Fill,
  chainToSendRefundTo: number,
  repaymentToken: string
): void {
  // Don't count slow relays in total refund amount, since we use this amount to conveniently construct
  // relayer refund leaves.
  if (sdkUtils.isSlowFill(fill)) {
    return;
  }

  const refund = getRefundForFills([fill]);
  updateTotalRefundAmountRaw(fillsToRefund, refund, chainToSendRefundTo, fill.relayer, repaymentToken);
}

export function updateTotalRefundAmountRaw(
  fillsToRefund: FillsToRefund,
  amount: BigNumber,
  chainToSendRefundTo: number,
  recipient: string,
  repaymentToken: string
): void {
  if (!fillsToRefund?.[chainToSendRefundTo]?.[repaymentToken]) {
    assign(fillsToRefund, [chainToSendRefundTo, repaymentToken], {});
  }
  const refundObj = fillsToRefund[chainToSendRefundTo][repaymentToken];
  refundObj.totalRefundAmount = refundObj.totalRefundAmount ? refundObj.totalRefundAmount.add(amount) : amount;

  // Instantiate dictionary if it doesn't exist.
  if (!refundObj.refunds) {
    assign(fillsToRefund, [chainToSendRefundTo, repaymentToken, "refunds"], {});
  }

  if (refundObj.refunds[recipient]) {
    refundObj.refunds[recipient] = refundObj.refunds[recipient].add(amount);
  } else {
    refundObj.refunds[recipient] = amount;
  }
}

export function isFirstFillForDeposit(fill: Fill): boolean {
  if (sdkUtils.isV3Fill(fill)) {
    return true;
  }

  const fillAmount = sdkUtils.getFillAmount(fill);
  const totalFilledAmount = sdkUtils.getTotalFilledAmount(fill);
  return fillAmount.eq(totalFilledAmount) && fillAmount.gt(bnZero);
}

export function getLastMatchingFillBeforeBlock(
  fillToMatch: Fill,
  allFills: FillWithBlock[],
  lastBlock: number
): FillWithBlock {
  return sortEventsDescending(allFills).find(
    (fill: FillWithBlock) => sdkUtils.filledSameDeposit(fillToMatch, fill) && lastBlock >= fill.blockNumber
  ) as FillWithBlock;
}

export async function getFillDataForSlowFillFromPreviousRootBundle(
  latestMainnetBlock: number,
  fill: V2FillWithBlock,
  allValidFills: V2FillWithBlock[],
  hubPoolClient: HubPoolClient,
  spokePoolClientsByChain: SpokePoolClientsByChain
): Promise<{
  lastMatchingFillInSameBundle: FillWithBlock;
  rootBundleEndBlockContainingFirstFill: number;
}> {
  assert(sdkUtils.isV2Fill(fill));
  assert(allValidFills.every(sdkUtils.isV2Fill));

  // Can use spokeClient.queryFillsForDeposit(_fill, spokePoolClient.eventSearchConfig.fromBlock)
  // if allValidFills doesn't contain the deposit's first fill to efficiently find the first fill for a deposit.
  // Note that allValidFills should only include fills later than than eventSearchConfig.fromBlock.

  // Find the first fill chronologically for matched deposit for the input fill.
  const allMatchingFills = sortEventsAscending(
    allValidFills.filter((_fill) => _fill.depositId === fill.depositId && sdkUtils.filledSameDeposit(_fill, fill))
  );
  let firstFillForSameDeposit = allMatchingFills.find((_fill) => isFirstFillForDeposit(_fill));

  // If `allValidFills` doesn't contain the first fill for this deposit then we have to perform a historical query to
  // find it. This is inefficient, but should be rare. Save any other fills we find to the
  // allMatchingFills array, at the end of this block, allMatchingFills should contain all fills for the same
  // deposit as the input fill.
  if (!firstFillForSameDeposit) {
    const depositForFill = await queryHistoricalDepositForFill(spokePoolClientsByChain[fill.originChainId], fill);
    assert(depositForFill.found && sdkUtils.isV2Deposit(depositForFill.deposit));
    const matchingFills = (
      await spokePoolClientsByChain[fill.destinationChainId].queryHistoricalMatchingFills(
        fill,
        depositForFill.found ? depositForFill.deposit : undefined,
        allMatchingFills[0].blockNumber
      )
    ).filter(sdkUtils.isV2Fill<V2FillWithBlock, V3FillWithBlock>);

    spokePoolClientsByChain[fill.destinationChainId].logger.debug({
      at: "FillUtils#getFillDataForSlowFillFromPreviousRootBundle",
      message: "Queried for partial fill that triggered an unused slow fill, in order to compute slow fill excess",
      fillThatCompletedDeposit: fill,
      depositForFill,
      matchingFills,
    });

    firstFillForSameDeposit = sortEventsAscending(matchingFills).find((_fill) => isFirstFillForDeposit(_fill));
    if (firstFillForSameDeposit === undefined) {
      throw new Error(
        "FillUtils#getFillDataForSlowFillFromPreviousRootBundle:" +
          ` Cannot find first fill for for deposit ${fill.depositId}` +
          ` on chain ${fill.destinationChainId} after querying historical fills`
      );
    }
    // Add non-duplicate fills.
    allMatchingFills.push(
      ...matchingFills.filter((_fill) => {
        const totalFilledAmount = sdkUtils.getTotalFilledAmount(_fill);
        return !allMatchingFills.find((existingFill) =>
          sdkUtils.getTotalFilledAmount(existingFill).eq(totalFilledAmount)
        );
      })
    );
  }

  // Find ending block number for chain from ProposeRootBundle event that should have included a slow fill
  // refund for this first fill. This will be undefined if there is no block range containing the first fill.
  const rootBundleEndBlockContainingFirstFill = hubPoolClient.getRootBundleEvalBlockNumberContainingBlock(
    latestMainnetBlock,
    firstFillForSameDeposit.blockNumber,
    firstFillForSameDeposit.destinationChainId
  );
  // Using bundle block number for chain from ProposeRootBundleEvent, find latest fill in the root bundle.
  let lastMatchingFillInSameBundle: FillWithBlock;
  if (rootBundleEndBlockContainingFirstFill !== undefined) {
    lastMatchingFillInSameBundle = getLastMatchingFillBeforeBlock(
      fill,
      sortEventsDescending(allMatchingFills),
      rootBundleEndBlockContainingFirstFill
    );
  }
  return {
    lastMatchingFillInSameBundle,
    rootBundleEndBlockContainingFirstFill,
  };
}

export function getFillsInRange(
  fills: V2FillWithBlock[],
  blockRangesForChains: number[][],
  chainIdListForBundleEvaluationBlockNumbers: number[]
<<<<<<< HEAD
): V2FillWithBlock[] {
=======
): FillWithBlock[] {
  const blockRanges = Object.fromEntries(
    chainIdListForBundleEvaluationBlockNumbers.map((chainId) => [
      chainId,
      getBlockRangeForChain(blockRangesForChains, chainId, chainIdListForBundleEvaluationBlockNumbers),
    ])
  );
>>>>>>> 831d716f
  return fills.filter((fill) => {
    const [startBlock, endBlock] = blockRanges[fill.destinationChainId];
    return fill.blockNumber >= startBlock && fill.blockNumber <= endBlock;
  });
}

// @dev This type can be confused with UnfilledDeposit from sdk-v2/interfaces, but is different
//      due to the additional members and the use of DepositWithBlock instead of Deposit.
// @todo Better alignment with the upstream UnfilledDeposit type.
export type RelayerUnfilledDeposit = {
  deposit: DepositWithBlock;
  version: number;
  unfilledAmount: BigNumber;
  fillCount: number;
  invalidFills: Fill[];
};

// @description Returns an array of unfilled deposits over all spokePoolClients.
// @param spokePoolClients  Mapping of chainIds to SpokePoolClient objects.
// @param configStoreClient ConfigStoreClient instance.
// @param depositLookBack   Deposit lookback (in seconds) since SpokePoolClient time as at last update.
// @returns Array of unfilled deposits.
export async function getUnfilledDeposits(
  spokePoolClients: SpokePoolClientsByChain,
  hubPoolClient: HubPoolClient,
  depositLookBack?: number
): Promise<RelayerUnfilledDeposit[]> {
  const unfilledDeposits: RelayerUnfilledDeposit[] = [];
  const chainIds = Object.values(spokePoolClients).map(({ chainId }) => chainId);
  let earliestBlockNumbers = Object.values(spokePoolClients).map(({ deploymentBlock }) => deploymentBlock);

  if (isDefined(depositLookBack)) {
    const blockFinder = undefined;
    const redis = await getRedisCache();
    earliestBlockNumbers = await Promise.all(
      Object.values(spokePoolClients).map((spokePoolClient) => {
        const timestamp = spokePoolClient.getCurrentTime() - depositLookBack;
        const hints = { lowBlock: spokePoolClient.deploymentBlock };
        return getBlockForTimestamp(spokePoolClient.chainId, timestamp, blockFinder, redis, hints);
      })
    );
  }

  // Iterate over each chainId and check for unfilled deposits.
  for (const originClient of Object.values(spokePoolClients)) {
    const { chainId: originChainId } = originClient;
    const chainIdx = chainIds.indexOf(originChainId);
    assert(chainIdx !== -1, `Invalid chain index for chainId ${originChainId} (${chainIdx})`);
    const earliestBlockNumber = earliestBlockNumbers[chainIdx];

    for (const destinationChain of chainIds.filter((chainId) => chainId !== originChainId)) {
      // Find all unfilled deposits for the current loops originChain -> destinationChain. Note that this also
      // validates that the deposit is filled "correctly" for the given deposit information. This includes validation
      // of the all deposit -> relay props, the realizedLpFeePct and the origin->destination token mapping.
      const destinationClient = spokePoolClients[destinationChain];
      const depositsForDestinationChain: DepositWithBlock[] =
        originClient.getDepositsForDestinationChain(destinationChain);

      const unfilledDepositsForDestinationChain = depositsForDestinationChain
        .filter((deposit) => deposit.blockNumber >= earliestBlockNumber)
        .map((deposit) => {
          const version = hubPoolClient.configStoreClient.getConfigStoreVersionForTimestamp(deposit.quoteTimestamp);
          return { ...destinationClient.getValidUnfilledAmountForDeposit(deposit), deposit, version };
        });
      // Remove any deposits that have no unfilled amount and append the remaining deposits to unfilledDeposits array.
      unfilledDeposits.push(...unfilledDepositsForDestinationChain.filter((deposit) => deposit.unfilledAmount.gt(0)));
    }
  }

  return unfilledDeposits;
}<|MERGE_RESOLUTION|>--- conflicted
+++ resolved
@@ -239,17 +239,13 @@
   fills: V2FillWithBlock[],
   blockRangesForChains: number[][],
   chainIdListForBundleEvaluationBlockNumbers: number[]
-<<<<<<< HEAD
 ): V2FillWithBlock[] {
-=======
-): FillWithBlock[] {
   const blockRanges = Object.fromEntries(
     chainIdListForBundleEvaluationBlockNumbers.map((chainId) => [
       chainId,
       getBlockRangeForChain(blockRangesForChains, chainId, chainIdListForBundleEvaluationBlockNumbers),
     ])
   );
->>>>>>> 831d716f
   return fills.filter((fill) => {
     const [startBlock, endBlock] = blockRanges[fill.destinationChainId];
     return fill.blockNumber >= startBlock && fill.blockNumber <= endBlock;
