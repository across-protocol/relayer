import { HubPoolClient } from "../clients";
import { Deposit, Fill, FillsToRefund, FillWithBlock, SpokePoolClientsByChain } from "../interfaces";
import { BigNumber, assign, getRealizedLpFeeForFills, getRefundForFills, sortEventsDescending, toBN, sortEventsAscending } from "./";
import { getBlockRangeForChain } from "../dataworker/DataworkerUtils";

export function getRefundInformationFromFill(
  fill: Fill,
  hubPoolClient: HubPoolClient,
  blockRangesForChains: number[][],
  chainIdListForBundleEvaluationBlockNumbers: number[]
) {
  // Handle slow relay where repaymentChainId = 0. Slow relays always pay recipient on destination chain.
  // So, save the slow fill under the destination chain, and save the fast fill under its repayment chain.
  const chainToSendRefundTo = fill.isSlowRelay ? fill.destinationChainId : fill.repaymentChainId;

  // Save fill data and associate with repayment chain and L2 token refund should be denominated in.
  const endBlockForMainnet = getBlockRangeForChain(
    blockRangesForChains,
    1,
    chainIdListForBundleEvaluationBlockNumbers
  )[1];
  const l1TokenCounterpart = hubPoolClient.getL1TokenCounterpartAtBlock(
    fill.destinationChainId.toString(),
    fill.destinationToken,
    endBlockForMainnet
  );
  const repaymentToken = hubPoolClient.getDestinationTokenForL1Token(l1TokenCounterpart, chainToSendRefundTo);
  return {
    chainToSendRefundTo,
    repaymentToken,
  };
}
export function assignValidFillToFillsToRefund(
  fillsToRefund: FillsToRefund,
  fill: Fill,
  chainToSendRefundTo: number,
  repaymentToken: string
) {
  assign(fillsToRefund, [chainToSendRefundTo, repaymentToken, "fills"], [fill]);
}

export function updateTotalRealizedLpFeePct(
  fillsToRefund: FillsToRefund,
  fill: Fill,
  chainToSendRefundTo: number,
  repaymentToken: string
) {
  const refundObj = fillsToRefund[chainToSendRefundTo][repaymentToken];
  refundObj.realizedLpFees = refundObj.realizedLpFees
    ? refundObj.realizedLpFees.add(getRealizedLpFeeForFills([fill]))
    : getRealizedLpFeeForFills([fill]);
}

export function updateTotalRefundAmount(
  fillsToRefund: FillsToRefund,
  fill: Fill,
  chainToSendRefundTo: number,
  repaymentToken: string
) {
  // Don't count slow relays in total refund amount, since we use this amount to conveniently construct
  // relayer refund leaves.
  if (fill.isSlowRelay) return;
  const refundObj = fillsToRefund[chainToSendRefundTo][repaymentToken];
  const refund = getRefundForFills([fill]);
  refundObj.totalRefundAmount = refundObj.totalRefundAmount ? refundObj.totalRefundAmount.add(refund) : refund;

  // Instantiate dictionary if it doesn't exist.
  if (!refundObj.refunds) assign(fillsToRefund, [chainToSendRefundTo, repaymentToken, "refunds"], {});

  if (refundObj.refunds[fill.relayer]) refundObj.refunds[fill.relayer] = refundObj.refunds[fill.relayer].add(refund);
  else refundObj.refunds[fill.relayer] = refund;
}

export function isFirstFillForDeposit(fill: Fill): boolean {
  return fill.fillAmount.eq(fill.totalFilledAmount) && fill.fillAmount.gt(toBN(0));
}

export function filledSameDeposit(fillA: Fill, fillB: Fill): boolean {
  return (
    fillA.depositId === fillB.depositId &&
    fillA.originChainId === fillB.originChainId &&
    fillA.amount.eq(fillB.amount) &&
    fillA.destinationChainId === fillB.destinationChainId &&
    fillA.relayerFeePct.eq(fillB.relayerFeePct) &&
    fillA.recipient === fillB.recipient &&
    fillA.depositor === fillB.depositor
  );
}

export function getLastMatchingFillBeforeBlock(
  fillToMatch: Fill,
  allFills: FillWithBlock[],
  lastBlock: number
): FillWithBlock {
  return sortEventsDescending(allFills).find(
    (fill: FillWithBlock) => !fill.isSlowRelay && lastBlock >= fill.blockNumber && filledSameDeposit(fillToMatch, fill)
  ) as FillWithBlock;
}

export function getFillDataForSlowFillFromPreviousRootBundle(
  latestMainnetBlock: number,
  fill: FillWithBlock,
  allValidFills: FillWithBlock[],
  hubPoolClient: HubPoolClient,
  chainIdListForBundleEvaluationBlockNumbers: number[]
) {
  // Find the first fill chronologically for matched deposit for the input fill.
<<<<<<< HEAD
  const firstFillForSameDeposit = sortEventsAscending(allValidFills).find(
    (_fill: FillWithBlock) => isFirstFillForDeposit(_fill as Fill) && filledSameDeposit(_fill, fill)
=======
  const firstFillForSameDeposit = allValidFills.find(
    (_fill: FillWithBlock) => filledSameDeposit(_fill, fill) && isFirstFillForDeposit(_fill as Fill)
>>>>>>> dd92fe58
  );

  // Find ending block number for chain from ProposeRootBundle event that should have included a slow fill
  // refund for this first fill. This will be undefined if there is no block range containing the first fill.
  const rootBundleEndBlockContainingFirstFill = hubPoolClient.getRootBundleEvalBlockNumberContainingBlock(
    latestMainnetBlock,
    firstFillForSameDeposit.blockNumber,
    firstFillForSameDeposit.destinationChainId,
    chainIdListForBundleEvaluationBlockNumbers
  );
  // Using bundle block number for chain from ProposeRootBundleEvent, find latest fill in the root bundle.
  let lastFillBeforeSlowFillIncludedInRoot;
  if (rootBundleEndBlockContainingFirstFill !== undefined) {
    lastFillBeforeSlowFillIncludedInRoot = getLastMatchingFillBeforeBlock(
      fill,
      allValidFills,
      rootBundleEndBlockContainingFirstFill
    );
  }
  return {
    lastFillBeforeSlowFillIncludedInRoot,
    rootBundleEndBlockContainingFirstFill,
  };
}

export function getFillsInRange(
  fills: FillWithBlock[],
  blockRangesForChains: number[][],
  chainIdListForBundleEvaluationBlockNumbers: number[]
) {
  return fills.filter((fill) => {
    const blockRangeForChain = getBlockRangeForChain(
      blockRangesForChains,
      fill.destinationChainId,
      chainIdListForBundleEvaluationBlockNumbers
    );
    return fill.blockNumber <= blockRangeForChain[1] && fill.blockNumber >= blockRangeForChain[0];
  });
}

// Returns all unfilled deposits over all spokePoolClients. Return values include the amount of the unfilled deposit.
export function getUnfilledDeposits(
  spokePoolClients: SpokePoolClientsByChain
): { deposit: Deposit; unfilledAmount: BigNumber; fillCount: number }[] {
  let unfilledDeposits: { deposit: Deposit; unfilledAmount: BigNumber; fillCount: number }[] = [];
  // Iterate over each chainId and check for unfilled deposits.
  const chainIds = Object.keys(spokePoolClients);
  for (const originChain of chainIds) {
    const originClient = spokePoolClients[originChain];
    for (const destinationChain of chainIds) {
      if (originChain === destinationChain) continue;
      // Find all unfilled deposits for the current loops originChain -> destinationChain. Note that this also
      // validates that the deposit is filled "correctly" for the given deposit information. This includes validation
      // of the all deposit -> relay props, the realizedLpFeePct and the origin->destination token mapping.
      const destinationClient = spokePoolClients[destinationChain];
      const depositsForDestinationChain = originClient.getDepositsForDestinationChain(destinationChain);
      const unfilledDepositsForDestinationChain = depositsForDestinationChain.map((deposit) => {
        return { ...destinationClient.getValidUnfilledAmountForDeposit(deposit), deposit };
      });
      // Remove any deposits that have no unfilled amount and append the remaining deposits to unfilledDeposits array.
      unfilledDeposits.push(...unfilledDepositsForDestinationChain.filter((deposit) => deposit.unfilledAmount.gt(0)));
    }
  }

  return unfilledDeposits;
}<|MERGE_RESOLUTION|>--- conflicted
+++ resolved
@@ -105,13 +105,8 @@
   chainIdListForBundleEvaluationBlockNumbers: number[]
 ) {
   // Find the first fill chronologically for matched deposit for the input fill.
-<<<<<<< HEAD
   const firstFillForSameDeposit = sortEventsAscending(allValidFills).find(
     (_fill: FillWithBlock) => isFirstFillForDeposit(_fill as Fill) && filledSameDeposit(_fill, fill)
-=======
-  const firstFillForSameDeposit = allValidFills.find(
-    (_fill: FillWithBlock) => filledSameDeposit(_fill, fill) && isFirstFillForDeposit(_fill as Fill)
->>>>>>> dd92fe58
   );
 
   // Find ending block number for chain from ProposeRootBundle event that should have included a slow fill
