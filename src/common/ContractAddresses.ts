import CCTP_MESSAGE_TRANSMITTER_ABI from "./abi/CctpMessageTransmitter.json";
import CCTP_TOKEN_MESSENGER_ABI from "./abi/CctpTokenMessenger.json";
import ATOMIC_DEPOSITOR_ABI from "./abi/AtomicDepositor.json";
import WETH_ABI from "./abi/Weth.json";
import HUB_POOL_ABI from "./abi/HubPool.json";
import VOTING_V2_ABI from "./abi/VotingV2.json";
import OVM_L2_STANDARD_BRIDGE_ABI from "./abi/OpStackStandardBridgeL2.json";
import OVM_L1_STANDARD_BRIDGE_ABI from "./abi/OpStackStandardBridgeL1.json";
import SNX_OPTIMISM_BRIDGE_L1_ABI from "./abi/SnxOptimismBridgeL1.json";
import SNX_OPTIMISM_BRIDGE_L2_ABI from "./abi/SnxOptimismBridgeL2.json";
import DAI_OPTIMISM_BRIDGE_L1_ABI from "./abi/DaiOptimismBridgeL1.json";
import DAI_OPTIMISM_BRIDGE_L2_ABI from "./abi/DaiOptimismBridgeL2.json";
import POLYGON_BRIDGE_ABI from "./abi/PolygonBridge.json";
import POLYGON_ROOT_CHAIN_MANAGER_ABI from "./abi/PolygonRootChainManager.json";
import POLYGON_WITHDRAWABLE_ERC20_ABI from "./abi/PolygonWithdrawableErc20.json";
import ZK_SYNC_DEFAULT_ERC20_BRIDGE_L1_ABI from "./abi/ZkSyncDefaultErc20BridgeL1.json";
import ZK_SYNC_DEFAULT_ERC20_BRIDGE_L2_ABI from "./abi/ZkSyncDefaultErc20BridgeL2.json";
import ZK_SYNC_MAILBOX_ABI from "./abi/ZkSyncMailbox.json";
import ARBITRUM_ERC20_GATEWAY_ROUTER_L1_ABI from "./abi/ArbitrumErc20GatewayRouterL1.json";
import ARBITRUM_ERC20_GATEWAY_L2_ABI from "./abi/ArbitrumErc20GatewayL2.json";
import ARBITRUM_OUTBOX_ABI from "./abi/ArbitrumOutbox.json";
import LINEA_MESSAGE_SERVICE_ABI from "./abi/LineaMessageService.json";
import LINEA_TOKEN_BRIDGE_ABI from "./abi/LineaTokenBridge.json";
import LINEA_USDC_BRIDGE_ABI from "./abi/LineaUsdcBridge.json";
import SCROLL_RELAY_MESSENGER_ABI from "./abi/ScrollRelayMessenger.json";
import BLAST_BRIDGE_ABI from "./abi/BlastBridge.json";
import SCROLL_GATEWAY_ROUTER_L1_ABI from "./abi/ScrollGatewayRouterL1.json";
import SCROLL_GATEWAY_ROUTER_L2_ABI from "./abi/ScrollGatewayRouterL2.json";

// Constants file exporting hardcoded contract addresses per chain.
export const CONTRACT_ADDRESSES: {
  [chainId: number]: {
    [contractName: string]: {
      address?: string;
      abi?: unknown[];
    };
  };
} = {
  1: {
    lineaMessageService: {
      address: "0xd19d4B5d358258f05D7B411E21A1460D11B0876F",
      abi: LINEA_MESSAGE_SERVICE_ABI,
    },
    lineaL1TokenBridge: {
      address: "0x051F1D88f0aF5763fB888eC4378b4D8B29ea3319",
      abi: LINEA_TOKEN_BRIDGE_ABI,
    },
    lineaL1UsdcBridge: {
      address: "0x504A330327A089d8364C4ab3811Ee26976d388ce",
      abi: LINEA_USDC_BRIDGE_ABI,
    },
    zkSyncMailbox: {
      address: "0x32400084C286CF3E17e7B677ea9583e60a000324",
      abi: ZK_SYNC_MAILBOX_ABI,
    },
    zkSyncDefaultErc20Bridge: {
      address: "0x57891966931Eb4Bb6FB81430E6cE0A03AAbDe063",
      abi: ZK_SYNC_DEFAULT_ERC20_BRIDGE_L1_ABI,
    },
    daiOptimismBridge: {
      address: "0x10e6593cdda8c58a1d0f14c5164b376352a55f2f",
      abi: DAI_OPTIMISM_BRIDGE_L1_ABI,
    },
    snxOptimismBridge: {
      address: "0x39Ea01a0298C315d149a490E34B59Dbf2EC7e48F",
      abi: SNX_OPTIMISM_BRIDGE_L1_ABI,
    },
    // OVM, ZkSync, Linea, and Polygon can't deposit WETH directly so we use an atomic depositor contract that unwraps WETH and
    // bridges ETH other the canonical bridge.
    atomicDepositor: {
      address: "0xfa52a9DCF51695EA2777E6908d6401481850c391",
      abi: ATOMIC_DEPOSITOR_ABI,
    },
    // Since there are multiple ovmStandardBridges on mainnet for different OP Stack chains, we append the chain id of the Op
    // Stack chain to the name to differentiate. This one is for Optimism.
    ovmStandardBridge_10: {
      address: "0x99C9fc46f92E8a1c0deC1b1747d010903E884bE1",
      abi: OVM_L1_STANDARD_BRIDGE_ABI,
    },
    ovmStandardBridge_1135: {
      address: "0x2658723Bf70c7667De6B25F99fcce13A16D25d08",
      abi: OVM_L1_STANDARD_BRIDGE_ABI,
    },
    ovmStandardBridge_8453: {
      address: "0x3154Cf16ccdb4C6d922629664174b904d80F2C35",
      abi: OVM_L1_STANDARD_BRIDGE_ABI,
    },
    ovmStandardBridge_34443: {
      address: "0x735aDBbE72226BD52e818E7181953f42E3b0FF21",
      abi: OVM_L1_STANDARD_BRIDGE_ABI,
    },
    ovmStandardBridge_81457: {
      address: "0x697402166Fbf2F22E970df8a6486Ef171dbfc524",
      abi: OVM_L1_STANDARD_BRIDGE_ABI,
    },
    polygonRootChainManager: {
      address: "0xA0c68C638235ee32657e8f720a23ceC1bFc77C77",
      abi: POLYGON_ROOT_CHAIN_MANAGER_ABI,
    },
    polygonBridge: {
      address: "0x40ec5B33f54e0E8A33A975908C5BA1c14e5BbbDf",
      abi: POLYGON_BRIDGE_ABI,
    },
    polygonWethBridge: {
      address: "0x8484Ef722627bf18ca5Ae6BcF031c23E6e922B30",
      abi: POLYGON_BRIDGE_ABI,
    },
    arbitrumErc20GatewayRouter: {
      address: "0x72Ce9c846789fdB6fC1f34aC4AD25Dd9ef7031ef",
      abi: ARBITRUM_ERC20_GATEWAY_ROUTER_L1_ABI,
    },
    VotingV2: {
      address: "0x004395edb43EFca9885CEdad51EC9fAf93Bd34ac",
      abi: VOTING_V2_ABI,
    },
    cctpMessageTransmitter: {
      address: "0x0a992d191deec32afe36203ad87d7d289a738f81",
      abi: CCTP_MESSAGE_TRANSMITTER_ABI,
    },
    cctpTokenMessenger: {
      address: "0xbd3fa81b58ba92a82136038b25adec7066af3155",
      abi: CCTP_TOKEN_MESSENGER_ABI,
    },
    scrollRelayMessenger: {
      address: "0x6774Bcbd5ceCeF1336b5300fb5186a12DDD8b367",
      abi: SCROLL_RELAY_MESSENGER_ABI,
    },
    scrollGatewayRouter: {
      address: "0xF8B1378579659D8F7EE5f3C929c2f3E332E41Fd6",
      abi: SCROLL_GATEWAY_ROUTER_L1_ABI,
    },
    hubPool: {
      address: "0xc186fA914353c44b2E33eBE05f21846F1048bEda",
      abi: HUB_POOL_ABI,
    },
    blastBridge: {
      address: "0x3a05E5d33d7Ab3864D53aaEc93c8301C1Fa49115",
      abi: BLAST_BRIDGE_ABI,
    },
  },
  10: {
    daiOptimismBridge: {
      address: "0x467194771dae2967aef3ecbedd3bf9a310c76c65",
      abi: DAI_OPTIMISM_BRIDGE_L2_ABI,
    },
    snxOptimismBridge: {
      address: "0x136b1EC699c62b0606854056f02dC7Bb80482d63",
      abi: SNX_OPTIMISM_BRIDGE_L2_ABI,
    },
    ovmStandardBridge: {
      address: "0x4200000000000000000000000000000000000010",
      abi: OVM_L2_STANDARD_BRIDGE_ABI,
    },
    eth: {
      address: "0xDeadDeAddeAddEAddeadDEaDDEAdDeaDDeAD0000",
    },
    cctpMessageTransmitter: {
      address: "0x4d41f22c5a0e5c74090899e5a8fb597a8842b3e8",
      abi: CCTP_MESSAGE_TRANSMITTER_ABI,
    },
    cctpTokenMessenger: {
      address: "0x2B4069517957735bE00ceE0fadAE88a26365528f",
      abi: CCTP_TOKEN_MESSENGER_ABI,
    },
  },
  137: {
    withdrawableErc20: {
      abi: POLYGON_WITHDRAWABLE_ERC20_ABI,
    },
    cctpMessageTransmitter: {
      address: "0xF3be9355363857F3e001be68856A2f96b4C39Ba9",
      abi: CCTP_MESSAGE_TRANSMITTER_ABI,
    },
    cctpTokenMessenger: {
      address: "0x9daF8c91AEFAE50b9c0E69629D3F6Ca40cA3B3FE",
      abi: CCTP_TOKEN_MESSENGER_ABI,
    },
  },
  324: {
    zkSyncDefaultErc20Bridge: {
      address: "0x11f943b2c77b743AB90f4A0Ae7d5A4e7FCA3E102",
      abi: ZK_SYNC_DEFAULT_ERC20_BRIDGE_L2_ABI,
    },
    eth: {
      address: "0x000000000000000000000000000000000000800A",
      abi: WETH_ABI,
    },
  },
  1135: {
    ovmStandardBridge: {
      address: "0x4200000000000000000000000000000000000010",
      abi: OVM_L2_STANDARD_BRIDGE_ABI,
    },
    eth: {
      address: "0xDeadDeAddeAddEAddeadDEaDDEAdDeaDDeAD0000",
    },
  },
  8453: {
    ovmStandardBridge: {
      address: "0x4200000000000000000000000000000000000010",
      abi: OVM_L2_STANDARD_BRIDGE_ABI,
    },
    eth: {
      address: "0xDeadDeAddeAddEAddeadDEaDDEAdDeaDDeAD0000",
    },
    cctpMessageTransmitter: {
      address: "0xAD09780d193884d503182aD4588450C416D6F9D4",
      abi: CCTP_MESSAGE_TRANSMITTER_ABI,
    },
    cctpTokenMessenger: {
      address: "0x1682Ae6375C4E4A97e4B583BC394c861A46D8962",
      abi: CCTP_TOKEN_MESSENGER_ABI,
    },
  },
  34443: {
    ovmStandardBridge: {
      address: "0x4200000000000000000000000000000000000010",
      abi: OVM_L2_STANDARD_BRIDGE_ABI,
    },
    eth: {
      address: "0xDeadDeAddeAddEAddeadDEaDDEAdDeaDDeAD0000",
    },
  },
  81457: {
    ovmStandardBridge: {
      address: "0x4200000000000000000000000000000000000010",
      abi: OVM_L2_STANDARD_BRIDGE_ABI,
    },
    eth: {
      address: "0xDeadDeAddeAddEAddeadDEaDDEAdDeaDDeAD0000",
    },
    blastBridge: {
      address: "0x4300000000000000000000000000000000000005",
      abi: BLAST_BRIDGE_ABI,
    },
  },
  42161: {
    erc20Gateway: {
      abi: ARBITRUM_ERC20_GATEWAY_L2_ABI,
    },
    outbox: {
      address: "0x0B9857ae2D4A3DBe74ffE1d7DF045bb7F96E4840",
      abi: ARBITRUM_OUTBOX_ABI,
    },
    cctpMessageTransmitter: {
      address: "0xC30362313FBBA5cf9163F0bb16a0e01f01A896ca",
      abi: CCTP_MESSAGE_TRANSMITTER_ABI,
    },
    cctpTokenMessenger: {
      address: "0x19330d10D9Cc8751218eaf51E8885D058642E08A",
      abi: CCTP_TOKEN_MESSENGER_ABI,
    },
  },
  59144: {
    l2MessageService: {
      address: "0x508Ca82Df566dCD1B0DE8296e70a96332cD644ec",
      abi: LINEA_MESSAGE_SERVICE_ABI,
    },
    lineaL2UsdcBridge: {
      address: "0xA2Ee6Fce4ACB62D95448729cDb781e3BEb62504A",
      abi: LINEA_USDC_BRIDGE_ABI,
    },
    lineaL2TokenBridge: {
      address: "0x353012dc4a9A6cF55c941bADC267f82004A8ceB9",
      abi: LINEA_TOKEN_BRIDGE_ABI,
    },
    eth: {
      address: "0x0000000000000000000000000000000000000000",
    },
  },
  534352: {
    scrollGatewayRouter: {
      address: "0x4C0926FF5252A435FD19e10ED15e5a249Ba19d79",
      abi: SCROLL_GATEWAY_ROUTER_L2_ABI,
    },
<<<<<<< HEAD
    weth: {
      address: "0x5300000000000000000000000000000000000004",
      abi: WETH_ABI,
=======
    // The Scroll canonical bridge will send WETH on a WETH deposit,
    // so the dataworker will never use this address to wrap eth in
    // the spoke pool. However, the relayer may need to wrap eth on
    // the L2; therefore, we need to define an address here so the
    // dataworker won't error.
    eth: {
      address: "0x0000000000000000000000000000000000000000",
>>>>>>> 5f3557ad
    },
  },
  // Testnets
  11155111: {
    cctpMessageTransmitter: {
      address: "0x7865fAfC2db2093669d92c0F33AeEF291086BEFD",
      abi: CCTP_MESSAGE_TRANSMITTER_ABI,
    },
    cctpTokenMessenger: {
      address: "0x9f3B8679c73C2Fef8b59B4f3444d4e156fb70AA5",
      abi: CCTP_TOKEN_MESSENGER_ABI,
    },
  },
  84532: {
    cctpMessageTransmitter: {
      address: "0x7865fAfC2db2093669d92c0F33AeEF291086BEFD",
      abi: CCTP_MESSAGE_TRANSMITTER_ABI,
    },
    cctpTokenMessenger: {
      address: "0x9f3B8679c73C2Fef8b59B4f3444d4e156fb70AA5",
      abi: CCTP_TOKEN_MESSENGER_ABI,
    },
  },
  59140: {
    l2MessageService: {
      address: "0xC499a572640B64eA1C8c194c43Bc3E19940719dC",
      abi: LINEA_MESSAGE_SERVICE_ABI,
    },
  },
};<|MERGE_RESOLUTION|>--- conflicted
+++ resolved
@@ -273,11 +273,6 @@
       address: "0x4C0926FF5252A435FD19e10ED15e5a249Ba19d79",
       abi: SCROLL_GATEWAY_ROUTER_L2_ABI,
     },
-<<<<<<< HEAD
-    weth: {
-      address: "0x5300000000000000000000000000000000000004",
-      abi: WETH_ABI,
-=======
     // The Scroll canonical bridge will send WETH on a WETH deposit,
     // so the dataworker will never use this address to wrap eth in
     // the spoke pool. However, the relayer may need to wrap eth on
@@ -285,7 +280,6 @@
     // dataworker won't error.
     eth: {
       address: "0x0000000000000000000000000000000000000000",
->>>>>>> 5f3557ad
     },
   },
   // Testnets
