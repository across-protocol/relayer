// Mainnet
import CCTP_MESSAGE_TRANSMITTER_ABI from "./abi/CctpMessageTransmitter.json";
import CCTP_TOKEN_MESSENGER_ABI from "./abi/CctpTokenMessenger.json";
import ATOMIC_DEPOSITOR_ABI from "./abi/AtomicDepositor.json";
import WETH_ABI from "./abi/Weth.json";
import HUB_POOL_ABI from "./abi/HubPool.json";
import VOTING_V2_ABI from "./abi/VotingV2.json";
// OpStack
import OVM_L2_STANDARD_BRIDGE_ABI from "./abi/OpStackStandardBridgeL2.json";
import OVM_L1_STANDARD_BRIDGE_ABI from "./abi/OpStackStandardBridgeL1.json";
import DAI_OPTIMISM_BRIDGE_L1_ABI from "./abi/DaiOptimismBridgeL1.json";
import DAI_OPTIMISM_BRIDGE_L2_ABI from "./abi/DaiOptimismBridgeL2.json";
import SNX_OPTIMISM_BRIDGE_L1_ABI from "./abi/SnxOptimismBridgeL1.json";
import SNX_OPTIMISM_BRIDGE_L2_ABI from "./abi/SnxOptimismBridgeL2.json";
// Polygon
import POLYGON_BRIDGE_ABI from "./abi/PolygonBridge.json";
import POLYGON_ROOT_CHAIN_MANAGER_ABI from "./abi/PolygonRootChainManager.json";
import POLYGON_WITHDRAWABLE_ERC20_ABI from "./abi/PolygonWithdrawableErc20.json";
// ZkSync
import ZK_SYNC_DEFAULT_ERC20_BRIDGE_L1_ABI from "./abi/ZkSyncDefaultErc20BridgeL1.json";
import ZK_SYNC_DEFAULT_ERC20_BRIDGE_L2_ABI from "./abi/ZkSyncDefaultErc20BridgeL2.json";
import ZK_SYNC_MAILBOX_ABI from "./abi/ZkSyncMailbox.json";
// Arbitrum
import ARBITRUM_ERC20_GATEWAY_ROUTER_L1_ABI from "./abi/ArbitrumErc20GatewayRouterL1.json";
import ARBITRUM_ERC20_GATEWAY_L2_ABI from "./abi/ArbitrumErc20GatewayL2.json";
import ARBITRUM_OUTBOX_ABI from "./abi/ArbitrumOutbox.json";
// Linea
import LINEA_MESSAGE_SERVICE_ABI from "./abi/LineaMessageService.json";
import LINEA_TOKEN_BRIDGE_ABI from "./abi/LineaTokenBridge.json";
import LINEA_USDC_BRIDGE_ABI from "./abi/LineaUsdcBridge.json";
// Scroll
import SCROLL_RELAY_MESSENGER_ABI from "./abi/ScrollRelayMessenger.json";

// Constants file exporting hardcoded contract addresses per chain.
export const CONTRACT_ADDRESSES: {
  [chainId: number]: {
    [contractName: string]: {
      address?: string;
      abi?: unknown[];
    };
  };
} = {
  1: {
    lineaMessageService: {
      address: "0xd19d4B5d358258f05D7B411E21A1460D11B0876F",
      abi: LINEA_MESSAGE_SERVICE_ABI,
    },
    lineaL1TokenBridge: {
      address: "0x051F1D88f0aF5763fB888eC4378b4D8B29ea3319",
      abi: LINEA_TOKEN_BRIDGE_ABI,
    },
    lineaL1UsdcBridge: {
      address: "0x504A330327A089d8364C4ab3811Ee26976d388ce",
      abi: LINEA_USDC_BRIDGE_ABI,
    },
    zkSyncMailbox: {
      address: "0x32400084C286CF3E17e7B677ea9583e60a000324",
<<<<<<< HEAD
      abi: [
        {
          inputs: [
            { internalType: "address", name: "_contractL2", type: "address" },
            { internalType: "uint256", name: "_l2Value", type: "uint256" },
            { internalType: "bytes", name: "_calldata", type: "bytes" },
            { internalType: "uint256", name: "_l2GasLimit", type: "uint256" },
            { internalType: "uint256", name: "_l2GasPerPubdataByteLimit", type: "uint256" },
            { internalType: "bytes[]", name: "_factoryDeps", type: "bytes[]" },
            { internalType: "address", name: "_refundRecipient", type: "address" },
          ],
          name: "requestL2Transaction",
          outputs: [{ internalType: "bytes32", name: "canonicalTxHash", type: "bytes32" }],
          stateMutability: "payable",
          type: "function",
        },
        {
          inputs: [
            { internalType: "uint256", name: "_gasPrice", type: "uint256" },
            { internalType: "uint256", name: "_l2GasLimit", type: "uint256" },
            { internalType: "uint256", name: "_l2GasPerPubdataByteLimit", type: "uint256" },
          ],
          name: "l2TransactionBaseCost",
          outputs: [{ internalType: "uint256", name: "", type: "uint256" }],
          stateMutability: "pure",
          type: "function",
        },
        {
          inputs: [
            { internalType: "uint256", name: "_l2BlockNumber", type: "uint256" },
            { internalType: "uint256", name: "_l2MessageIndex", type: "uint256" },
            { internalType: "uint16", name: "_l2TxNumberInBlock", type: "uint16" },
            { internalType: "bytes", name: "_message", type: "bytes" },
            { internalType: "bytes32[]", name: "_merkleProof", type: "bytes32[]" },
          ],
          name: "finalizeEthWithdrawal",
          outputs: [],
          stateMutability: "nonpayable",
          type: "function",
        },
      ],
    },
    zkSyncDefaultErc20Bridge: {
      address: "0x57891966931Eb4Bb6FB81430E6cE0A03AAbDe063",
      abi: [
        {
          inputs: [
            { internalType: "address", name: "_l2Receiver", type: "address" },
            { internalType: "address", name: "_l1Token", type: "address" },
            { internalType: "uint256", name: "_amount", type: "uint256" },
            { internalType: "uint256", name: "_l2TxGasLimit", type: "uint256" },
            { internalType: "uint256", name: "_l2TxGasPerPubdataByte", type: "uint256" },
          ],
          name: "deposit",
          outputs: [{ internalType: "bytes32", name: "l2TxHash", type: "bytes32" }],
          stateMutability: "payable",
          type: "function",
        },
        {
          inputs: [
            { internalType: "uint256", name: "_l2BlockNumber", type: "uint256" },
            { internalType: "uint256", name: "_l2MessageIndex", type: "uint256" },
            { internalType: "uint16", name: "_l2TxNumberInBlock", type: "uint16" },
            { internalType: "bytes", name: "_message", type: "bytes" },
            { internalType: "bytes32[]", name: "_merkleProof", type: "bytes32[]" },
          ],
          name: "finalizeWithdrawal",
          outputs: [],
          stateMutability: "nonpayable",
          type: "function",
        },
        {
          anonymous: false,
          inputs: [
            { indexed: true, internalType: "bytes32", name: "l2DepositHash", type: "bytes32" },
            { indexed: true, internalType: "address", name: "from", type: "address" },
            { indexed: true, internalType: "address", name: "_to", type: "address" },
            { indexed: false, internalType: "address", name: "l1Token", type: "address" },
            { indexed: false, internalType: "uint256", name: "_amount", type: "uint256" },
          ],
          name: "DepositInitiated",
          type: "event",
        },
      ],
=======
      abi: ZK_SYNC_MAILBOX_ABI,
    },
    zkSyncDefaultErc20Bridge: {
      address: "0x57891966931Eb4Bb6FB81430E6cE0A03AAbDe063",
      abi: ZK_SYNC_DEFAULT_ERC20_BRIDGE_L1_ABI,
>>>>>>> 37c92b2f
    },
    daiOptimismBridge: {
      address: "0x10e6593cdda8c58a1d0f14c5164b376352a55f2f",
      abi: DAI_OPTIMISM_BRIDGE_L1_ABI,
    },
    snxOptimismBridge: {
      address: "0x39Ea01a0298C315d149a490E34B59Dbf2EC7e48F",
      abi: SNX_OPTIMISM_BRIDGE_L1_ABI,
    },
    // OVM, ZkSync, Linea, and Polygon cant deposit WETH directly so we use an atomic depositor contract that unwraps WETH and
    // bridges ETH other the canonical bridge.
    atomicDepositor: {
      address: "0x24d8b91aB9c461d7c0D6fB9F5a294CEA61D11710",
      abi: ATOMIC_DEPOSITOR_ABI,
    },
    // Since there are multiple ovmStandardBridges on mainnet for different OP Stack chains, we append the chain id of the Op
    // Stack chain to the name to differentiate. This one is for Optimism.
    ovmStandardBridge_10: {
      address: "0x99C9fc46f92E8a1c0deC1b1747d010903E884bE1",
      abi: OVM_L1_STANDARD_BRIDGE_ABI,
    },
    // Since there are multiple ovmStandardBridges on mainnet for different OP Stack chains, we append the chain id of the Op
    // Stack chain to the name to differentiate. This one is for Base.
    ovmStandardBridge_8453: {
      address: "0x3154Cf16ccdb4C6d922629664174b904d80F2C35",
      abi: OVM_L1_STANDARD_BRIDGE_ABI,
    },
    ovmStandardBridge_34443: {
      address: "0x735aDBbE72226BD52e818E7181953f42E3b0FF21",
      abi: OVM_L1_STANDARD_BRIDGE_ABI,
    },
    polygonRootChainManager: {
      address: "0xA0c68C638235ee32657e8f720a23ceC1bFc77C77",
      abi: POLYGON_ROOT_CHAIN_MANAGER_ABI,
    },
    polygonBridge: {
      abi: POLYGON_BRIDGE_ABI,
    },
    arbitrumErc20GatewayRouter: {
      address: "0x72Ce9c846789fdB6fC1f34aC4AD25Dd9ef7031ef",
      abi: ARBITRUM_ERC20_GATEWAY_ROUTER_L1_ABI,
    },
    weth: {
      abi: WETH_ABI,
    },
    VotingV2: {
      address: "0x004395edb43EFca9885CEdad51EC9fAf93Bd34ac",
      abi: VOTING_V2_ABI,
    },
    cctpMessageTransmitter: {
      address: "0x0a992d191deec32afe36203ad87d7d289a738f81",
      abi: CCTP_MESSAGE_TRANSMITTER_ABI,
    },
    cctpTokenMessenger: {
      address: "0xbd3fa81b58ba92a82136038b25adec7066af3155",
      abi: CCTP_TOKEN_MESSENGER_ABI,
    },
    scrollRelayMessenger: {
      address: "0x6774Bcbd5ceCeF1336b5300fb5186a12DDD8b367",
      abi: SCROLL_RELAY_MESSENGER_ABI,
    },
    hubPool: {
      address: "0xc186fA914353c44b2E33eBE05f21846F1048bEda",
      abi: HUB_POOL_ABI,
    },
  },
  10: {
    daiOptimismBridge: {
      address: "0x467194771dae2967aef3ecbedd3bf9a310c76c65",
      abi: DAI_OPTIMISM_BRIDGE_L2_ABI,
    },
    snxOptimismBridge: {
      address: "0x136b1EC699c62b0606854056f02dC7Bb80482d63",
      abi: SNX_OPTIMISM_BRIDGE_L2_ABI,
    },
    ovmStandardBridge: {
      address: "0x4200000000000000000000000000000000000010",
      abi: OVM_L2_STANDARD_BRIDGE_ABI,
    },
    weth: {
      address: "0x4200000000000000000000000000000000000006",
      abi: WETH_ABI,
    },
    eth: {
      address: "0xDeadDeAddeAddEAddeadDEaDDEAdDeaDDeAD0000",
    },
    cctpMessageTransmitter: {
      address: "0x4d41f22c5a0e5c74090899e5a8fb597a8842b3e8",
      abi: CCTP_MESSAGE_TRANSMITTER_ABI,
    },
    cctpTokenMessenger: {
      address: "0x2B4069517957735bE00ceE0fadAE88a26365528f",
      abi: CCTP_TOKEN_MESSENGER_ABI,
    },
  },
  137: {
    withdrawableErc20: {
      abi: POLYGON_WITHDRAWABLE_ERC20_ABI,
    },
    cctpMessageTransmitter: {
      address: "0xF3be9355363857F3e001be68856A2f96b4C39Ba9",
      abi: CCTP_MESSAGE_TRANSMITTER_ABI,
    },
    cctpTokenMessenger: {
      address: "0x9daF8c91AEFAE50b9c0E69629D3F6Ca40cA3B3FE",
      abi: CCTP_TOKEN_MESSENGER_ABI,
    },
  },
  324: {
    zkSyncDefaultErc20Bridge: {
      address: "0x11f943b2c77b743AB90f4A0Ae7d5A4e7FCA3E102",
      abi: ZK_SYNC_DEFAULT_ERC20_BRIDGE_L2_ABI,
    },
    eth: {
      address: "0x000000000000000000000000000000000000800A",
      abi: WETH_ABI,
    },
    weth: {
      address: "0x5AEa5775959fBC2557Cc8789bC1bf90A239D9a91",
      abi: WETH_ABI,
    },
  },
  8453: {
    ovmStandardBridge: {
      address: "0x4200000000000000000000000000000000000010",
      abi: OVM_L2_STANDARD_BRIDGE_ABI,
    },
    weth: {
      address: "0x4200000000000000000000000000000000000006",
      abi: WETH_ABI,
    },
    eth: {
      address: "0xDeadDeAddeAddEAddeadDEaDDEAdDeaDDeAD0000",
    },
    cctpMessageTransmitter: {
      address: "0xAD09780d193884d503182aD4588450C416D6F9D4",
      abi: CCTP_MESSAGE_TRANSMITTER_ABI,
    },
    cctpTokenMessenger: {
      address: "0x1682Ae6375C4E4A97e4B583BC394c861A46D8962",
      abi: CCTP_TOKEN_MESSENGER_ABI,
    },
  },
  34443: {
    ovmStandardBridge: {
      address: "0x4200000000000000000000000000000000000010",
      abi: OVM_L2_STANDARD_BRIDGE_ABI,
    },
    weth: {
      address: "0x4200000000000000000000000000000000000006",
      abi: WETH_ABI,
    },
    eth: {
      address: "0xDeadDeAddeAddEAddeadDEaDDEAdDeaDDeAD0000",
    },
  },
  42161: {
    erc20Gateway: {
      abi: ARBITRUM_ERC20_GATEWAY_L2_ABI,
    },
    weth: {
      address: "0x82aF49447D8a07e3bd95BD0d56f35241523fBab1",
      abi: WETH_ABI,
    },
    outbox: {
      address: "0x0B9857ae2D4A3DBe74ffE1d7DF045bb7F96E4840",
      abi: ARBITRUM_OUTBOX_ABI,
    },
    cctpMessageTransmitter: {
      address: "0xC30362313FBBA5cf9163F0bb16a0e01f01A896ca",
      abi: CCTP_MESSAGE_TRANSMITTER_ABI,
    },
    cctpTokenMessenger: {
      address: "0x19330d10D9Cc8751218eaf51E8885D058642E08A",
      abi: CCTP_TOKEN_MESSENGER_ABI,
    },
  },
  59144: {
    l2MessageService: {
      address: "0x508Ca82Df566dCD1B0DE8296e70a96332cD644ec",
      abi: LINEA_MESSAGE_SERVICE_ABI,
    },
    lineaL2UsdcBridge: {
      address: "0xA2Ee6Fce4ACB62D95448729cDb781e3BEb62504A",
      abi: LINEA_USDC_BRIDGE_ABI,
    },
    lineaL2TokenBridge: {
      address: "0x353012dc4a9A6cF55c941bADC267f82004A8ceB9",
      abi: LINEA_TOKEN_BRIDGE_ABI,
    },
    weth: {
      address: "0xe5D7C2a44FfDDf6b295A15c148167daaAf5Cf34f",
      abi: WETH_ABI,
    },
    eth: {
      address: "0x0000000000000000000000000000000000000000",
    },
  },
  // Testnets
  11155111: {
    cctpMessageTransmitter: {
      address: "0x7865fAfC2db2093669d92c0F33AeEF291086BEFD",
      abi: CCTP_MESSAGE_TRANSMITTER_ABI,
    },
    cctpTokenMessenger: {
      address: "0x9f3B8679c73C2Fef8b59B4f3444d4e156fb70AA5",
      abi: CCTP_TOKEN_MESSENGER_ABI,
    },
  },
  84532: {
    cctpMessageTransmitter: {
      address: "0x7865fAfC2db2093669d92c0F33AeEF291086BEFD",
      abi: CCTP_MESSAGE_TRANSMITTER_ABI,
    },
    cctpTokenMessenger: {
      address: "0x9f3B8679c73C2Fef8b59B4f3444d4e156fb70AA5",
      abi: CCTP_TOKEN_MESSENGER_ABI,
    },
  },
  59140: {
    l2MessageService: {
      address: "0xC499a572640B64eA1C8c194c43Bc3E19940719dC",
      abi: LINEA_MESSAGE_SERVICE_ABI,
    },
  },
};<|MERGE_RESOLUTION|>--- conflicted
+++ resolved
@@ -55,98 +55,11 @@
     },
     zkSyncMailbox: {
       address: "0x32400084C286CF3E17e7B677ea9583e60a000324",
-<<<<<<< HEAD
-      abi: [
-        {
-          inputs: [
-            { internalType: "address", name: "_contractL2", type: "address" },
-            { internalType: "uint256", name: "_l2Value", type: "uint256" },
-            { internalType: "bytes", name: "_calldata", type: "bytes" },
-            { internalType: "uint256", name: "_l2GasLimit", type: "uint256" },
-            { internalType: "uint256", name: "_l2GasPerPubdataByteLimit", type: "uint256" },
-            { internalType: "bytes[]", name: "_factoryDeps", type: "bytes[]" },
-            { internalType: "address", name: "_refundRecipient", type: "address" },
-          ],
-          name: "requestL2Transaction",
-          outputs: [{ internalType: "bytes32", name: "canonicalTxHash", type: "bytes32" }],
-          stateMutability: "payable",
-          type: "function",
-        },
-        {
-          inputs: [
-            { internalType: "uint256", name: "_gasPrice", type: "uint256" },
-            { internalType: "uint256", name: "_l2GasLimit", type: "uint256" },
-            { internalType: "uint256", name: "_l2GasPerPubdataByteLimit", type: "uint256" },
-          ],
-          name: "l2TransactionBaseCost",
-          outputs: [{ internalType: "uint256", name: "", type: "uint256" }],
-          stateMutability: "pure",
-          type: "function",
-        },
-        {
-          inputs: [
-            { internalType: "uint256", name: "_l2BlockNumber", type: "uint256" },
-            { internalType: "uint256", name: "_l2MessageIndex", type: "uint256" },
-            { internalType: "uint16", name: "_l2TxNumberInBlock", type: "uint16" },
-            { internalType: "bytes", name: "_message", type: "bytes" },
-            { internalType: "bytes32[]", name: "_merkleProof", type: "bytes32[]" },
-          ],
-          name: "finalizeEthWithdrawal",
-          outputs: [],
-          stateMutability: "nonpayable",
-          type: "function",
-        },
-      ],
-    },
-    zkSyncDefaultErc20Bridge: {
-      address: "0x57891966931Eb4Bb6FB81430E6cE0A03AAbDe063",
-      abi: [
-        {
-          inputs: [
-            { internalType: "address", name: "_l2Receiver", type: "address" },
-            { internalType: "address", name: "_l1Token", type: "address" },
-            { internalType: "uint256", name: "_amount", type: "uint256" },
-            { internalType: "uint256", name: "_l2TxGasLimit", type: "uint256" },
-            { internalType: "uint256", name: "_l2TxGasPerPubdataByte", type: "uint256" },
-          ],
-          name: "deposit",
-          outputs: [{ internalType: "bytes32", name: "l2TxHash", type: "bytes32" }],
-          stateMutability: "payable",
-          type: "function",
-        },
-        {
-          inputs: [
-            { internalType: "uint256", name: "_l2BlockNumber", type: "uint256" },
-            { internalType: "uint256", name: "_l2MessageIndex", type: "uint256" },
-            { internalType: "uint16", name: "_l2TxNumberInBlock", type: "uint16" },
-            { internalType: "bytes", name: "_message", type: "bytes" },
-            { internalType: "bytes32[]", name: "_merkleProof", type: "bytes32[]" },
-          ],
-          name: "finalizeWithdrawal",
-          outputs: [],
-          stateMutability: "nonpayable",
-          type: "function",
-        },
-        {
-          anonymous: false,
-          inputs: [
-            { indexed: true, internalType: "bytes32", name: "l2DepositHash", type: "bytes32" },
-            { indexed: true, internalType: "address", name: "from", type: "address" },
-            { indexed: true, internalType: "address", name: "_to", type: "address" },
-            { indexed: false, internalType: "address", name: "l1Token", type: "address" },
-            { indexed: false, internalType: "uint256", name: "_amount", type: "uint256" },
-          ],
-          name: "DepositInitiated",
-          type: "event",
-        },
-      ],
-=======
       abi: ZK_SYNC_MAILBOX_ABI,
     },
     zkSyncDefaultErc20Bridge: {
       address: "0x57891966931Eb4Bb6FB81430E6cE0A03AAbDe063",
       abi: ZK_SYNC_DEFAULT_ERC20_BRIDGE_L1_ABI,
->>>>>>> 37c92b2f
     },
     daiOptimismBridge: {
       address: "0x10e6593cdda8c58a1d0f14c5164b376352a55f2f",
