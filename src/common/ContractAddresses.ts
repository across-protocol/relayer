import { CHAIN_IDs } from "../utils";
import CCTP_MESSAGE_TRANSMITTER_ABI from "./abi/CctpMessageTransmitter.json";
import CCTP_TOKEN_MESSENGER_ABI from "./abi/CctpTokenMessenger.json";
import ATOMIC_DEPOSITOR_ABI from "./abi/AtomicDepositor.json";
import WETH_ABI from "./abi/Weth.json";
import HUB_POOL_ABI from "./abi/HubPool.json";
import VOTING_V2_ABI from "./abi/VotingV2.json";
import OP_USDC_BRIDGE_ABI from "./abi/OpStackUSDCBridge.json";
import OVM_L1_STANDARD_BRIDGE_ABI from "./abi/OpStackStandardBridgeL1.json";
import OVM_L2_STANDARD_BRIDGE_ABI from "./abi/OpStackStandardBridgeL2.json";
import SNX_OPTIMISM_BRIDGE_L1_ABI from "./abi/SnxOptimismBridgeL1.json";
import SNX_OPTIMISM_BRIDGE_L2_ABI from "./abi/SnxOptimismBridgeL2.json";
import DAI_OPTIMISM_BRIDGE_L1_ABI from "./abi/DaiOptimismBridgeL1.json";
import DAI_OPTIMISM_BRIDGE_L2_ABI from "./abi/DaiOptimismBridgeL2.json";
import POLYGON_BRIDGE_ABI from "./abi/PolygonBridge.json";
import POLYGON_ROOT_CHAIN_MANAGER_ABI from "./abi/PolygonRootChainManager.json";
import POLYGON_WITHDRAWABLE_ERC20_ABI from "./abi/PolygonWithdrawableErc20.json";
import ZK_SYNC_DEFAULT_ERC20_BRIDGE_L1_ABI from "./abi/ZkSyncDefaultErc20BridgeL1.json";
import ZK_SYNC_DEFAULT_ERC20_BRIDGE_L2_ABI from "./abi/ZkSyncDefaultErc20BridgeL2.json";
import ZK_SYNC_MAILBOX_ABI from "./abi/ZkSyncMailbox.json";
import ARBITRUM_ERC20_GATEWAY_ROUTER_L1_ABI from "./abi/ArbitrumErc20GatewayRouterL1.json";
import ARBITRUM_ERC20_GATEWAY_L1_ABI from "./abi/ArbitrumErc20GatewayL1.json";
import ARBITRUM_ERC20_GATEWAY_L2_ABI from "./abi/ArbitrumErc20GatewayL2.json";
import ARBITRUM_OUTBOX_ABI from "./abi/ArbitrumOutbox.json";
import ARBSYS_L2_ABI from "./abi/ArbSysL2.json";
import LINEA_MESSAGE_SERVICE_ABI from "./abi/LineaMessageService.json";
import LINEA_TOKEN_BRIDGE_ABI from "./abi/LineaTokenBridge.json";
import LINEA_USDC_BRIDGE_ABI from "./abi/LineaUsdcBridge.json";
import SCROLL_RELAY_MESSENGER_ABI from "./abi/ScrollRelayMessenger.json";
import BLAST_BRIDGE_ABI from "./abi/BlastBridge.json";
import BLAST_YIELD_MANAGER_ABI from "./abi/BlastYieldManager.json";
import BLAST_DAI_RETRIEVER_ABI from "./abi/BlastDaiRetriever.json";
import BLAST_OPTIMISM_PORTAL_ABI from "./abi/BlastOptimismPortal.json";
import SCROLL_GATEWAY_ROUTER_L1_ABI from "./abi/ScrollGatewayRouterL1.json";
import SCROLL_GATEWAY_ROUTER_L2_ABI from "./abi/ScrollGatewayRouterL2.json";
import SCROLL_GAS_PRICE_ORACLE_ABI from "./abi/ScrollGasPriceOracle.json";

// Constants file exporting hardcoded contract addresses per chain.
export const CONTRACT_ADDRESSES: {
  [chainId: number]: {
    [contractName: string]: {
      address?: string;
      abi?: unknown[];
    };
  };
} = {
  [CHAIN_IDs.MAINNET]: {
    lineaMessageService: {
      address: "0xd19d4B5d358258f05D7B411E21A1460D11B0876F",
      abi: LINEA_MESSAGE_SERVICE_ABI,
    },
    lineaL1TokenBridge: {
      address: "0x051F1D88f0aF5763fB888eC4378b4D8B29ea3319",
      abi: LINEA_TOKEN_BRIDGE_ABI,
    },
    lineaL1UsdcBridge: {
      address: "0x504A330327A089d8364C4ab3811Ee26976d388ce",
      abi: LINEA_USDC_BRIDGE_ABI,
    },
    zkSyncMailbox: {
      address: "0x32400084C286CF3E17e7B677ea9583e60a000324",
      abi: ZK_SYNC_MAILBOX_ABI,
    },
    zkSyncDefaultErc20Bridge: {
      address: "0x57891966931Eb4Bb6FB81430E6cE0A03AAbDe063",
      abi: ZK_SYNC_DEFAULT_ERC20_BRIDGE_L1_ABI,
    },
    daiOptimismBridge: {
      address: "0x10e6593cdda8c58a1d0f14c5164b376352a55f2f",
      abi: DAI_OPTIMISM_BRIDGE_L1_ABI,
    },
    snxOptimismBridge: {
      address: "0x39Ea01a0298C315d149a490E34B59Dbf2EC7e48F",
      abi: SNX_OPTIMISM_BRIDGE_L1_ABI,
    },
    // OVM, ZkSync, Linea, and Polygon can't deposit WETH directly so we use an atomic depositor contract that unwraps WETH and
    // bridges ETH other the canonical bridge.
    atomicDepositor: {
<<<<<<< HEAD
      address: "0x64668fbD18b967b46DD22dc8675134D91efeDd8d",
=======
      address: "0xE06B3B73708C38a72107e4afdBA37C76eCB3A57B",
>>>>>>> cbbde78f
      abi: ATOMIC_DEPOSITOR_ABI,
    },
    opUSDCBridge_480: {
      address: "0x153A69e4bb6fEDBbAaF463CB982416316c84B2dB",
      abi: OP_USDC_BRIDGE_ABI,
    },
    opUSDCBridge_1868: {
      address: "0xC67A8c5f22b40274Ca7C4A56Db89569Ee2AD3FAb",
      abi: OP_USDC_BRIDGE_ABI,
    },
    // Since there are multiple ovmStandardBridges on mainnet for different OP Stack chains, we append the chain id of the Op
    // Stack chain to the name to differentiate. This one is for Optimism.
    ovmStandardBridge_10: {
      address: "0x99C9fc46f92E8a1c0deC1b1747d010903E884bE1",
      abi: OVM_L1_STANDARD_BRIDGE_ABI,
    },
    ovmStandardBridge_480: {
      address: "0x470458C91978D2d929704489Ad730DC3E3001113",
      abi: OVM_L1_STANDARD_BRIDGE_ABI,
    },
    ovmStandardBridge_690: {
      address: "0xc473ca7E02af24c129c2eEf51F2aDf0411c1Df69",
      abi: OVM_L1_STANDARD_BRIDGE_ABI,
    },
    ovmStandardBridge_1135: {
      address: "0x2658723Bf70c7667De6B25F99fcce13A16D25d08",
      abi: OVM_L1_STANDARD_BRIDGE_ABI,
    },
    ovmStandardBridge_1868: {
      address: "0xeb9bf100225c214efc3e7c651ebbadcf85177607",
      abi: OVM_L1_STANDARD_BRIDGE_ABI,
    },
    ovmStandardBridge_8453: {
      address: "0x3154Cf16ccdb4C6d922629664174b904d80F2C35",
      abi: OVM_L1_STANDARD_BRIDGE_ABI,
    },
    ovmStandardBridge_34443: {
      address: "0x735aDBbE72226BD52e818E7181953f42E3b0FF21",
      abi: OVM_L1_STANDARD_BRIDGE_ABI,
    },
    ovmStandardBridge_57073: {
      address: "0x88ff1e5b602916615391f55854588efcbb7663f0",
      abi: OVM_L1_STANDARD_BRIDGE_ABI,
    },
    ovmStandardBridge_81457: {
      address: "0x697402166Fbf2F22E970df8a6486Ef171dbfc524",
      abi: OVM_L1_STANDARD_BRIDGE_ABI,
    },
    ovmStandardBridge_7777777: {
      address: "0x3e2Ea9B92B7E48A52296fD261dc26fd995284631",
      abi: OVM_L1_STANDARD_BRIDGE_ABI,
    },
    polygonRootChainManager: {
      address: "0xA0c68C638235ee32657e8f720a23ceC1bFc77C77",
      abi: POLYGON_ROOT_CHAIN_MANAGER_ABI,
    },
    polygonBridge: {
      address: "0x40ec5B33f54e0E8A33A975908C5BA1c14e5BbbDf",
      abi: POLYGON_BRIDGE_ABI,
    },
    polygonWethBridge: {
      address: "0x8484Ef722627bf18ca5Ae6BcF031c23E6e922B30",
      abi: POLYGON_BRIDGE_ABI,
    },
    orbitOutbox_42161: {
      address: "0x0B9857ae2D4A3DBe74ffE1d7DF045bb7F96E4840",
      abi: ARBITRUM_OUTBOX_ABI,
    },
    orbitOutbox_41455: {
      address: "0x73bb50c32a3BD6A1032aa5cFeA048fBDA3D6aF6e",
      abi: ARBITRUM_OUTBOX_ABI,
    },
    orbitErc20GatewayRouter_42161: {
      address: "0x72Ce9c846789fdB6fC1f34aC4AD25Dd9ef7031ef",
      abi: ARBITRUM_ERC20_GATEWAY_ROUTER_L1_ABI,
    },
    orbitErc20Gateway_42161: {
      abi: ARBITRUM_ERC20_GATEWAY_L1_ABI,
    },
    orbitErc20GatewayRouter_41455: {
      address: "0xeBb17f398ed30d02F2e8733e7c1e5cf566e17812",
      abi: ARBITRUM_ERC20_GATEWAY_ROUTER_L1_ABI,
    },
    orbitErc20Gateway_41455: {
      abi: ARBITRUM_ERC20_GATEWAY_L1_ABI,
    },
    VotingV2: {
      address: "0x004395edb43EFca9885CEdad51EC9fAf93Bd34ac",
      abi: VOTING_V2_ABI,
    },
    cctpMessageTransmitter: {
      address: "0x0a992d191deec32afe36203ad87d7d289a738f81",
      abi: CCTP_MESSAGE_TRANSMITTER_ABI,
    },
    cctpTokenMessenger: {
      address: "0xbd3fa81b58ba92a82136038b25adec7066af3155",
      abi: CCTP_TOKEN_MESSENGER_ABI,
    },
    scrollRelayMessenger: {
      address: "0x6774Bcbd5ceCeF1336b5300fb5186a12DDD8b367",
      abi: SCROLL_RELAY_MESSENGER_ABI,
    },
    scrollGatewayRouter: {
      address: "0xF8B1378579659D8F7EE5f3C929c2f3E332E41Fd6",
      abi: SCROLL_GATEWAY_ROUTER_L1_ABI,
    },
    hubPool: {
      address: "0xc186fA914353c44b2E33eBE05f21846F1048bEda",
      abi: HUB_POOL_ABI,
    },
    blastBridge: {
      address: "0x3a05E5d33d7Ab3864D53aaEc93c8301C1Fa49115",
      abi: BLAST_BRIDGE_ABI,
    },
    blastEthYieldManager: {
      address: "0x98078db053902644191f93988341E31289E1C8FE",
      abi: BLAST_YIELD_MANAGER_ABI,
    },
    blastUsdYieldManager: {
      address: "0xa230285d5683C74935aD14c446e137c8c8828438",
      abi: BLAST_YIELD_MANAGER_ABI,
    },
    blastDaiRetriever: {
      address: "0x98Dd57048d7d5337e92D9102743528ea4Fea64aB",
      abi: BLAST_DAI_RETRIEVER_ABI,
    },
    blastOptimismPortal: {
      address: "0x0Ec68c5B10F21EFFb74f2A5C61DFe6b08C0Db6Cb",
      abi: BLAST_OPTIMISM_PORTAL_ABI,
    },
    scrollGasPriceOracle: {
      address: "0x0d7E906BD9cAFa154b048cFa766Cc1E54E39AF9B",
      abi: SCROLL_GAS_PRICE_ORACLE_ABI,
    },
  },
  [CHAIN_IDs.OPTIMISM]: {
    daiOptimismBridge: {
      address: "0x467194771dae2967aef3ecbedd3bf9a310c76c65",
      abi: DAI_OPTIMISM_BRIDGE_L2_ABI,
    },
    snxOptimismBridge: {
      address: "0x136b1EC699c62b0606854056f02dC7Bb80482d63",
      abi: SNX_OPTIMISM_BRIDGE_L2_ABI,
    },
    ovmStandardBridge: {
      address: "0x4200000000000000000000000000000000000010",
      abi: OVM_L2_STANDARD_BRIDGE_ABI,
    },
    eth: {
      address: "0xDeadDeAddeAddEAddeadDEaDDEAdDeaDDeAD0000",
    },
    cctpMessageTransmitter: {
      address: "0x4d41f22c5a0e5c74090899e5a8fb597a8842b3e8",
      abi: CCTP_MESSAGE_TRANSMITTER_ABI,
    },
    cctpTokenMessenger: {
      address: "0x2B4069517957735bE00ceE0fadAE88a26365528f",
      abi: CCTP_TOKEN_MESSENGER_ABI,
    },
  },
  [CHAIN_IDs.POLYGON]: {
    withdrawableErc20: {
      abi: POLYGON_WITHDRAWABLE_ERC20_ABI,
    },
    cctpMessageTransmitter: {
      address: "0xF3be9355363857F3e001be68856A2f96b4C39Ba9",
      abi: CCTP_MESSAGE_TRANSMITTER_ABI,
    },
    cctpTokenMessenger: {
      address: "0x9daF8c91AEFAE50b9c0E69629D3F6Ca40cA3B3FE",
      abi: CCTP_TOKEN_MESSENGER_ABI,
    },
    // The "eth" entries in this dictionary should be renamed to gasToken/nativeToken to make it more clear
    // how they are used in the code. For now, set this address to the MATIC address on Polygon. This address
    // is used in TokenUtils/getEthAddress() and should be set if the native token address is not 0x0.
    eth: {
      address: "0x0000000000000000000000000000000000001010",
    },
  },
  [CHAIN_IDs.ZK_SYNC]: {
    zkSyncDefaultErc20Bridge: {
      address: "0x11f943b2c77b743AB90f4A0Ae7d5A4e7FCA3E102",
      abi: ZK_SYNC_DEFAULT_ERC20_BRIDGE_L2_ABI,
    },
    eth: {
      address: "0x000000000000000000000000000000000000800A",
      abi: WETH_ABI,
    },
  },
  [CHAIN_IDs.SONEIUM]: {
    opUSDCBridge: {
      address: "0x8be79275FCfD08A931087ECf70Ba8a99aee3AC59",
      abi: OP_USDC_BRIDGE_ABI,
    },
    ovmStandardBridge: {
      address: "0x4200000000000000000000000000000000000010",
      abi: OVM_L2_STANDARD_BRIDGE_ABI,
    },
    eth: {
      address: "0xDeadDeAddeAddEAddeadDEaDDEAdDeaDDeAD0000",
    },
  },
  [CHAIN_IDs.WORLD_CHAIN]: {
    opUSDCBridge: {
      address: "0xbD80b06d3dbD0801132c6689429aC09Ca6D27f82",
      abi: OP_USDC_BRIDGE_ABI,
    },
    ovmStandardBridge: {
      address: "0x4200000000000000000000000000000000000010",
      abi: OVM_L2_STANDARD_BRIDGE_ABI,
    },
    eth: {
      address: "0xDeadDeAddeAddEAddeadDEaDDEAdDeaDDeAD0000",
    },
  },
  [CHAIN_IDs.REDSTONE]: {
    ovmStandardBridge: {
      address: "0x4200000000000000000000000000000000000010",
      abi: OVM_L2_STANDARD_BRIDGE_ABI,
    },
    eth: {
      address: "0xDeadDeAddeAddEAddeadDEaDDEAdDeaDDeAD0000",
    },
  },
  [CHAIN_IDs.LISK]: {
    ovmStandardBridge: {
      address: "0x4200000000000000000000000000000000000010",
      abi: OVM_L2_STANDARD_BRIDGE_ABI,
    },
    eth: {
      address: "0xDeadDeAddeAddEAddeadDEaDDEAdDeaDDeAD0000",
    },
  },
  [CHAIN_IDs.BASE]: {
    ovmStandardBridge: {
      address: "0x4200000000000000000000000000000000000010",
      abi: OVM_L2_STANDARD_BRIDGE_ABI,
    },
    eth: {
      address: "0xDeadDeAddeAddEAddeadDEaDDEAdDeaDDeAD0000",
    },
    cctpMessageTransmitter: {
      address: "0xAD09780d193884d503182aD4588450C416D6F9D4",
      abi: CCTP_MESSAGE_TRANSMITTER_ABI,
    },
    cctpTokenMessenger: {
      address: "0x1682Ae6375C4E4A97e4B583BC394c861A46D8962",
      abi: CCTP_TOKEN_MESSENGER_ABI,
    },
  },
  [CHAIN_IDs.MODE]: {
    ovmStandardBridge: {
      address: "0x4200000000000000000000000000000000000010",
      abi: OVM_L2_STANDARD_BRIDGE_ABI,
    },
    eth: {
      address: "0xDeadDeAddeAddEAddeadDEaDDEAdDeaDDeAD0000",
    },
  },
  [CHAIN_IDs.INK]: {
    ovmStandardBridge: {
      address: "0x4200000000000000000000000000000000000010",
      abi: OVM_L2_STANDARD_BRIDGE_ABI,
    },
    eth: {
      address: "0xDeadDeAddeAddEAddeadDEaDDEAdDeaDDeAD0000",
    },
  },
  [CHAIN_IDs.BLAST]: {
    ovmStandardBridge: {
      address: "0x4200000000000000000000000000000000000010",
      abi: OVM_L2_STANDARD_BRIDGE_ABI,
    },
    eth: {
      address: "0xDeadDeAddeAddEAddeadDEaDDEAdDeaDDeAD0000",
    },
    blastBridge: {
      address: "0x4300000000000000000000000000000000000005",
      abi: BLAST_BRIDGE_ABI,
    },
  },
  [CHAIN_IDs.ARBITRUM]: {
    erc20Gateway: {
      abi: ARBITRUM_ERC20_GATEWAY_L2_ABI,
    },
    cctpMessageTransmitter: {
      address: "0xC30362313FBBA5cf9163F0bb16a0e01f01A896ca",
      abi: CCTP_MESSAGE_TRANSMITTER_ABI,
    },
    cctpTokenMessenger: {
      address: "0x19330d10D9Cc8751218eaf51E8885D058642E08A",
      abi: CCTP_TOKEN_MESSENGER_ABI,
    },
  },
  [CHAIN_IDs.ALEPH_ZERO]: {
    erc20Gateway: {
      address: "0x2A5a79061b723BBF453ef7E07c583C750AFb9BD6",
      abi: ARBITRUM_ERC20_GATEWAY_L2_ABI,
    },
    arbSys: {
      address: "0x0000000000000000000000000000000000000064",
      abi: ARBSYS_L2_ABI,
    },
  },
  [CHAIN_IDs.LINEA]: {
    l2MessageService: {
      address: "0x508Ca82Df566dCD1B0DE8296e70a96332cD644ec",
      abi: LINEA_MESSAGE_SERVICE_ABI,
    },
    lineaL2UsdcBridge: {
      address: "0xA2Ee6Fce4ACB62D95448729cDb781e3BEb62504A",
      abi: LINEA_USDC_BRIDGE_ABI,
    },
    lineaL2TokenBridge: {
      address: "0x353012dc4a9A6cF55c941bADC267f82004A8ceB9",
      abi: LINEA_TOKEN_BRIDGE_ABI,
    },
    eth: {
      address: "0x0000000000000000000000000000000000000000",
    },
  },
  [CHAIN_IDs.SCROLL]: {
    scrollGatewayRouter: {
      address: "0x4C0926FF5252A435FD19e10ED15e5a249Ba19d79",
      abi: SCROLL_GATEWAY_ROUTER_L2_ABI,
    },
    // The Scroll canonical bridge will send WETH on a WETH deposit,
    // so the dataworker will never use this address to wrap eth in
    // the spoke pool. However, the relayer may need to wrap eth on
    // the L2; therefore, we need to define an address here so the
    // dataworker won't error.
    eth: {
      address: "0x0000000000000000000000000000000000000000",
    },
  },
  [CHAIN_IDs.ZORA]: {
    ovmStandardBridge: {
      address: "0x4200000000000000000000000000000000000010",
      abi: OVM_L2_STANDARD_BRIDGE_ABI,
    },
    eth: {
      address: "0xDeadDeAddeAddEAddeadDEaDDEAdDeaDDeAD0000",
    },
  },
  // Testnets
  [CHAIN_IDs.SEPOLIA]: {
    ovmStandardBridge_4202: {
      address: "0x1Fb30e446eA791cd1f011675E5F3f5311b70faF5",
      abi: OVM_L1_STANDARD_BRIDGE_ABI,
    },
    ovmStandardBridge_84532: {
      address: "0xfd0Bf71F60660E2f608ed56e1659C450eB113120",
      abi: OVM_L1_STANDARD_BRIDGE_ABI,
    },
    ovmStandardBridge_11155420: {
      address: "0xFBb0621E0B23b5478B630BD55a5f21f67730B0F1",
      abi: OVM_L1_STANDARD_BRIDGE_ABI,
    },
    ovmStandardBridge_168587773: {
      address: "0xDeDa8D3CCf044fE2A16217846B6e1f1cfD8e122f",
      abi: OVM_L1_STANDARD_BRIDGE_ABI,
    },
    cctpMessageTransmitter: {
      address: "0x7865fAfC2db2093669d92c0F33AeEF291086BEFD",
      abi: CCTP_MESSAGE_TRANSMITTER_ABI,
    },
    cctpTokenMessenger: {
      address: "0x9f3B8679c73C2Fef8b59B4f3444d4e156fb70AA5",
      abi: CCTP_TOKEN_MESSENGER_ABI,
    },
    polygonBridge: {
      address: "", // FIXME. Can leave undefined for now due to no IM on Sepolia.
      abi: POLYGON_BRIDGE_ABI,
    },
    orbitErc20GatewayRouter_421614: {
      address: "0xcE18836b233C83325Cc8848CA4487e94C6288264",
      abi: ARBITRUM_ERC20_GATEWAY_ROUTER_L1_ABI,
    },
    orbitErc20Gateway_421614: {
      abi: ARBITRUM_ERC20_GATEWAY_L1_ABI,
    },
    zkSyncDefaultErc20Bridge: {
      address: "0x7303b5ce64f1adb0558572611a0b90620b6dd5f4",
      abi: ZK_SYNC_DEFAULT_ERC20_BRIDGE_L1_ABI,
    },
    zkSyncMailbox: {
      address: "", // TODO
      abi: ZK_SYNC_MAILBOX_ABI,
    },
    hubPool: {
      address: "0x14224e63716afAcE30C9a417E0542281869f7d9e",
    },
  },
  [CHAIN_IDs.ARBITRUM_SEPOLIA]: {
    erc20Gateway: {
      abi: ARBITRUM_ERC20_GATEWAY_L2_ABI,
    },
  },
  [CHAIN_IDs.BASE_SEPOLIA]: {
    ovmStandardBridge: {
      address: "0x4200000000000000000000000000000000000010",
      abi: OVM_L2_STANDARD_BRIDGE_ABI,
    },
    cctpMessageTransmitter: {
      address: "0x7865fAfC2db2093669d92c0F33AeEF291086BEFD",
      abi: CCTP_MESSAGE_TRANSMITTER_ABI,
    },
    cctpTokenMessenger: {
      address: "0x9f3B8679c73C2Fef8b59B4f3444d4e156fb70AA5",
      abi: CCTP_TOKEN_MESSENGER_ABI,
    },
  },
  [CHAIN_IDs.BLAST_SEPOLIA]: {
    ovmStandardBridge: {
      address: "0x4200000000000000000000000000000000000010",
      abi: OVM_L2_STANDARD_BRIDGE_ABI,
    },
  },
  [CHAIN_IDs.LENS_SEPOLIA]: {
    // TODO: Rename to zkstack once zkstack adapters are made.
    zkSyncDefaultErc20Bridge: {
      address: "0x427373Be173120D7A042b44D0804E37F25E7330b",
      abi: ZK_SYNC_DEFAULT_ERC20_BRIDGE_L2_ABI,
    },
  },
  [CHAIN_IDs.LISK_SEPOLIA]: {
    ovmStandardBridge: {
      address: "0x4200000000000000000000000000000000000010",
      abi: OVM_L2_STANDARD_BRIDGE_ABI,
    },
  },
  [CHAIN_IDs.MODE_SEPOLIA]: {
    ovmStandardBridge: {
      address: "0x4200000000000000000000000000000000000010",
      abi: OVM_L2_STANDARD_BRIDGE_ABI,
    },
  },
  [CHAIN_IDs.OPTIMISM_SEPOLIA]: {
    ovmStandardBridge: {
      address: "0x4200000000000000000000000000000000000010",
      abi: OVM_L2_STANDARD_BRIDGE_ABI,
    },
  },
  [CHAIN_IDs.POLYGON_AMOY]: {
    withdrawableErc20: {
      abi: POLYGON_WITHDRAWABLE_ERC20_ABI,
    },
  },
  [CHAIN_IDs.SCROLL_SEPOLIA]: {
    scrollGatewayRouter: {
      address: "0x9aD3c5617eCAa556d6E166787A97081907171230",
      abi: SCROLL_GATEWAY_ROUTER_L2_ABI,
    },
  },
};<|MERGE_RESOLUTION|>--- conflicted
+++ resolved
@@ -76,11 +76,7 @@
     // OVM, ZkSync, Linea, and Polygon can't deposit WETH directly so we use an atomic depositor contract that unwraps WETH and
     // bridges ETH other the canonical bridge.
     atomicDepositor: {
-<<<<<<< HEAD
       address: "0x64668fbD18b967b46DD22dc8675134D91efeDd8d",
-=======
-      address: "0xE06B3B73708C38a72107e4afdBA37C76eCB3A57B",
->>>>>>> cbbde78f
       abi: ATOMIC_DEPOSITOR_ABI,
     },
     opUSDCBridge_480: {
