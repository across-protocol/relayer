import { CHAIN_IDs } from "../utils";
import CCTP_MESSAGE_TRANSMITTER_ABI from "./abi/CctpMessageTransmitter.json";
import CCTP_TOKEN_MESSENGER_ABI from "./abi/CctpTokenMessenger.json";
import ATOMIC_DEPOSITOR_ABI from "./abi/AtomicDepositor.json";
import WETH_ABI from "./abi/Weth.json";
import HUB_POOL_ABI from "./abi/HubPool.json";
import VOTING_V2_ABI from "./abi/VotingV2.json";
import OP_USDC_BRIDGE_ABI from "./abi/OpStackUSDCBridge.json";
import OVM_L1_STANDARD_BRIDGE_ABI from "./abi/OpStackStandardBridgeL1.json";
import OVM_L2_STANDARD_BRIDGE_ABI from "./abi/OpStackStandardBridgeL2.json";
import SNX_OPTIMISM_BRIDGE_L1_ABI from "./abi/SnxOptimismBridgeL1.json";
import SNX_OPTIMISM_BRIDGE_L2_ABI from "./abi/SnxOptimismBridgeL2.json";
import DAI_OPTIMISM_BRIDGE_L1_ABI from "./abi/DaiOptimismBridgeL1.json";
import DAI_OPTIMISM_BRIDGE_L2_ABI from "./abi/DaiOptimismBridgeL2.json";
import POLYGON_BRIDGE_ABI from "./abi/PolygonBridge.json";
import POLYGON_ROOT_CHAIN_MANAGER_ABI from "./abi/PolygonRootChainManager.json";
import POLYGON_WITHDRAWABLE_ERC20_ABI from "./abi/PolygonWithdrawableErc20.json";
import ZK_SYNC_DEFAULT_ERC20_BRIDGE_L1_ABI from "./abi/ZkSyncDefaultErc20BridgeL1.json";
import ZK_SYNC_DEFAULT_ERC20_BRIDGE_L2_ABI from "./abi/ZkSyncDefaultErc20BridgeL2.json";
import ZK_SYNC_MAILBOX_ABI from "./abi/ZkSyncMailbox.json";
import ARBITRUM_ERC20_GATEWAY_ROUTER_L1_ABI from "./abi/ArbitrumErc20GatewayRouterL1.json";
import ARBITRUM_ERC20_GATEWAY_L1_ABI from "./abi/ArbitrumErc20GatewayL1.json";
import ARBITRUM_ERC20_GATEWAY_L2_ABI from "./abi/ArbitrumErc20GatewayL2.json";
import ARBITRUM_OUTBOX_ABI from "./abi/ArbitrumOutbox.json";
import ARBSYS_L2_ABI from "./abi/ArbSysL2.json";
import LINEA_MESSAGE_SERVICE_ABI from "./abi/LineaMessageService.json";
import LINEA_TOKEN_BRIDGE_ABI from "./abi/LineaTokenBridge.json";
import LINEA_USDC_BRIDGE_ABI from "./abi/LineaUsdcBridge.json";
import SCROLL_RELAY_MESSENGER_ABI from "./abi/ScrollRelayMessenger.json";
import BLAST_BRIDGE_ABI from "./abi/BlastBridge.json";
import BLAST_YIELD_MANAGER_ABI from "./abi/BlastYieldManager.json";
import BLAST_DAI_RETRIEVER_ABI from "./abi/BlastDaiRetriever.json";
import BLAST_OPTIMISM_PORTAL_ABI from "./abi/BlastOptimismPortal.json";
import SCROLL_GATEWAY_ROUTER_L1_ABI from "./abi/ScrollGatewayRouterL1.json";
import SCROLL_GATEWAY_ROUTER_L2_ABI from "./abi/ScrollGatewayRouterL2.json";
import SCROLL_GAS_PRICE_ORACLE_ABI from "./abi/ScrollGasPriceOracle.json";

// Constants file exporting hardcoded contract addresses per chain.
export const CONTRACT_ADDRESSES: {
  [chainId: number]: {
    [contractName: string]: {
      address?: string;
      abi?: unknown[];
    };
  };
} = {
  [CHAIN_IDs.MAINNET]: {
    lineaMessageService: {
      address: "0xd19d4B5d358258f05D7B411E21A1460D11B0876F",
      abi: LINEA_MESSAGE_SERVICE_ABI,
    },
    lineaL1TokenBridge: {
      address: "0x051F1D88f0aF5763fB888eC4378b4D8B29ea3319",
      abi: LINEA_TOKEN_BRIDGE_ABI,
    },
    lineaL1UsdcBridge: {
      address: "0x504A330327A089d8364C4ab3811Ee26976d388ce",
      abi: LINEA_USDC_BRIDGE_ABI,
    },
    zkSyncMailbox: {
      address: "0x32400084C286CF3E17e7B677ea9583e60a000324",
      abi: ZK_SYNC_MAILBOX_ABI,
    },
    zkSyncDefaultErc20Bridge: {
      address: "0x57891966931Eb4Bb6FB81430E6cE0A03AAbDe063",
      abi: ZK_SYNC_DEFAULT_ERC20_BRIDGE_L1_ABI,
    },
    daiOptimismBridge: {
      address: "0x10e6593cdda8c58a1d0f14c5164b376352a55f2f",
      abi: DAI_OPTIMISM_BRIDGE_L1_ABI,
    },
    snxOptimismBridge: {
      address: "0x39Ea01a0298C315d149a490E34B59Dbf2EC7e48F",
      abi: SNX_OPTIMISM_BRIDGE_L1_ABI,
    },
    // OVM, ZkSync, Linea, and Polygon can't deposit WETH directly so we use an atomic depositor contract that unwraps WETH and
    // bridges ETH other the canonical bridge.
    atomicDepositor: {
<<<<<<< HEAD
      address: "0x64668fbD18b967b46DD22dc8675134D91efeDd8d",
=======
      address: "0xD59d70d887F34669BA695Fe9ABb8848b70de6171",
>>>>>>> 8ed158cb
      abi: ATOMIC_DEPOSITOR_ABI,
    },
    opUSDCBridge_480: {
      address: "0x153A69e4bb6fEDBbAaF463CB982416316c84B2dB",
      abi: OP_USDC_BRIDGE_ABI,
    },
    opUSDCBridge_1868: {
      address: "0xC67A8c5f22b40274Ca7C4A56Db89569Ee2AD3FAb",
      abi: OP_USDC_BRIDGE_ABI,
    },
    // Since there are multiple ovmStandardBridges on mainnet for different OP Stack chains, we append the chain id of the Op
    // Stack chain to the name to differentiate. This one is for Optimism.
    ovmStandardBridge_10: {
      address: "0x99C9fc46f92E8a1c0deC1b1747d010903E884bE1",
      abi: OVM_L1_STANDARD_BRIDGE_ABI,
    },
    ovmStandardBridge_480: {
      address: "0x470458C91978D2d929704489Ad730DC3E3001113",
      abi: OVM_L1_STANDARD_BRIDGE_ABI,
    },
    ovmStandardBridge_690: {
      address: "0xc473ca7E02af24c129c2eEf51F2aDf0411c1Df69",
      abi: OVM_L1_STANDARD_BRIDGE_ABI,
    },
    ovmStandardBridge_130: {
      address: "0x81014F44b0a345033bB2b3B21C7a1A308B35fEeA",
      abi: OVM_L1_STANDARD_BRIDGE_ABI,
    },
    ovmStandardBridge_1135: {
      address: "0x2658723Bf70c7667De6B25F99fcce13A16D25d08",
      abi: OVM_L1_STANDARD_BRIDGE_ABI,
    },
    ovmStandardBridge_1868: {
      address: "0xeb9bf100225c214efc3e7c651ebbadcf85177607",
      abi: OVM_L1_STANDARD_BRIDGE_ABI,
    },
    ovmStandardBridge_8453: {
      address: "0x3154Cf16ccdb4C6d922629664174b904d80F2C35",
      abi: OVM_L1_STANDARD_BRIDGE_ABI,
    },
    ovmStandardBridge_34443: {
      address: "0x735aDBbE72226BD52e818E7181953f42E3b0FF21",
      abi: OVM_L1_STANDARD_BRIDGE_ABI,
    },
    ovmStandardBridge_57073: {
      address: "0x88ff1e5b602916615391f55854588efcbb7663f0",
      abi: OVM_L1_STANDARD_BRIDGE_ABI,
    },
    ovmStandardBridge_81457: {
      address: "0x697402166Fbf2F22E970df8a6486Ef171dbfc524",
      abi: OVM_L1_STANDARD_BRIDGE_ABI,
    },
    ovmStandardBridge_7777777: {
      address: "0x3e2Ea9B92B7E48A52296fD261dc26fd995284631",
      abi: OVM_L1_STANDARD_BRIDGE_ABI,
    },
    polygonRootChainManager: {
      address: "0xA0c68C638235ee32657e8f720a23ceC1bFc77C77",
      abi: POLYGON_ROOT_CHAIN_MANAGER_ABI,
    },
    polygonBridge: {
      address: "0x40ec5B33f54e0E8A33A975908C5BA1c14e5BbbDf",
      abi: POLYGON_BRIDGE_ABI,
    },
    polygonWethBridge: {
      address: "0x8484Ef722627bf18ca5Ae6BcF031c23E6e922B30",
      abi: POLYGON_BRIDGE_ABI,
    },
    orbitOutbox_42161: {
      address: "0x0B9857ae2D4A3DBe74ffE1d7DF045bb7F96E4840",
      abi: ARBITRUM_OUTBOX_ABI,
    },
    orbitOutbox_41455: {
      address: "0x73bb50c32a3BD6A1032aa5cFeA048fBDA3D6aF6e",
      abi: ARBITRUM_OUTBOX_ABI,
    },
    orbitErc20GatewayRouter_42161: {
      address: "0x72Ce9c846789fdB6fC1f34aC4AD25Dd9ef7031ef",
      abi: ARBITRUM_ERC20_GATEWAY_ROUTER_L1_ABI,
    },
    orbitErc20Gateway_42161: {
      abi: ARBITRUM_ERC20_GATEWAY_L1_ABI,
    },
    orbitErc20GatewayRouter_41455: {
      address: "0xeBb17f398ed30d02F2e8733e7c1e5cf566e17812",
      abi: ARBITRUM_ERC20_GATEWAY_ROUTER_L1_ABI,
    },
    orbitErc20Gateway_41455: {
      abi: ARBITRUM_ERC20_GATEWAY_L1_ABI,
    },
    VotingV2: {
      address: "0x004395edb43EFca9885CEdad51EC9fAf93Bd34ac",
      abi: VOTING_V2_ABI,
    },
    cctpMessageTransmitter: {
      address: "0x0a992d191deec32afe36203ad87d7d289a738f81",
      abi: CCTP_MESSAGE_TRANSMITTER_ABI,
    },
    cctpTokenMessenger: {
      address: "0xbd3fa81b58ba92a82136038b25adec7066af3155",
      abi: CCTP_TOKEN_MESSENGER_ABI,
    },
    scrollRelayMessenger: {
      address: "0x6774Bcbd5ceCeF1336b5300fb5186a12DDD8b367",
      abi: SCROLL_RELAY_MESSENGER_ABI,
    },
    scrollGatewayRouter: {
      address: "0xF8B1378579659D8F7EE5f3C929c2f3E332E41Fd6",
      abi: SCROLL_GATEWAY_ROUTER_L1_ABI,
    },
    hubPool: {
      address: "0xc186fA914353c44b2E33eBE05f21846F1048bEda",
      abi: HUB_POOL_ABI,
    },
    blastBridge: {
      address: "0x3a05E5d33d7Ab3864D53aaEc93c8301C1Fa49115",
      abi: BLAST_BRIDGE_ABI,
    },
    blastEthYieldManager: {
      address: "0x98078db053902644191f93988341E31289E1C8FE",
      abi: BLAST_YIELD_MANAGER_ABI,
    },
    blastUsdYieldManager: {
      address: "0xa230285d5683C74935aD14c446e137c8c8828438",
      abi: BLAST_YIELD_MANAGER_ABI,
    },
    blastDaiRetriever: {
      address: "0x98Dd57048d7d5337e92D9102743528ea4Fea64aB",
      abi: BLAST_DAI_RETRIEVER_ABI,
    },
    blastOptimismPortal: {
      address: "0x0Ec68c5B10F21EFFb74f2A5C61DFe6b08C0Db6Cb",
      abi: BLAST_OPTIMISM_PORTAL_ABI,
    },
    scrollGasPriceOracle: {
      address: "0x0d7E906BD9cAFa154b048cFa766Cc1E54E39AF9B",
      abi: SCROLL_GAS_PRICE_ORACLE_ABI,
    },
  },
  [CHAIN_IDs.OPTIMISM]: {
    daiOptimismBridge: {
      address: "0x467194771dae2967aef3ecbedd3bf9a310c76c65",
      abi: DAI_OPTIMISM_BRIDGE_L2_ABI,
    },
    snxOptimismBridge: {
      address: "0x136b1EC699c62b0606854056f02dC7Bb80482d63",
      abi: SNX_OPTIMISM_BRIDGE_L2_ABI,
    },
    ovmStandardBridge: {
      address: "0x4200000000000000000000000000000000000010",
      abi: OVM_L2_STANDARD_BRIDGE_ABI,
    },
    eth: {
      address: "0xDeadDeAddeAddEAddeadDEaDDEAdDeaDDeAD0000",
    },
    cctpMessageTransmitter: {
      address: "0x4d41f22c5a0e5c74090899e5a8fb597a8842b3e8",
      abi: CCTP_MESSAGE_TRANSMITTER_ABI,
    },
    cctpTokenMessenger: {
      address: "0x2B4069517957735bE00ceE0fadAE88a26365528f",
      abi: CCTP_TOKEN_MESSENGER_ABI,
    },
  },
  [CHAIN_IDs.POLYGON]: {
    withdrawableErc20: {
      abi: POLYGON_WITHDRAWABLE_ERC20_ABI,
    },
    cctpMessageTransmitter: {
      address: "0xF3be9355363857F3e001be68856A2f96b4C39Ba9",
      abi: CCTP_MESSAGE_TRANSMITTER_ABI,
    },
    cctpTokenMessenger: {
      address: "0x9daF8c91AEFAE50b9c0E69629D3F6Ca40cA3B3FE",
      abi: CCTP_TOKEN_MESSENGER_ABI,
    },
    // The "eth" entries in this dictionary should be renamed to gasToken/nativeToken to make it more clear
    // how they are used in the code. For now, set this address to the MATIC address on Polygon. This address
    // is used in TokenUtils/getEthAddress() and should be set if the native token address is not 0x0.
    eth: {
      address: "0x0000000000000000000000000000000000001010",
    },
  },
  [CHAIN_IDs.ZK_SYNC]: {
    zkSyncDefaultErc20Bridge: {
      address: "0x11f943b2c77b743AB90f4A0Ae7d5A4e7FCA3E102",
      abi: ZK_SYNC_DEFAULT_ERC20_BRIDGE_L2_ABI,
    },
    eth: {
      address: "0x000000000000000000000000000000000000800A",
      abi: WETH_ABI,
    },
  },
  [CHAIN_IDs.DOCTOR_WHO]: {
    cctpMessageTransmitter: {
      address: "0x353bE9E2E38AB1D19104534e4edC21c643Df86f4",
      abi: CCTP_MESSAGE_TRANSMITTER_ABI,
    },
    cctpTokenMessenger: {
      address: "0x4e744b28E787c3aD0e810eD65A24461D4ac5a762",
      abi: CCTP_TOKEN_MESSENGER_ABI,
    },
    ovmStandardBridge: {
      address: "0x4200000000000000000000000000000000000010",
      abi: OVM_L2_STANDARD_BRIDGE_ABI,
    },
    eth: {
      address: "0xDeadDeAddeAddEAddeadDEaDDEAdDeaDDeAD0000",
    },
  },
  [CHAIN_IDs.SONEIUM]: {
    opUSDCBridge: {
      address: "0x8be79275FCfD08A931087ECf70Ba8a99aee3AC59",
      abi: OP_USDC_BRIDGE_ABI,
    },
    ovmStandardBridge: {
      address: "0x4200000000000000000000000000000000000010",
      abi: OVM_L2_STANDARD_BRIDGE_ABI,
    },
    eth: {
      address: "0xDeadDeAddeAddEAddeadDEaDDEAdDeaDDeAD0000",
    },
  },
  [CHAIN_IDs.WORLD_CHAIN]: {
    opUSDCBridge: {
      address: "0xbD80b06d3dbD0801132c6689429aC09Ca6D27f82",
      abi: OP_USDC_BRIDGE_ABI,
    },
    ovmStandardBridge: {
      address: "0x4200000000000000000000000000000000000010",
      abi: OVM_L2_STANDARD_BRIDGE_ABI,
    },
    eth: {
      address: "0xDeadDeAddeAddEAddeadDEaDDEAdDeaDDeAD0000",
    },
  },
  [CHAIN_IDs.REDSTONE]: {
    ovmStandardBridge: {
      address: "0x4200000000000000000000000000000000000010",
      abi: OVM_L2_STANDARD_BRIDGE_ABI,
    },
    eth: {
      address: "0xDeadDeAddeAddEAddeadDEaDDEAdDeaDDeAD0000",
    },
  },
  [CHAIN_IDs.LISK]: {
    ovmStandardBridge: {
      address: "0x4200000000000000000000000000000000000010",
      abi: OVM_L2_STANDARD_BRIDGE_ABI,
    },
    eth: {
      address: "0xDeadDeAddeAddEAddeadDEaDDEAdDeaDDeAD0000",
    },
  },
  [CHAIN_IDs.BASE]: {
    ovmStandardBridge: {
      address: "0x4200000000000000000000000000000000000010",
      abi: OVM_L2_STANDARD_BRIDGE_ABI,
    },
    eth: {
      address: "0xDeadDeAddeAddEAddeadDEaDDEAdDeaDDeAD0000",
    },
    cctpMessageTransmitter: {
      address: "0xAD09780d193884d503182aD4588450C416D6F9D4",
      abi: CCTP_MESSAGE_TRANSMITTER_ABI,
    },
    cctpTokenMessenger: {
      address: "0x1682Ae6375C4E4A97e4B583BC394c861A46D8962",
      abi: CCTP_TOKEN_MESSENGER_ABI,
    },
  },
  [CHAIN_IDs.MODE]: {
    ovmStandardBridge: {
      address: "0x4200000000000000000000000000000000000010",
      abi: OVM_L2_STANDARD_BRIDGE_ABI,
    },
    eth: {
      address: "0xDeadDeAddeAddEAddeadDEaDDEAdDeaDDeAD0000",
    },
  },
  [CHAIN_IDs.INK]: {
    ovmStandardBridge: {
      address: "0x4200000000000000000000000000000000000010",
      abi: OVM_L2_STANDARD_BRIDGE_ABI,
    },
    eth: {
      address: "0xDeadDeAddeAddEAddeadDEaDDEAdDeaDDeAD0000",
    },
  },
  [CHAIN_IDs.BLAST]: {
    ovmStandardBridge: {
      address: "0x4200000000000000000000000000000000000010",
      abi: OVM_L2_STANDARD_BRIDGE_ABI,
    },
    eth: {
      address: "0xDeadDeAddeAddEAddeadDEaDDEAdDeaDDeAD0000",
    },
    blastBridge: {
      address: "0x4300000000000000000000000000000000000005",
      abi: BLAST_BRIDGE_ABI,
    },
  },
  [CHAIN_IDs.ARBITRUM]: {
    erc20Gateway: {
      abi: ARBITRUM_ERC20_GATEWAY_L2_ABI,
    },
    cctpMessageTransmitter: {
      address: "0xC30362313FBBA5cf9163F0bb16a0e01f01A896ca",
      abi: CCTP_MESSAGE_TRANSMITTER_ABI,
    },
    cctpTokenMessenger: {
      address: "0x19330d10D9Cc8751218eaf51E8885D058642E08A",
      abi: CCTP_TOKEN_MESSENGER_ABI,
    },
  },
  [CHAIN_IDs.ALEPH_ZERO]: {
    erc20Gateway: {
      address: "0x2A5a79061b723BBF453ef7E07c583C750AFb9BD6",
      abi: ARBITRUM_ERC20_GATEWAY_L2_ABI,
    },
    arbSys: {
      address: "0x0000000000000000000000000000000000000064",
      abi: ARBSYS_L2_ABI,
    },
  },
  [CHAIN_IDs.LINEA]: {
    l2MessageService: {
      address: "0x508Ca82Df566dCD1B0DE8296e70a96332cD644ec",
      abi: LINEA_MESSAGE_SERVICE_ABI,
    },
    lineaL2UsdcBridge: {
      address: "0xA2Ee6Fce4ACB62D95448729cDb781e3BEb62504A",
      abi: LINEA_USDC_BRIDGE_ABI,
    },
    lineaL2TokenBridge: {
      address: "0x353012dc4a9A6cF55c941bADC267f82004A8ceB9",
      abi: LINEA_TOKEN_BRIDGE_ABI,
    },
    eth: {
      address: "0x0000000000000000000000000000000000000000",
    },
  },
  [CHAIN_IDs.SCROLL]: {
    scrollGatewayRouter: {
      address: "0x4C0926FF5252A435FD19e10ED15e5a249Ba19d79",
      abi: SCROLL_GATEWAY_ROUTER_L2_ABI,
    },
    // The Scroll canonical bridge will send WETH on a WETH deposit,
    // so the dataworker will never use this address to wrap eth in
    // the spoke pool. However, the relayer may need to wrap eth on
    // the L2; therefore, we need to define an address here so the
    // dataworker won't error.
    eth: {
      address: "0x0000000000000000000000000000000000000000",
    },
  },
  [CHAIN_IDs.ZORA]: {
    ovmStandardBridge: {
      address: "0x4200000000000000000000000000000000000010",
      abi: OVM_L2_STANDARD_BRIDGE_ABI,
    },
    eth: {
      address: "0xDeadDeAddeAddEAddeadDEaDDEAdDeaDDeAD0000",
    },
  },
  // Testnets
  [CHAIN_IDs.SEPOLIA]: {
    ovmStandardBridge_4202: {
      address: "0x1Fb30e446eA791cd1f011675E5F3f5311b70faF5",
      abi: OVM_L1_STANDARD_BRIDGE_ABI,
    },
    ovmStandardBridge_84532: {
      address: "0xfd0Bf71F60660E2f608ed56e1659C450eB113120",
      abi: OVM_L1_STANDARD_BRIDGE_ABI,
    },
    ovmStandardBridge_11155420: {
      address: "0xFBb0621E0B23b5478B630BD55a5f21f67730B0F1",
      abi: OVM_L1_STANDARD_BRIDGE_ABI,
    },
    ovmStandardBridge_168587773: {
      address: "0xDeDa8D3CCf044fE2A16217846B6e1f1cfD8e122f",
      abi: OVM_L1_STANDARD_BRIDGE_ABI,
    },
    cctpMessageTransmitter: {
      address: "0x7865fAfC2db2093669d92c0F33AeEF291086BEFD",
      abi: CCTP_MESSAGE_TRANSMITTER_ABI,
    },
    cctpTokenMessenger: {
      address: "0x9f3B8679c73C2Fef8b59B4f3444d4e156fb70AA5",
      abi: CCTP_TOKEN_MESSENGER_ABI,
    },
    polygonBridge: {
      address: "", // FIXME. Can leave undefined for now due to no IM on Sepolia.
      abi: POLYGON_BRIDGE_ABI,
    },
    orbitErc20GatewayRouter_421614: {
      address: "0xcE18836b233C83325Cc8848CA4487e94C6288264",
      abi: ARBITRUM_ERC20_GATEWAY_ROUTER_L1_ABI,
    },
    orbitErc20Gateway_421614: {
      abi: ARBITRUM_ERC20_GATEWAY_L1_ABI,
    },
    zkSyncDefaultErc20Bridge: {
      address: "0x7303b5ce64f1adb0558572611a0b90620b6dd5f4",
      abi: ZK_SYNC_DEFAULT_ERC20_BRIDGE_L1_ABI,
    },
    zkSyncMailbox: {
      address: "", // TODO
      abi: ZK_SYNC_MAILBOX_ABI,
    },
    hubPool: {
      address: "0x14224e63716afAcE30C9a417E0542281869f7d9e",
    },
  },
  [CHAIN_IDs.ARBITRUM_SEPOLIA]: {
    erc20Gateway: {
      abi: ARBITRUM_ERC20_GATEWAY_L2_ABI,
    },
  },
  [CHAIN_IDs.BASE_SEPOLIA]: {
    ovmStandardBridge: {
      address: "0x4200000000000000000000000000000000000010",
      abi: OVM_L2_STANDARD_BRIDGE_ABI,
    },
    cctpMessageTransmitter: {
      address: "0x7865fAfC2db2093669d92c0F33AeEF291086BEFD",
      abi: CCTP_MESSAGE_TRANSMITTER_ABI,
    },
    cctpTokenMessenger: {
      address: "0x9f3B8679c73C2Fef8b59B4f3444d4e156fb70AA5",
      abi: CCTP_TOKEN_MESSENGER_ABI,
    },
  },
  [CHAIN_IDs.BLAST_SEPOLIA]: {
    ovmStandardBridge: {
      address: "0x4200000000000000000000000000000000000010",
      abi: OVM_L2_STANDARD_BRIDGE_ABI,
    },
  },
  [CHAIN_IDs.LENS_SEPOLIA]: {
    // TODO: Rename to zkstack once zkstack adapters are made.
    zkSyncDefaultErc20Bridge: {
      address: "0x427373Be173120D7A042b44D0804E37F25E7330b",
      abi: ZK_SYNC_DEFAULT_ERC20_BRIDGE_L2_ABI,
    },
  },
  [CHAIN_IDs.LISK_SEPOLIA]: {
    ovmStandardBridge: {
      address: "0x4200000000000000000000000000000000000010",
      abi: OVM_L2_STANDARD_BRIDGE_ABI,
    },
  },
  [CHAIN_IDs.MODE_SEPOLIA]: {
    ovmStandardBridge: {
      address: "0x4200000000000000000000000000000000000010",
      abi: OVM_L2_STANDARD_BRIDGE_ABI,
    },
  },
  [CHAIN_IDs.OPTIMISM_SEPOLIA]: {
    ovmStandardBridge: {
      address: "0x4200000000000000000000000000000000000010",
      abi: OVM_L2_STANDARD_BRIDGE_ABI,
    },
  },
  [CHAIN_IDs.POLYGON_AMOY]: {
    withdrawableErc20: {
      abi: POLYGON_WITHDRAWABLE_ERC20_ABI,
    },
  },
  [CHAIN_IDs.SCROLL_SEPOLIA]: {
    scrollGatewayRouter: {
      address: "0x9aD3c5617eCAa556d6E166787A97081907171230",
      abi: SCROLL_GATEWAY_ROUTER_L2_ABI,
    },
  },
};<|MERGE_RESOLUTION|>--- conflicted
+++ resolved
@@ -76,11 +76,7 @@
     // OVM, ZkSync, Linea, and Polygon can't deposit WETH directly so we use an atomic depositor contract that unwraps WETH and
     // bridges ETH other the canonical bridge.
     atomicDepositor: {
-<<<<<<< HEAD
       address: "0x64668fbD18b967b46DD22dc8675134D91efeDd8d",
-=======
-      address: "0xD59d70d887F34669BA695Fe9ABb8848b70de6171",
->>>>>>> 8ed158cb
       abi: ATOMIC_DEPOSITOR_ABI,
     },
     opUSDCBridge_480: {
