// ABI definition for CCTP contracts
const CCTP_MESSAGE_TRANSMITTER_CONTRACT_ABI = [
  {
    anonymous: false,
    inputs: [
      {
        indexed: false,
        internalType: "bytes",
        name: "message",
        type: "bytes",
      },
    ],
    name: "MessageSent",
    type: "event",
  },
  {
    inputs: [
      {
        internalType: "bytes",
        name: "message",
        type: "bytes",
      },
      {
        internalType: "bytes",
        name: "attestation",
        type: "bytes",
      },
    ],
    name: "receiveMessage",
    outputs: [
      {
        internalType: "bool",
        name: "success",
        type: "bool",
      },
    ],
    stateMutability: "nonpayable",
    type: "function",
  },
];

export const LINEA_L2_MESSAGE_SERVICE_CONTRACT_ABI = [
  {
    inputs: [],
    name: "minimumFeeInWei",
    outputs: [
      {
        internalType: "uint256",
        name: "",
        type: "uint256",
      },
    ],
    stateMutability: "view",
    type: "function",
  },
];

// Constants file exporting hardcoded contract addresses per chain.
export const CONTRACT_ADDRESSES: {
  [chainId: number]: {
    [contractName: string]: {
      address?: string;
      abi?: unknown[];
    };
  };
} = {
  1: {
    lineaMessageService: {
      address: "0xd19d4B5d358258f05D7B411E21A1460D11B0876F",
    },
    zkSyncMailbox: {
      address: "0x32400084C286CF3E17e7B677ea9583e60a000324",
      abi: [
        {
          inputs: [
            { internalType: "address", name: "_contractL2", type: "address" },
            { internalType: "uint256", name: "_l2Value", type: "uint256" },
            { internalType: "bytes", name: "_calldata", type: "bytes" },
            { internalType: "uint256", name: "_l2GasLimit", type: "uint256" },
            { internalType: "uint256", name: "_l2GasPerPubdataByteLimit", type: "uint256" },
            { internalType: "bytes[]", name: "_factoryDeps", type: "bytes[]" },
            { internalType: "address", name: "_refundRecipient", type: "address" },
          ],
          name: "requestL2Transaction",
          outputs: [{ internalType: "bytes32", name: "canonicalTxHash", type: "bytes32" }],
          stateMutability: "payable",
          type: "function",
        },
        {
          inputs: [
            { internalType: "uint256", name: "_gasPrice", type: "uint256" },
            { internalType: "uint256", name: "_l2GasLimit", type: "uint256" },
            { internalType: "uint256", name: "_l2GasPerPubdataByteLimit", type: "uint256" },
          ],
          name: "l2TransactionBaseCost",
          outputs: [{ internalType: "uint256", name: "", type: "uint256" }],
          stateMutability: "pure",
          type: "function",
        },
        {
          inputs: [
            { internalType: "uint256", name: "_l2BlockNumber", type: "uint256" },
            { internalType: "uint256", name: "_l2MessageIndex", type: "uint256" },
            { internalType: "uint16", name: "_l2TxNumberInBlock", type: "uint16" },
            { internalType: "bytes", name: "_message", type: "bytes" },
            { internalType: "bytes32[]", name: "_merkleProof", type: "bytes32[]" },
          ],
          name: "finalizeEthWithdrawal",
          outputs: [],
          stateMutability: "nonpayable",
          type: "function",
        },
        {
          inputs: [
            { internalType: "uint256", name: "_l2BlockNumber", type: "uint256" },
            { internalType: "uint256", name: "_l2MessageIndex", type: "uint256" },
          ],
          name: "isEthWithdrawalFinalized",
          outputs: [{ internalType: "bool", name: "", type: "bool" }],
          stateMutability: "view",
          type: "function",
        },
      ],
    },
    zkSyncDefaultErc20Bridge: {
      address: "0x57891966931Eb4Bb6FB81430E6cE0A03AAbDe063",
      abi: [
        {
          inputs: [
            { internalType: "address", name: "_l2Receiver", type: "address" },
            { internalType: "address", name: "_l1Token", type: "address" },
            { internalType: "uint256", name: "_amount", type: "uint256" },
            { internalType: "uint256", name: "_l2TxGasLimit", type: "uint256" },
            { internalType: "uint256", name: "_l2TxGasPerPubdataByte", type: "uint256" },
          ],
          name: "deposit",
          outputs: [{ internalType: "bytes32", name: "l2TxHash", type: "bytes32" }],
          stateMutability: "payable",
          type: "function",
        },
        {
          inputs: [
            { internalType: "uint256", name: "_l2BlockNumber", type: "uint256" },
            { internalType: "uint256", name: "_l2MessageIndex", type: "uint256" },
            { internalType: "uint16", name: "_l2TxNumberInBlock", type: "uint16" },
            { internalType: "bytes", name: "_message", type: "bytes" },
            { internalType: "bytes32[]", name: "_merkleProof", type: "bytes32[]" },
          ],
          name: "finalizeWithdrawal",
          outputs: [],
          stateMutability: "nonpayable",
          type: "function",
        },
        {
          inputs: [
            { internalType: "uint256", name: "_l2BlockNumber", type: "uint256" },
            { internalType: "uint256", name: "_l2MessageIndex", type: "uint256" },
          ],
          name: "isWithdrawalFinalized",
          outputs: [{ internalType: "bool", name: "", type: "bool" }],
          stateMutability: "view",
          type: "function",
        },
        {
          anonymous: false,
          inputs: [
            { indexed: true, internalType: "bytes32", name: "l2DepositHash", type: "bytes32" },
            { indexed: true, internalType: "address", name: "from", type: "address" },
            { indexed: true, internalType: "address", name: "_to", type: "address" },
            { indexed: false, internalType: "address", name: "l1Token", type: "address" },
            { indexed: false, internalType: "uint256", name: "_amount", type: "uint256" },
          ],
          name: "DepositInitiated",
          type: "event",
        },
      ],
    },
    daiOptimismBridge: {
      address: "0x10e6593cdda8c58a1d0f14c5164b376352a55f2f",
      abi: [
        {
          anonymous: false,
          inputs: [
            { indexed: true, internalType: "address", name: "_l1Token", type: "address" },
            { indexed: true, internalType: "address", name: "_l2Token", type: "address" },
            { indexed: true, internalType: "address", name: "_from", type: "address" },
            { indexed: false, internalType: "address", name: "_to", type: "address" },
            { indexed: false, internalType: "uint256", name: "_amount", type: "uint256" },
            { indexed: false, internalType: "bytes", name: "_data", type: "bytes" },
          ],
          name: "ERC20DepositInitiated",
          type: "event",
        },
        {
          inputs: [
            { internalType: "address", name: "_l1Token", type: "address" },
            { internalType: "address", name: "_l2Token", type: "address" },
            { internalType: "uint256", name: "_amount", type: "uint256" },
            { internalType: "uint32", name: "_l2Gas", type: "uint32" },
            { internalType: "bytes", name: "_data", type: "bytes" },
          ],
          name: "depositERC20",
          outputs: [],
          stateMutability: "nonpayable",
          type: "function",
        },
      ],
    },
    snxOptimismBridge: {
      address: "0x39Ea01a0298C315d149a490E34B59Dbf2EC7e48F",
      abi: [
        {
          anonymous: false,
          inputs: [
            { indexed: true, internalType: "address", name: "_from", type: "address" },
            { indexed: true, internalType: "address", name: "_to", type: "address" },
            { indexed: false, internalType: "uint256", name: "_amount", type: "uint256" },
          ],
          name: "DepositInitiated",
          type: "event",
        },
        {
          inputs: [
            { internalType: "address", name: "to", type: "address" },
            { internalType: "uint256", name: "amount", type: "uint256" },
          ],
          name: "depositTo",
          outputs: [],
          stateMutability: "nonpayable",
          type: "function",
        },
      ],
    },
    // OVM, ZkSync and Polygon cant deposit WETH directly so we use an atomic depositor contract that unwraps WETH and
    // bridges ETH other the canonical bridge.
    atomicDepositor: {
      address: "0xaA282C4E86beFda4a1E7C9c06165869026D27852",
      abi: [
        { stateMutability: "payable", type: "fallback" },
        {
          inputs: [
            { internalType: "address", name: "to", type: "address" },
            { internalType: "uint256", name: "amount", type: "uint256" },
            { internalType: "uint32", name: "l2Gas", type: "uint32" },
            { internalType: "uint256", name: "chainId", type: "uint256" },
          ],
          name: "bridgeWethToOvm",
          outputs: [],
          stateMutability: "nonpayable",
          type: "function",
        },
        {
          inputs: [
            { internalType: "address", name: "to", type: "address" },
            { internalType: "uint256", name: "amount", type: "uint256" },
          ],
          name: "bridgeWethToPolygon",
          outputs: [],
          stateMutability: "nonpayable",
          type: "function",
        },
        {
          inputs: [
            { internalType: "address", name: "to", type: "address" },
            { internalType: "uint256", name: "amount", type: "uint256" },
            { internalType: "uint256", name: "l2GasLimit", type: "uint256" },
            { internalType: "uint256", name: "l2GasPerPubdataByteLimit", type: "uint256" },
            { internalType: "address", name: "refundRecipient", type: "address" },
          ],
          name: "bridgeWethToZkSync",
          outputs: [],
          stateMutability: "nonpayable",
          type: "function",
        },
        {
          anonymous: false,
          inputs: [
            { indexed: true, internalType: "address", name: "from", type: "address" },
            { indexed: true, internalType: "address", name: "_to", type: "address" },
            { indexed: false, internalType: "uint256", name: "_amount", type: "uint256" },
          ],
          name: "ZkSyncEthDepositInitiated",
          type: "event",
        },
        { stateMutability: "payable", type: "receive" },
      ],
    },
    // Since there are multiple ovmStandardBridges on mainnet for different OP Stack chains, we append the chain id of the Op
    // Stack chain to the name to differentiate. This one is for Optimism.
    ovmStandardBridge_10: {
      address: "0x99C9fc46f92E8a1c0deC1b1747d010903E884bE1",
      abi: [
        {
          anonymous: false,
          inputs: [
            { indexed: true, internalType: "address", name: "_l1Token", type: "address" },
            { indexed: true, internalType: "address", name: "_l2Token", type: "address" },
            { indexed: true, internalType: "address", name: "_from", type: "address" },
            { indexed: false, internalType: "address", name: "_to", type: "address" },
            { indexed: false, internalType: "uint256", name: "_amount", type: "uint256" },
            { indexed: false, internalType: "bytes", name: "_data", type: "bytes" },
          ],
          name: "ERC20DepositInitiated",
          type: "event",
        },
        {
          anonymous: false,
          inputs: [
            { indexed: true, internalType: "address", name: "_from", type: "address" },
            { indexed: true, internalType: "address", name: "_to", type: "address" },
            { indexed: false, internalType: "uint256", name: "_amount", type: "uint256" },
            { indexed: false, internalType: "bytes", name: "_data", type: "bytes" },
          ],
          name: "ETHDepositInitiated",
          type: "event",
        },
        {
          inputs: [
            { internalType: "uint32", name: "_l2Gas", type: "uint32" },
            { internalType: "bytes", name: "_data", type: "bytes" },
          ],
          name: "depositETH",
          outputs: [],
          stateMutability: "payable",
          type: "function",
        },
        {
          inputs: [
            { internalType: "address", name: "_l1Token", type: "address" },
            { internalType: "address", name: "_l2Token", type: "address" },
            { internalType: "uint256", name: "_amount", type: "uint256" },
            { internalType: "uint32", name: "_l2Gas", type: "uint32" },
            { internalType: "bytes", name: "_data", type: "bytes" },
          ],
          name: "depositERC20",
          outputs: [],
          stateMutability: "nonpayable",
          type: "function",
        },
      ],
    },
    // Since there are multiple ovmStandardBridges on mainnet for different OP Stack chains, we append the chain id of the Op
    // Stack chain to the name to differentiate. This one is for Base.
    ovmStandardBridge_8453: {
      address: "0x3154Cf16ccdb4C6d922629664174b904d80F2C35",
      abi: [
        {
          anonymous: false,
          inputs: [
            { indexed: true, internalType: "address", name: "_l1Token", type: "address" },
            { indexed: true, internalType: "address", name: "_l2Token", type: "address" },
            { indexed: true, internalType: "address", name: "_from", type: "address" },
            { indexed: false, internalType: "address", name: "_to", type: "address" },
            { indexed: false, internalType: "uint256", name: "_amount", type: "uint256" },
            { indexed: false, internalType: "bytes", name: "_data", type: "bytes" },
          ],
          name: "ERC20DepositInitiated",
          type: "event",
        },
        {
          anonymous: false,
          inputs: [
            { indexed: true, internalType: "address", name: "_from", type: "address" },
            { indexed: true, internalType: "address", name: "_to", type: "address" },
            { indexed: false, internalType: "uint256", name: "_amount", type: "uint256" },
            { indexed: false, internalType: "bytes", name: "_data", type: "bytes" },
          ],
          name: "ETHDepositInitiated",
          type: "event",
        },
        {
          inputs: [
            { internalType: "uint32", name: "_l2Gas", type: "uint32" },
            { internalType: "bytes", name: "_data", type: "bytes" },
          ],
          name: "depositETH",
          outputs: [],
          stateMutability: "payable",
          type: "function",
        },
        {
          inputs: [
            { internalType: "address", name: "_l1Token", type: "address" },
            { internalType: "address", name: "_l2Token", type: "address" },
            { internalType: "uint256", name: "_amount", type: "uint256" },
            { internalType: "uint32", name: "_l2Gas", type: "uint32" },
            { internalType: "bytes", name: "_data", type: "bytes" },
          ],
          name: "depositERC20",
          outputs: [],
          stateMutability: "nonpayable",
          type: "function",
        },
      ],
    },
    polygonRootChainManager: {
      address: "0xA0c68C638235ee32657e8f720a23ceC1bFc77C77",
      abi: [
        {
          inputs: [
            { internalType: "address", name: "user", type: "address" },
            { internalType: "address", name: "rootToken", type: "address" },
            { internalType: "bytes", name: "depositData", type: "bytes" },
          ],
          name: "depositFor",
          outputs: [],
          stateMutability: "nonpayable",
          type: "function",
        },
        {
          inputs: [{ internalType: "address", name: "user", type: "address" }],
          name: "depositEtherFor",
          outputs: [],
          stateMutability: "payable",
          type: "function",
        },
      ],
    },
    polygonBridge: {
      abi: [
        {
          anonymous: false,
          inputs: [
            { indexed: true, internalType: "address", name: "depositor", type: "address" },
            { indexed: true, internalType: "address", name: "depositReceiver", type: "address" },
            { indexed: true, internalType: "address", name: "rootToken", type: "address" },
            { indexed: false, internalType: "uint256", name: "amount", type: "uint256" },
          ],
          name: "LockedERC20",
          type: "event",
        },
        {
          anonymous: false,
          inputs: [
            { indexed: true, internalType: "address", name: "depositor", type: "address" },
            { indexed: true, internalType: "address", name: "depositReceiver", type: "address" },
            { indexed: false, internalType: "uint256", name: "amount", type: "uint256" },
          ],
          name: "LockedEther",
          type: "event",
        },
        {
          anonymous: false,
          inputs: [
            { indexed: true, internalType: "address", name: "owner", type: "address" },
            { indexed: true, internalType: "address", name: "token", type: "address" },
            { indexed: false, internalType: "uint256", name: "amountOrNFTId", type: "uint256" },
            { indexed: false, internalType: "uint256", name: "depositBlockId", type: "uint256" },
          ],
          name: "NewDepositBlock",
          type: "event",
        },
      ],
    },
    arbitrumErc20GatewayRouter: {
      address: "0x72Ce9c846789fdB6fC1f34aC4AD25Dd9ef7031ef",
      abi: [
        {
          inputs: [
            { internalType: "address", name: "_token", type: "address" },
            { internalType: "address", name: "_to", type: "address" },
            { internalType: "uint256", name: "_amount", type: "uint256" },
            { internalType: "uint256", name: "_maxGas", type: "uint256" },
            { internalType: "uint256", name: "_gasPriceBid", type: "uint256" },
            { internalType: "bytes", name: "_data", type: "bytes" },
          ],
          name: "outboundTransfer",
          outputs: [{ internalType: "bytes", name: "", type: "bytes" }],
          stateMutability: "payable",
          type: "function",
        },
        {
          anonymous: false,
          inputs: [
            { indexed: false, internalType: "address", name: "l1Token", type: "address" },
            { indexed: true, internalType: "address", name: "_from", type: "address" },
            { indexed: true, internalType: "address", name: "_to", type: "address" },
            { indexed: true, internalType: "uint256", name: "_sequenceNumber", type: "uint256" },
            { indexed: false, internalType: "uint256", name: "_amount", type: "uint256" },
          ],
          name: "DepositInitiated",
          type: "event",
        },
      ],
    },
    weth: {
      abi: [
        {
          constant: false,
          inputs: [{ name: "wad", type: "uint256" }],
          name: "withdraw",
          outputs: [],
          payable: false,
          stateMutability: "nonpayable",
          type: "function",
        },
        {
          constant: false,
          inputs: [],
          name: "deposit",
          outputs: [],
          payable: true,
          stateMutability: "payable",
          type: "function",
        },
        {
          constant: true,
          inputs: [{ name: "", type: "address" }],
          name: "balanceOf",
          outputs: [{ name: "", type: "uint256" }],
          payable: false,
          stateMutability: "view",
          type: "function",
        },
      ],
    },
    VotingV2: {
      address: "0x004395edb43EFca9885CEdad51EC9fAf93Bd34ac",
      abi: [
        {
          anonymous: false,
          inputs: [
            { indexed: true, internalType: "address", name: "requester", type: "address" },
            { indexed: true, internalType: "uint32", name: "roundId", type: "uint32" },
            { indexed: true, internalType: "bytes32", name: "identifier", type: "bytes32" },
            { indexed: false, internalType: "uint256", name: "time", type: "uint256" },
            { indexed: false, internalType: "bytes", name: "ancillaryData", type: "bytes" },
            { indexed: false, internalType: "bool", name: "isGovernance", type: "bool" },
          ],
          name: "RequestAdded",
          type: "event",
        },
      ],
    },
    cctpMessageTransmitter: {
      address: "0x0a992d191deec32afe36203ad87d7d289a738f81",
      abi: CCTP_MESSAGE_TRANSMITTER_CONTRACT_ABI,
    },
    scrollRelayMessenger: {
      address: "0x6774Bcbd5ceCeF1336b5300fb5186a12DDD8b367",
      abi: [
        {
          inputs: [
            {
              internalType: "address",
              name: "_from",
              type: "address",
            },
            {
              internalType: "address",
              name: "_to",
              type: "address",
            },
            {
              internalType: "uint256",
              name: "_value",
              type: "uint256",
            },
            {
              internalType: "uint256",
              name: "_nonce",
              type: "uint256",
            },
            {
              internalType: "bytes",
              name: "_message",
              type: "bytes",
            },
            {
              components: [
                {
                  internalType: "uint256",
                  name: "batchIndex",
                  type: "uint256",
                },
                {
                  internalType: "bytes",
                  name: "merkleProof",
                  type: "bytes",
                },
              ],
              internalType: "struct IL1ScrollMessenger.L2MessageProof",
              name: "_proof",
              type: "tuple",
            },
          ],
          name: "relayMessageWithProof",
          outputs: [],
          stateMutability: "nonpayable",
          type: "function",
        },
      ],
    },
  },
  10: {
    daiOptimismBridge: {
      address: "0x467194771dae2967aef3ecbedd3bf9a310c76c65",
      abi: [
        {
          anonymous: false,
          inputs: [
            { indexed: true, internalType: "address", name: "_l1Token", type: "address" },
            { indexed: true, internalType: "address", name: "_l2Token", type: "address" },
            { indexed: true, internalType: "address", name: "_from", type: "address" },
            { indexed: false, internalType: "address", name: "_to", type: "address" },
            { indexed: false, internalType: "uint256", name: "_amount", type: "uint256" },
            { indexed: false, internalType: "bytes", name: "_data", type: "bytes" },
          ],
          name: "DepositFinalized",
          type: "event",
        },
      ],
    },
    snxOptimismBridge: {
      address: "0x136b1EC699c62b0606854056f02dC7Bb80482d63",
      abi: [
        {
          anonymous: false,
          inputs: [
            { indexed: true, internalType: "address", name: "_to", type: "address" },
            { indexed: false, internalType: "uint256", name: "_amount", type: "uint256" },
          ],
          name: "DepositFinalized",
          type: "event",
        },
      ],
    },
    ovmStandardBridge: {
      address: "0x4200000000000000000000000000000000000010",
      abi: [
        {
          anonymous: false,
          inputs: [
            { indexed: true, internalType: "address", name: "_l1Token", type: "address" },
            { indexed: true, internalType: "address", name: "_l2Token", type: "address" },
            { indexed: true, internalType: "address", name: "_from", type: "address" },
            { indexed: false, internalType: "address", name: "_to", type: "address" },
            { indexed: false, internalType: "uint256", name: "_amount", type: "uint256" },
            { indexed: false, internalType: "bytes", name: "_data", type: "bytes" },
          ],
          name: "DepositFinalized",
          type: "event",
        },
      ],
    },
    weth: {
      address: "0x4200000000000000000000000000000000000006",
      abi: [
        {
          constant: false,
          inputs: [{ name: "wad", type: "uint256" }],
          name: "withdraw",
          outputs: [],
          payable: false,
          stateMutability: "nonpayable",
          type: "function",
        },
        {
          constant: false,
          inputs: [],
          name: "deposit",
          outputs: [],
          payable: true,
          stateMutability: "payable",
          type: "function",
        },
        {
          constant: true,
          inputs: [{ name: "", type: "address" }],
          name: "balanceOf",
          outputs: [{ name: "", type: "uint256" }],
          payable: false,
          stateMutability: "view",
          type: "function",
        },
      ],
    },
    eth: {
      address: "0xDeadDeAddeAddEAddeadDEaDDEAdDeaDDeAD0000",
    },
    cctpMessageTransmitter: {
      address: "0x4d41f22c5a0e5c74090899e5a8fb597a8842b3e8",
      abi: CCTP_MESSAGE_TRANSMITTER_CONTRACT_ABI,
    },
  },
  137: {
    withdrawableErc20: {
      abi: [
        {
          anonymous: false,
          inputs: [
            { indexed: true, internalType: "address", name: "from", type: "address" },
            { indexed: true, internalType: "address", name: "to", type: "address" },
            { indexed: false, internalType: "uint256", name: "value", type: "uint256" },
          ],
          name: "Transfer",
          type: "event",
        },
        {
          anonymous: false,
          inputs: [
            { indexed: true, internalType: "address", name: "rootToken", type: "address" },
            { indexed: true, internalType: "address", name: "childToken", type: "address" },
            { indexed: true, internalType: "address", name: "user", type: "address" },
            { indexed: false, internalType: "uint256", name: "amount", type: "uint256" },
            { indexed: false, internalType: "uint256", name: "depositCount", type: "uint256" },
          ],
          name: "TokenDeposited",
          type: "event",
        },
      ],
    },
    cctpMessageTransmitter: {
      address: "0xF3be9355363857F3e001be68856A2f96b4C39Ba9",
      abi: CCTP_MESSAGE_TRANSMITTER_CONTRACT_ABI,
    },
  },
  324: {
    zkSyncDefaultErc20Bridge: {
      address: "0x11f943b2c77b743AB90f4A0Ae7d5A4e7FCA3E102",
      abi: [
        {
          anonymous: false,
          inputs: [
            { indexed: true, internalType: "address", name: "l1Sender", type: "address" },
            { indexed: true, internalType: "address", name: "_to", type: "address" },
            { indexed: true, internalType: "address", name: "l2Token", type: "address" },
            { indexed: false, internalType: "uint256", name: "_amount", type: "uint256" },
          ],
          name: "FinalizeDeposit",
          type: "event",
        },
      ],
    },
    eth: {
      address: "0x000000000000000000000000000000000000800A",
      abi: [
        {
          anonymous: false,
          inputs: [
            { indexed: true, internalType: "address", name: "from", type: "address" },
            { indexed: true, internalType: "address", name: "_to", type: "address" },
            { indexed: false, internalType: "uint256", name: "_amount", type: "uint256" },
          ],
          name: "Transfer",
          type: "event",
        },
      ],
    },
    weth: {
      address: "0x5AEa5775959fBC2557Cc8789bC1bf90A239D9a91",
    },
  },
  8453: {
    ovmStandardBridge: {
      address: "0x4200000000000000000000000000000000000010",
      abi: [
        {
          anonymous: false,
          inputs: [
            { indexed: true, internalType: "address", name: "_l1Token", type: "address" },
            { indexed: true, internalType: "address", name: "_l2Token", type: "address" },
            { indexed: true, internalType: "address", name: "_from", type: "address" },
            { indexed: false, internalType: "address", name: "_to", type: "address" },
            { indexed: false, internalType: "uint256", name: "_amount", type: "uint256" },
            { indexed: false, internalType: "bytes", name: "_data", type: "bytes" },
          ],
          name: "DepositFinalized",
          type: "event",
        },
      ],
    },
    weth: {
      address: "0x4200000000000000000000000000000000000006",
      abi: [
        {
          constant: false,
          inputs: [{ name: "wad", type: "uint256" }],
          name: "withdraw",
          outputs: [],
          payable: false,
          stateMutability: "nonpayable",
          type: "function",
        },
        {
          constant: false,
          inputs: [],
          name: "deposit",
          outputs: [],
          payable: true,
          stateMutability: "payable",
          type: "function",
        },
        {
          constant: true,
          inputs: [{ name: "", type: "address" }],
          name: "balanceOf",
          outputs: [{ name: "", type: "uint256" }],
          payable: false,
          stateMutability: "view",
          type: "function",
        },
      ],
    },
    eth: {
      address: "0xDeadDeAddeAddEAddeadDEaDDEAdDeaDDeAD0000",
    },
    cctpMessageTransmitter: {
      address: "0xAD09780d193884d503182aD4588450C416D6F9D4",
      abi: CCTP_MESSAGE_TRANSMITTER_CONTRACT_ABI,
    },
  },
  42161: {
    erc20Gateway: {
      abi: [
        {
          anonymous: false,
          inputs: [
            { indexed: true, internalType: "address", name: "l1Token", type: "address" },
            { indexed: true, internalType: "address", name: "from", type: "address" },
            { indexed: true, internalType: "address", name: "to", type: "address" },
            { indexed: false, internalType: "uint256", name: "amount", type: "uint256" },
          ],
          name: "DepositFinalized",
          type: "event",
        },
      ],
    },
    weth: {
      address: "0x82aF49447D8a07e3bd95BD0d56f35241523fBab1",
      abi: [
        {
          constant: false,
          inputs: [],
          name: "deposit",
          outputs: [],
          payable: true,
          stateMutability: "payable",
          type: "function",
        },
      ],
    },
    outbox: {
      address: "0x0B9857ae2D4A3DBe74ffE1d7DF045bb7F96E4840",
      abi: [
        {
          inputs: [
            { internalType: "bytes32[]", name: "proof", type: "bytes32[]" },
            { internalType: "uint256", name: "index", type: "uint256" },
            { internalType: "address", name: "l2Sender", type: "address" },
            { internalType: "address", name: "to", type: "address" },
            { internalType: "uint256", name: "l2Block", type: "uint256" },
            { internalType: "uint256", name: "l1Block", type: "uint256" },
            { internalType: "uint256", name: "l2Timestamp", type: "uint256" },
            { internalType: "uint256", name: "value", type: "uint256" },
            { internalType: "bytes", name: "data", type: "bytes" },
          ],
          name: "executeTransaction",
          outputs: [],
          stateMutability: "nonpayable",
          type: "function",
        },
      ],
    },
    cctpMessageTransmitter: {
      address: "0xC30362313FBBA5cf9163F0bb16a0e01f01A896ca",
      abi: CCTP_MESSAGE_TRANSMITTER_CONTRACT_ABI,
    },
  },
  59144: {
<<<<<<< HEAD
    l2MessageService: {
      address: "0x508Ca82Df566dCD1B0DE8296e70a96332cD644ec",
      abi: LINEA_L2_MESSAGE_SERVICE_CONTRACT_ABI,
    },
  },
=======
    lineaMessageService: {
      address: "0x508Ca82Df566dCD1B0DE8296e70a96332cD644ec",
    },
  },

>>>>>>> 00eeba88
  // Testnets
  11155111: {
    cctpMessageTransmitter: {
      address: "0x7865fAfC2db2093669d92c0F33AeEF291086BEFD",
      abi: CCTP_MESSAGE_TRANSMITTER_CONTRACT_ABI,
    },
  },
  84532: {
    cctpMessageTransmitter: {
      address: "0x7865fAfC2db2093669d92c0F33AeEF291086BEFD",
      abi: CCTP_MESSAGE_TRANSMITTER_CONTRACT_ABI,
    },
  },
<<<<<<< HEAD
  59140: {
    l2MessageService: {
      address: "0xC499a572640B64eA1C8c194c43Bc3E19940719dC",
      abi: LINEA_L2_MESSAGE_SERVICE_CONTRACT_ABI,
=======
  5: {
    lineaMessageService: {
      address: "0x70BaD09280FD342D02fe64119779BC1f0791BAC2",
    },
  },
  59140: {
    lineaMessageService: {
      address: "0xC499a572640B64eA1C8c194c43Bc3E19940719dC",
>>>>>>> 00eeba88
    },
  },
};<|MERGE_RESOLUTION|>--- conflicted
+++ resolved
@@ -868,19 +868,11 @@
     },
   },
   59144: {
-<<<<<<< HEAD
     l2MessageService: {
       address: "0x508Ca82Df566dCD1B0DE8296e70a96332cD644ec",
       abi: LINEA_L2_MESSAGE_SERVICE_CONTRACT_ABI,
     },
   },
-=======
-    lineaMessageService: {
-      address: "0x508Ca82Df566dCD1B0DE8296e70a96332cD644ec",
-    },
-  },
-
->>>>>>> 00eeba88
   // Testnets
   11155111: {
     cctpMessageTransmitter: {
@@ -894,21 +886,10 @@
       abi: CCTP_MESSAGE_TRANSMITTER_CONTRACT_ABI,
     },
   },
-<<<<<<< HEAD
   59140: {
     l2MessageService: {
       address: "0xC499a572640B64eA1C8c194c43Bc3E19940719dC",
       abi: LINEA_L2_MESSAGE_SERVICE_CONTRACT_ABI,
-=======
-  5: {
-    lineaMessageService: {
-      address: "0x70BaD09280FD342D02fe64119779BC1f0791BAC2",
-    },
-  },
-  59140: {
-    lineaMessageService: {
-      address: "0xC499a572640B64eA1C8c194c43Bc3E19940719dC",
->>>>>>> 00eeba88
     },
   },
 };