--- conflicted
+++ resolved
@@ -92,14 +92,11 @@
       url: config.redisUrl,
     });
     await redisClient.connect();
-<<<<<<< HEAD
-=======
     logger.debug({
       at: "Dataworker#ClientHelper",
       message: `Connected to redis server at ${config.redisUrl} successfully!`,
       dbSize: await redisClient.dbSize(),
     })
->>>>>>> 7eb5e28d
   }
 
   const configStoreClient = new AcrossConfigStoreClient(
