--- conflicted
+++ resolved
@@ -66,14 +66,9 @@
   const hubPoolChainId = hubPoolClient.chainId;
   const lookback = getCurrentTime() - initialLookBackOverride;
 
-<<<<<<< HEAD
   // Use the first block that we'll query on mainnet to figure out which chains were enabled between then and the latest
   // mainnet block. These chains were enabled via the ConfigStore. These lookbacks should typically be fairly short, so
   // BlockFinder estimates are likely to be OK - avoid overriding them with hints.
-=======
-  // Use the first block that we'll query on mainnet to figure out which chains were enabled between then
-  // and the the latest mainnet block. These chains were enabled via the ConfigStore.
->>>>>>> a318e900
   const blockFinder = undefined;
   const redis = await getRedisCache(logger);
   const fromBlock_1 = await getBlockForTimestamp(hubPoolChainId, lookback, blockFinder, redis);
@@ -169,18 +164,12 @@
       // spoke pool.
       const latestSpokePool = hubPoolClient.getSpokePoolForBlock(chainId, toBlockOverride[1]);
       const spokePoolContract = new Contract(latestSpokePool, SpokePool.abi, spokePoolSigners[chainId]);
-<<<<<<< HEAD
       const spokePoolActivationBlock = hubPoolClient.getSpokePoolActivationBlock(chainId, latestSpokePool);
       const time = (await hubPoolClient.hubPool.provider.getBlock(spokePoolActivationBlock)).timestamp;
 
-      // Improve estimation efficiency by clamping the lower bound of the search space to the SpokePool deployment block.
+      // Improve BlockFinder efficiency by clamping the its search space lower bound to the SpokePool deployment block.
       const hints = { lowBlock: getDeploymentBlockNumber("SpokePool", chainId) };
       const registrationBlock = await getBlockForTimestamp(chainId, time, blockFinder, redis, hints);
-=======
-      const spokePoolRegistrationBlock = hubPoolClient.getSpokePoolActivationBlock(chainId, latestSpokePool);
-      const time = (await hubPoolClient.hubPool.provider.getBlock(spokePoolRegistrationBlock)).timestamp;
-      const registrationBlock = await getBlockForTimestamp(chainId, time, blockFinder, redis);
->>>>>>> a318e900
       return { chainId, contract: spokePoolContract, registrationBlock };
     })
   );
