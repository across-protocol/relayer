--- conflicted
+++ resolved
@@ -13,20 +13,11 @@
   isDefined,
   getRedisCache,
   getArweaveJWKSigner,
-<<<<<<< HEAD
-  getBlockFinder,
-  chainIsEvm,
-  SvmAddress,
-  getSvmProvider,
-  getDeployedAddress,
-  forEachAsync,
-} from "../utils";
-import { HubPoolClient, MultiCallerClient, ConfigStoreClient, SpokePoolClient, SvmSpokePoolClient } from "../clients";
-=======
   chainIsEvm,
   forEachAsync,
   isEVMSpokePoolClient,
   getSvmProvider,
+  getBlockFinder,
 } from "../utils";
 import {
   HubPoolClient,
@@ -36,7 +27,6 @@
   SVMSpokePoolClient,
   SpokePoolClient,
 } from "../clients";
->>>>>>> 2bbaebb9
 import { CommonConfig } from "./Config";
 import { SpokePoolClientsByChain } from "../interfaces";
 import { caching, clients, arch } from "@across-protocol/sdk";
@@ -241,8 +231,7 @@
       } else {
         // The hub pool client can only return the truncated address of the SVM spoke pool, so if the chain is non-evm, then fallback
         // to the definitions in the contracts repository.
-        const spokePoolAddr = getDeployedAddress("SpokePool", chainId);
-        return { chainId, contract: SvmAddress.from(spokePoolAddr), registrationBlock };
+        return { chainId, contract: undefined, registrationBlock };
       }
     })
   );
@@ -293,13 +282,7 @@
   });
 
   const spokePoolClients: SpokePoolClientsByChain = {};
-<<<<<<< HEAD
-  forEachAsync(
-    spokePools,
-    async ({ chainId, contract, registrationBlock }) => {
-=======
   await forEachAsync(spokePools, async ({ chainId, contract, registrationBlock }) => {
->>>>>>> 2bbaebb9
     if (!isDefined(fromBlocks[chainId])) {
       logger.debug({
         at: "ClientHelper#getSpokePoolClientsForContract",
@@ -319,26 +302,16 @@
       maxLookBack: config.maxBlockLookBack[chainId],
     };
     if (chainIsEvm(chainId)) {
-<<<<<<< HEAD
-      spokePoolClients[chainId] = new SpokePoolClient(
-        logger,
-        contract as Contract,
-=======
       spokePoolClients[chainId] = new EVMSpokePoolClient(
         logger,
         contract,
->>>>>>> 2bbaebb9
         hubPoolClient,
         chainId,
         registrationBlock,
         spokePoolClientSearchSettings
       );
     } else {
-<<<<<<< HEAD
-      spokePoolClients[chainId] = await SvmSpokePoolClient.create(
-=======
       spokePoolClients[chainId] = await SVMSpokePoolClient.create(
->>>>>>> 2bbaebb9
         logger,
         hubPoolClient,
         chainId,
