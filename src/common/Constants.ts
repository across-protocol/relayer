import { CHAIN_IDs, TOKEN_SYMBOLS_MAP, Signer, Provider, ZERO_ADDRESS, bnUint32Max } from "../utils";
import {
  BaseBridgeAdapter,
  OpStackDefaultERC20Bridge,
  SnxOptimismBridge,
  DaiOptimismBridge,
  UsdcTokenSplitterBridge,
  OpStackWethBridge,
  PolygonWethBridge,
  PolygonERC20Bridge,
  ZKSyncBridge,
  ZKSyncWethBridge,
  ArbitrumOrbitBridge,
  LineaBridge,
  LineaUSDCBridge,
  LineaWethBridge,
  BlastBridge,
  ScrollERC20Bridge,
  OpStackUSDCBridge,
} from "../adapter/bridges";
import { DEFAULT_L2_CONTRACT_ADDRESSES } from "@eth-optimism/sdk";
import { CONTRACT_ADDRESSES } from "./ContractAddresses";

/**
 * Note: When adding new chains, it's preferred to retain alphabetical ordering of CHAIN_IDs in Object mappings.
 */

// Maximum supported version of the configuration loaded into the Across ConfigStore.
// It protects bots from running outdated code against newer version of the on-chain config store.
// @dev Incorrectly setting this value may lead to incorrect behaviour and potential loss of funds.
export const CONFIG_STORE_VERSION = 4;

export const RELAYER_MIN_FEE_PCT = 0.0001;

// max(uint256) - 1
export const INFINITE_FILL_DEADLINE = bnUint32Max;

// Target ~4 hours
export const MAX_RELAYER_DEPOSIT_LOOK_BACK = 4 * 60 * 60;

// Target ~14 days per chain. Should cover all events that could be finalized, so 2x the optimistic
// rollup challenge period seems safe.
export const FINALIZER_TOKENBRIDGE_LOOKBACK = 14 * 24 * 60 * 60;

// Reorgs are anticipated on Ethereum and Polygon. We use different following distances when processing deposit
// events based on the USD amount of the deposit. This protects the relayer from the worst case situation where it fills
// a large deposit (i.e. with an amount equal to a large amount of $$$) but the deposit is included in a re-orged
// block. This would cause the relayer to unintentionally send an invalid fill and not refunded. The tradeoff is that
// the larger the follow distance, the slower the relayer will be to fulfill deposits. Therefore, the following
// configuration allows the user to set higher follow distances for higher deposit amounts.
// The key of the following dictionary is used as the USD threshold to determine the MDC:
// - Searching from highest USD threshold to lowest
// - If the key is >= deposited USD amount, then use the MDC associated with the key for the origin chain
// - If no keys are >= deposited USD amount, ignore the deposit.
// To see the latest block reorg events go to:
// - Ethereum: https://etherscan.io/blocks_forked
// - Polygon: https://polygonscan.com/blocks_forked
// Optimistic Rollups are currently centrally serialized and are not expected to reorg. Technically a block on an
// ORU will not be finalized until after 7 days, so there is little difference in following behind 0 blocks versus
// anything under 7 days.
const OP_STACK_MIN_DEPOSIT_CONFIRMATIONS = 1;
const ORBIT_MIN_DEPOSIT_CONFIRMATIONS = 1;
export const MIN_DEPOSIT_CONFIRMATIONS: { [threshold: number | string]: { [chainId: number]: number } } = {
  10000: {
<<<<<<< HEAD
    [CHAIN_IDs.MAINNET]: 32,
=======
    [CHAIN_IDs.ALEPH_ZERO]: 0,
    [CHAIN_IDs.ARBITRUM]: 0,
    [CHAIN_IDs.BASE]: 120,
    [CHAIN_IDs.BLAST]: 120,
    [CHAIN_IDs.INK]: 120, // Follows Optimism
    [CHAIN_IDs.LINEA]: 30,
    [CHAIN_IDs.LISK]: 120,
    [CHAIN_IDs.MAINNET]: 64, // Finalized block: https://www.alchemy.com/overviews/ethereum-commitment-levels
    [CHAIN_IDs.MODE]: 120,
    [CHAIN_IDs.OPTIMISM]: 120,
>>>>>>> 2f26603a
    [CHAIN_IDs.POLYGON]: 128, // Commonly used finality level for CEX's that accept Polygon deposits
    [CHAIN_IDs.SCROLL]: 18,
  },
  1000: {
<<<<<<< HEAD
    [CHAIN_IDs.ALEPH_ZERO]: ORBIT_MIN_DEPOSIT_CONFIRMATIONS,
    [CHAIN_IDs.ARBITRUM]: ORBIT_MIN_DEPOSIT_CONFIRMATIONS,
    [CHAIN_IDs.BASE]: OP_STACK_MIN_DEPOSIT_CONFIRMATIONS,
    [CHAIN_IDs.BLAST]: OP_STACK_MIN_DEPOSIT_CONFIRMATIONS,
    [CHAIN_IDs.LISK]: OP_STACK_MIN_DEPOSIT_CONFIRMATIONS,
    [CHAIN_IDs.MAINNET]: 4,
    [CHAIN_IDs.MODE]: OP_STACK_MIN_DEPOSIT_CONFIRMATIONS,
    [CHAIN_IDs.OPTIMISM]: OP_STACK_MIN_DEPOSIT_CONFIRMATIONS,
    [CHAIN_IDs.POLYGON]: 64, // Probabilistically safe level based on historic Polygon reorgs
    [CHAIN_IDs.REDSTONE]: OP_STACK_MIN_DEPOSIT_CONFIRMATIONS,
    [CHAIN_IDs.SCROLL]: 8,
    [CHAIN_IDs.WORLD_CHAIN]: OP_STACK_MIN_DEPOSIT_CONFIRMATIONS,
    [CHAIN_IDs.ZORA]: OP_STACK_MIN_DEPOSIT_CONFIRMATIONS,
  },
  100: {
=======
    [CHAIN_IDs.ALEPH_ZERO]: 0,
    [CHAIN_IDs.ARBITRUM]: 0,
    [CHAIN_IDs.BASE]: 60,
    [CHAIN_IDs.BLAST]: 60,
    [CHAIN_IDs.INK]: 60, // Follows Optimism
    [CHAIN_IDs.LINEA]: 1,
    [CHAIN_IDs.LISK]: 60,
    [CHAIN_IDs.MAINNET]: 32, // Justified block
    [CHAIN_IDs.MODE]: 60,
    [CHAIN_IDs.OPTIMISM]: 60,
    [CHAIN_IDs.POLYGON]: 100, // Probabilistically safe level based on historic Polygon reorgs
    [CHAIN_IDs.REDSTONE]: 60,
    [CHAIN_IDs.SCROLL]: 1,
    [CHAIN_IDs.WORLD_CHAIN]: 60,
    [CHAIN_IDs.ZK_SYNC]: 0,
    [CHAIN_IDs.ZORA]: 60,
  },
  100: {
    [CHAIN_IDs.ALEPH_ZERO]: 0,
    [CHAIN_IDs.ARBITRUM]: 0,
    [CHAIN_IDs.BASE]: 60,
    [CHAIN_IDs.BLAST]: 60,
    [CHAIN_IDs.INK]: 60, // Follows Optimism
>>>>>>> 2f26603a
    [CHAIN_IDs.LINEA]: 1,
    [CHAIN_IDs.MAINNET]: 2, // Mainnet reorgs are rarely > 1 - 2 blocks in depth.
    [CHAIN_IDs.POLYGON]: 16,
    [CHAIN_IDs.SCROLL]: 2,
    [CHAIN_IDs.ZK_SYNC]: 0,
  },
};

export const REDIS_URL_DEFAULT = "redis://localhost:6379";

// Quicknode is the bottleneck here and imposes a 10k block limit on an event search.
// Alchemy-Polygon imposes a 3500 block limit.
// Note: a 0 value here leads to an infinite lookback, which would be useful and reduce RPC requests
// if the RPC provider allows it. This is why the user should override these lookbacks if they are not using
// Quicknode for example.
export const CHAIN_MAX_BLOCK_LOOKBACK = {
  [CHAIN_IDs.ALEPH_ZERO]: 10000,
  [CHAIN_IDs.ARBITRUM]: 10000,
  [CHAIN_IDs.BASE]: 10000,
  [CHAIN_IDs.BLAST]: 10000,
  [CHAIN_IDs.BOBA]: 4990,
  [CHAIN_IDs.INK]: 10000,
  [CHAIN_IDs.LINEA]: 5000,
  [CHAIN_IDs.LISK]: 10000,
  [CHAIN_IDs.MAINNET]: 5000,
  [CHAIN_IDs.MODE]: 10000,
  [CHAIN_IDs.OPTIMISM]: 10000, // Quick
  [CHAIN_IDs.POLYGON]: 10000,
  [CHAIN_IDs.REDSTONE]: 10000,
  [CHAIN_IDs.SCROLL]: 10000,
  [CHAIN_IDs.WORLD_CHAIN]: 10000,
  [CHAIN_IDs.ZK_SYNC]: 10000,
  [CHAIN_IDs.ZORA]: 10000,
  // Testnets:
  [CHAIN_IDs.ARBITRUM_SEPOLIA]: 10000,
  [CHAIN_IDs.BASE_SEPOLIA]: 10000,
  [CHAIN_IDs.BLAST_SEPOLIA]: 10000,
  [CHAIN_IDs.INK_SEPOLIA]: 10000,
  [CHAIN_IDs.LISK_SEPOLIA]: 10000,
  [CHAIN_IDs.MODE_SEPOLIA]: 10000,
  [CHAIN_IDs.OPTIMISM_SEPOLIA]: 10000,
  [CHAIN_IDs.POLYGON_AMOY]: 10000,
  [CHAIN_IDs.SEPOLIA]: 10000,
};

// These should be safely above the finalization period for the chain and
// also give enough buffer time so that any reasonable fill on the chain
// can be matched with a deposit on the origin chain, so something like
// ~1-2 mins per chain.
export const BUNDLE_END_BLOCK_BUFFERS = {
  [CHAIN_IDs.ALEPH_ZERO]: 240, // Same as Arbitrum
  [CHAIN_IDs.ARBITRUM]: 240, // ~0.25s/block. Arbitrum is a centralized sequencer
  [CHAIN_IDs.BASE]: 60, // 2s/block. Same finality profile as Optimism
  [CHAIN_IDs.BLAST]: 60,
  [CHAIN_IDs.BOBA]: 0, // **UPDATE** 288 is disabled so there should be no buffer.
  [CHAIN_IDs.LINEA]: 40, // At 3s/block, 2 mins = 40 blocks.
  [CHAIN_IDs.LISK]: 60, // 2s/block gives 2 mins buffer time.
  [CHAIN_IDs.INK]: 120, // 1s/block gives 2 mins buffer time
  [CHAIN_IDs.MAINNET]: 5, // 12s/block
  [CHAIN_IDs.MODE]: 60, // 2s/block. Same finality profile as Optimism
  [CHAIN_IDs.OPTIMISM]: 60, // 2s/block
  [CHAIN_IDs.POLYGON]: 128, // 2s/block. Polygon reorgs often so this number is set larger than the largest observed reorg.
  [CHAIN_IDs.REDSTONE]: 60, // 2s/block
  [CHAIN_IDs.SCROLL]: 40, // ~3s/block
  [CHAIN_IDs.WORLD_CHAIN]: 60, // 2s/block
  [CHAIN_IDs.ZK_SYNC]: 120, // ~1s/block. ZkSync is a centralized sequencer but is relatively unstable so this is kept higher than 0
  [CHAIN_IDs.ZORA]: 60, // 2s/block
  // Testnets:
  [CHAIN_IDs.ARBITRUM_SEPOLIA]: 0,
  [CHAIN_IDs.BASE_SEPOLIA]: 0,
  [CHAIN_IDs.BLAST_SEPOLIA]: 0,
  [CHAIN_IDs.INK_SEPOLIA]: 0,
  [CHAIN_IDs.LISK_SEPOLIA]: 0,
  [CHAIN_IDs.MODE_SEPOLIA]: 0,
  [CHAIN_IDs.OPTIMISM_SEPOLIA]: 0,
  [CHAIN_IDs.POLYGON_AMOY]: 0,
  [CHAIN_IDs.SEPOLIA]: 0,
};

export const DEFAULT_RELAYER_GAS_PADDING = ".15"; // Padding on token- and message-based relayer fill gas estimates.
export const DEFAULT_RELAYER_GAS_MULTIPLIER = "1.0"; // Multiplier on pre-profitability token-only gas estimates.
export const DEFAULT_RELAYER_GAS_MESSAGE_MULTIPLIER = "1.0"; // Multiplier on pre-profitability message fill gas estimates.

export const DEFAULT_MULTICALL_CHUNK_SIZE = 50;

// List of proposal block numbers to ignore. This should be ignored because they are administrative bundle proposals
// with useless bundle block eval numbers and other data that isn't helpful for the dataworker to know. This does not
// include any invalid bundles that got through, such as at blocks 15001113 or 15049343 which are missing
// some events but have correct bundle eval blocks. This list specifically contains admin proposals that are sent
// to correct the bundles such as 15049343 that missed some events.
export const IGNORED_HUB_PROPOSED_BUNDLES: number[] = [];
export const IGNORED_HUB_EXECUTED_BUNDLES: number[] = [];

// This is the max anticipated distance on each chain before RPC data is likely to be consistent amongst providers.
// This distance should consider re-orgs, but also the time needed for various RPC providers to agree on chain state.
// Provider caching will not be allowed for queries whose responses depend on blocks closer than this many blocks.
// This is intended to be conservative.
export const CHAIN_CACHE_FOLLOW_DISTANCE: { [chainId: number]: number } = {
  [CHAIN_IDs.ALEPH_ZERO]: 60,
  [CHAIN_IDs.ARBITRUM]: 32,
  [CHAIN_IDs.BASE]: 120,
  [CHAIN_IDs.BLAST]: 120,
  [CHAIN_IDs.BOBA]: 0,
  [CHAIN_IDs.INK]: 120, // Follows Optimism
  [CHAIN_IDs.LISK]: 120,
  [CHAIN_IDs.LINEA]: 100, // Linea has a soft-finality of 1 block. This value is padded - but at 3s/block the padding is 5 minutes
  [CHAIN_IDs.MAINNET]: 128,
  [CHAIN_IDs.MODE]: 120,
  [CHAIN_IDs.OPTIMISM]: 120,
  [CHAIN_IDs.POLYGON]: 256,
  [CHAIN_IDs.REDSTONE]: 120,
  [CHAIN_IDs.SCROLL]: 100,
  [CHAIN_IDs.WORLD_CHAIN]: 120,
  [CHAIN_IDs.ZK_SYNC]: 512,
  [CHAIN_IDs.ZORA]: 120,
  // Testnets:
  [CHAIN_IDs.ARBITRUM_SEPOLIA]: 0,
  [CHAIN_IDs.BASE_SEPOLIA]: 0,
  [CHAIN_IDs.BLAST_SEPOLIA]: 0,
  [CHAIN_IDs.INK_SEPOLIA]: 0,
  [CHAIN_IDs.LISK_SEPOLIA]: 0,
  [CHAIN_IDs.MODE_SEPOLIA]: 0,
  [CHAIN_IDs.OPTIMISM_SEPOLIA]: 0,
  [CHAIN_IDs.POLYGON_AMOY]: 0,
  [CHAIN_IDs.SEPOLIA]: 0,
};

// This is the block distance at which the bot, by default, stores in redis with no TTL.
// These are all intended to be roughly 2 days of blocks for each chain.
// blocks = 172800 / avg_block_time
export const DEFAULT_NO_TTL_DISTANCE: { [chainId: number]: number } = {
  [CHAIN_IDs.ALEPH_ZERO]: 691200,
  [CHAIN_IDs.ARBITRUM]: 691200,
  [CHAIN_IDs.BASE]: 86400,
  [CHAIN_IDs.BLAST]: 86400,
  [CHAIN_IDs.BOBA]: 86400,
  [CHAIN_IDs.INK]: 86400,
  [CHAIN_IDs.LINEA]: 57600,
  [CHAIN_IDs.LISK]: 86400,
  [CHAIN_IDs.MAINNET]: 14400,
  [CHAIN_IDs.MODE]: 86400,
  [CHAIN_IDs.OPTIMISM]: 86400,
  [CHAIN_IDs.POLYGON]: 86400,
  [CHAIN_IDs.REDSTONE]: 86400,
  [CHAIN_IDs.SCROLL]: 57600,
  [CHAIN_IDs.WORLD_CHAIN]: 86400,
  [CHAIN_IDs.ZK_SYNC]: 172800,
  [CHAIN_IDs.ZORA]: 86400,
};

// Reasonable default maxFeePerGas and maxPriorityFeePerGas scalers for each chain.
export const DEFAULT_GAS_FEE_SCALERS: {
  [chainId: number]: { maxFeePerGasScaler: number; maxPriorityFeePerGasScaler: number };
} = {
  [CHAIN_IDs.BASE]: { maxFeePerGasScaler: 2, maxPriorityFeePerGasScaler: 0.01 },
  [CHAIN_IDs.BLAST]: { maxFeePerGasScaler: 2, maxPriorityFeePerGasScaler: 0.01 },
  [CHAIN_IDs.INK]: { maxFeePerGasScaler: 2, maxPriorityFeePerGasScaler: 0.01 },
  [CHAIN_IDs.LISK]: { maxFeePerGasScaler: 2, maxPriorityFeePerGasScaler: 0.01 },
  [CHAIN_IDs.MAINNET]: { maxFeePerGasScaler: 3, maxPriorityFeePerGasScaler: 1.2 },
  [CHAIN_IDs.MODE]: { maxFeePerGasScaler: 2, maxPriorityFeePerGasScaler: 0.01 },
  [CHAIN_IDs.OPTIMISM]: { maxFeePerGasScaler: 2, maxPriorityFeePerGasScaler: 0.01 },
  [CHAIN_IDs.REDSTONE]: { maxFeePerGasScaler: 2, maxPriorityFeePerGasScaler: 0.01 },
  [CHAIN_IDs.WORLD_CHAIN]: { maxFeePerGasScaler: 2, maxPriorityFeePerGasScaler: 0.01 },
  [CHAIN_IDs.ZORA]: { maxFeePerGasScaler: 2, maxPriorityFeePerGasScaler: 0.01 },
};

// This is how many seconds stale the block number can be for us to use it for evaluating the reorg distance in the cache provider.
export const BLOCK_NUMBER_TTL = 60;

// This is the TTL for the provider cache.
export const PROVIDER_CACHE_TTL = 3600;
export const PROVIDER_CACHE_TTL_MODIFIER = 0.15;

// These are the spokes that can hold both ETH and WETH, so they should be added together when calculating whether
// a bundle execution is possible with the funds in the pool.
export const spokesThatHoldEthAndWeth = [
  CHAIN_IDs.BASE,
  CHAIN_IDs.BLAST,
  CHAIN_IDs.INK,
  CHAIN_IDs.LINEA,
  CHAIN_IDs.LISK,
  CHAIN_IDs.MODE,
  CHAIN_IDs.OPTIMISM,
  CHAIN_IDs.REDSTONE,
  CHAIN_IDs.SCROLL,
  CHAIN_IDs.WORLD_CHAIN,
  CHAIN_IDs.ZK_SYNC,
  CHAIN_IDs.ZORA,
];

/**
 * An official mapping of chain IDs to CCTP domains. This mapping is separate from chain identifiers
 * and is an internal mapping maintained by Circle.
 * @link https://developers.circle.com/stablecoins/docs/supported-domains
 */
export const chainIdsToCctpDomains: { [chainId: number]: number } = {
  [CHAIN_IDs.MAINNET]: 0,
  [CHAIN_IDs.OPTIMISM]: 2,
  [CHAIN_IDs.ARBITRUM]: 3,
  [CHAIN_IDs.BASE]: 6,
  [CHAIN_IDs.POLYGON]: 7,
  // Testnet
  [CHAIN_IDs.SEPOLIA]: 0,
  [CHAIN_IDs.OPTIMISM_SEPOLIA]: 2,
  [CHAIN_IDs.ARBITRUM_SEPOLIA]: 3,
  [CHAIN_IDs.BASE_SEPOLIA]: 6,
  [CHAIN_IDs.POLYGON_AMOY]: 7,
};

// A mapping of L2 chain IDs to an array of tokens Across supports on that chain.
export const SUPPORTED_TOKENS: { [chainId: number]: string[] } = {
  [CHAIN_IDs.ALEPH_ZERO]: ["USDT", "WETH"],
  [CHAIN_IDs.ARBITRUM]: ["USDC", "USDT", "WETH", "DAI", "WBTC", "UMA", "BAL", "ACX", "POOL"],
  [CHAIN_IDs.BASE]: ["BAL", "DAI", "ETH", "WETH", "USDC", "POOL"],
  [CHAIN_IDs.BLAST]: ["DAI", "WBTC", "WETH"],
  [CHAIN_IDs.INK]: ["ETH", "WETH"],
  [CHAIN_IDs.LINEA]: ["USDC", "USDT", "WETH", "WBTC", "DAI"],
  [CHAIN_IDs.LISK]: ["WETH", "USDT", "LSK", "WBTC"],
  [CHAIN_IDs.MODE]: ["ETH", "WETH", "USDC", "USDT", "WBTC"],
  [CHAIN_IDs.OPTIMISM]: ["DAI", "SNX", "BAL", "WETH", "USDC", "POOL", "USDT", "WBTC", "UMA", "ACX"],
  [CHAIN_IDs.POLYGON]: ["USDC", "USDT", "WETH", "DAI", "WBTC", "UMA", "BAL", "ACX", "POOL"],
  [CHAIN_IDs.REDSTONE]: ["WETH"],
  [CHAIN_IDs.SCROLL]: ["WETH", "USDC", "USDT", "WBTC", "POOL"],
  [CHAIN_IDs.WORLD_CHAIN]: ["WETH", "WBTC", "USDC", "POOL"],
  [CHAIN_IDs.ZK_SYNC]: ["USDC", "USDT", "WETH", "WBTC", "DAI"],
  [CHAIN_IDs.ZORA]: ["USDC", "WETH"],

  // Testnets:
  [CHAIN_IDs.ARBITRUM_SEPOLIA]: ["USDC", "USDT", "WETH", "DAI", "WBTC", "UMA", "ACX"],
  [CHAIN_IDs.BASE_SEPOLIA]: ["BAL", "DAI", "ETH", "WETH", "USDC"],
  [CHAIN_IDs.BLAST_SEPOLIA]: ["WETH"],
  [CHAIN_IDs.LISK_SEPOLIA]: ["WETH", "USDT"],
  [CHAIN_IDs.MODE_SEPOLIA]: ["ETH", "WETH", "USDC", "USDT", "WBTC"],
  [CHAIN_IDs.OPTIMISM_SEPOLIA]: ["DAI", "SNX", "BAL", "ETH", "WETH", "USDC", "USDT", "WBTC", "UMA", "ACX"],
  [CHAIN_IDs.SCROLL_SEPOLIA]: ["WETH", "USDC", "USDT", "WBTC"],
};

/**
 * A mapping of chain IDs to tokens on that chain which need their allowance
 * to first be zeroed before setting a new allowance. This is useful for
 * tokens that have a non-standard approval process.
 * @dev this is a generalization for USDT on Ethereum. Other tokens may be added
 */
export const TOKEN_APPROVALS_TO_FIRST_ZERO: Record<number, string[]> = {
  [CHAIN_IDs.MAINNET]: [
    // Required for USDT on Mainnet. Spurred by the following vulnerability:
    // https://github.com/ethereum/EIPs/issues/20#issuecomment-263524729
    // Essentially the current version of USDT has a vulnerability whose solution
    // requires the user to have a zero allowance prior to setting an approval.
    TOKEN_SYMBOLS_MAP.USDT.addresses[CHAIN_IDs.MAINNET],
  ],
};

// Map of chain IDs to all "canonical bridges" for the given chain. Canonical is loosely defined -- in this
// case, it is the default bridge for the given chain.
export const CANONICAL_BRIDGE: {
  [chainId: number]: {
    new (
      l2chainId: number,
      hubChainId: number,
      l1Signer: Signer,
      l2SignerOrProvider: Signer | Provider,
      l1Token: string
    ): BaseBridgeAdapter;
  };
} = {
  [CHAIN_IDs.ALEPH_ZERO]: ArbitrumOrbitBridge,
  [CHAIN_IDs.ARBITRUM]: ArbitrumOrbitBridge,
  [CHAIN_IDs.BASE]: OpStackDefaultERC20Bridge,
  [CHAIN_IDs.BLAST]: OpStackDefaultERC20Bridge,
  [CHAIN_IDs.INK]: OpStackDefaultERC20Bridge,
  [CHAIN_IDs.LINEA]: LineaBridge,
  [CHAIN_IDs.LISK]: OpStackDefaultERC20Bridge,
  [CHAIN_IDs.MODE]: OpStackDefaultERC20Bridge,
  [CHAIN_IDs.OPTIMISM]: OpStackDefaultERC20Bridge,
  [CHAIN_IDs.POLYGON]: PolygonERC20Bridge,
  [CHAIN_IDs.REDSTONE]: OpStackDefaultERC20Bridge,
  [CHAIN_IDs.SCROLL]: ScrollERC20Bridge,
  [CHAIN_IDs.WORLD_CHAIN]: OpStackDefaultERC20Bridge,
  [CHAIN_IDs.ZK_SYNC]: ZKSyncBridge,
  [CHAIN_IDs.ZORA]: OpStackDefaultERC20Bridge,
};

// Custom Bridges are all bridges between chains which only support a small number (typically one) of tokens.
// In addition to mapping a chain to the custom bridges, we also need to specify which token the bridge supports.
export const CUSTOM_BRIDGE: {
  [chainId: number]: {
    [tokenAddress: string]: {
      new (
        l2chainId: number,
        hubChainId: number,
        l1Signer: Signer,
        l2SignerOrProvider: Signer | Provider,
        l1Token: string
      ): BaseBridgeAdapter;
    };
  };
} = {
  [CHAIN_IDs.ARBITRUM]: {
    [TOKEN_SYMBOLS_MAP.USDC.addresses[CHAIN_IDs.MAINNET]]: UsdcTokenSplitterBridge,
  },
  [CHAIN_IDs.BASE]: {
    [TOKEN_SYMBOLS_MAP.USDC.addresses[CHAIN_IDs.MAINNET]]: UsdcTokenSplitterBridge,
    [TOKEN_SYMBOLS_MAP.WETH.addresses[CHAIN_IDs.MAINNET]]: OpStackWethBridge,
  },
  [CHAIN_IDs.BLAST]: {
    [TOKEN_SYMBOLS_MAP.DAI.addresses[CHAIN_IDs.MAINNET]]: BlastBridge,
    [TOKEN_SYMBOLS_MAP.WETH.addresses[CHAIN_IDs.MAINNET]]: OpStackWethBridge,
  },
  [CHAIN_IDs.INK]: {
    [TOKEN_SYMBOLS_MAP.WETH.addresses[CHAIN_IDs.MAINNET]]: OpStackWethBridge,
  },
  [CHAIN_IDs.LINEA]: {
    [TOKEN_SYMBOLS_MAP.USDC.addresses[CHAIN_IDs.MAINNET]]: LineaUSDCBridge,
    [TOKEN_SYMBOLS_MAP.WETH.addresses[CHAIN_IDs.MAINNET]]: LineaWethBridge,
  },
  [CHAIN_IDs.LISK]: {
    [TOKEN_SYMBOLS_MAP.WETH.addresses[CHAIN_IDs.MAINNET]]: OpStackWethBridge,
  },
  [CHAIN_IDs.MODE]: {
    [TOKEN_SYMBOLS_MAP.WETH.addresses[CHAIN_IDs.MAINNET]]: OpStackWethBridge,
  },
  [CHAIN_IDs.OPTIMISM]: {
    [TOKEN_SYMBOLS_MAP.SNX.addresses[CHAIN_IDs.MAINNET]]: SnxOptimismBridge,
    [TOKEN_SYMBOLS_MAP.DAI.addresses[CHAIN_IDs.MAINNET]]: DaiOptimismBridge,
    [TOKEN_SYMBOLS_MAP.USDC.addresses[CHAIN_IDs.MAINNET]]: UsdcTokenSplitterBridge,
    [TOKEN_SYMBOLS_MAP.WETH.addresses[CHAIN_IDs.MAINNET]]: OpStackWethBridge,
  },
  [CHAIN_IDs.POLYGON]: {
    [TOKEN_SYMBOLS_MAP.WETH.addresses[CHAIN_IDs.MAINNET]]: PolygonWethBridge,
    [TOKEN_SYMBOLS_MAP.USDC.addresses[CHAIN_IDs.MAINNET]]: UsdcTokenSplitterBridge,
  },
  [CHAIN_IDs.REDSTONE]: {
    [TOKEN_SYMBOLS_MAP.WETH.addresses[CHAIN_IDs.MAINNET]]: OpStackWethBridge,
  },
  [CHAIN_IDs.WORLD_CHAIN]: {
    [TOKEN_SYMBOLS_MAP.USDC.addresses[CHAIN_IDs.MAINNET]]: OpStackUSDCBridge,
    [TOKEN_SYMBOLS_MAP.WETH.addresses[CHAIN_IDs.MAINNET]]: OpStackWethBridge,
  },
  [CHAIN_IDs.ZK_SYNC]: {
    [TOKEN_SYMBOLS_MAP.WETH.addresses[CHAIN_IDs.MAINNET]]: ZKSyncWethBridge,
  },
  [CHAIN_IDs.ZORA]: {
    [TOKEN_SYMBOLS_MAP.WETH.addresses[CHAIN_IDs.MAINNET]]: OpStackWethBridge,
  },
};

// Path to the external SpokePool indexer. Must be updated if src/libexec/* files are relocated or if the `outputDir` on TSC has been modified.
export const RELAYER_DEFAULT_SPOKEPOOL_INDEXER = "./dist/src/libexec/RelayerSpokePoolIndexer.js";

export const DEFAULT_ARWEAVE_GATEWAY = { url: "arweave.net", port: 443, protocol: "https" };

export const ARWEAVE_TAG_BYTE_LIMIT = 2048;

// Chains with slow (> 2 day liveness) canonical L2-->L1 bridges that we prioritize taking repayment on.
// This does not include all 7-day withdrawal chains because we don't necessarily prefer being repaid on some of these 7-day chains, like Mode.
// This list should generally exclude Lite chains because the relayer ignores HubPool liquidity in that case which could cause the
// relayer to unintentionally overdraw the HubPool's available reserves.
export const SLOW_WITHDRAWAL_CHAINS = [CHAIN_IDs.ARBITRUM, CHAIN_IDs.BASE, CHAIN_IDs.OPTIMISM, CHAIN_IDs.BLAST];

// Arbitrum Orbit chains may have custom gateways for certain tokens. These gateways need to be specified since token approvals are directed at the
// gateway, while function calls are directed at the gateway router.
export const CUSTOM_ARBITRUM_GATEWAYS: { [chainId: number]: { [address: string]: { l1: string; l2: string } } } = {
  [CHAIN_IDs.ARBITRUM]: {
    [TOKEN_SYMBOLS_MAP.USDT.addresses[CHAIN_IDs.MAINNET]]: {
      l1: "0xcEe284F754E854890e311e3280b767F80797180d", // USDT
      l2: "0x096760F208390250649E3e8763348E783AEF5562",
    },
    [TOKEN_SYMBOLS_MAP.USDC.addresses[CHAIN_IDs.MAINNET]]: {
      l1: "0xcEe284F754E854890e311e3280b767F80797180d", // USDC
      l2: "0x096760F208390250649E3e8763348E783AEF5562", // If we want to bridge to USDC.e, we need to specify a unique Arbitrum Gateway.
    },
    [TOKEN_SYMBOLS_MAP.WETH.addresses[CHAIN_IDs.MAINNET]]: {
      l1: "0xd92023E9d9911199a6711321D1277285e6d4e2db", // WETH
      l2: "0x6c411aD3E74De3E7Bd422b94A27770f5B86C623B",
    },
    [TOKEN_SYMBOLS_MAP.DAI.addresses[CHAIN_IDs.MAINNET]]: {
      l1: "0xD3B5b60020504bc3489D6949d545893982BA3011", // DAI
      l2: "0x467194771dAe2967Aef3ECbEDD3Bf9a310C76C65",
    },
  },
};

// The default ERC20 gateway is the generic gateway used by Arbitrum Orbit chains to mint tokens which do not have a custom gateway set.
export const DEFAULT_ARBITRUM_GATEWAY: { [chainId: number]: { l1: string; l2: string } } = {
  [CHAIN_IDs.ALEPH_ZERO]: {
    l1: "0xccaF21F002EAF230c9Fa810B34837a3739B70F7B",
    l2: "0x2A5a79061b723BBF453ef7E07c583C750AFb9BD6",
  },
  [CHAIN_IDs.ARBITRUM]: {
    l1: "0xa3A7B6F88361F48403514059F1F16C8E78d60EeC",
    l2: "0x09e9222E96E7B4AE2a407B98d48e330053351EEe",
  },
};

// We currently support WBTC, USDT, USDC, and WETH as routes on scroll. WBTC, USDT, and USDC transfer events can all be queried from the standard ERC20
// gateway, WETH has its own custom gateways, and other ERC20s may also have their own gateway, so it is very important to define unique gateways (ones
// which are NOT the standard ERC20 gateway) if/when we add new deposit routes.
export const SCROLL_CUSTOM_GATEWAY: { [chainId: number]: { l1: string; l2: string } } = {
  [TOKEN_SYMBOLS_MAP.WETH.addresses[CHAIN_IDs.MAINNET]]: {
    l1: "0x7AC440cAe8EB6328de4fA621163a792c1EA9D4fE",
    l2: "0x7003E7B7186f0E6601203b99F7B8DECBfA391cf9",
  },
  [TOKEN_SYMBOLS_MAP.USDC.addresses[CHAIN_IDs.MAINNET]]: {
    l1: "0xf1AF3b23DE0A5Ca3CAb7261cb0061C0D779A5c7B",
    l2: "0x33B60d5Dd260d453cAC3782b0bDC01ce84672142",
  },
};

// Expected worst-case time for message from L1 to propagate to L2 in seconds
export const EXPECTED_L1_TO_L2_MESSAGE_TIME = {
  [CHAIN_IDs.ALEPH_ZERO]: 20 * 60,
  [CHAIN_IDs.ARBITRUM]: 20 * 60,
  [CHAIN_IDs.BASE]: 20 * 60,
  [CHAIN_IDs.BLAST]: 20 * 60,
  [CHAIN_IDs.INK]: 20 * 60,
  [CHAIN_IDs.LINEA]: 60 * 60,
  [CHAIN_IDs.LISK]: 20 * 60,
  [CHAIN_IDs.MODE]: 20 * 60,
  [CHAIN_IDs.OPTIMISM]: 20 * 60,
  [CHAIN_IDs.POLYGON]: 60 * 60,
  [CHAIN_IDs.REDSTONE]: 20 * 60,
  [CHAIN_IDs.SCROLL]: 60 * 60,
  [CHAIN_IDs.WORLD_CHAIN]: 20 * 60,
  [CHAIN_IDs.ZK_SYNC]: 60 * 60,
  [CHAIN_IDs.ZORA]: 20 * 60,
};

export const OPSTACK_CONTRACT_OVERRIDES = {
  [CHAIN_IDs.BASE]: {
    // https://github.com/ethereum-optimism/ecosystem/blob/8df6ab1afcf49312dc7e89ed079f910843d74427/packages/sdk/src/utils/chain-constants.ts#L252
    l1: {
      AddressManager: "0x8EfB6B5c4767B09Dc9AA6Af4eAA89F749522BaE2",
      L1CrossDomainMessenger: "0x866E82a600A1414e583f7F13623F1aC5d58b0Afa",
      L1StandardBridge: CONTRACT_ADDRESSES[CHAIN_IDs.MAINNET].ovmStandardBridge_8453.address,
      StateCommitmentChain: ZERO_ADDRESS,
      CanonicalTransactionChain: ZERO_ADDRESS,
      BondManager: ZERO_ADDRESS,
      OptimismPortal: "0x49048044D57e1C92A77f79988d21Fa8fAF74E97e",
      L2OutputOracle: "0x56315b90c40730925ec5485cf004d835058518A0",
      OptimismPortal2: "0x49048044D57e1C92A77f79988d21Fa8fAF74E97e",
      DisputeGameFactory: "0x43edB88C4B80fDD2AdFF2412A7BebF9dF42cB40e",
    },
    l2: DEFAULT_L2_CONTRACT_ADDRESSES,
  },
  [CHAIN_IDs.BLAST]: {
    l1: {
      AddressManager: "0xE064B565Cf2A312a3e66Fe4118890583727380C0",
      L1CrossDomainMessenger: "0x5D4472f31Bd9385709ec61305AFc749F0fA8e9d0",
      L1StandardBridge: CONTRACT_ADDRESSES[CHAIN_IDs.MAINNET].ovmStandardBridge_81457.address,
      StateCommitmentChain: ZERO_ADDRESS,
      CanonicalTransactionChain: ZERO_ADDRESS,
      BondManager: ZERO_ADDRESS,
      OptimismPortal: CONTRACT_ADDRESSES[CHAIN_IDs.MAINNET].blastOptimismPortal.address,
      L2OutputOracle: "0x826D1B0D4111Ad9146Eb8941D7Ca2B6a44215c76",
      OptimismPortal2: ZERO_ADDRESS,
      DisputeGameFactory: ZERO_ADDRESS,
    },
    // https://github.com/blast-io/blast/blob/master/blast-optimism/op-bindings/predeploys/addresses.go
    l2: {
      ...DEFAULT_L2_CONTRACT_ADDRESSES,
      WETH: TOKEN_SYMBOLS_MAP.WETH.addresses[CHAIN_IDs.BLAST],
    },
  },
  [CHAIN_IDs.LISK]: {
    l1: {
      AddressManager: "0x2dF7057d3F25212E51aFEA8dA628668229Ea423f",
      L1CrossDomainMessenger: "0x31B72D76FB666844C41EdF08dF0254875Dbb7edB",
      L1StandardBridge: CONTRACT_ADDRESSES[CHAIN_IDs.MAINNET].ovmStandardBridge_1135.address,
      StateCommitmentChain: ZERO_ADDRESS,
      CanonicalTransactionChain: ZERO_ADDRESS,
      BondManager: ZERO_ADDRESS,
      OptimismPortal: "0x26dB93F8b8b4f7016240af62F7730979d353f9A7",
      L2OutputOracle: "0x113cB99283AF242Da0A0C54347667edF531Aa7d6",
      OptimismPortal2: ZERO_ADDRESS,
      DisputeGameFactory: ZERO_ADDRESS,
    },
    l2: DEFAULT_L2_CONTRACT_ADDRESSES,
  },
  [CHAIN_IDs.REDSTONE]: {
    l1: {
      AddressManager: "0xFe27f187A9E46104a932189dDF229871E06B22F8",
      L1CrossDomainMessenger: "0x592C1299e0F8331D81A28C0FC7352Da24eDB444a",
      L1StandardBridge: CONTRACT_ADDRESSES[CHAIN_IDs.MAINNET].ovmStandardBridge_690.address,
      StateCommitmentChain: ZERO_ADDRESS,
      CanonicalTransactionChain: ZERO_ADDRESS,
      BondManager: ZERO_ADDRESS,
      OptimismPortal: "0xC7bCb0e8839a28A1cFadd1CF716de9016CdA51ae",
      L2OutputOracle: "0xa426A052f657AEEefc298b3B5c35a470e4739d69",
      OptimismPortal2: ZERO_ADDRESS,
      DisputeGameFactory: ZERO_ADDRESS,
    },
    l2: DEFAULT_L2_CONTRACT_ADDRESSES,
  },
  [CHAIN_IDs.WORLD_CHAIN]: {
    l1: {
      AddressManager: "0x5891090d5085679714cb0e62f74950a3c19146a8",
      L1CrossDomainMessenger: "0xf931a81D18B1766d15695ffc7c1920a62b7e710a",
      L1StandardBridge: CONTRACT_ADDRESSES[CHAIN_IDs.MAINNET].ovmStandardBridge_480.address,
      StateCommitmentChain: ZERO_ADDRESS,
      CanonicalTransactionChain: ZERO_ADDRESS,
      BondManager: ZERO_ADDRESS,
      OptimismPortal: "0xd5ec14a83B7d95BE1E2Ac12523e2dEE12Cbeea6C",
      L2OutputOracle: "0x19A6d1E9034596196295CF148509796978343c5D",
      OptimismPortal2: ZERO_ADDRESS,
      DisputeGameFactory: ZERO_ADDRESS,
    },
    l2: DEFAULT_L2_CONTRACT_ADDRESSES,
  },
  [CHAIN_IDs.INK]: {
    l1: {
      AddressManager: "0x9b7c9bbd6d540a8a4dedd935819fc4408ba71153",
      L1CrossDomainMessenger: "0x69d3cf86b2bf1a9e99875b7e2d9b6a84426c171f",
      L1StandardBridge: CONTRACT_ADDRESSES[CHAIN_IDs.MAINNET].ovmStandardBridge_57073.address,
      StateCommitmentChain: ZERO_ADDRESS,
      CanonicalTransactionChain: ZERO_ADDRESS,
      BondManager: ZERO_ADDRESS,
      OptimismPortal: "0x5d66c1782664115999c47c9fa5cd031f495d3e4f",
      L2OutputOracle: ZERO_ADDRESS,
      OptimismPortal2: ZERO_ADDRESS,
      DisputeGameFactory: "0x10d7b35078d3baabb96dd45a9143b94be65b12cd",
    },
    l2: DEFAULT_L2_CONTRACT_ADDRESSES,
  },
};

export const DEFAULT_GAS_MULTIPLIER: { [chainId: number]: number } = {
  [CHAIN_IDs.OPTIMISM]: 1.5,
  [CHAIN_IDs.BASE]: 1.5,
  [CHAIN_IDs.INK]: 1.5,
  [CHAIN_IDs.LISK]: 1.5,
  [CHAIN_IDs.MODE]: 1.5,
  [CHAIN_IDs.REDSTONE]: 1.5,
  [CHAIN_IDs.WORLD_CHAIN]: 1.5,
  [CHAIN_IDs.ZORA]: 1.5,
};

export const CONSERVATIVE_BUNDLE_FREQUENCY_SECONDS = 3 * 60 * 60; // 3 hours is a safe assumption for the time

export const ARBITRUM_ORBIT_L1L2_MESSAGE_FEE_DATA: {
  [chainId: number]: {
    // Amount of tokens required to send a single message to the L2
    amountWei: number;
    // Multiple of the required amount above to send to the feePayer in case
    // we are short funds. For example, if set to 10, then everytime we need to load more funds
    // we'll send 10x the required amount.
    amountMultipleToFund: number;
    // Account that pays the fees on-chain that we will load more fee tokens into.
    feePayer?: string;
    // Token that the feePayer will pay the fees in.
    feeToken?: string;
  };
} = {
  // Leave feePayer undefined if feePayer is HubPool.
  // Leave feeToken undefined if feeToken is ETH.
  [CHAIN_IDs.ARBITRUM]: {
    amountWei: 0.02,
    amountMultipleToFund: 1,
  },
  [CHAIN_IDs.ALEPH_ZERO]: {
    amountWei: 0.49,
    amountMultipleToFund: 10,
    feePayer: "0x0d57392895Db5aF3280e9223323e20F3951E81B1", // DonationBox
    feeToken: TOKEN_SYMBOLS_MAP.AZERO.addresses[CHAIN_IDs.MAINNET],
  },
};<|MERGE_RESOLUTION|>--- conflicted
+++ resolved
@@ -62,29 +62,16 @@
 const ORBIT_MIN_DEPOSIT_CONFIRMATIONS = 1;
 export const MIN_DEPOSIT_CONFIRMATIONS: { [threshold: number | string]: { [chainId: number]: number } } = {
   10000: {
-<<<<<<< HEAD
     [CHAIN_IDs.MAINNET]: 32,
-=======
-    [CHAIN_IDs.ALEPH_ZERO]: 0,
-    [CHAIN_IDs.ARBITRUM]: 0,
-    [CHAIN_IDs.BASE]: 120,
-    [CHAIN_IDs.BLAST]: 120,
-    [CHAIN_IDs.INK]: 120, // Follows Optimism
-    [CHAIN_IDs.LINEA]: 30,
-    [CHAIN_IDs.LISK]: 120,
-    [CHAIN_IDs.MAINNET]: 64, // Finalized block: https://www.alchemy.com/overviews/ethereum-commitment-levels
-    [CHAIN_IDs.MODE]: 120,
-    [CHAIN_IDs.OPTIMISM]: 120,
->>>>>>> 2f26603a
     [CHAIN_IDs.POLYGON]: 128, // Commonly used finality level for CEX's that accept Polygon deposits
     [CHAIN_IDs.SCROLL]: 18,
   },
   1000: {
-<<<<<<< HEAD
     [CHAIN_IDs.ALEPH_ZERO]: ORBIT_MIN_DEPOSIT_CONFIRMATIONS,
     [CHAIN_IDs.ARBITRUM]: ORBIT_MIN_DEPOSIT_CONFIRMATIONS,
     [CHAIN_IDs.BASE]: OP_STACK_MIN_DEPOSIT_CONFIRMATIONS,
     [CHAIN_IDs.BLAST]: OP_STACK_MIN_DEPOSIT_CONFIRMATIONS,
+    [CHAIN_IDs.INK]: OP_STACK_MIN_DEPOSIT_CONFIRMATIONS,
     [CHAIN_IDs.LISK]: OP_STACK_MIN_DEPOSIT_CONFIRMATIONS,
     [CHAIN_IDs.MAINNET]: 4,
     [CHAIN_IDs.MODE]: OP_STACK_MIN_DEPOSIT_CONFIRMATIONS,
@@ -96,31 +83,6 @@
     [CHAIN_IDs.ZORA]: OP_STACK_MIN_DEPOSIT_CONFIRMATIONS,
   },
   100: {
-=======
-    [CHAIN_IDs.ALEPH_ZERO]: 0,
-    [CHAIN_IDs.ARBITRUM]: 0,
-    [CHAIN_IDs.BASE]: 60,
-    [CHAIN_IDs.BLAST]: 60,
-    [CHAIN_IDs.INK]: 60, // Follows Optimism
-    [CHAIN_IDs.LINEA]: 1,
-    [CHAIN_IDs.LISK]: 60,
-    [CHAIN_IDs.MAINNET]: 32, // Justified block
-    [CHAIN_IDs.MODE]: 60,
-    [CHAIN_IDs.OPTIMISM]: 60,
-    [CHAIN_IDs.POLYGON]: 100, // Probabilistically safe level based on historic Polygon reorgs
-    [CHAIN_IDs.REDSTONE]: 60,
-    [CHAIN_IDs.SCROLL]: 1,
-    [CHAIN_IDs.WORLD_CHAIN]: 60,
-    [CHAIN_IDs.ZK_SYNC]: 0,
-    [CHAIN_IDs.ZORA]: 60,
-  },
-  100: {
-    [CHAIN_IDs.ALEPH_ZERO]: 0,
-    [CHAIN_IDs.ARBITRUM]: 0,
-    [CHAIN_IDs.BASE]: 60,
-    [CHAIN_IDs.BLAST]: 60,
-    [CHAIN_IDs.INK]: 60, // Follows Optimism
->>>>>>> 2f26603a
     [CHAIN_IDs.LINEA]: 1,
     [CHAIN_IDs.MAINNET]: 2, // Mainnet reorgs are rarely > 1 - 2 blocks in depth.
     [CHAIN_IDs.POLYGON]: 16,
