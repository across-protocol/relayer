import { CHAIN_IDs, TOKEN_SYMBOLS_MAP, ethers } from "../utils";
import { DEFAULT_L2_CONTRACT_ADDRESSES } from "@eth-optimism/sdk";

// Maximum supported version of the configuration loaded into the Across ConfigStore.
// It protects bots from running outdated code against newer version of the on-chain config store.
// @dev Incorrectly setting this value may lead to incorrect behaviour and potential loss of funds.
export const CONFIG_STORE_VERSION = 4;

export const RELAYER_MIN_FEE_PCT = 0.0003;

// Target ~4 hours
export const MAX_RELAYER_DEPOSIT_LOOK_BACK = 4 * 60 * 60;

// Target ~4 days per chain. Should cover all events needed to construct pending bundle.
export const DATAWORKER_FAST_LOOKBACK: { [chainId: number]: number } = {
  [CHAIN_IDs.MAINNET]: 28800,
  [CHAIN_IDs.OPTIMISM]: 172800, // 1 block every 2 seconds after bedrock
  [CHAIN_IDs.POLYGON]: 138240,
  [CHAIN_IDs.BOBA]: 11520,
  [CHAIN_IDs.ZK_SYNC]: 4 * 24 * 60 * 60,
  [CHAIN_IDs.LISK]: 172800, // Same as Optimism.
  [CHAIN_IDs.BASE]: 172800, // Same as Optimism.
  [CHAIN_IDs.MODE]: 172800, // Same as Optimism.
  [CHAIN_IDs.ARBITRUM]: 1382400,
  [CHAIN_IDs.LINEA]: 115200, // 1 block every 3 seconds
  [CHAIN_IDs.BLAST]: 172800,
};

// Target ~14 days per chain. Should cover all events that could be finalized, so 2x the optimistic
// rollup challenge period seems safe.
export const FINALIZER_TOKENBRIDGE_LOOKBACK = 14 * 24 * 60 * 60;

// Reorgs are anticipated on Ethereum and Polygon. We use different following distances when processing deposit
// events based on the USD amount of the deposit. This protects the relayer from the worst case situation where it fills
// a large deposit (i.e. with an amount equal to a large amount of $$$) but the deposit is included in a re-orged
// block. This would cause the relayer to unintentionally send an invalid fill and not refunded. The tradeoff is that
// the larger the follow distance, the slower the relayer will be to fulfill deposits. Therefore, the following
// configuration allows the user to set higher follow distances for higher deposit amounts.
// The Key of the following dictionary is used as the USD threshold to determine the MDC:
// - Searching from highest USD threshold to lowest
// - If the key value is >= deposited USD amount, then use the MDC associated with the key for the origin chain
// - If no key values are >= depostied USD amount, use the "default" value for the origin chain
// - For example, a deposit on Polygon worth $90 would use the MDC associated with the 100 key and chain
// 137, so it would use a follow distance of 80 blocks, while a deposit on Polygon for $110 would use 1000
// key. A deposit of $1100 would use the "default" key

// To see the latest block reorg events go to:
// - Ethereum: https://etherscan.io/blocks_forked
// - Polygon: https://polygonscan.com/blocks_forked

// Optimistic Rollups are currently centrally serialized and are not expected to reorg. Technically a block on an
// ORU will not be finalized until after 7 days, so there is little difference in following behind 0 blocks versus
// anything under 7 days.
export const DEFAULT_MIN_DEPOSIT_CONFIRMATIONS = {
  [CHAIN_IDs.MAINNET]: 64, // Finalized block: https://www.alchemy.com/overviews/ethereum-commitment-levels
  [CHAIN_IDs.OPTIMISM]: 120,
  [CHAIN_IDs.POLYGON]: 128, // Commonly used finality level for CEX's that accept Polygon deposits
  [CHAIN_IDs.BOBA]: 0,
  [CHAIN_IDs.ZK_SYNC]: 120,
  [CHAIN_IDs.LISK]: 120, // Same as other OVM. Hard finality is 1800 blocks
  [CHAIN_IDs.BASE]: 120,
  [CHAIN_IDs.MODE]: 120,
  [CHAIN_IDs.ARBITRUM]: 0,
  [CHAIN_IDs.LINEA]: 30,
  [CHAIN_IDs.BLAST]: 120,
  // Testnets:
  [CHAIN_IDs.MODE_SEPOLIA]: 0,
  [CHAIN_IDs.POLYGON_AMOY]: 0,
  [CHAIN_IDs.BASE_SEPOLIA]: 0,
  [CHAIN_IDs.ARBITRUM_SEPOLIA]: 0,
  [CHAIN_IDs.SEPOLIA]: 0,
  [CHAIN_IDs.OPTIMISM_SEPOLIA]: 0,
  [CHAIN_IDs.LISK_SEPOLIA]: 0,
  [CHAIN_IDs.BLAST_SEPOLIA]: 0,
};
export const MIN_DEPOSIT_CONFIRMATIONS: { [threshold: number | string]: { [chainId: number]: number } } = {
  1000: {
    [CHAIN_IDs.MAINNET]: 32, // Justified block
    [CHAIN_IDs.OPTIMISM]: 60,
    [CHAIN_IDs.POLYGON]: 100, // Probabilistically safe level based on historic Polygon reorgs
    [CHAIN_IDs.BOBA]: 0,
    [CHAIN_IDs.ZK_SYNC]: 0,
    [CHAIN_IDs.LISK]: 60,
    [CHAIN_IDs.BASE]: 60,
    [CHAIN_IDs.MODE]: 60,
    [CHAIN_IDs.ARBITRUM]: 0,
    [CHAIN_IDs.LINEA]: 1,
    [CHAIN_IDs.BLAST]: 60,
    // Testnets:
    [CHAIN_IDs.MODE_SEPOLIA]: 0,
    [CHAIN_IDs.LISK_SEPOLIA]: 0,
    [CHAIN_IDs.POLYGON_AMOY]: 0,
    [CHAIN_IDs.BASE_SEPOLIA]: 0,
    [CHAIN_IDs.OPTIMISM_SEPOLIA]: 0,
    [CHAIN_IDs.BLAST_SEPOLIA]: 0,
  },
  100: {
    [CHAIN_IDs.MAINNET]: 16, // Mainnet reorgs are rarely > 4 blocks in depth so this is a very safe buffer
    [CHAIN_IDs.OPTIMISM]: 60,
    [CHAIN_IDs.POLYGON]: 80,
    [CHAIN_IDs.BOBA]: 0,
    [CHAIN_IDs.ZK_SYNC]: 0,
    [CHAIN_IDs.LISK]: 60,
    [CHAIN_IDs.BASE]: 60,
    [CHAIN_IDs.MODE]: 60,
    [CHAIN_IDs.ARBITRUM]: 0,
    [CHAIN_IDs.LINEA]: 1,
    [CHAIN_IDs.BLAST]: 60,
    // Testnets:
    [CHAIN_IDs.MODE_SEPOLIA]: 0,
    [CHAIN_IDs.LISK_SEPOLIA]: 0,
    [CHAIN_IDs.POLYGON_AMOY]: 0,
    [CHAIN_IDs.BASE_SEPOLIA]: 0,
    [CHAIN_IDs.ARBITRUM_SEPOLIA]: 0,
    [CHAIN_IDs.BLAST_SEPOLIA]: 0,
  },
};

export const REDIS_URL_DEFAULT = "redis://localhost:6379";

// Quicknode is the bottleneck here and imposes a 10k block limit on an event search.
// Alchemy-Polygon imposes a 3500 block limit.
// Note: a 0 value here leads to an infinite lookback, which would be useful and reduce RPC requests
// if the RPC provider allows it. This is why the user should override these lookbacks if they are not using
// Quicknode for example.
export const CHAIN_MAX_BLOCK_LOOKBACK = {
  [CHAIN_IDs.MAINNET]: 10000,
  [CHAIN_IDs.OPTIMISM]: 10000, // Quick
  [CHAIN_IDs.POLYGON]: 3490,
  [CHAIN_IDs.BOBA]: 4990,
  [CHAIN_IDs.ZK_SYNC]: 10000,
  [CHAIN_IDs.LISK]: 1500,
  [CHAIN_IDs.BASE]: 1500,
  [CHAIN_IDs.MODE]: 1500,
  [CHAIN_IDs.ARBITRUM]: 10000,
  [CHAIN_IDs.LINEA]: 5000,
  [CHAIN_IDs.BLAST]: 1500,
  // Testnets:
  [CHAIN_IDs.MODE_SEPOLIA]: 10000,
  [CHAIN_IDs.POLYGON_AMOY]: 10000,
  [CHAIN_IDs.LISK_SEPOLIA]: 10000,
  [CHAIN_IDs.BASE_SEPOLIA]: 10000,
  [CHAIN_IDs.ARBITRUM_SEPOLIA]: 10000,
  [CHAIN_IDs.SEPOLIA]: 10000,
  [CHAIN_IDs.OPTIMISM_SEPOLIA]: 10000,
  [CHAIN_IDs.BLAST_SEPOLIA]: 10000,
};

// These should be safely above the finalization period for the chain and
// also give enough buffer time so that any reasonable fill on the chain
// can be matched with a deposit on the origin chain, so something like
// ~1-2 mins per chain.
export const BUNDLE_END_BLOCK_BUFFERS = {
  [CHAIN_IDs.MAINNET]: 5, // 12s/block
  [CHAIN_IDs.OPTIMISM]: 60, // 2s/block
  [CHAIN_IDs.POLYGON]: 128, // 2s/block. Polygon reorgs often so this number is set larger than the largest observed reorg.
  [CHAIN_IDs.BOBA]: 0, // **UPDATE** 288 is disabled so there should be no buffer.
  [CHAIN_IDs.ZK_SYNC]: 120, // ~1s/block. ZkSync is a centralized sequencer but is relatively unstable so this is kept higher than 0
  [CHAIN_IDs.LISK]: 60, // 2s/block gives 2 mins buffer time.
  [CHAIN_IDs.BASE]: 60, // 2s/block. Same finality profile as Optimism
  [CHAIN_IDs.MODE]: 60, // 2s/block. Same finality profile as Optimism
  [CHAIN_IDs.ARBITRUM]: 240, // ~0.25s/block. Arbitrum is a centralized sequencer
  [CHAIN_IDs.LINEA]: 40, // At 3s/block, 2 mins = 40 blocks.
  [CHAIN_IDs.BLAST]: 60,
  // Testnets:
  [CHAIN_IDs.MODE_SEPOLIA]: 0,
  [CHAIN_IDs.LISK_SEPOLIA]: 0,
  [CHAIN_IDs.POLYGON_AMOY]: 0,
  [CHAIN_IDs.BASE_SEPOLIA]: 0,
  [CHAIN_IDs.ARBITRUM_SEPOLIA]: 0,
  [CHAIN_IDs.SEPOLIA]: 0,
  [CHAIN_IDs.OPTIMISM_SEPOLIA]: 0,
  [CHAIN_IDs.BLAST_SEPOLIA]: 0,
};

export const DEFAULT_RELAYER_GAS_PADDING = ".15"; // Padding on token- and message-based relayer fill gas estimates.
export const DEFAULT_RELAYER_GAS_MULTIPLIER = "1.0"; // Multiplier on pre-profitability token-only gas estimates.
export const DEFAULT_RELAYER_GAS_MESSAGE_MULTIPLIER = "1.0"; // Multiplier on pre-profitability message fill gas estimates.

export const DEFAULT_MULTICALL_CHUNK_SIZE = 100;
export const DEFAULT_CHAIN_MULTICALL_CHUNK_SIZE: { [chainId: number]: number } = {
  [CHAIN_IDs.OPTIMISM]: 75,
  [CHAIN_IDs.BASE]: 75,
  [CHAIN_IDs.LINEA]: 50,
};

// List of proposal block numbers to ignore. This should be ignored because they are administrative bundle proposals
// with useless bundle block eval numbers and other data that isn't helpful for the dataworker to know. This does not
// include any invalid bundles that got through, such as at blocks 15001113 or 15049343 which are missing
// some events but have correct bundle eval blocks. This list specifically contains admin proposals that are sent
// to correct the bundles such as 15049343 that missed some events.
export const IGNORED_HUB_PROPOSED_BUNDLES: number[] = [];
export const IGNORED_HUB_EXECUTED_BUNDLES: number[] = [];

// This is the max anticipated distance on each chain before RPC data is likely to be consistent amongst providers.
// This distance should consider re-orgs, but also the time needed for various RPC providers to agree on chain state.
// Provider caching will not be allowed for queries whose responses depend on blocks closer than this many blocks.
// This is intended to be conservative.
export const CHAIN_CACHE_FOLLOW_DISTANCE: { [chainId: number]: number } = {
  [CHAIN_IDs.MAINNET]: 128,
  [CHAIN_IDs.OPTIMISM]: 120,
  [CHAIN_IDs.POLYGON]: 256,
  [CHAIN_IDs.BOBA]: 0,
  [CHAIN_IDs.ZK_SYNC]: 512,
  [CHAIN_IDs.LISK]: 120,
  [CHAIN_IDs.BASE]: 120,
  [CHAIN_IDs.MODE]: 120,
  [CHAIN_IDs.ARBITRUM]: 32,
  [CHAIN_IDs.LINEA]: 100, // Linea has a soft-finality of 1 block. This value is padded - but at 3s/block the padding is 5 minutes
  [CHAIN_IDs.SCROLL]: 0,
  [CHAIN_IDs.BLAST]: 120,
  // Testnets:
  [CHAIN_IDs.MODE_SEPOLIA]: 0,
  [CHAIN_IDs.LISK_SEPOLIA]: 0,
  [CHAIN_IDs.POLYGON_AMOY]: 0,
  [CHAIN_IDs.BASE_SEPOLIA]: 0,
  [CHAIN_IDs.ARBITRUM_SEPOLIA]: 0,
  [CHAIN_IDs.SEPOLIA]: 0,
  [CHAIN_IDs.OPTIMISM_SEPOLIA]: 0,
  [CHAIN_IDs.BLAST_SEPOLIA]: 0,
};

// This is the block distance at which the bot, by default, stores in redis with no TTL.
// These are all intended to be roughly 2 days of blocks for each chain.
// blocks = 172800 / avg_block_time
export const DEFAULT_NO_TTL_DISTANCE: { [chainId: number]: number } = {
  [CHAIN_IDs.MAINNET]: 14400,
  [CHAIN_IDs.OPTIMISM]: 86400,
  [CHAIN_IDs.POLYGON]: 86400,
  [CHAIN_IDs.BOBA]: 86400,
  [CHAIN_IDs.ZK_SYNC]: 172800,
  [CHAIN_IDs.LISK]: 86400,
  [CHAIN_IDs.BASE]: 86400,
  [CHAIN_IDs.MODE]: 86400,
  [CHAIN_IDs.LINEA]: 57600,
  [CHAIN_IDs.ARBITRUM]: 691200,
  [CHAIN_IDs.SCROLL]: 57600,
  [CHAIN_IDs.BLAST]: 86400,
};

// Reasonable default maxFeePerGas and maxPriorityFeePerGas scalers for each chain.
export const DEFAULT_GAS_FEE_SCALERS: {
  [chainId: number]: { maxFeePerGasScaler: number; maxPriorityFeePerGasScaler: number };
} = {
  [CHAIN_IDs.MAINNET]: { maxFeePerGasScaler: 3, maxPriorityFeePerGasScaler: 1.2 },
  [CHAIN_IDs.OPTIMISM]: { maxFeePerGasScaler: 2, maxPriorityFeePerGasScaler: 1 },
  [CHAIN_IDs.LISK]: { maxFeePerGasScaler: 2, maxPriorityFeePerGasScaler: 1 },
  [CHAIN_IDs.BASE]: { maxFeePerGasScaler: 2, maxPriorityFeePerGasScaler: 1 },
  [CHAIN_IDs.MODE]: { maxFeePerGasScaler: 2, maxPriorityFeePerGasScaler: 1 },
  [CHAIN_IDs.BLAST]: { maxFeePerGasScaler: 2, maxPriorityFeePerGasScaler: 1 },
};

// This is how many seconds stale the block number can be for us to use it for evaluating the reorg distance in the cache provider.
export const BLOCK_NUMBER_TTL = 60;

// This is the TTL for the provider cache.
export const PROVIDER_CACHE_TTL = 3600;
export const PROVIDER_CACHE_TTL_MODIFIER = 0.15;

// Multicall3 Constants:
export const multicall3Addresses = {
  [CHAIN_IDs.MAINNET]: "0xcA11bde05977b3631167028862bE2a173976CA11",
  [CHAIN_IDs.OPTIMISM]: "0xcA11bde05977b3631167028862bE2a173976CA11",
  [CHAIN_IDs.POLYGON]: "0xcA11bde05977b3631167028862bE2a173976CA11",
  [CHAIN_IDs.BOBA]: "0xcA11bde05977b3631167028862bE2a173976CA11",
  [CHAIN_IDs.ZK_SYNC]: "0xF9cda624FBC7e059355ce98a31693d299FACd963",
  [CHAIN_IDs.BASE]: "0xcA11bde05977b3631167028862bE2a173976CA11",
  [CHAIN_IDs.MODE]: "0xcA11bde05977b3631167028862bE2a173976CA11",
  [CHAIN_IDs.ARBITRUM]: "0xcA11bde05977b3631167028862bE2a173976CA11",
  [CHAIN_IDs.LINEA]: "0xcA11bde05977b3631167028862bE2a173976CA11",
  [CHAIN_IDs.SCROLL]: "0xcA11bde05977b3631167028862bE2a173976CA11",
  [CHAIN_IDs.BLAST]: "0xcA11bde05977b3631167028862bE2a173976CA11",
  // Testnet:
  [CHAIN_IDs.POLYGON_AMOY]: "0xcA11bde05977b3631167028862bE2a173976CA11",
  [CHAIN_IDs.BASE_SEPOLIA]: "0xcA11bde05977b3631167028862bE2a173976CA11",
  [CHAIN_IDs.SCROLL_SEPOLIA]: "0xcA11bde05977b3631167028862bE2a173976CA11",
  [CHAIN_IDs.SEPOLIA]: "0xcA11bde05977b3631167028862bE2a173976CA11",
  [CHAIN_IDs.BLAST_SEPOLIA]: "0xcA11bde05977b3631167028862bE2a173976CA11",
};
export type Multicall2Call = {
  callData: ethers.utils.BytesLike;
  target: string;
};

// These are the spokes that can hold both ETH and WETH, so they should be added together when caclulating whether
// a bundle execution is possible with the funds in the pool.
export const spokesThatHoldEthAndWeth = [
  CHAIN_IDs.OPTIMISM,
  CHAIN_IDs.ZK_SYNC,
  CHAIN_IDs.LISK,
  CHAIN_IDs.BASE,
  CHAIN_IDs.MODE,
  CHAIN_IDs.LINEA,
  CHAIN_IDs.BLAST,
];

/**
 * An official mapping of chain IDs to CCTP domains. This mapping is separate from chain identifiers
 * and is an internal mappinng maintained by Circle.
 * @link https://developers.circle.com/stablecoins/docs/supported-domains
 */
export const chainIdsToCctpDomains: { [chainId: number]: number } = {
  [CHAIN_IDs.MAINNET]: 0,
  [CHAIN_IDs.OPTIMISM]: 2,
  [CHAIN_IDs.ARBITRUM]: 3,
  [CHAIN_IDs.BASE]: 6,
  [CHAIN_IDs.POLYGON]: 7,
  [CHAIN_IDs.SEPOLIA]: 0,
  [CHAIN_IDs.OPTIMISM_SEPOLIA]: 2,
  [CHAIN_IDs.ARBITRUM_SEPOLIA]: 3,
  [CHAIN_IDs.BASE_SEPOLIA]: 6,
  [CHAIN_IDs.POLYGON_AMOY]: 7,
};

export const SUPPORTED_TOKENS: { [chainId: number]: string[] } = {
  [CHAIN_IDs.OPTIMISM]: ["DAI", "SNX", "BAL", "WETH", "USDC", "POOL", "USDT", "WBTC", "UMA", "ACX"],
  [CHAIN_IDs.POLYGON]: ["USDC", "USDT", "WETH", "DAI", "WBTC", "UMA", "BAL", "ACX", "POOL"],
  [CHAIN_IDs.ZK_SYNC]: ["USDC", "USDT", "WETH", "WBTC", "DAI"],
  [CHAIN_IDs.LISK]: ["WETH", "USDT"],
  [CHAIN_IDs.BASE]: ["BAL", "DAI", "ETH", "WETH", "USDC", "POOL"],
  [CHAIN_IDs.MODE]: ["ETH", "WETH", "USDC", "USDT", "WBTC"],
  [CHAIN_IDs.ARBITRUM]: ["USDC", "USDT", "WETH", "DAI", "WBTC", "UMA", "BAL", "ACX", "POOL"],
  [CHAIN_IDs.LINEA]: ["USDC", "USDT", "WETH", "WBTC", "DAI"],
  [CHAIN_IDs.BLAST]: ["DAI", "WBTC", "WETH"],

  // Testnets:
  [CHAIN_IDs.MODE_SEPOLIA]: ["ETH", "WETH", "USDC", "USDT", "WBTC"],
  [CHAIN_IDs.LISK_SEPOLIA]: ["WETH", "USDT"],
  [CHAIN_IDs.BASE_SEPOLIA]: ["BAL", "DAI", "ETH", "WETH", "USDC"],
  [CHAIN_IDs.ARBITRUM_SEPOLIA]: ["USDC", "USDT", "WETH", "DAI", "WBTC", "UMA", "ACX"],
  [CHAIN_IDs.OPTIMISM_SEPOLIA]: ["DAI", "SNX", "BAL", "ETH", "WETH", "USDC", "USDT", "WBTC", "UMA", "ACX"],
  [CHAIN_IDs.BLAST_SEPOLIA]: ["WETH"],
};

/**
 * A mapping of chain IDs to tokens on that chain which need their allowance
 * to first be zeroed before setting a new allowance. This is useful for
 * tokens that have a non-standard approval process.
 * @dev this is a generalization for USDT on Ethereum. Other tokens may be added
 */
export const TOKEN_APPROVALS_TO_FIRST_ZERO: Record<number, string[]> = {
  [CHAIN_IDs.MAINNET]: [
    // Required for USDT on Mainnet. Spurred by the following vulnerability:
    // https://github.com/ethereum/EIPs/issues/20#issuecomment-263524729
    // Essentially the current version of USDT has a vulnerability whose solution
    // requires the user to have a zero allowance prior to setting an approval.
    TOKEN_SYMBOLS_MAP.USDT.addresses[CHAIN_IDs.MAINNET],
  ],
};

// Path to the external SpokePool indexer. Must be updated if src/libexec/* files are relocated or if the `outputDir` on TSC has been modified.
export const RELAYER_DEFAULT_SPOKEPOOL_INDEXER = "./dist/src/libexec/RelayerSpokePoolIndexer.js";

export const DEFAULT_ARWEAVE_GATEWAY = { url: "arweave.net", port: 443, protocol: "https" };

// Chains with slow (> 2 day liveness) canonical L2-->L1 bridges that we prioritize taking repayment on.
// This does not include all  7-day withdrawal chains because we don't necessarily prefer being repaid on some of these 7-day chains, like Mode.
export const SLOW_WITHDRAWAL_CHAINS = [CHAIN_IDs.BASE, CHAIN_IDs.ARBITRUM, CHAIN_IDs.OPTIMISM];

// Expected worst-case time for message from L1 to propogate to L2 in seconds
export const EXPECTED_L1_TO_L2_MESSAGE_TIME = {
  [CHAIN_IDs.LINEA]: 60 * 60,
  [CHAIN_IDs.ARBITRUM]: 20 * 60,
  [CHAIN_IDs.OPTIMISM]: 20 * 60,
  [CHAIN_IDs.POLYGON]: 60 * 60,
  [CHAIN_IDs.ZK_SYNC]: 60 * 60,
  [CHAIN_IDs.LISK]: 20 * 60,
  [CHAIN_IDs.BASE]: 20 * 60,
  [CHAIN_IDs.MODE]: 20 * 60,
<<<<<<< HEAD
  [CHAIN_IDs.BLAST]: 20 * 60,
=======
>>>>>>> 5c224b40
};

export const OPSTACK_CONTRACT_OVERRIDES = {
  [CHAIN_IDs.LISK]: {
    l1: {
      AddressManager: "0x2dF7057d3F25212E51aFEA8dA628668229Ea423f",
      L1CrossDomainMessenger: "0x31B72D76FB666844C41EdF08dF0254875Dbb7edB",
      L1StandardBridge: "0x2658723Bf70c7667De6B25F99fcce13A16D25d08",
      StateCommitmentChain: "0x0000000000000000000000000000000000000000",
      CanonicalTransactionChain: "0x0000000000000000000000000000000000000000",
      BondManager: "0x0000000000000000000000000000000000000000",
      OptimismPortal: "0x26dB93F8b8b4f7016240af62F7730979d353f9A7",
      L2OutputOracle: "0x113cB99283AF242Da0A0C54347667edF531Aa7d6",
      OptimismPortal2: "0x0000000000000000000000000000000000000000",
      DisputeGameFactory: "0x0000000000000000000000000000000000000000",
    },
    l2: DEFAULT_L2_CONTRACT_ADDRESSES,
  },
};<|MERGE_RESOLUTION|>--- conflicted
+++ resolved
@@ -367,10 +367,25 @@
   [CHAIN_IDs.LISK]: 20 * 60,
   [CHAIN_IDs.BASE]: 20 * 60,
   [CHAIN_IDs.MODE]: 20 * 60,
-<<<<<<< HEAD
   [CHAIN_IDs.BLAST]: 20 * 60,
-=======
->>>>>>> 5c224b40
+};
+
+export const OPSTACK_CONTRACT_OVERRIDES = {
+  [CHAIN_IDs.LISK]: {
+    l1: {
+      AddressManager: "0x2dF7057d3F25212E51aFEA8dA628668229Ea423f",
+      L1CrossDomainMessenger: "0x31B72D76FB666844C41EdF08dF0254875Dbb7edB",
+      L1StandardBridge: "0x2658723Bf70c7667De6B25F99fcce13A16D25d08",
+      StateCommitmentChain: "0x0000000000000000000000000000000000000000",
+      CanonicalTransactionChain: "0x0000000000000000000000000000000000000000",
+      BondManager: "0x0000000000000000000000000000000000000000",
+      OptimismPortal: "0x26dB93F8b8b4f7016240af62F7730979d353f9A7",
+      L2OutputOracle: "0x113cB99283AF242Da0A0C54347667edF531Aa7d6",
+      OptimismPortal2: "0x0000000000000000000000000000000000000000",
+      DisputeGameFactory: "0x0000000000000000000000000000000000000000",
+    },
+    l2: DEFAULT_L2_CONTRACT_ADDRESSES,
+  },
 };
 
 export const OPSTACK_CONTRACT_OVERRIDES = {
