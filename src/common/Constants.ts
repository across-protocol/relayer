import { ethers } from "../utils";

// Maximum supported version of the configuration loaded into the Across ConfigStore.
// It protects bots from running outdated code against newer version of the on-chain config store.
// @dev Incorrectly setting this value may lead to incorrect behaviour and potential loss of funds.
export const CONFIG_STORE_VERSION = 3;

export const RELAYER_MIN_FEE_PCT = 0.0003;

// Target ~4 hours
export const MAX_RELAYER_DEPOSIT_LOOK_BACK = 4 * 60 * 60;

// Target ~4 days per chain. Should cover all events needed to construct pending bundle.
export const DATAWORKER_FAST_LOOKBACK: { [chainId: number]: number } = {
  1: 28800,
  10: 172800, // 1 block every 2 seconds after bedrock
  137: 138240,
  288: 11520,
  324: 4 * 24 * 60 * 60,
  8453: 172800, // Same as Optimism.
  42161: 1382400,
  59144: 86400, // 1 block every 4 seconds
};

// Target ~14 days per chain. Should cover all events that could be finalized, so 2x the optimistic
// rollup challenge period seems safe.
export const FINALIZER_TOKENBRIDGE_LOOKBACK = 14 * 24 * 60 * 60;

// Reorgs are anticipated on Ethereum and Polygon. We use different following distances when processing deposit
// events based on the USD amount of the deposit. This protects the relayer from the worst case situation where it fills
// a large deposit (i.e. with an amount equal to a large amount of $$$) but the deposit is included in a re-orged
// block. This would cause the relayer to unintentionally send an invalid fill and not refunded. The tradeoff is that
// the larger the follow distance, the slower the relayer will be to fulfill deposits. Therefore, the following
// configuration allows the user to set higher follow distances for higher deposit amounts.
// The Key of the following dictionary is used as the USD threshold to determine the MDC:
// - Searching from highest USD threshold to lowest
// - If the key value is >= deposited USD amount, then use the MDC associated with the key for the origin chain
// - If no key values are >= depostied USD amount, use the "default" value for the origin chain
// - For example, a deposit on Polygon worth $90 would use the MDC associated with the 100 key and chain
// 137, so it would use a follow distance of 80 blocks, while a deposit on Polygon for $110 would use 1000
// key. A deposit of $1100 would use the "default" key

// To see the latest block reorg events go to:
// - Ethereum: https://etherscan.io/blocks_forked
// - Polygon: https://polygonscan.com/blocks_forked

// Optimistic Rollups are currently centrally serialized and are not expected to reorg. Technically a block on an
// ORU will not be finalized until after 7 days, so there is little difference in following behind 0 blocks versus
// anything under 7 days.
export const DEFAULT_MIN_DEPOSIT_CONFIRMATIONS = {
  1: 64, // Finalized block: https://www.alchemy.com/overviews/ethereum-commitment-levels
  10: 60,
  137: 128, // Commonly used finality level for CEX's that accept Polygon deposits
  288: 0,
  324: 0,
  8453: 60,
  42161: 0,
  59144: 64,
  // Testnets:
  5: 0,
  280: 0,
  420: 0,
  59140: 0,
  80001: 0,
  84531: 0,
  84532: 0,
  421613: 0,
  421614: 0,
  11155111: 0,
  11155420: 0,
};
export const MIN_DEPOSIT_CONFIRMATIONS: { [threshold: number | string]: { [chainId: number]: number } } = {
  1000: {
    1: 32, // Justified block
    10: 60,
    137: 100, // Probabilistically safe level based on historic Polygon reorgs
    288: 0,
    324: 0,
    8453: 60,
    42161: 0,
    59144: 0,
    // Testnets:
    5: 0,
    280: 0,
    420: 0,
    59140: 0,
    80001: 0,
    84531: 0,
    421613: 0,
  },
  100: {
    1: 16, // Mainnet reorgs are rarely > 4 blocks in depth so this is a very safe buffer
    10: 60,
    137: 80,
    288: 0,
    324: 0,
    8453: 60,
    42161: 0,
    59144: 0,
    // Testnets:
    5: 0,
    280: 0,
    420: 0,
    59140: 0,
    80001: 0,
    84531: 0,
    421613: 0,
  },
};

export const REDIS_URL_DEFAULT = "redis://localhost:6379";

// Quicknode is the bottleneck here and imposes a 10k block limit on an event search.
// Alchemy-Polygon imposes a 3500 block limit.
// Note: a 0 value here leads to an infinite lookback, which would be useful and reduce RPC requests
// if the RPC provider allows it. This is why the user should override these lookbacks if they are not using
// Quicknode for example.
export const CHAIN_MAX_BLOCK_LOOKBACK = {
  1: 10000,
  10: 10000, // Quick
  137: 3490,
  288: 4990,
  324: 10000,
  8453: 1500,
  42161: 10000,
  59144: 10000,
  // Testnets:
  5: 10000,
  280: 10000,
  420: 10000,
  59140: 10000,
  80001: 10000,
  84531: 10000,
  84532: 10000,
  421613: 10000,
  421614: 10000,
  11155111: 10000,
  11155420: 10000,
};

// These should be safely above the finalization period for the chain and
// also give enough buffer time so that any reasonable fill on the chain
// can be matched with a deposit on the origin chain, so something like
// ~1-2 mins per chain.
export const BUNDLE_END_BLOCK_BUFFERS = {
  1: 10, // 12s/block
  10: 60, // 2s/block
  137: 128, // 2s/block. Polygon reorgs often so this number is set larger than the largest observed reorg.
  288: 0, // **UPDATE** 288 is disabled so there should be no buffer.
<<<<<<< HEAD
  324: 1500, // At 1s/block, 25 mins = 1500 blocks.
  8453: 750, // At 2s/block, 25 mins = 750 blocks.
  59144: 375, // At 4s/block, 25 mins = 375 blocks.
  42161: 300, // At a conservative 1 TPS, 5 mins = 300 seconds = 300 transactions. And 1 block per txn.
=======
  324: 120, // ~1s/block. ZkSync is a centralized sequencer but is relatively unstable so this is kept higher than 0
  8453: 60, // 2s/block. Same finality profile as Optimism
  42161: 240, // ~0.25s/block. Arbitrum is a centralized sequencer
>>>>>>> 587d0184
  // Testnets:
  5: 0,
  280: 0,
  420: 0,
  59140: 0,
  80001: 0,
  84531: 0,
  84532: 0,
  421613: 0,
  421614: 0,
  11155111: 0,
  11155420: 0,
};

export const DEFAULT_RELAYER_GAS_PADDING = ".15"; // Padding on token- and message-based relayer fill gas estimates.
export const DEFAULT_RELAYER_GAS_MULTIPLIER = "1.0"; // Multiplier on pre-profitability token-only gas estimates.
export const DEFAULT_RELAYER_GAS_MESSAGE_MULTIPLIER = "1.0"; // Multiplier on pre-profitability message fill gas estimates.

export const DEFAULT_MULTICALL_CHUNK_SIZE = 100;
export const DEFAULT_CHAIN_MULTICALL_CHUNK_SIZE: { [chainId: number]: number } = {
  10: 75,
  8453: 75,
};

// List of proposal block numbers to ignore. This should be ignored because they are administrative bundle proposals
// with useless bundle block eval numbers and other data that isn't helpful for the dataworker to know. This does not
// include any invalid bundles that got through, such as at blocks 15001113 or 15049343 which are missing
// some events but have correct bundle eval blocks. This list specifically contains admin proposals that are sent
// to correct the bundles such as 15049343 that missed some events.
export const IGNORED_HUB_PROPOSED_BUNDLES: number[] = [];
export const IGNORED_HUB_EXECUTED_BUNDLES: number[] = [];

// This is the max anticipated distance on each chain before RPC data is likely to be consistent amongst providers.
// This distance should consider re-orgs, but also the time needed for various RPC providers to agree on chain state.
// Provider caching will not be allowed for queries whose responses depend on blocks closer than this many blocks.
// This is intended to be conservative.
export const CHAIN_CACHE_FOLLOW_DISTANCE: { [chainId: number]: number } = {
  1: 128,
  10: 120,
  137: 256,
  288: 0,
  324: 512,
  8453: 120,
  42161: 32,
  59144: 0,
  534352: 0,
  // Testnets:
  5: 0,
  280: 0,
  420: 0,
  59140: 0,
  80001: 0,
  84531: 0,
  84532: 0,
  421613: 0,
  421614: 0,
  534351: 0,
  11155111: 0,
  11155420: 0,
};

// This is the block distance at which the bot, by default, stores in redis with no TTL.
// These are all intended to be roughly 2 days of blocks for each chain.
// blocks = 172800 / avg_block_time
export const DEFAULT_NO_TTL_DISTANCE: { [chainId: number]: number } = {
  1: 14400,
  10: 86400,
  137: 86400,
  288: 86400,
  324: 172800,
  8453: 86400,
  59144: 43200,
  42161: 691200,
  534352: 57600,
};

// Reasonable default maxFeePerGas and maxPriorityFeePerGas scalers for each chain.
export const DEFAULT_GAS_FEE_SCALERS: {
  [chainId: number]: { maxFeePerGasScaler: number; maxPriorityFeePerGasScaler: number };
} = {
  1: { maxFeePerGasScaler: 3, maxPriorityFeePerGasScaler: 1.2 },
  10: { maxFeePerGasScaler: 2, maxPriorityFeePerGasScaler: 1 },
  8453: { maxFeePerGasScaler: 2, maxPriorityFeePerGasScaler: 1 },
};

// This is how many seconds stale the block number can be for us to use it for evaluating the reorg distance in the cache provider.
export const BLOCK_NUMBER_TTL = 60;

// This is the TTL for the provider cache.
export const PROVIDER_CACHE_TTL = 3600;
export const PROVIDER_CACHE_TTL_MODIFIER = 0.15;

// Multicall3 Constants:
export const multicall3Addresses = {
  1: "0xcA11bde05977b3631167028862bE2a173976CA11",
  10: "0xcA11bde05977b3631167028862bE2a173976CA11",
  137: "0xcA11bde05977b3631167028862bE2a173976CA11",
  288: "0xcA11bde05977b3631167028862bE2a173976CA11",
  324: "0xF9cda624FBC7e059355ce98a31693d299FACd963",
  8453: "0xcA11bde05977b3631167028862bE2a173976CA11",
  42161: "0xcA11bde05977b3631167028862bE2a173976CA11",
  59144: "0xcA11bde05977b3631167028862bE2a173976CA11",
  534352: "0xcA11bde05977b3631167028862bE2a173976CA11",
  // testnet
  5: "0xcA11bde05977b3631167028862bE2a173976CA11",
  280: "0xF9cda624FBC7e059355ce98a31693d299FACd963",
  420: "0xcA11bde05977b3631167028862bE2a173976CA11",
  59140: "0xcA11bde05977b3631167028862bE2a173976CA11",
  80001: "0xcA11bde05977b3631167028862bE2a173976CA11",
  84531: "0xcA11bde05977b3631167028862bE2a173976CA11",
  84532: "0xcA11bde05977b3631167028862bE2a173976CA11",
  421613: "0xcA11bde05977b3631167028862bE2a173976CA11",
  534351: "0xcA11bde05977b3631167028862bE2a173976CA11",
  11155111: "0xcA11bde05977b3631167028862bE2a173976CA11",
};
export type Multicall2Call = {
  callData: ethers.utils.BytesLike;
  target: string;
};

// These are the spokes that can hold both ETH and WETH, so they should be added together when caclulating whether
// a bundle execution is possible with the funds in the pool.
export const spokesThatHoldEthAndWeth = [10, 324, 8453];

/**
 * An official mapping of chain IDs to CCTP domains. This mapping is separate from chain identifiers
 * and is an internal mappinng maintained by Circle.
 * @link https://developers.circle.com/stablecoins/docs/supported-domains
 */
export const chainIdsToCctpDomains: { [chainId: number]: number } = {
  // Mainnet
  1: 0, // Mainnet
  10: 2, // Optimism
  42161: 3, // Arbitrum
  8453: 6, // Base
  137: 7, // Polygon

  // Testnet
  11155111: 0, // Eth Sepolia
  11155420: 2, // Optimism Sepolia
  421614: 3, // Arbitrum Sepolia
  84532: 6, // Base Sepolia
  80001: 7, // Polygon PoS Mumbai
};<|MERGE_RESOLUTION|>--- conflicted
+++ resolved
@@ -19,7 +19,7 @@
   324: 4 * 24 * 60 * 60,
   8453: 172800, // Same as Optimism.
   42161: 1382400,
-  59144: 86400, // 1 block every 4 seconds
+  59144: 86400, // 1 block every 4 seconds - 4 days
 };
 
 // Target ~14 days per chain. Should cover all events that could be finalized, so 2x the optimistic
@@ -55,7 +55,7 @@
   324: 0,
   8453: 60,
   42161: 0,
-  59144: 64,
+  59144: 4, // Soft-Finality of 1 block. 4 for padding since this is a new chain integration
   // Testnets:
   5: 0,
   280: 0,
@@ -78,7 +78,7 @@
     324: 0,
     8453: 60,
     42161: 0,
-    59144: 0,
+    59144: 4, // Soft-Finality of 1 block. 4 for padding since this is a new chain integration
     // Testnets:
     5: 0,
     280: 0,
@@ -96,7 +96,7 @@
     324: 0,
     8453: 60,
     42161: 0,
-    59144: 0,
+    59144: 4, // Soft-Finality of 1 block. 4 for padding since this is a new chain integration
     // Testnets:
     5: 0,
     280: 0,
@@ -147,16 +147,10 @@
   10: 60, // 2s/block
   137: 128, // 2s/block. Polygon reorgs often so this number is set larger than the largest observed reorg.
   288: 0, // **UPDATE** 288 is disabled so there should be no buffer.
-<<<<<<< HEAD
-  324: 1500, // At 1s/block, 25 mins = 1500 blocks.
-  8453: 750, // At 2s/block, 25 mins = 750 blocks.
-  59144: 375, // At 4s/block, 25 mins = 375 blocks.
-  42161: 300, // At a conservative 1 TPS, 5 mins = 300 seconds = 300 transactions. And 1 block per txn.
-=======
   324: 120, // ~1s/block. ZkSync is a centralized sequencer but is relatively unstable so this is kept higher than 0
   8453: 60, // 2s/block. Same finality profile as Optimism
+  59144: 30, // At 4s/block, roughly 2 minutes. Linea has a soft-finalization of 1 block - this is additional padding.
   42161: 240, // ~0.25s/block. Arbitrum is a centralized sequencer
->>>>>>> 587d0184
   // Testnets:
   5: 0,
   280: 0,
