import { DEFAULT_L2_CONTRACT_ADDRESSES } from "@eth-optimism/sdk";
import {
  chainIsOPStack,
  chainIsOrbit,
  CHAIN_IDs,
  TOKEN_SYMBOLS_MAP,
  Signer,
  Provider,
  ZERO_ADDRESS,
  bnUint32Max,
  EvmAddress,
} from "../utils";
import {
  BaseBridgeAdapter,
  OpStackDefaultERC20Bridge,
  SnxOptimismBridge,
  DaiOptimismBridge,
  UsdcTokenSplitterBridge,
  OpStackWethBridge,
  PolygonWethBridge,
  PolygonERC20Bridge,
  ArbitrumOrbitBridge,
  LineaBridge,
  LineaWethBridge,
  BlastBridge,
  ScrollERC20Bridge,
  OpStackUSDCBridge,
  UsdcCCTPBridge,
  ZKStackBridge,
  ZKStackUSDCBridge,
  ZKStackWethBridge,
<<<<<<< HEAD
  OFTBridge,
=======
  BinanceCEXBridge,
  BinanceCEXNativeBridge,
>>>>>>> ba1570ea
} from "../adapter/bridges";
import {
  BaseL2BridgeAdapter,
  OpStackWethBridge as L2OpStackWethBridge,
  ArbitrumOrbitBridge as L2ArbitrumOrbitBridge,
  OpStackBridge as L2OpStackBridge,
  BinanceCEXBridge as L2BinanceCEXBridge,
} from "../adapter/l2Bridges";
import { CONTRACT_ADDRESSES } from "./ContractAddresses";

/**
 * Note: When adding new chains, it's preferred to retain alphabetical ordering of CHAIN_IDs in Object mappings.
 */

// Maximum supported version of the configuration loaded into the Across ConfigStore.
// It protects bots from running outdated code against newer version of the on-chain config store.
// @dev Incorrectly setting this value may lead to incorrect behaviour and potential loss of funds.
export const CONFIG_STORE_VERSION = 6;

export const RELAYER_MIN_FEE_PCT = 0.0001;

// max(uint256) - 1
export const INFINITE_FILL_DEADLINE = bnUint32Max;

// Target ~4 hours
export const MAX_RELAYER_DEPOSIT_LOOK_BACK = 4 * 60 * 60;

// Target ~14 days per chain. Should cover all events that could be finalized, so 2x the optimistic
// rollup challenge period seems safe.
export const FINALIZER_TOKENBRIDGE_LOOKBACK = 14 * 24 * 60 * 60;

// Reorgs are anticipated on Ethereum and Polygon. We use different following distances when processing deposit
// events based on the USD amount of the deposit. This protects the relayer from the worst case situation where it fills
// a large deposit (i.e. with an amount equal to a large amount of $$$) but the deposit is included in a re-orged
// block. This would cause the relayer to unintentionally send an invalid fill and not refunded. The tradeoff is that
// the larger the follow distance, the slower the relayer will be to fulfill deposits. Therefore, the following
// configuration allows the user to set higher follow distances for higher deposit amounts.
// The key of the following dictionary is used as the USD threshold to determine the MDC:
// - Searching from highest USD threshold to lowest
// - If the key is >= deposited USD amount, then use the MDC associated with the key for the origin chain
// - If no keys are >= deposited USD amount, ignore the deposit.
// To see the latest block reorg events go to:
// - Ethereum: https://etherscan.io/blocks_forked
// - Polygon: https://polygonscan.com/blocks_forked
// Optimistic Rollups are currently centrally serialized and are not expected to reorg. Technically a block on an
// ORU will not be finalized until after 7 days, so there is little difference in following behind 0 blocks versus
// anything under 7 days. OP stack chains are auto-populated based on chain family.
const OP_STACK_MIN_DEPOSIT_CONFIRMATIONS = 1;
const ORBIT_MIN_DEPOSIT_CONFIRMATIONS = 1;
const MDC_DEFAULT_THRESHOLD = 1000;

export const MIN_DEPOSIT_CONFIRMATIONS: { [threshold: number | string]: { [chainId: number]: number } } = {
  10000: {
    [CHAIN_IDs.MAINNET]: 32,
    [CHAIN_IDs.POLYGON]: 128, // Commonly used finality level for CEX's that accept Polygon deposits
    [CHAIN_IDs.BSC]: 3, // Average takes 2.5 blocks to finalize but reorgs rarely happen
    [CHAIN_IDs.SCROLL]: 18,
  },
  [MDC_DEFAULT_THRESHOLD]: {
    [CHAIN_IDs.MAINNET]: 4,
    [CHAIN_IDs.POLYGON]: 64, // Probabilistically safe level based on historic Polygon reorgs
    [CHAIN_IDs.BSC]: 2, // Average takes 2.5 blocks to finalize but reorgs rarely happen
    [CHAIN_IDs.SCROLL]: 8,
  },
  100: {
    [CHAIN_IDs.LENS]: 0,
    [CHAIN_IDs.LINEA]: 1,
    [CHAIN_IDs.MAINNET]: 2, // Mainnet reorgs are rarely > 1 - 2 blocks in depth.
    [CHAIN_IDs.POLYGON]: 16,
    [CHAIN_IDs.SCROLL]: 2,
    [CHAIN_IDs.BSC]: 0,
    [CHAIN_IDs.ZK_SYNC]: 0,
  },
};

// Auto-populate all known OP stack chains. These are only applied as defaults; explicit config above is respected.
MIN_DEPOSIT_CONFIRMATIONS[MDC_DEFAULT_THRESHOLD] ??= {};
Object.values(CHAIN_IDs)
  .filter((chainId) => chainIsOPStack(chainId) || chainIsOrbit(chainId) || chainId === CHAIN_IDs.ARBITRUM)
  .forEach((chainId) => {
    if (chainIsOPStack(chainId)) {
      MIN_DEPOSIT_CONFIRMATIONS[MDC_DEFAULT_THRESHOLD][chainId] ??= OP_STACK_MIN_DEPOSIT_CONFIRMATIONS;
    } else if (chainIsOrbit(chainId) || chainId === CHAIN_IDs.ARBITRUM) {
      MIN_DEPOSIT_CONFIRMATIONS[MDC_DEFAULT_THRESHOLD][chainId] ??= ORBIT_MIN_DEPOSIT_CONFIRMATIONS;
    }
  });

export const REDIS_URL_DEFAULT = "redis://localhost:6379";

// Quicknode is the bottleneck here and imposes a 10k block limit on an event search.
// Alchemy-Polygon imposes a 3500 block limit.
// Note: a 0 value here leads to an infinite lookback, which would be useful and reduce RPC requests
// if the RPC provider allows it. This is why the user should override these lookbacks if they are not using
// Quicknode for example.
export const CHAIN_MAX_BLOCK_LOOKBACK = {
  [CHAIN_IDs.ALEPH_ZERO]: 10000,
  [CHAIN_IDs.ARBITRUM]: 10000,
  [CHAIN_IDs.BASE]: 10000,
  [CHAIN_IDs.BLAST]: 10000,
  [CHAIN_IDs.BOBA]: 4990,
  [CHAIN_IDs.BSC]: 10000,
  [CHAIN_IDs.UNICHAIN]: 10000,
  [CHAIN_IDs.INK]: 10000,
  [CHAIN_IDs.LENS]: 10000,
  [CHAIN_IDs.LINEA]: 5000,
  [CHAIN_IDs.LISK]: 10000,
  [CHAIN_IDs.MAINNET]: 5000,
  [CHAIN_IDs.MODE]: 10000,
  [CHAIN_IDs.OPTIMISM]: 10000, // Quick
  [CHAIN_IDs.POLYGON]: 10000,
  [CHAIN_IDs.REDSTONE]: 10000,
  [CHAIN_IDs.SCROLL]: 10000,
  [CHAIN_IDs.SONEIUM]: 10000,
  [CHAIN_IDs.WORLD_CHAIN]: 10000,
  [CHAIN_IDs.ZK_SYNC]: 10000,
  [CHAIN_IDs.ZORA]: 10000,
  // Testnets:
  [CHAIN_IDs.ARBITRUM_SEPOLIA]: 10000,
  [CHAIN_IDs.BASE_SEPOLIA]: 10000,
  [CHAIN_IDs.BLAST_SEPOLIA]: 10000,
  [CHAIN_IDs.INK_SEPOLIA]: 10000,
  [CHAIN_IDs.LENS_SEPOLIA]: 10000,
  [CHAIN_IDs.LISK_SEPOLIA]: 10000,
  [CHAIN_IDs.MODE_SEPOLIA]: 10000,
  [CHAIN_IDs.OPTIMISM_SEPOLIA]: 10000,
  [CHAIN_IDs.POLYGON_AMOY]: 10000,
  [CHAIN_IDs.TATARA]: 10000,
  [CHAIN_IDs.UNICHAIN_SEPOLIA]: 10000,
  [CHAIN_IDs.SEPOLIA]: 10000,
};

// These should be safely above the finalization period for the chain and
// also give enough buffer time so that any reasonable fill on the chain
// can be matched with a deposit on the origin chain, so something like
// ~1-2 mins per chain.
export const BUNDLE_END_BLOCK_BUFFERS = {
  [CHAIN_IDs.ALEPH_ZERO]: 240, // Same as Arbitrum
  [CHAIN_IDs.ARBITRUM]: 240, // ~0.25s/block. Arbitrum is a centralized sequencer
  [CHAIN_IDs.BASE]: 60, // 2s/block. Same finality profile as Optimism
  [CHAIN_IDs.BLAST]: 60,
  [CHAIN_IDs.BOBA]: 0, // **UPDATE** 288 is disabled so there should be no buffer.
  [CHAIN_IDs.BSC]: 5, // 2x the average 2.5 finality block time https://www.bnbchain.org/en/blog/the-coming-fastfinality-on-bsc
  [CHAIN_IDs.UNICHAIN]: 120, // 1s/block gives 2 mins buffer time
  [CHAIN_IDs.LENS]: 120, // ~1s/block. Uses same sequencing logic as ZkSync.
  [CHAIN_IDs.LINEA]: 40, // At 3s/block, 2 mins = 40 blocks.
  [CHAIN_IDs.LISK]: 60, // 2s/block gives 2 mins buffer time.
  [CHAIN_IDs.INK]: 120, // 1s/block gives 2 mins buffer time
  [CHAIN_IDs.MAINNET]: 5, // 12s/block
  [CHAIN_IDs.MODE]: 60, // 2s/block. Same finality profile as Optimism
  [CHAIN_IDs.OPTIMISM]: 60, // 2s/block
  [CHAIN_IDs.POLYGON]: 128, // 2s/block. Polygon reorgs often so this number is set larger than the largest observed reorg.
  [CHAIN_IDs.REDSTONE]: 60, // 2s/block
  [CHAIN_IDs.SCROLL]: 40, // ~3s/block
  [CHAIN_IDs.SONEIUM]: 60, // 2s/block
  [CHAIN_IDs.WORLD_CHAIN]: 60, // 2s/block
  [CHAIN_IDs.ZK_SYNC]: 120, // ~1s/block. ZkSync is a centralized sequencer but is relatively unstable so this is kept higher than 0
  [CHAIN_IDs.ZORA]: 60, // 2s/block
  // Testnets:
  [CHAIN_IDs.ARBITRUM_SEPOLIA]: 0,
  [CHAIN_IDs.BASE_SEPOLIA]: 0,
  [CHAIN_IDs.BLAST_SEPOLIA]: 0,
  [CHAIN_IDs.INK_SEPOLIA]: 0,
  [CHAIN_IDs.LENS_SEPOLIA]: 0,
  [CHAIN_IDs.LISK_SEPOLIA]: 0,
  [CHAIN_IDs.MODE_SEPOLIA]: 0,
  [CHAIN_IDs.OPTIMISM_SEPOLIA]: 0,
  [CHAIN_IDs.POLYGON_AMOY]: 0,
  [CHAIN_IDs.TATARA]: 0,
  [CHAIN_IDs.UNICHAIN_SEPOLIA]: 0,
  [CHAIN_IDs.SEPOLIA]: 0,
};

export const DEFAULT_RELAYER_GAS_PADDING = ".15"; // Padding on token- and message-based relayer fill gas estimates.
export const DEFAULT_RELAYER_GAS_MULTIPLIER = "1.0"; // Multiplier on pre-profitability token-only gas estimates.
export const DEFAULT_RELAYER_GAS_MESSAGE_MULTIPLIER = "1.0"; // Multiplier on pre-profitability message fill gas estimates.

export const DEFAULT_MULTICALL_CHUNK_SIZE = 50;

// List of proposal block numbers to ignore. This should be ignored because they are administrative bundle proposals
// with useless bundle block eval numbers and other data that isn't helpful for the dataworker to know. This does not
// include any invalid bundles that got through, such as at blocks 15001113 or 15049343 which are missing
// some events but have correct bundle eval blocks. This list specifically contains admin proposals that are sent
// to correct the bundles such as 15049343 that missed some events.
export const IGNORED_HUB_PROPOSED_BUNDLES: number[] = [];
export const IGNORED_HUB_EXECUTED_BUNDLES: number[] = [];

// This is the max anticipated distance on each chain before RPC data is likely to be consistent amongst providers.
// This distance should consider re-orgs, but also the time needed for various RPC providers to agree on chain state.
// Provider caching will not be allowed for queries whose responses depend on blocks closer than this many blocks.
// This is intended to be conservative.
export const CHAIN_CACHE_FOLLOW_DISTANCE: { [chainId: number]: number } = {
  [CHAIN_IDs.ALEPH_ZERO]: 60,
  [CHAIN_IDs.ARBITRUM]: 32,
  [CHAIN_IDs.BASE]: 120,
  [CHAIN_IDs.BLAST]: 120,
  [CHAIN_IDs.BOBA]: 0,
  [CHAIN_IDs.BSC]: 5, // FastFinality on BSC makes finality time probablistic but it takes an average of 2.5 blocks.
  [CHAIN_IDs.UNICHAIN]: 120,
  [CHAIN_IDs.INK]: 120, // Follows Optimism
  [CHAIN_IDs.LENS]: 512,
  [CHAIN_IDs.LISK]: 120,
  [CHAIN_IDs.LINEA]: 100, // Linea has a soft-finality of 1 block. This value is padded - but at 3s/block the padding is 5 minutes
  [CHAIN_IDs.MAINNET]: 128,
  [CHAIN_IDs.MODE]: 120,
  [CHAIN_IDs.OPTIMISM]: 120,
  [CHAIN_IDs.POLYGON]: 256,
  [CHAIN_IDs.REDSTONE]: 120,
  [CHAIN_IDs.SONEIUM]: 120,
  [CHAIN_IDs.SCROLL]: 100,
  [CHAIN_IDs.WORLD_CHAIN]: 120,
  [CHAIN_IDs.ZK_SYNC]: 512,
  [CHAIN_IDs.ZORA]: 120,
  // Testnets:
  [CHAIN_IDs.ARBITRUM_SEPOLIA]: 0,
  [CHAIN_IDs.BASE_SEPOLIA]: 0,
  [CHAIN_IDs.BLAST_SEPOLIA]: 0,
  [CHAIN_IDs.INK_SEPOLIA]: 0,
  [CHAIN_IDs.LISK_SEPOLIA]: 0,
  [CHAIN_IDs.LENS_SEPOLIA]: 0,
  [CHAIN_IDs.MODE_SEPOLIA]: 0,
  [CHAIN_IDs.OPTIMISM_SEPOLIA]: 0,
  [CHAIN_IDs.POLYGON_AMOY]: 0,
  [CHAIN_IDs.TATARA]: 0,
  [CHAIN_IDs.UNICHAIN_SEPOLIA]: 0,
  [CHAIN_IDs.SEPOLIA]: 0,
};

// This is the block distance at which the bot, by default, stores in redis with no TTL.
// These are all intended to be roughly 2 days of blocks for each chain.
// blocks = 172800 / avg_block_time
export const DEFAULT_NO_TTL_DISTANCE: { [chainId: number]: number } = {
  [CHAIN_IDs.ALEPH_ZERO]: 691200,
  [CHAIN_IDs.ARBITRUM]: 691200,
  [CHAIN_IDs.BASE]: 86400,
  [CHAIN_IDs.BLAST]: 86400,
  [CHAIN_IDs.BOBA]: 86400,
  [CHAIN_IDs.UNICHAIN]: 86400,
  [CHAIN_IDs.INK]: 86400,
  [CHAIN_IDs.LENS]: 172800,
  [CHAIN_IDs.LINEA]: 57600,
  [CHAIN_IDs.LISK]: 86400,
  [CHAIN_IDs.MAINNET]: 14400,
  [CHAIN_IDs.MODE]: 86400,
  [CHAIN_IDs.OPTIMISM]: 86400,
  [CHAIN_IDs.POLYGON]: 86400,
  [CHAIN_IDs.REDSTONE]: 86400,
  [CHAIN_IDs.SCROLL]: 57600,
  [CHAIN_IDs.SONEIUM]: 86400,
  [CHAIN_IDs.WORLD_CHAIN]: 86400,
  [CHAIN_IDs.ZK_SYNC]: 172800,
  [CHAIN_IDs.ZORA]: 86400,
};

// Reasonable default maxFeePerGas and maxPriorityFeePerGas scalers for each chain.
export const DEFAULT_GAS_FEE_SCALERS: {
  [chainId: number]: { maxFeePerGasScaler: number; maxPriorityFeePerGasScaler: number };
} = {
  [CHAIN_IDs.MAINNET]: { maxFeePerGasScaler: 3, maxPriorityFeePerGasScaler: 1.2 },
};

// Auto-populate OP stack defaults.
Object.values(CHAIN_IDs)
  .filter(chainIsOPStack)
  .forEach((chainId) => {
    DEFAULT_GAS_FEE_SCALERS[chainId] = { maxFeePerGasScaler: 1.1, maxPriorityFeePerGasScaler: 1.1 };
  });

// This is how many seconds stale the block number can be for us to use it for evaluating the reorg distance in the cache provider.
export const BLOCK_NUMBER_TTL = 60;

// This is the TTL for the provider cache.
export const PROVIDER_CACHE_TTL = 3600;
export const PROVIDER_CACHE_TTL_MODIFIER = 0.15;

// These are the spokes that can hold the native token for that network, so they should be added together when calculating whether
// a bundle execution is possible with the funds in the pool.
export const spokesThatHoldNativeTokens = [
  CHAIN_IDs.BASE,
  CHAIN_IDs.BLAST,
  CHAIN_IDs.UNICHAIN,
  CHAIN_IDs.INK,
  CHAIN_IDs.LENS,
  CHAIN_IDs.LINEA,
  CHAIN_IDs.LISK,
  CHAIN_IDs.MODE,
  CHAIN_IDs.OPTIMISM,
  CHAIN_IDs.REDSTONE,
  CHAIN_IDs.SCROLL,
  CHAIN_IDs.SONEIUM,
  CHAIN_IDs.WORLD_CHAIN,
  CHAIN_IDs.ZK_SYNC,
  CHAIN_IDs.ZORA,
];

// A mapping of L2 chain IDs to an array of tokens Across supports on that chain.
export const SUPPORTED_TOKENS: { [chainId: number]: string[] } = {
  [CHAIN_IDs.ALEPH_ZERO]: ["USDT", "WETH"],
  [CHAIN_IDs.ARBITRUM]: ["USDC", "USDT", "WETH", "DAI", "WBTC", "UMA", "BAL", "ACX", "POOL"],
  [CHAIN_IDs.BASE]: ["BAL", "DAI", "ETH", "WETH", "USDC", "POOL"],
  [CHAIN_IDs.BLAST]: ["DAI", "WBTC", "WETH"],
  [CHAIN_IDs.BSC]: ["CAKE", "WBNB", "USDC", "USDT", "WETH"],
  [CHAIN_IDs.UNICHAIN]: ["ETH", "WETH", "USDC"],
  [CHAIN_IDs.INK]: ["ETH", "WETH"],
  [CHAIN_IDs.LENS]: ["WETH", "WGHO", "USDC"],
  [CHAIN_IDs.LINEA]: ["USDC", "USDT", "WETH", "WBTC", "DAI"],
  [CHAIN_IDs.LISK]: ["WETH", "USDT", "LSK", "WBTC"],
  [CHAIN_IDs.MODE]: ["ETH", "WETH", "USDC", "USDT", "WBTC"],
  [CHAIN_IDs.OPTIMISM]: ["DAI", "SNX", "BAL", "WETH", "USDC", "POOL", "USDT", "WBTC", "WLD", "UMA", "ACX"],
  [CHAIN_IDs.POLYGON]: ["USDC", "USDT", "WETH", "DAI", "WBTC", "UMA", "BAL", "ACX", "POOL"],
  [CHAIN_IDs.REDSTONE]: ["WETH"],
  [CHAIN_IDs.SCROLL]: ["WETH", "USDC", "USDT", "WBTC", "POOL"],
  [CHAIN_IDs.SONEIUM]: ["WETH", "USDC"],
  [CHAIN_IDs.WORLD_CHAIN]: ["WETH", "WBTC", "USDC", "WLD", "POOL"],
  [CHAIN_IDs.ZK_SYNC]: ["USDC", "USDT", "WETH", "WBTC", "DAI"],
  [CHAIN_IDs.ZORA]: ["USDC", "WETH"],

  // Testnets:
  [CHAIN_IDs.ARBITRUM_SEPOLIA]: ["USDC", "WETH"],
  [CHAIN_IDs.BASE_SEPOLIA]: ["WETH", "USDC"],
  [CHAIN_IDs.BLAST_SEPOLIA]: ["WETH"],
  [CHAIN_IDs.POLYGON_AMOY]: ["WETH", "USDC"],
  [CHAIN_IDs.LENS_SEPOLIA]: ["WETH", "GRASS"],
  [CHAIN_IDs.LISK_SEPOLIA]: ["WETH"],
  [CHAIN_IDs.TATARA]: ["TATARA-USDC", "WETH"],
  [CHAIN_IDs.UNICHAIN_SEPOLIA]: ["WETH", "USDC"],
  [CHAIN_IDs.MODE_SEPOLIA]: ["WETH"],
  [CHAIN_IDs.OPTIMISM_SEPOLIA]: ["WETH", "USDC"],
};

/**
 * A mapping of chain IDs to tokens on that chain which need their allowance
 * to first be zeroed before setting a new allowance. This is useful for
 * tokens that have a non-standard approval process.
 * @dev this is a generalization for USDT on Ethereum. Other tokens may be added
 */
export const TOKEN_APPROVALS_TO_FIRST_ZERO: Record<number, string[]> = {
  [CHAIN_IDs.MAINNET]: [
    // Required for USDT on Mainnet. Spurred by the following vulnerability:
    // https://github.com/ethereum/EIPs/issues/20#issuecomment-263524729
    // Essentially the current version of USDT has a vulnerability whose solution
    // requires the user to have a zero allowance prior to setting an approval.
    TOKEN_SYMBOLS_MAP.USDT.addresses[CHAIN_IDs.MAINNET],
  ],
};

// Map of chain IDs to all "canonical bridges" for the given chain. Canonical is loosely defined -- in this
// case, it is the default bridge for the given chain.
export const CANONICAL_BRIDGE: {
  [chainId: number]: {
    new (
      l2chainId: number,
      hubChainId: number,
      l1Signer: Signer,
      l2SignerOrProvider: Signer | Provider,
      l1Token?: EvmAddress
    ): BaseBridgeAdapter;
  };
} = {
  [CHAIN_IDs.ALEPH_ZERO]: ArbitrumOrbitBridge,
  [CHAIN_IDs.ARBITRUM]: ArbitrumOrbitBridge,
  [CHAIN_IDs.BASE]: OpStackDefaultERC20Bridge,
  [CHAIN_IDs.BLAST]: OpStackDefaultERC20Bridge,
  [CHAIN_IDs.BSC]: BinanceCEXBridge,
  [CHAIN_IDs.UNICHAIN]: OpStackDefaultERC20Bridge,
  [CHAIN_IDs.INK]: OpStackDefaultERC20Bridge,
  [CHAIN_IDs.LENS]: ZKStackBridge,
  [CHAIN_IDs.LINEA]: LineaBridge,
  [CHAIN_IDs.LISK]: OpStackDefaultERC20Bridge,
  [CHAIN_IDs.MODE]: OpStackDefaultERC20Bridge,
  [CHAIN_IDs.OPTIMISM]: OpStackDefaultERC20Bridge,
  [CHAIN_IDs.POLYGON]: PolygonERC20Bridge,
  [CHAIN_IDs.REDSTONE]: OpStackDefaultERC20Bridge,
  [CHAIN_IDs.SCROLL]: ScrollERC20Bridge,
  [CHAIN_IDs.SONEIUM]: OpStackDefaultERC20Bridge,
  [CHAIN_IDs.WORLD_CHAIN]: OpStackDefaultERC20Bridge,
  [CHAIN_IDs.ZK_SYNC]: ZKStackBridge,
  [CHAIN_IDs.ZORA]: OpStackDefaultERC20Bridge,
  // Testnets:
  [CHAIN_IDs.LENS_SEPOLIA]: ZKStackBridge,
  [CHAIN_IDs.ARBITRUM_SEPOLIA]: ArbitrumOrbitBridge,
  [CHAIN_IDs.BASE_SEPOLIA]: OpStackDefaultERC20Bridge,
  [CHAIN_IDs.BLAST_SEPOLIA]: OpStackDefaultERC20Bridge,
  [CHAIN_IDs.LISK_SEPOLIA]: OpStackDefaultERC20Bridge,
  [CHAIN_IDs.MODE_SEPOLIA]: OpStackDefaultERC20Bridge,
  [CHAIN_IDs.OPTIMISM_SEPOLIA]: OpStackDefaultERC20Bridge,
  [CHAIN_IDs.POLYGON_AMOY]: PolygonERC20Bridge,
  [CHAIN_IDs.SCROLL_SEPOLIA]: ScrollERC20Bridge,
  [CHAIN_IDs.TATARA]: PolygonERC20Bridge, // No rebalacing is supported.
  [CHAIN_IDs.UNICHAIN_SEPOLIA]: OpStackDefaultERC20Bridge,
};

export const CANONICAL_L2_BRIDGE: {
  [chainId: number]: {
    new (
      l2chainId: number,
      hubChainId: number,
      l2Signer: Signer,
      l1Provider: Provider | Signer,
      l1Token?: EvmAddress
    ): BaseL2BridgeAdapter;
  };
} = {
  [CHAIN_IDs.ALEPH_ZERO]: L2ArbitrumOrbitBridge,
  [CHAIN_IDs.BSC]: L2BinanceCEXBridge,
  [CHAIN_IDs.LISK]: L2OpStackBridge,
  [CHAIN_IDs.REDSTONE]: L2OpStackBridge,
  [CHAIN_IDs.ZORA]: L2OpStackBridge,
};

// Custom Bridges are all bridges between chains which only support a small number (typically one) of tokens.
// In addition to mapping a chain to the custom bridges, we also need to specify which token the bridge supports.
export const CUSTOM_BRIDGE: {
  [chainId: number]: {
    [tokenAddress: string]: {
      new (
        l2chainId: number,
        hubChainId: number,
        l1Signer: Signer,
        l2SignerOrProvider: Signer | Provider,
        l1Token?: EvmAddress
      ): BaseBridgeAdapter;
    };
  };
} = {
  [CHAIN_IDs.ARBITRUM]: {
    [TOKEN_SYMBOLS_MAP.USDC.addresses[CHAIN_IDs.MAINNET]]: UsdcTokenSplitterBridge,
    [TOKEN_SYMBOLS_MAP.USDT.addresses[CHAIN_IDs.MAINNET]]: OFTBridge,
  },
  [CHAIN_IDs.BASE]: {
    [TOKEN_SYMBOLS_MAP.USDC.addresses[CHAIN_IDs.MAINNET]]: UsdcTokenSplitterBridge,
    [TOKEN_SYMBOLS_MAP.WETH.addresses[CHAIN_IDs.MAINNET]]: OpStackWethBridge,
  },
  [CHAIN_IDs.BLAST]: {
    [TOKEN_SYMBOLS_MAP.DAI.addresses[CHAIN_IDs.MAINNET]]: BlastBridge,
    [TOKEN_SYMBOLS_MAP.WETH.addresses[CHAIN_IDs.MAINNET]]: OpStackWethBridge,
  },
  [CHAIN_IDs.BSC]: {
    [TOKEN_SYMBOLS_MAP.WETH.addresses[CHAIN_IDs.MAINNET]]: BinanceCEXNativeBridge,
  },
  [CHAIN_IDs.UNICHAIN]: {
    [TOKEN_SYMBOLS_MAP.USDC.addresses[CHAIN_IDs.MAINNET]]: UsdcCCTPBridge,
    [TOKEN_SYMBOLS_MAP.WETH.addresses[CHAIN_IDs.MAINNET]]: OpStackWethBridge,
  },
  [CHAIN_IDs.INK]: {
    [TOKEN_SYMBOLS_MAP.WETH.addresses[CHAIN_IDs.MAINNET]]: OpStackWethBridge,
  },
  [CHAIN_IDs.LENS]: {
    [TOKEN_SYMBOLS_MAP.WETH.addresses[CHAIN_IDs.MAINNET]]: ZKStackWethBridge,
    [TOKEN_SYMBOLS_MAP.USDC.addresses[CHAIN_IDs.MAINNET]]: ZKStackUSDCBridge,
  },
  [CHAIN_IDs.LINEA]: {
    [TOKEN_SYMBOLS_MAP.USDC.addresses[CHAIN_IDs.MAINNET]]: UsdcCCTPBridge,
    [TOKEN_SYMBOLS_MAP.WETH.addresses[CHAIN_IDs.MAINNET]]: LineaWethBridge,
  },
  [CHAIN_IDs.LISK]: {
    [TOKEN_SYMBOLS_MAP.WETH.addresses[CHAIN_IDs.MAINNET]]: OpStackWethBridge,
  },
  [CHAIN_IDs.MODE]: {
    [TOKEN_SYMBOLS_MAP.WETH.addresses[CHAIN_IDs.MAINNET]]: OpStackWethBridge,
  },
  [CHAIN_IDs.OPTIMISM]: {
    [TOKEN_SYMBOLS_MAP.SNX.addresses[CHAIN_IDs.MAINNET]]: SnxOptimismBridge,
    [TOKEN_SYMBOLS_MAP.DAI.addresses[CHAIN_IDs.MAINNET]]: DaiOptimismBridge,
    [TOKEN_SYMBOLS_MAP.USDC.addresses[CHAIN_IDs.MAINNET]]: UsdcTokenSplitterBridge,
    [TOKEN_SYMBOLS_MAP.WETH.addresses[CHAIN_IDs.MAINNET]]: OpStackWethBridge,
  },
  [CHAIN_IDs.POLYGON]: {
    [TOKEN_SYMBOLS_MAP.WETH.addresses[CHAIN_IDs.MAINNET]]: PolygonWethBridge,
    [TOKEN_SYMBOLS_MAP.USDC.addresses[CHAIN_IDs.MAINNET]]: UsdcTokenSplitterBridge,
  },
  [CHAIN_IDs.REDSTONE]: {
    [TOKEN_SYMBOLS_MAP.WETH.addresses[CHAIN_IDs.MAINNET]]: OpStackWethBridge,
  },
  [CHAIN_IDs.SONEIUM]: {
    [TOKEN_SYMBOLS_MAP.WETH.addresses[CHAIN_IDs.MAINNET]]: OpStackWethBridge,
    [TOKEN_SYMBOLS_MAP.USDC.addresses[CHAIN_IDs.MAINNET]]: OpStackUSDCBridge,
  },
  [CHAIN_IDs.WORLD_CHAIN]: {
    [TOKEN_SYMBOLS_MAP.USDC.addresses[CHAIN_IDs.MAINNET]]: OpStackUSDCBridge,
    [TOKEN_SYMBOLS_MAP.WETH.addresses[CHAIN_IDs.MAINNET]]: OpStackWethBridge,
  },
  [CHAIN_IDs.ZK_SYNC]: {
    [TOKEN_SYMBOLS_MAP.WETH.addresses[CHAIN_IDs.MAINNET]]: ZKStackWethBridge,
  },
  [CHAIN_IDs.ZORA]: {
    [TOKEN_SYMBOLS_MAP.WETH.addresses[CHAIN_IDs.MAINNET]]: OpStackWethBridge,
  },

  // Testnet
  [CHAIN_IDs.ARBITRUM_SEPOLIA]: {
    [TOKEN_SYMBOLS_MAP.USDC.addresses[CHAIN_IDs.SEPOLIA]]: UsdcTokenSplitterBridge,
  },
  [CHAIN_IDs.BASE_SEPOLIA]: {
    [TOKEN_SYMBOLS_MAP.USDC.addresses[CHAIN_IDs.SEPOLIA]]: UsdcTokenSplitterBridge,
    [TOKEN_SYMBOLS_MAP.WETH.addresses[CHAIN_IDs.SEPOLIA]]: OpStackWethBridge,
  },
  [CHAIN_IDs.BLAST_SEPOLIA]: {
    [TOKEN_SYMBOLS_MAP.DAI.addresses[CHAIN_IDs.SEPOLIA]]: BlastBridge,
    [TOKEN_SYMBOLS_MAP.WETH.addresses[CHAIN_IDs.SEPOLIA]]: OpStackWethBridge,
  },
  [CHAIN_IDs.LISK_SEPOLIA]: {
    [TOKEN_SYMBOLS_MAP.WETH.addresses[CHAIN_IDs.SEPOLIA]]: OpStackWethBridge,
  },
  [CHAIN_IDs.MODE_SEPOLIA]: {
    [TOKEN_SYMBOLS_MAP.WETH.addresses[CHAIN_IDs.SEPOLIA]]: OpStackWethBridge,
  },
  [CHAIN_IDs.OPTIMISM_SEPOLIA]: {
    [TOKEN_SYMBOLS_MAP.USDC.addresses[CHAIN_IDs.SEPOLIA]]: UsdcTokenSplitterBridge,
    [TOKEN_SYMBOLS_MAP.WETH.addresses[CHAIN_IDs.SEPOLIA]]: OpStackWethBridge,
  },
  [CHAIN_IDs.POLYGON_AMOY]: {
    [TOKEN_SYMBOLS_MAP.WETH.addresses[CHAIN_IDs.SEPOLIA]]: PolygonWethBridge,
    [TOKEN_SYMBOLS_MAP.USDC.addresses[CHAIN_IDs.SEPOLIA]]: UsdcCCTPBridge, // Only support CCTP USDC.
  },
  [CHAIN_IDs.LENS_SEPOLIA]: {
    [TOKEN_SYMBOLS_MAP.WETH.addresses[CHAIN_IDs.SEPOLIA]]: ZKStackWethBridge,
  },
  [CHAIN_IDs.UNICHAIN_SEPOLIA]: {
    [TOKEN_SYMBOLS_MAP.WETH.addresses[CHAIN_IDs.SEPOLIA]]: OpStackWethBridge,
    [TOKEN_SYMBOLS_MAP.USDC.addresses[CHAIN_IDs.SEPOLIA]]: UsdcCCTPBridge,
  },
};

export const CUSTOM_L2_BRIDGE: {
  [chainId: number]: {
    [tokenAddress: string]: {
      new (
        l2chainId: number,
        hubChainId: number,
        l2Signer: Signer,
        l1Provider: Provider | Signer,
        l1Token?: EvmAddress
      ): BaseL2BridgeAdapter;
    };
  };
} = {
  [CHAIN_IDs.LISK]: {
    [TOKEN_SYMBOLS_MAP.WETH.addresses[CHAIN_IDs.MAINNET]]: L2OpStackWethBridge,
  },
  [CHAIN_IDs.REDSTONE]: {
    [TOKEN_SYMBOLS_MAP.WETH.addresses[CHAIN_IDs.MAINNET]]: L2OpStackWethBridge,
  },
  [CHAIN_IDs.ZORA]: {
    [TOKEN_SYMBOLS_MAP.WETH.addresses[CHAIN_IDs.MAINNET]]: L2OpStackWethBridge,
  },
};

// Path to the external SpokePool indexer. Must be updated if src/libexec/* files are relocated or if the `outputDir` on TSC has been modified.
export const RELAYER_DEFAULT_SPOKEPOOL_LISTENER = "./dist/src/libexec/RelayerSpokePoolListener.js";

export const DEFAULT_ARWEAVE_GATEWAY = { url: "arweave.net", port: 443, protocol: "https" };

export const ARWEAVE_TAG_BYTE_LIMIT = 2048;

// Chains with slow (> 2 day liveness) canonical L2-->L1 bridges that we prioritize taking repayment on.
// This does not include all 7-day withdrawal chains because we don't necessarily prefer being repaid on some of these 7-day chains, like Mode.
// This list should generally exclude Lite chains because the relayer ignores HubPool liquidity in that case which could cause the
// relayer to unintentionally overdraw the HubPool's available reserves.
export const SLOW_WITHDRAWAL_CHAINS = [CHAIN_IDs.ARBITRUM, CHAIN_IDs.BASE, CHAIN_IDs.OPTIMISM, CHAIN_IDs.BLAST];

// Arbitrum Orbit chains may have custom gateways for certain tokens. These gateways need to be specified since token approvals are directed at the
// gateway, while function calls are directed at the gateway router.
export const CUSTOM_ARBITRUM_GATEWAYS: { [chainId: number]: { [address: string]: { l1: string; l2: string } } } = {
  [CHAIN_IDs.ARBITRUM]: {
    [TOKEN_SYMBOLS_MAP.USDT.addresses[CHAIN_IDs.MAINNET]]: {
      l1: "0xcEe284F754E854890e311e3280b767F80797180d", // USDT
      l2: "0x096760F208390250649E3e8763348E783AEF5562",
    },
    [TOKEN_SYMBOLS_MAP.USDC.addresses[CHAIN_IDs.MAINNET]]: {
      l1: "0xcEe284F754E854890e311e3280b767F80797180d", // USDC
      l2: "0x096760F208390250649E3e8763348E783AEF5562", // If we want to bridge to USDC.e, we need to specify a unique Arbitrum Gateway.
    },
    [TOKEN_SYMBOLS_MAP.WETH.addresses[CHAIN_IDs.MAINNET]]: {
      l1: "0xd92023E9d9911199a6711321D1277285e6d4e2db", // WETH
      l2: "0x6c411aD3E74De3E7Bd422b94A27770f5B86C623B",
    },
    [TOKEN_SYMBOLS_MAP.DAI.addresses[CHAIN_IDs.MAINNET]]: {
      l1: "0xD3B5b60020504bc3489D6949d545893982BA3011", // DAI
      l2: "0x467194771dAe2967Aef3ECbEDD3Bf9a310C76C65",
    },
  },
};

// The default ERC20 gateway is the generic gateway used by Arbitrum Orbit chains to mint tokens which do not have a custom gateway set.
export const DEFAULT_ARBITRUM_GATEWAY: { [chainId: number]: { l1: string; l2: string } } = {
  [CHAIN_IDs.ALEPH_ZERO]: {
    l1: "0xccaF21F002EAF230c9Fa810B34837a3739B70F7B",
    l2: "0x2A5a79061b723BBF453ef7E07c583C750AFb9BD6",
  },
  [CHAIN_IDs.ARBITRUM]: {
    l1: "0xa3A7B6F88361F48403514059F1F16C8E78d60EeC",
    l2: "0x09e9222E96E7B4AE2a407B98d48e330053351EEe",
  },
  [CHAIN_IDs.ARBITRUM_SEPOLIA]: {
    l1: "0x902b3E5f8F19571859F4AB1003B960a5dF693aFF",
    l2: "0x6e244cD02BBB8a6dbd7F626f05B2ef82151Ab502",
  },
};

// We currently support WBTC, USDT, USDC, and WETH as routes on scroll. WBTC, USDT, and USDC transfer events can all be queried from the standard ERC20
// gateway, WETH has its own custom gateways, and other ERC20s may also have their own gateway, so it is very important to define unique gateways (ones
// which are NOT the standard ERC20 gateway) if/when we add new deposit routes.
export const SCROLL_CUSTOM_GATEWAY: { [chainId: number]: { l1: string; l2: string } } = {
  [TOKEN_SYMBOLS_MAP.WETH.addresses[CHAIN_IDs.MAINNET]]: {
    l1: "0x7AC440cAe8EB6328de4fA621163a792c1EA9D4fE",
    l2: "0x7003E7B7186f0E6601203b99F7B8DECBfA391cf9",
  },
  [TOKEN_SYMBOLS_MAP.USDC.addresses[CHAIN_IDs.MAINNET]]: {
    l1: "0xf1AF3b23DE0A5Ca3CAb7261cb0061C0D779A5c7B",
    l2: "0x33B60d5Dd260d453cAC3782b0bDC01ce84672142",
  },
};

// Expected worst-case time for message from L1 to propagate to L2 in seconds
export const EXPECTED_L1_TO_L2_MESSAGE_TIME = {
  [CHAIN_IDs.ALEPH_ZERO]: 20 * 60,
  [CHAIN_IDs.ARBITRUM]: 20 * 60,
  [CHAIN_IDs.BASE]: 20 * 60,
  [CHAIN_IDs.BLAST]: 20 * 60,
  [CHAIN_IDs.UNICHAIN]: 20 * 60,
  [CHAIN_IDs.INK]: 20 * 60,
  [CHAIN_IDs.LENS]: 60 * 60,
  [CHAIN_IDs.LINEA]: 60 * 60,
  [CHAIN_IDs.LISK]: 20 * 60,
  [CHAIN_IDs.MODE]: 20 * 60,
  [CHAIN_IDs.OPTIMISM]: 20 * 60,
  [CHAIN_IDs.POLYGON]: 60 * 60,
  [CHAIN_IDs.REDSTONE]: 20 * 60,
  [CHAIN_IDs.SCROLL]: 60 * 60,
  [CHAIN_IDs.SONEIUM]: 20 * 60,
  [CHAIN_IDs.WORLD_CHAIN]: 20 * 60,
  [CHAIN_IDs.ZK_SYNC]: 60 * 60,
  [CHAIN_IDs.ZORA]: 20 * 60,
};

export const OPSTACK_CONTRACT_OVERRIDES = {
  [CHAIN_IDs.BASE]: {
    // https://github.com/ethereum-optimism/ecosystem/blob/8df6ab1afcf49312dc7e89ed079f910843d74427/packages/sdk/src/utils/chain-constants.ts#L252
    l1: {
      AddressManager: "0x8EfB6B5c4767B09Dc9AA6Af4eAA89F749522BaE2",
      L1CrossDomainMessenger: "0x866E82a600A1414e583f7F13623F1aC5d58b0Afa",
      L1StandardBridge: CONTRACT_ADDRESSES[CHAIN_IDs.MAINNET].ovmStandardBridge_8453.address,
      StateCommitmentChain: ZERO_ADDRESS,
      CanonicalTransactionChain: ZERO_ADDRESS,
      BondManager: ZERO_ADDRESS,
      OptimismPortal: "0x49048044D57e1C92A77f79988d21Fa8fAF74E97e",
      L2OutputOracle: "0x56315b90c40730925ec5485cf004d835058518A0",
      OptimismPortal2: "0x49048044D57e1C92A77f79988d21Fa8fAF74E97e",
      DisputeGameFactory: "0x43edB88C4B80fDD2AdFF2412A7BebF9dF42cB40e",
    },
    l2: DEFAULT_L2_CONTRACT_ADDRESSES,
  },
  [CHAIN_IDs.BLAST]: {
    l1: {
      AddressManager: "0xE064B565Cf2A312a3e66Fe4118890583727380C0",
      L1CrossDomainMessenger: "0x5D4472f31Bd9385709ec61305AFc749F0fA8e9d0",
      L1StandardBridge: CONTRACT_ADDRESSES[CHAIN_IDs.MAINNET].ovmStandardBridge_81457.address,
      StateCommitmentChain: ZERO_ADDRESS,
      CanonicalTransactionChain: ZERO_ADDRESS,
      BondManager: ZERO_ADDRESS,
      OptimismPortal: CONTRACT_ADDRESSES[CHAIN_IDs.MAINNET].blastOptimismPortal.address,
      L2OutputOracle: "0x826D1B0D4111Ad9146Eb8941D7Ca2B6a44215c76",
      OptimismPortal2: ZERO_ADDRESS,
      DisputeGameFactory: ZERO_ADDRESS,
    },
    // https://github.com/blast-io/blast/blob/master/blast-optimism/op-bindings/predeploys/addresses.go
    l2: {
      ...DEFAULT_L2_CONTRACT_ADDRESSES,
      WETH: TOKEN_SYMBOLS_MAP.WETH.addresses[CHAIN_IDs.BLAST],
    },
  },
  [CHAIN_IDs.LISK]: {
    l1: {
      AddressManager: "0x2dF7057d3F25212E51aFEA8dA628668229Ea423f",
      L1CrossDomainMessenger: "0x31B72D76FB666844C41EdF08dF0254875Dbb7edB",
      L1StandardBridge: CONTRACT_ADDRESSES[CHAIN_IDs.MAINNET].ovmStandardBridge_1135.address,
      StateCommitmentChain: ZERO_ADDRESS,
      CanonicalTransactionChain: ZERO_ADDRESS,
      BondManager: ZERO_ADDRESS,
      OptimismPortal: "0x26dB93F8b8b4f7016240af62F7730979d353f9A7",
      L2OutputOracle: "0x113cB99283AF242Da0A0C54347667edF531Aa7d6",
      OptimismPortal2: ZERO_ADDRESS,
      DisputeGameFactory: ZERO_ADDRESS,
    },
    l2: DEFAULT_L2_CONTRACT_ADDRESSES,
  },
  [CHAIN_IDs.REDSTONE]: {
    l1: {
      AddressManager: "0xFe27f187A9E46104a932189dDF229871E06B22F8",
      L1CrossDomainMessenger: "0x592C1299e0F8331D81A28C0FC7352Da24eDB444a",
      L1StandardBridge: CONTRACT_ADDRESSES[CHAIN_IDs.MAINNET].ovmStandardBridge_690.address,
      StateCommitmentChain: ZERO_ADDRESS,
      CanonicalTransactionChain: ZERO_ADDRESS,
      BondManager: ZERO_ADDRESS,
      OptimismPortal: "0xC7bCb0e8839a28A1cFadd1CF716de9016CdA51ae",
      L2OutputOracle: "0xa426A052f657AEEefc298b3B5c35a470e4739d69",
      OptimismPortal2: ZERO_ADDRESS,
      DisputeGameFactory: ZERO_ADDRESS,
    },
    l2: DEFAULT_L2_CONTRACT_ADDRESSES,
  },
  [CHAIN_IDs.SONEIUM]: {
    l1: {
      AddressManager: "0xb24bfeece1b3b7a44559f4cbc21bed312b130b70",
      L1CrossDomainMessenger: "0x9cf951e3f74b644e621b36ca9cea147a78d4c39f",
      L1StandardBridge: CONTRACT_ADDRESSES[CHAIN_IDs.MAINNET].ovmStandardBridge_1868.address,
      StateCommitmentChain: ZERO_ADDRESS,
      CanonicalTransactionChain: ZERO_ADDRESS,
      BondManager: ZERO_ADDRESS,
      OptimismPortal: "0x88e529a6ccd302c948689cd5156c83d4614fae92",
      L2OutputOracle: ZERO_ADDRESS,
      OptimismPortal2: "0x88e529a6ccd302c948689cd5156c83d4614fae92",
      DisputeGameFactory: "0x512a3d2c7a43bd9261d2b8e8c9c70d4bd4d503c0",
    },
    l2: DEFAULT_L2_CONTRACT_ADDRESSES,
  },
  [CHAIN_IDs.WORLD_CHAIN]: {
    l1: {
      AddressManager: "0x5891090d5085679714cb0e62f74950a3c19146a8",
      L1CrossDomainMessenger: "0xf931a81D18B1766d15695ffc7c1920a62b7e710a",
      L1StandardBridge: CONTRACT_ADDRESSES[CHAIN_IDs.MAINNET].ovmStandardBridge_480.address,
      StateCommitmentChain: ZERO_ADDRESS,
      CanonicalTransactionChain: ZERO_ADDRESS,
      BondManager: ZERO_ADDRESS,
      OptimismPortal: "0xd5ec14a83B7d95BE1E2Ac12523e2dEE12Cbeea6C",
      L2OutputOracle: "0x19A6d1E9034596196295CF148509796978343c5D",
      OptimismPortal2: "0xd5ec14a83B7d95BE1E2Ac12523e2dEE12Cbeea6C",
      DisputeGameFactory: "0x069c4c579671f8c120b1327a73217D01Ea2EC5ea",
    },
    l2: DEFAULT_L2_CONTRACT_ADDRESSES,
  },
  [CHAIN_IDs.INK]: {
    l1: {
      AddressManager: "0x9b7c9bbd6d540a8a4dedd935819fc4408ba71153",
      L1CrossDomainMessenger: "0x69d3cf86b2bf1a9e99875b7e2d9b6a84426c171f",
      L1StandardBridge: CONTRACT_ADDRESSES[CHAIN_IDs.MAINNET].ovmStandardBridge_57073.address,
      StateCommitmentChain: ZERO_ADDRESS,
      CanonicalTransactionChain: ZERO_ADDRESS,
      BondManager: ZERO_ADDRESS,
      OptimismPortal: "0x5d66c1782664115999c47c9fa5cd031f495d3e4f",
      L2OutputOracle: ZERO_ADDRESS,
      OptimismPortal2: "0x5d66c1782664115999c47c9fa5cd031f495d3e4f",
      DisputeGameFactory: "0x10d7b35078d3baabb96dd45a9143b94be65b12cd",
    },
    l2: DEFAULT_L2_CONTRACT_ADDRESSES,
  },
  [CHAIN_IDs.UNICHAIN]: {
    l1: {
      AddressManager: "0x8098f676033a377b9defe302e9fe6877cd63d575",
      L1CrossDomainMessenger: "0x9A3D64E386C18Cb1d6d5179a9596A4B5736e98A6",
      L1StandardBridge: CONTRACT_ADDRESSES[CHAIN_IDs.MAINNET].ovmStandardBridge_130.address,
      StateCommitmentChain: ZERO_ADDRESS,
      CanonicalTransactionChain: ZERO_ADDRESS,
      BondManager: ZERO_ADDRESS,
      OptimismPortal: "0x0bd48f6B86a26D3a217d0Fa6FfE2B491B956A7a2",
      L2OutputOracle: ZERO_ADDRESS,
      OptimismPortal2: "0x0bd48f6B86a26D3a217d0Fa6FfE2B491B956A7a2",
      DisputeGameFactory: "0x2F12d621a16e2d3285929C9996f478508951dFe4",
    },
    l2: DEFAULT_L2_CONTRACT_ADDRESSES,
  },
  [CHAIN_IDs.ZORA]: {
    l1: {
      L2OutputOracle: ZERO_ADDRESS,
      DisputeGameFactory: "0xB0F15106fa1e473Ddb39790f197275BC979Aa37e",
    },
    l2: DEFAULT_L2_CONTRACT_ADDRESSES,
  },

  // Testnets
  [CHAIN_IDs.BASE_SEPOLIA]: {
    l1: {
      AddressManager: "0x709c2B8ef4A9feFc629A8a2C1AF424Dc5BD6ad1B",
      L1CrossDomainMessenger: "0xC34855F4De64F1840e5686e64278da901e261f20",
      L1StandardBridge: CONTRACT_ADDRESSES[CHAIN_IDs.SEPOLIA].ovmStandardBridge_84532.address,
      StateCommitmentChain: ZERO_ADDRESS,
      CanonicalTransactionChain: ZERO_ADDRESS,
      BondManager: ZERO_ADDRESS,
      OptimismPortal: "0x49f53e41452C74589E85cA1677426Ba426459e85",
      L2OutputOracle: ZERO_ADDRESS,
      OptimismPortal2: "0x49f53e41452C74589E85cA1677426Ba426459e85",
      DisputeGameFactory: "0xd6E6dBf4F7EA0ac412fD8b65ED297e64BB7a06E1",
    },
    l2: DEFAULT_L2_CONTRACT_ADDRESSES,
  },
  [CHAIN_IDs.LISK_SEPOLIA]: {
    l1: {
      AddressManager: "0x27Bb4A7cd8FB20cb816BF4Aac668BF841bb3D5d3",
      L1CrossDomainMessenger: "0x857824E6234f7733ecA4e9A76804fd1afa1A3A2C",
      L1StandardBridge: CONTRACT_ADDRESSES[CHAIN_IDs.SEPOLIA].ovmStandardBridge_4202.address,
      StateCommitmentChain: ZERO_ADDRESS,
      CanonicalTransactionChain: ZERO_ADDRESS,
      BondManager: ZERO_ADDRESS,
      OptimismPortal: "0xe3d90F21490686Ec7eF37BE788E02dfC12787264",
      L2OutputOracle: "0xA0E35F56C318DE1bD5D9ca6A94Fe7e37C5663348",
      OptimismPortal2: ZERO_ADDRESS,
      DisputeGameFactory: ZERO_ADDRESS,
    },
    l2: DEFAULT_L2_CONTRACT_ADDRESSES,
  },
  [CHAIN_IDs.BLAST_SEPOLIA]: {
    l1: {
      AddressManager: "0x092dD3E2272a372cdfbcCb8F689423F09ED6242a",
      L1CrossDomainMessenger: "0x9338F298F29D3918D5D1Feb209aeB9915CC96333",
      L1StandardBridge: CONTRACT_ADDRESSES[CHAIN_IDs.SEPOLIA].ovmStandardBridge_168587773.address,
      StateCommitmentChain: ZERO_ADDRESS,
      CanonicalTransactionChain: ZERO_ADDRESS,
      BondManager: ZERO_ADDRESS,
      OptimismPortal: "0x2757E4430e694F27b73EC9C02257cab3a498C8C5",
      L2OutputOracle: "0x311fF72DfE214ADF97618DD2E731637E8F41bD8c",
      OptimismPortal2: ZERO_ADDRESS,
      DisputeGameFactory: ZERO_ADDRESS,
    },
    l2: {
      ...DEFAULT_L2_CONTRACT_ADDRESSES,
      WETH: TOKEN_SYMBOLS_MAP.WETH.addresses[CHAIN_IDs.BLAST_SEPOLIA],
    },
  },
  [CHAIN_IDs.MODE_SEPOLIA]: {
    l1: {
      AddressManager: "0x83D45725d6562d8CD717673D6bb4c67C07dC1905",
      L1CrossDomainMessenger: "0xc19a60d9E8C27B9A43527c3283B4dd8eDC8bE15C",
      L1StandardBridge: CONTRACT_ADDRESSES[CHAIN_IDs.SEPOLIA].ovmStandardBridge_919.address,
      StateCommitmentChain: ZERO_ADDRESS,
      CanonicalTransactionChain: ZERO_ADDRESS,
      BondManager: ZERO_ADDRESS,
      OptimismPortal: "0x320e1580effF37E008F1C92700d1eBa47c1B23fD",
      L2OutputOracle: "0x2634BD65ba27AB63811c74A63118ACb312701Bfa",
      OptimismPortal2: ZERO_ADDRESS,
      DisputeGameFactory: ZERO_ADDRESS,
    },
    l2: DEFAULT_L2_CONTRACT_ADDRESSES,
  },
  [CHAIN_IDs.UNICHAIN_SEPOLIA]: {
    l1: {
      AddressManager: "0xEf1295ED471DFEC101691b946fb6B4654E88f98A",
      L1CrossDomainMessenger: "0x448A37330A60494E666F6DD60aD48d930AEbA381",
      L1StandardBridge: CONTRACT_ADDRESSES[CHAIN_IDs.SEPOLIA].ovmStandardBridge_1301.address,
      StateCommitmentChain: ZERO_ADDRESS,
      CanonicalTransactionChain: ZERO_ADDRESS,
      BondManager: ZERO_ADDRESS,
      OptimismPortal: "0x0d83dab629f0e0F9d36c0Cbc89B69a489f0751bD",
      L2OutputOracle: ZERO_ADDRESS,
      OptimismPortal2: "0x0d83dab629f0e0F9d36c0Cbc89B69a489f0751bD",
      DisputeGameFactory: "0xeff73e5aa3B9AEC32c659Aa3E00444d20a84394b",
    },
    l2: DEFAULT_L2_CONTRACT_ADDRESSES,
  },
};

export const DEFAULT_GAS_MULTIPLIER: { [chainId: number]: number } = {
  [CHAIN_IDs.OPTIMISM]: 1.5,
  [CHAIN_IDs.BASE]: 1.5,
  [CHAIN_IDs.BSC]: 1.5,
  [CHAIN_IDs.UNICHAIN]: 1.5,
  [CHAIN_IDs.INK]: 1.5,
  [CHAIN_IDs.LISK]: 1.5,
  [CHAIN_IDs.MODE]: 1.5,
  [CHAIN_IDs.REDSTONE]: 1.5,
  [CHAIN_IDs.SONEIUM]: 1.5,
  [CHAIN_IDs.WORLD_CHAIN]: 1.5,
  [CHAIN_IDs.ZORA]: 1.5,
};

export const CONSERVATIVE_BUNDLE_FREQUENCY_SECONDS = 3 * 60 * 60; // 3 hours is a safe assumption for the time

export const ARBITRUM_ORBIT_L1L2_MESSAGE_FEE_DATA: {
  [chainId: number]: {
    // Amount of tokens required to send a single message to the L2
    amountWei: number;
    // Multiple of the required amount above to send to the feePayer in case
    // we are short funds. For example, if set to 10, then everytime we need to load more funds
    // we'll send 10x the required amount.
    amountMultipleToFund: number;
    // Account that pays the fees on-chain that we will load more fee tokens into.
    feePayer?: string;
    // Token that the feePayer will pay the fees in.
    feeToken?: string;
  };
} = {
  // Leave feePayer undefined if feePayer is HubPool.
  // Leave feeToken undefined if feeToken is ETH.
  [CHAIN_IDs.ARBITRUM]: {
    amountWei: 0.02,
    amountMultipleToFund: 1,
  },
  [CHAIN_IDs.ALEPH_ZERO]: {
    amountWei: 0.49,
    amountMultipleToFund: 50,
    feePayer: "0x0d57392895Db5aF3280e9223323e20F3951E81B1", // DonationBox
    feeToken: TOKEN_SYMBOLS_MAP.AZERO.addresses[CHAIN_IDs.MAINNET],
  },
};<|MERGE_RESOLUTION|>--- conflicted
+++ resolved
@@ -29,12 +29,9 @@
   ZKStackBridge,
   ZKStackUSDCBridge,
   ZKStackWethBridge,
-<<<<<<< HEAD
   OFTBridge,
-=======
   BinanceCEXBridge,
   BinanceCEXNativeBridge,
->>>>>>> ba1570ea
 } from "../adapter/bridges";
 import {
   BaseL2BridgeAdapter,
