import { CHAIN_IDs, TOKEN_SYMBOLS_MAP, ethers } from "../utils";
import { DEFAULT_L2_CONTRACT_ADDRESSES } from "@eth-optimism/sdk";

// Maximum supported version of the configuration loaded into the Across ConfigStore.
// It protects bots from running outdated code against newer version of the on-chain config store.
// @dev Incorrectly setting this value may lead to incorrect behaviour and potential loss of funds.
export const CONFIG_STORE_VERSION = 4;

export const RELAYER_MIN_FEE_PCT = 0.0003;

// Target ~4 hours
export const MAX_RELAYER_DEPOSIT_LOOK_BACK = 4 * 60 * 60;

// Target ~4 days per chain. Should cover all events needed to construct pending bundle.
export const DATAWORKER_FAST_LOOKBACK: { [chainId: number]: number } = {
  [CHAIN_IDs.MAINNET]: 28800,
  [CHAIN_IDs.OPTIMISM]: 172800, // 1 block every 2 seconds after bedrock
  [CHAIN_IDs.POLYGON]: 138240,
  [CHAIN_IDs.BOBA]: 11520,
  [CHAIN_IDs.ZK_SYNC]: 4 * 24 * 60 * 60,
  [CHAIN_IDs.LISK]: 172800, // Same as Optimism.
  [CHAIN_IDs.BASE]: 172800, // Same as Optimism.
  [CHAIN_IDs.MODE]: 172800, // Same as Optimism.
  [CHAIN_IDs.ARBITRUM]: 1382400,
  [CHAIN_IDs.LINEA]: 115200, // 1 block every 3 seconds
  [CHAIN_IDs.BLAST]: 172800,
};

// Target ~14 days per chain. Should cover all events that could be finalized, so 2x the optimistic
// rollup challenge period seems safe.
export const FINALIZER_TOKENBRIDGE_LOOKBACK = 14 * 24 * 60 * 60;

// Reorgs are anticipated on Ethereum and Polygon. We use different following distances when processing deposit
// events based on the USD amount of the deposit. This protects the relayer from the worst case situation where it fills
// a large deposit (i.e. with an amount equal to a large amount of $$$) but the deposit is included in a re-orged
// block. This would cause the relayer to unintentionally send an invalid fill and not refunded. The tradeoff is that
// the larger the follow distance, the slower the relayer will be to fulfill deposits. Therefore, the following
// configuration allows the user to set higher follow distances for higher deposit amounts.
// The Key of the following dictionary is used as the USD threshold to determine the MDC:
// - Searching from highest USD threshold to lowest
// - If the key value is >= deposited USD amount, then use the MDC associated with the key for the origin chain
// - If no key values are >= depostied USD amount, use the "default" value for the origin chain
// - For example, a deposit on Polygon worth $90 would use the MDC associated with the 100 key and chain
// 137, so it would use a follow distance of 80 blocks, while a deposit on Polygon for $110 would use 1000
// key. A deposit of $1100 would use the "default" key

// To see the latest block reorg events go to:
// - Ethereum: https://etherscan.io/blocks_forked
// - Polygon: https://polygonscan.com/blocks_forked

// Optimistic Rollups are currently centrally serialized and are not expected to reorg. Technically a block on an
// ORU will not be finalized until after 7 days, so there is little difference in following behind 0 blocks versus
// anything under 7 days.
export const DEFAULT_MIN_DEPOSIT_CONFIRMATIONS = {
  [CHAIN_IDs.MAINNET]: 64, // Finalized block: https://www.alchemy.com/overviews/ethereum-commitment-levels
  [CHAIN_IDs.OPTIMISM]: 120,
  [CHAIN_IDs.POLYGON]: 128, // Commonly used finality level for CEX's that accept Polygon deposits
  [CHAIN_IDs.BOBA]: 0,
  [CHAIN_IDs.ZK_SYNC]: 120,
  [CHAIN_IDs.LISK]: 120, // Same as other OVM. Hard finality is 1800 blocks
  [CHAIN_IDs.BASE]: 120,
  [CHAIN_IDs.MODE]: 120,
  [CHAIN_IDs.ARBITRUM]: 0,
  [CHAIN_IDs.LINEA]: 30,
  [CHAIN_IDs.BLAST]: 120,
  // Testnets:
  [CHAIN_IDs.MODE_SEPOLIA]: 0,
  [CHAIN_IDs.POLYGON_AMOY]: 0,
  [CHAIN_IDs.BASE_SEPOLIA]: 0,
  [CHAIN_IDs.ARBITRUM_SEPOLIA]: 0,
  [CHAIN_IDs.SEPOLIA]: 0,
  [CHAIN_IDs.OPTIMISM_SEPOLIA]: 0,
  [CHAIN_IDs.LISK_SEPOLIA]: 0,
  [CHAIN_IDs.BLAST_SEPOLIA]: 0,
};
export const MIN_DEPOSIT_CONFIRMATIONS: { [threshold: number | string]: { [chainId: number]: number } } = {
  1000: {
    [CHAIN_IDs.MAINNET]: 32, // Justified block
    [CHAIN_IDs.OPTIMISM]: 60,
    [CHAIN_IDs.POLYGON]: 100, // Probabilistically safe level based on historic Polygon reorgs
    [CHAIN_IDs.BOBA]: 0,
    [CHAIN_IDs.ZK_SYNC]: 0,
    [CHAIN_IDs.LISK]: 60,
    [CHAIN_IDs.BASE]: 60,
    [CHAIN_IDs.MODE]: 60,
    [CHAIN_IDs.ARBITRUM]: 0,
    [CHAIN_IDs.LINEA]: 1,
    [CHAIN_IDs.BLAST]: 60,
    // Testnets:
    [CHAIN_IDs.MODE_SEPOLIA]: 0,
    [CHAIN_IDs.LISK_SEPOLIA]: 0,
    [CHAIN_IDs.POLYGON_AMOY]: 0,
    [CHAIN_IDs.BASE_SEPOLIA]: 0,
    [CHAIN_IDs.OPTIMISM_SEPOLIA]: 0,
    [CHAIN_IDs.BLAST_SEPOLIA]: 0,
  },
  100: {
    [CHAIN_IDs.MAINNET]: 16, // Mainnet reorgs are rarely > 4 blocks in depth so this is a very safe buffer
    [CHAIN_IDs.OPTIMISM]: 60,
    [CHAIN_IDs.POLYGON]: 80,
    [CHAIN_IDs.BOBA]: 0,
    [CHAIN_IDs.ZK_SYNC]: 0,
    [CHAIN_IDs.LISK]: 60,
    [CHAIN_IDs.BASE]: 60,
    [CHAIN_IDs.MODE]: 60,
    [CHAIN_IDs.ARBITRUM]: 0,
    [CHAIN_IDs.LINEA]: 1,
    [CHAIN_IDs.BLAST]: 60,
    // Testnets:
    [CHAIN_IDs.MODE_SEPOLIA]: 0,
    [CHAIN_IDs.LISK_SEPOLIA]: 0,
    [CHAIN_IDs.POLYGON_AMOY]: 0,
    [CHAIN_IDs.BASE_SEPOLIA]: 0,
    [CHAIN_IDs.ARBITRUM_SEPOLIA]: 0,
    [CHAIN_IDs.BLAST_SEPOLIA]: 0,
  },
};

export const REDIS_URL_DEFAULT = "redis://localhost:6379";

// Quicknode is the bottleneck here and imposes a 10k block limit on an event search.
// Alchemy-Polygon imposes a 3500 block limit.
// Note: a 0 value here leads to an infinite lookback, which would be useful and reduce RPC requests
// if the RPC provider allows it. This is why the user should override these lookbacks if they are not using
// Quicknode for example.
export const CHAIN_MAX_BLOCK_LOOKBACK = {
  [CHAIN_IDs.MAINNET]: 10000,
  [CHAIN_IDs.OPTIMISM]: 10000, // Quick
  [CHAIN_IDs.POLYGON]: 3490,
  [CHAIN_IDs.BOBA]: 4990,
  [CHAIN_IDs.ZK_SYNC]: 10000,
  [CHAIN_IDs.LISK]: 1500,
  [CHAIN_IDs.BASE]: 1500,
  [CHAIN_IDs.MODE]: 1500,
  [CHAIN_IDs.ARBITRUM]: 10000,
  [CHAIN_IDs.LINEA]: 5000,
  [CHAIN_IDs.BLAST]: 1500,
  // Testnets:
  [CHAIN_IDs.MODE_SEPOLIA]: 10000,
  [CHAIN_IDs.POLYGON_AMOY]: 10000,
  [CHAIN_IDs.LISK_SEPOLIA]: 10000,
  [CHAIN_IDs.BASE_SEPOLIA]: 10000,
  [CHAIN_IDs.ARBITRUM_SEPOLIA]: 10000,
  [CHAIN_IDs.SEPOLIA]: 10000,
  [CHAIN_IDs.OPTIMISM_SEPOLIA]: 10000,
  [CHAIN_IDs.BLAST_SEPOLIA]: 10000,
};

// These should be safely above the finalization period for the chain and
// also give enough buffer time so that any reasonable fill on the chain
// can be matched with a deposit on the origin chain, so something like
// ~1-2 mins per chain.
export const BUNDLE_END_BLOCK_BUFFERS = {
  [CHAIN_IDs.MAINNET]: 5, // 12s/block
  [CHAIN_IDs.OPTIMISM]: 60, // 2s/block
  [CHAIN_IDs.POLYGON]: 128, // 2s/block. Polygon reorgs often so this number is set larger than the largest observed reorg.
  [CHAIN_IDs.BOBA]: 0, // **UPDATE** 288 is disabled so there should be no buffer.
  [CHAIN_IDs.ZK_SYNC]: 120, // ~1s/block. ZkSync is a centralized sequencer but is relatively unstable so this is kept higher than 0
  [CHAIN_IDs.LISK]: 60, // 2s/block gives 2 mins buffer time.
  [CHAIN_IDs.BASE]: 60, // 2s/block. Same finality profile as Optimism
  [CHAIN_IDs.MODE]: 60, // 2s/block. Same finality profile as Optimism
  [CHAIN_IDs.ARBITRUM]: 240, // ~0.25s/block. Arbitrum is a centralized sequencer
  [CHAIN_IDs.LINEA]: 40, // At 3s/block, 2 mins = 40 blocks.
  [CHAIN_IDs.BLAST]: 60,
  // Testnets:
  [CHAIN_IDs.MODE_SEPOLIA]: 0,
  [CHAIN_IDs.LISK_SEPOLIA]: 0,
  [CHAIN_IDs.POLYGON_AMOY]: 0,
  [CHAIN_IDs.BASE_SEPOLIA]: 0,
  [CHAIN_IDs.ARBITRUM_SEPOLIA]: 0,
  [CHAIN_IDs.SEPOLIA]: 0,
  [CHAIN_IDs.OPTIMISM_SEPOLIA]: 0,
  [CHAIN_IDs.BLAST_SEPOLIA]: 0,
};

export const DEFAULT_RELAYER_GAS_PADDING = ".15"; // Padding on token- and message-based relayer fill gas estimates.
export const DEFAULT_RELAYER_GAS_MULTIPLIER = "1.0"; // Multiplier on pre-profitability token-only gas estimates.
export const DEFAULT_RELAYER_GAS_MESSAGE_MULTIPLIER = "1.0"; // Multiplier on pre-profitability message fill gas estimates.

export const DEFAULT_MULTICALL_CHUNK_SIZE = 100;
export const DEFAULT_CHAIN_MULTICALL_CHUNK_SIZE: { [chainId: number]: number } = {
  [CHAIN_IDs.OPTIMISM]: 75,
  [CHAIN_IDs.BASE]: 75,
  [CHAIN_IDs.LINEA]: 50,
};

// List of proposal block numbers to ignore. This should be ignored because they are administrative bundle proposals
// with useless bundle block eval numbers and other data that isn't helpful for the dataworker to know. This does not
// include any invalid bundles that got through, such as at blocks 15001113 or 15049343 which are missing
// some events but have correct bundle eval blocks. This list specifically contains admin proposals that are sent
// to correct the bundles such as 15049343 that missed some events.
export const IGNORED_HUB_PROPOSED_BUNDLES: number[] = [];
export const IGNORED_HUB_EXECUTED_BUNDLES: number[] = [];

// This is the max anticipated distance on each chain before RPC data is likely to be consistent amongst providers.
// This distance should consider re-orgs, but also the time needed for various RPC providers to agree on chain state.
// Provider caching will not be allowed for queries whose responses depend on blocks closer than this many blocks.
// This is intended to be conservative.
export const CHAIN_CACHE_FOLLOW_DISTANCE: { [chainId: number]: number } = {
  [CHAIN_IDs.MAINNET]: 128,
  [CHAIN_IDs.OPTIMISM]: 120,
  [CHAIN_IDs.POLYGON]: 256,
  [CHAIN_IDs.BOBA]: 0,
  [CHAIN_IDs.ZK_SYNC]: 512,
  [CHAIN_IDs.LISK]: 120,
  [CHAIN_IDs.BASE]: 120,
  [CHAIN_IDs.MODE]: 120,
  [CHAIN_IDs.ARBITRUM]: 32,
  [CHAIN_IDs.LINEA]: 100, // Linea has a soft-finality of 1 block. This value is padded - but at 3s/block the padding is 5 minutes
  [CHAIN_IDs.SCROLL]: 0,
  [CHAIN_IDs.BLAST]: 120,
  // Testnets:
  [CHAIN_IDs.MODE_SEPOLIA]: 0,
  [CHAIN_IDs.LISK_SEPOLIA]: 0,
  [CHAIN_IDs.POLYGON_AMOY]: 0,
  [CHAIN_IDs.BASE_SEPOLIA]: 0,
  [CHAIN_IDs.ARBITRUM_SEPOLIA]: 0,
  [CHAIN_IDs.SEPOLIA]: 0,
  [CHAIN_IDs.OPTIMISM_SEPOLIA]: 0,
  [CHAIN_IDs.BLAST_SEPOLIA]: 0,
};

// This is the block distance at which the bot, by default, stores in redis with no TTL.
// These are all intended to be roughly 2 days of blocks for each chain.
// blocks = 172800 / avg_block_time
export const DEFAULT_NO_TTL_DISTANCE: { [chainId: number]: number } = {
  [CHAIN_IDs.MAINNET]: 14400,
  [CHAIN_IDs.OPTIMISM]: 86400,
  [CHAIN_IDs.POLYGON]: 86400,
  [CHAIN_IDs.BOBA]: 86400,
  [CHAIN_IDs.ZK_SYNC]: 172800,
  [CHAIN_IDs.LISK]: 86400,
  [CHAIN_IDs.BASE]: 86400,
  [CHAIN_IDs.MODE]: 86400,
  [CHAIN_IDs.LINEA]: 57600,
  [CHAIN_IDs.ARBITRUM]: 691200,
  [CHAIN_IDs.SCROLL]: 57600,
  [CHAIN_IDs.BLAST]: 86400,
};

// Reasonable default maxFeePerGas and maxPriorityFeePerGas scalers for each chain.
export const DEFAULT_GAS_FEE_SCALERS: {
  [chainId: number]: { maxFeePerGasScaler: number; maxPriorityFeePerGasScaler: number };
} = {
  [CHAIN_IDs.MAINNET]: { maxFeePerGasScaler: 3, maxPriorityFeePerGasScaler: 1.2 },
  [CHAIN_IDs.OPTIMISM]: { maxFeePerGasScaler: 2, maxPriorityFeePerGasScaler: 1 },
  [CHAIN_IDs.LISK]: { maxFeePerGasScaler: 2, maxPriorityFeePerGasScaler: 1 },
  [CHAIN_IDs.BASE]: { maxFeePerGasScaler: 2, maxPriorityFeePerGasScaler: 1 },
  [CHAIN_IDs.MODE]: { maxFeePerGasScaler: 2, maxPriorityFeePerGasScaler: 1 },
  [CHAIN_IDs.BLAST]: { maxFeePerGasScaler: 2, maxPriorityFeePerGasScaler: 1 },
};

// This is how many seconds stale the block number can be for us to use it for evaluating the reorg distance in the cache provider.
export const BLOCK_NUMBER_TTL = 60;

// This is the TTL for the provider cache.
export const PROVIDER_CACHE_TTL = 3600;
export const PROVIDER_CACHE_TTL_MODIFIER = 0.15;

// Multicall3 Constants:
export const multicall3Addresses = {
  [CHAIN_IDs.MAINNET]: "0xcA11bde05977b3631167028862bE2a173976CA11",
  [CHAIN_IDs.OPTIMISM]: "0xcA11bde05977b3631167028862bE2a173976CA11",
  [CHAIN_IDs.POLYGON]: "0xcA11bde05977b3631167028862bE2a173976CA11",
  [CHAIN_IDs.BOBA]: "0xcA11bde05977b3631167028862bE2a173976CA11",
  [CHAIN_IDs.ZK_SYNC]: "0xF9cda624FBC7e059355ce98a31693d299FACd963",
  [CHAIN_IDs.BASE]: "0xcA11bde05977b3631167028862bE2a173976CA11",
  [CHAIN_IDs.MODE]: "0xcA11bde05977b3631167028862bE2a173976CA11",
  [CHAIN_IDs.ARBITRUM]: "0xcA11bde05977b3631167028862bE2a173976CA11",
  [CHAIN_IDs.LINEA]: "0xcA11bde05977b3631167028862bE2a173976CA11",
  [CHAIN_IDs.SCROLL]: "0xcA11bde05977b3631167028862bE2a173976CA11",
  [CHAIN_IDs.BLAST]: "0xcA11bde05977b3631167028862bE2a173976CA11",
  // Testnet:
  [CHAIN_IDs.POLYGON_AMOY]: "0xcA11bde05977b3631167028862bE2a173976CA11",
  [CHAIN_IDs.BASE_SEPOLIA]: "0xcA11bde05977b3631167028862bE2a173976CA11",
  [CHAIN_IDs.SCROLL_SEPOLIA]: "0xcA11bde05977b3631167028862bE2a173976CA11",
  [CHAIN_IDs.SEPOLIA]: "0xcA11bde05977b3631167028862bE2a173976CA11",
  [CHAIN_IDs.BLAST_SEPOLIA]: "0xcA11bde05977b3631167028862bE2a173976CA11",
};
export type Multicall2Call = {
  callData: ethers.utils.BytesLike;
  target: string;
};

// These are the spokes that can hold both ETH and WETH, so they should be added together when caclulating whether
// a bundle execution is possible with the funds in the pool.
export const spokesThatHoldEthAndWeth = [
  CHAIN_IDs.OPTIMISM,
  CHAIN_IDs.ZK_SYNC,
  CHAIN_IDs.LISK,
  CHAIN_IDs.BASE,
  CHAIN_IDs.MODE,
  CHAIN_IDs.LINEA,
  CHAIN_IDs.BLAST,
];

/**
 * An official mapping of chain IDs to CCTP domains. This mapping is separate from chain identifiers
 * and is an internal mappinng maintained by Circle.
 * @link https://developers.circle.com/stablecoins/docs/supported-domains
 */
export const chainIdsToCctpDomains: { [chainId: number]: number } = {
  [CHAIN_IDs.MAINNET]: 0,
  [CHAIN_IDs.OPTIMISM]: 2,
  [CHAIN_IDs.ARBITRUM]: 3,
  [CHAIN_IDs.BASE]: 6,
  [CHAIN_IDs.POLYGON]: 7,
  [CHAIN_IDs.SEPOLIA]: 0,
  [CHAIN_IDs.OPTIMISM_SEPOLIA]: 2,
  [CHAIN_IDs.ARBITRUM_SEPOLIA]: 3,
  [CHAIN_IDs.BASE_SEPOLIA]: 6,
  [CHAIN_IDs.POLYGON_AMOY]: 7,
};

export const SUPPORTED_TOKENS: { [chainId: number]: string[] } = {
  [CHAIN_IDs.OPTIMISM]: ["DAI", "SNX", "BAL", "WETH", "USDC", "POOL", "USDT", "WBTC", "UMA", "ACX"],
  [CHAIN_IDs.POLYGON]: ["USDC", "USDT", "WETH", "DAI", "WBTC", "UMA", "BAL", "ACX", "POOL"],
  [CHAIN_IDs.ZK_SYNC]: ["USDC", "USDT", "WETH", "WBTC", "DAI"],
  [CHAIN_IDs.LISK]: ["WETH", "USDT"],
  [CHAIN_IDs.BASE]: ["BAL", "DAI", "ETH", "WETH", "USDC", "POOL"],
  [CHAIN_IDs.MODE]: ["ETH", "WETH", "USDC", "USDT", "WBTC"],
  [CHAIN_IDs.ARBITRUM]: ["USDC", "USDT", "WETH", "DAI", "WBTC", "UMA", "BAL", "ACX", "POOL"],
  [CHAIN_IDs.LINEA]: ["USDC", "USDT", "WETH", "WBTC", "DAI"],
  [CHAIN_IDs.BLAST]: ["DAI", "WBTC", "WETH"],

  // Testnets:
  [CHAIN_IDs.MODE_SEPOLIA]: ["ETH", "WETH", "USDC", "USDT", "WBTC"],
  [CHAIN_IDs.LISK_SEPOLIA]: ["WETH", "USDT"],
  [CHAIN_IDs.BASE_SEPOLIA]: ["BAL", "DAI", "ETH", "WETH", "USDC"],
  [CHAIN_IDs.ARBITRUM_SEPOLIA]: ["USDC", "USDT", "WETH", "DAI", "WBTC", "UMA", "ACX"],
  [CHAIN_IDs.OPTIMISM_SEPOLIA]: ["DAI", "SNX", "BAL", "ETH", "WETH", "USDC", "USDT", "WBTC", "UMA", "ACX"],
  [CHAIN_IDs.BLAST_SEPOLIA]: ["WETH"],
};

/**
 * A mapping of chain IDs to tokens on that chain which need their allowance
 * to first be zeroed before setting a new allowance. This is useful for
 * tokens that have a non-standard approval process.
 * @dev this is a generalization for USDT on Ethereum. Other tokens may be added
 */
export const TOKEN_APPROVALS_TO_FIRST_ZERO: Record<number, string[]> = {
  [CHAIN_IDs.MAINNET]: [
    // Required for USDT on Mainnet. Spurred by the following vulnerability:
    // https://github.com/ethereum/EIPs/issues/20#issuecomment-263524729
    // Essentially the current version of USDT has a vulnerability whose solution
    // requires the user to have a zero allowance prior to setting an approval.
    TOKEN_SYMBOLS_MAP.USDT.addresses[CHAIN_IDs.MAINNET],
  ],
};

// Path to the external SpokePool indexer. Must be updated if src/libexec/* files are relocated or if the `outputDir` on TSC has been modified.
export const RELAYER_DEFAULT_SPOKEPOOL_INDEXER = "./dist/src/libexec/RelayerSpokePoolIndexer.js";

export const DEFAULT_ARWEAVE_GATEWAY = { url: "arweave.net", port: 443, protocol: "https" };

// Chains with slow (> 2 day liveness) canonical L2-->L1 bridges that we prioritize taking repayment on.
// This does not include all  7-day withdrawal chains because we don't necessarily prefer being repaid on some of these 7-day chains, like Mode.
export const SLOW_WITHDRAWAL_CHAINS = [CHAIN_IDs.BASE, CHAIN_IDs.ARBITRUM, CHAIN_IDs.OPTIMISM];

// Expected worst-case time for message from L1 to propogate to L2 in seconds
export const EXPECTED_L1_TO_L2_MESSAGE_TIME = {
  [CHAIN_IDs.LINEA]: 60 * 60,
  [CHAIN_IDs.ARBITRUM]: 20 * 60,
  [CHAIN_IDs.OPTIMISM]: 20 * 60,
  [CHAIN_IDs.POLYGON]: 60 * 60,
  [CHAIN_IDs.ZK_SYNC]: 60 * 60,
  [CHAIN_IDs.LISK]: 20 * 60,
  [CHAIN_IDs.BASE]: 20 * 60,
  [CHAIN_IDs.MODE]: 20 * 60,
  [CHAIN_IDs.BLAST]: 20 * 60,
<<<<<<< HEAD
=======
};

export const OPSTACK_CONTRACT_OVERRIDES = {
  [CHAIN_IDs.LISK]: {
    l1: {
      AddressManager: "0x2dF7057d3F25212E51aFEA8dA628668229Ea423f",
      L1CrossDomainMessenger: "0x31B72D76FB666844C41EdF08dF0254875Dbb7edB",
      L1StandardBridge: "0x2658723Bf70c7667De6B25F99fcce13A16D25d08",
      StateCommitmentChain: "0x0000000000000000000000000000000000000000",
      CanonicalTransactionChain: "0x0000000000000000000000000000000000000000",
      BondManager: "0x0000000000000000000000000000000000000000",
      OptimismPortal: "0x26dB93F8b8b4f7016240af62F7730979d353f9A7",
      L2OutputOracle: "0x113cB99283AF242Da0A0C54347667edF531Aa7d6",
      OptimismPortal2: "0x0000000000000000000000000000000000000000",
      DisputeGameFactory: "0x0000000000000000000000000000000000000000",
    },
    l2: DEFAULT_L2_CONTRACT_ADDRESSES,
  },
>>>>>>> e4b8b51d
};<|MERGE_RESOLUTION|>--- conflicted
+++ resolved
@@ -368,8 +368,7 @@
   [CHAIN_IDs.BASE]: 20 * 60,
   [CHAIN_IDs.MODE]: 20 * 60,
   [CHAIN_IDs.BLAST]: 20 * 60,
-<<<<<<< HEAD
-=======
+
 };
 
 export const OPSTACK_CONTRACT_OVERRIDES = {
@@ -388,5 +387,4 @@
     },
     l2: DEFAULT_L2_CONTRACT_ADDRESSES,
   },
->>>>>>> e4b8b51d
 };