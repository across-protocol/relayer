--- conflicted
+++ resolved
@@ -156,19 +156,7 @@
 export const DEFAULT_RELAYER_GAS_MULTIPLIER = "1.0"; // Multiplier on pre-profitability token-only gas estimates.
 export const DEFAULT_RELAYER_GAS_MESSAGE_MULTIPLIER = "1.0"; // Multiplier on pre-profitability message fill gas estimates.
 
-<<<<<<< HEAD
-export const DEFAULT_MULTICALL_CHUNK_SIZE = 100;
-export const DEFAULT_CHAIN_MULTICALL_CHUNK_SIZE: { [chainId: number]: number } = {
-  [CHAIN_IDs.BASE]: 75,
-  [CHAIN_IDs.LINEA]: 50,
-  [CHAIN_IDs.LISK]: 75,
-  [CHAIN_IDs.MODE]: 75,
-  [CHAIN_IDs.OPTIMISM]: 75,
-  [CHAIN_IDs.SCROLL]: 50,
-};
-=======
 export const DEFAULT_MULTICALL_CHUNK_SIZE = 50;
->>>>>>> 2ba2d23d
 
 // List of proposal block numbers to ignore. This should be ignored because they are administrative bundle proposals
 // with useless bundle block eval numbers and other data that isn't helpful for the dataworker to know. This does not
