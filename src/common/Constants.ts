--- conflicted
+++ resolved
@@ -357,13 +357,8 @@
   [CHAIN_IDs.OPTIMISM]: ["DAI", "SNX", "BAL", "WETH", "USDC", "POOL", "USDT", "WBTC", "UMA", "ACX"],
   [CHAIN_IDs.POLYGON]: ["USDC", "USDT", "WETH", "DAI", "WBTC", "UMA", "BAL", "ACX", "POOL"],
   [CHAIN_IDs.REDSTONE]: ["WETH"],
-<<<<<<< HEAD
   [CHAIN_IDs.SCROLL]: ["WETH", "USDC", "USDT", "WBTC", "POOL"],
-  [CHAIN_IDs.WORLD_CHAIN]: ["WETH", "WBTC"], // xxx @todo add USDC after new bridge adapter is supported
-=======
-  [CHAIN_IDs.SCROLL]: ["WETH", "USDC", "USDT", "WBTC"],
   [CHAIN_IDs.WORLD_CHAIN]: ["WETH", "WBTC", "USDC"],
->>>>>>> 4b7a4d7f
   [CHAIN_IDs.ZK_SYNC]: ["USDC", "USDT", "WETH", "WBTC", "DAI"],
   [CHAIN_IDs.ZORA]: ["USDC", "WETH"],
 
