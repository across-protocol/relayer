--- conflicted
+++ resolved
@@ -44,72 +44,27 @@
 // Optimistic Rollups are currently centrally serialized and are not expected to reorg. Technically a block on an
 // ORU will not be finalized until after 7 days, so there is little difference in following behind 0 blocks versus
 // anything under 7 days.
-<<<<<<< HEAD
-=======
-export const DEFAULT_MIN_DEPOSIT_CONFIRMATIONS = {
-  [CHAIN_IDs.MAINNET]: 64, // Finalized block: https://www.alchemy.com/overviews/ethereum-commitment-levels
-  [CHAIN_IDs.OPTIMISM]: 120,
-  [CHAIN_IDs.POLYGON]: 128, // Commonly used finality level for CEX's that accept Polygon deposits
-  [CHAIN_IDs.BOBA]: 0,
-  [CHAIN_IDs.ZK_SYNC]: 120,
-  [CHAIN_IDs.LISK]: 120, // Same as other OVM. Hard finality is 1800 blocks
-  [CHAIN_IDs.BASE]: 120,
-  [CHAIN_IDs.MODE]: 120,
-  [CHAIN_IDs.ARBITRUM]: 0,
-  [CHAIN_IDs.LINEA]: 30,
-  // Testnets:
-  [CHAIN_IDs.MODE_SEPOLIA]: 0,
-  [CHAIN_IDs.POLYGON_AMOY]: 0,
-  [CHAIN_IDs.BASE_SEPOLIA]: 0,
-  [CHAIN_IDs.ARBITRUM_SEPOLIA]: 0,
-  [CHAIN_IDs.SEPOLIA]: 0,
-  [CHAIN_IDs.OPTIMISM_SEPOLIA]: 0,
-  [CHAIN_IDs.LISK_SEPOLIA]: 0,
-};
->>>>>>> aa4c57bf
 export const MIN_DEPOSIT_CONFIRMATIONS: { [threshold: number | string]: { [chainId: number]: number } } = {
   // Defaults for testnets.
   [Number.MAX_SAFE_INTEGER]: {
-    300: 0,
-    919: 0,
-    59140: 0,
-    80002: 0,
-    84532: 0,
-    421614: 0,
-    11155111: 0,
-    11155420: 0,
+    [CHAIN_IDs.MODE_SEPOLIA]: 1,
+    [CHAIN_IDs.POLYGON_AMOY]: 1,
+    [CHAIN_IDs.BASE_SEPOLIA]: 1,
+    [CHAIN_IDs.ARBITRUM_SEPOLIA]: 1,
+    [CHAIN_IDs.SEPOLIA]: 1,
+    [CHAIN_IDs.OPTIMISM_SEPOLIA]: 1,
   },
   10000: {
-    1: 64, // Finalized block: https://www.alchemy.com/overviews/ethereum-commitment-levels
-    10: 120,
-    137: 128, // Commonly used finality level for CEX's that accept Polygon deposits
-    324: 120,
-    8453: 120,
-    34443: 120,
-    42161: 0,
-    59144: 30,
+    [CHAIN_IDs.MAINNET]: 64, // Finalized block: https://www.alchemy.com/overviews/ethereum-commitment-levels
+    [CHAIN_IDs.OPTIMISM]: 120,
+    [CHAIN_IDs.POLYGON]: 128, // Commonly used finality level for CEX's that accept Polygon deposits
+    [CHAIN_IDs.ZK_SYNC]: 120,
+    [CHAIN_IDs.BASE]: 120,
+    [CHAIN_IDs.MODE]: 120,
+    [CHAIN_IDs.ARBITRUM]: 0,
+    [CHAIN_IDs.LINEA]: 30,
   },
   1000: {
-<<<<<<< HEAD
-    1: 32, // Justified block
-    10: 60,
-    137: 100, // Probabilistically safe level based on historic Polygon reorgs
-    324: 0,
-    8453: 60,
-    34443: 60,
-    42161: 0,
-    59144: 1,
-  },
-  100: {
-    1: 16, // Mainnet reorgs are rarely > 4 blocks in depth so this is a very safe buffer
-    10: 60,
-    137: 80,
-    324: 0,
-    8453: 60,
-    34443: 60,
-    42161: 0,
-    59144: 1,
-=======
     [CHAIN_IDs.MAINNET]: 32, // Justified block
     [CHAIN_IDs.OPTIMISM]: 60,
     [CHAIN_IDs.POLYGON]: 100, // Probabilistically safe level based on historic Polygon reorgs
@@ -144,7 +99,6 @@
     [CHAIN_IDs.POLYGON_AMOY]: 0,
     [CHAIN_IDs.BASE_SEPOLIA]: 0,
     [CHAIN_IDs.ARBITRUM_SEPOLIA]: 0,
->>>>>>> aa4c57bf
   },
 };
 
