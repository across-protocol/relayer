import { ethers } from "../utils";

// Maximum supported version of the configuration loaded into the Across ConfigStore.
// It protects bots from running outdated code against newer version of the on-chain config store.
// @dev Incorrectly setting this value may lead to incorrect behaviour and potential loss of funds.
export const CONFIG_STORE_VERSION = 3;

export const RELAYER_MIN_FEE_PCT = 0.0003;

// Target ~4 hours
export const MAX_RELAYER_DEPOSIT_LOOK_BACK = 4 * 60 * 60;

// Target ~4 days per chain. Should cover all events needed to construct pending bundle.
export const DATAWORKER_FAST_LOOKBACK: { [chainId: number]: number } = {
  1: 28800,
  10: 172800, // 1 block every 2 seconds after bedrock
  137: 138240,
  288: 11520,
  324: 4 * 24 * 60 * 60,
  8453: 172800, // Same as Optimism.
  42161: 1382400,
};

// Target ~14 days per chain. Should cover all events that could be finalized, so 2x the optimistic
// rollup challenge period seems safe.
export const FINALIZER_TOKENBRIDGE_LOOKBACK = 14 * 24 * 60 * 60;

// Reorgs are anticipated on Ethereum and Polygon. We use different following distances when processing deposit
// events based on the USD amount of the deposit. This protects the relayer from the worst case situation where it fills
// a large deposit (i.e. with an amount equal to a large amount of $$$) but the deposit is included in a re-orged
// block. This would cause the relayer to unintentionally send an invalid fill and not refunded. The tradeoff is that
// the larger the follow distance, the slower the relayer will be to fulfill deposits. Therefore, the following
// configuration allows the user to set higher follow distances for higher deposit amounts.
// The Key of the following dictionary is used as the USD threshold to determine the MDC:
// - Searching from highest USD threshold to lowest
// - If the key value is >= deposited USD amount, then use the MDC associated with the key for the origin chain
// - If no key values are >= depostied USD amount, use the "default" value for the origin chain
// - For example, a deposit on Polygon worth $90 would use the MDC associated with the 100 key and chain
// 137, so it would use a follow distance of 80 blocks, while a deposit on Polygon for $110 would use 1000
// key. A deposit of $1100 would use the "default" key

// To see the latest block reorg events go to:
// - Ethereum: https://etherscan.io/blocks_forked
// - Polygon: https://polygonscan.com/blocks_forked

// Optimistic Rollups are currently centrally serialized and are not expected to reorg. Technically a block on an
// ORU will not be finalized until after 7 days, so there is little difference in following behind 0 blocks versus
// anything under 7 days.
export const DEFAULT_MIN_DEPOSIT_CONFIRMATIONS = {
  1: 64, // Finalized block: https://www.alchemy.com/overviews/ethereum-commitment-levels
  10: 60,
  137: 128, // Commonly used finality level for CEX's that accept Polygon deposits
  288: 0,
  324: 0,
  8453: 60,
  42161: 0,
  // Testnets:
  5: 0,
  280: 0,
  420: 0,
  80001: 0,
  84531: 0,
  84532: 0,
  421613: 0,
  421614: 0,
  11155111: 0,
  11155420: 0,
};
export const MIN_DEPOSIT_CONFIRMATIONS: { [threshold: number | string]: { [chainId: number]: number } } = {
  1000: {
    1: 32, // Justified block
    10: 60,
    137: 100, // Probabilistically safe level based on historic Polygon reorgs
    288: 0,
    324: 0,
    8453: 60,
    42161: 0,
    // Testnets:
    5: 0,
    280: 0,
    420: 0,
    80001: 0,
    84531: 0,
    421613: 0,
  },
  100: {
    1: 16, // Mainnet reorgs are rarely > 4 blocks in depth so this is a very safe buffer
    10: 60,
    137: 80,
    288: 0,
    324: 0,
    8453: 60,
    42161: 0,
    // Testnets:
    5: 0,
    280: 0,
    420: 0,
    80001: 0,
    84531: 0,
    421613: 0,
  },
};

export const REDIS_URL_DEFAULT = "redis://localhost:6379";

// Quicknode is the bottleneck here and imposes a 10k block limit on an event search.
// Alchemy-Polygon imposes a 3500 block limit.
// Note: a 0 value here leads to an infinite lookback, which would be useful and reduce RPC requests
// if the RPC provider allows it. This is why the user should override these lookbacks if they are not using
// Quicknode for example.
export const CHAIN_MAX_BLOCK_LOOKBACK = {
  1: 10000,
  10: 10000, // Quick
  137: 3490,
  288: 4990,
  324: 10000,
  8453: 1500,
  42161: 10000,
  // Testnets:
  5: 10000,
  280: 10000,
  420: 10000,
  80001: 10000,
  84531: 10000,
  84532: 10000,
  421613: 10000,
<<<<<<< HEAD
  11155111: 10000,
=======
  421614: 10000,
  11155111: 10000,
  11155420: 10000,
>>>>>>> dddbff98
};

export const BUNDLE_END_BLOCK_BUFFERS = {
  1: 25, // At 12s/block, 25 blocks = 5 mins
  10: 150, // 2s/block, 5 mins = 300 seconds = 300 transactions. And 1 block per txn.
  137: 750, // At 2s/block, 25 mins = 25 * 60 / 2 = 750 blocks
  288: 0, // **UPDATE** 288 is disabled so there should be no buffer.
  324: 1500, // At 1s/block, 25 mins = 1500 blocks.
  8453: 750, // At 2s/block, 25 mins = 750 blocks.
  42161: 300, // At a conservative 1 TPS, 5 mins = 300 seconds = 300 transactions. And 1 block per txn.
  // Testnets:
  5: 0,
  280: 0,
  420: 0,
  80001: 0,
  84531: 0,
  84532: 0,
  421613: 0,
<<<<<<< HEAD
  11155111: 0,
=======
  421614: 0,
  11155111: 0,
  11155420: 0,
>>>>>>> dddbff98
};

export const DEFAULT_RELAYER_GAS_PADDING = ".15"; // Padding on token- and message-based relayer fill gas estimates.
export const DEFAULT_RELAYER_GAS_MULTIPLIER = "1.0"; // Multiplier on pre-profitability token-only gas estimates.

export const DEFAULT_MULTICALL_CHUNK_SIZE = 100;
export const DEFAULT_CHAIN_MULTICALL_CHUNK_SIZE: { [chainId: number]: number } = {
  10: 75,
  8453: 75,
};

// List of proposal block numbers to ignore. This should be ignored because they are administrative bundle proposals
// with useless bundle block eval numbers and other data that isn't helpful for the dataworker to know. This does not
// include any invalid bundles that got through, such as at blocks 15001113 or 15049343 which are missing
// some events but have correct bundle eval blocks. This list specifically contains admin proposals that are sent
// to correct the bundles such as 15049343 that missed some events.
export const IGNORED_HUB_PROPOSED_BUNDLES: number[] = [];
export const IGNORED_HUB_EXECUTED_BUNDLES: number[] = [];

// This is the max anticipated distance on each chain before RPC data is likely to be consistent amongst providers.
// This distance should consider re-orgs, but also the time needed for various RPC providers to agree on chain state.
// Provider caching will not be allowed for queries whose responses depend on blocks closer than this many blocks.
// This is intended to be conservative.
export const CHAIN_CACHE_FOLLOW_DISTANCE: { [chainId: number]: number } = {
  1: 128,
  10: 120,
  137: 256,
  288: 0,
  324: 512,
  8453: 120,
  42161: 32,
  534352: 0,
  // Testnets:
  5: 0,
  280: 0,
  420: 0,
  80001: 0,
  84531: 0,
  84532: 0,
  421613: 0,
  421614: 0,
  534351: 0,
  11155111: 0,
  11155420: 0,
};

// Reasonable default maxFeePerGas and maxPriorityFeePerGas scalers for each chain.
export const DEFAULT_GAS_FEE_SCALERS: {
  [chainId: number]: { maxFeePerGasScaler: number; maxPriorityFeePerGasScaler: number };
} = {
  1: { maxFeePerGasScaler: 3, maxPriorityFeePerGasScaler: 1.2 },
  10: { maxFeePerGasScaler: 2, maxPriorityFeePerGasScaler: 1 },
  8453: { maxFeePerGasScaler: 2, maxPriorityFeePerGasScaler: 1 },
};

// This is how many seconds stale the block number can be for us to use it for evaluating the reorg distance in the cache provider.
export const BLOCK_NUMBER_TTL = 60;

// This is the TTL for the provider cache.
export const PROVIDER_CACHE_TTL = 3600;
export const PROVIDER_CACHE_TTL_MODIFIER = 0.15;

// Multicall3 Constants:
export const multicall3Addresses = {
  1: "0xcA11bde05977b3631167028862bE2a173976CA11",
  10: "0xcA11bde05977b3631167028862bE2a173976CA11",
  137: "0xcA11bde05977b3631167028862bE2a173976CA11",
  288: "0xcA11bde05977b3631167028862bE2a173976CA11",
  324: "0xF9cda624FBC7e059355ce98a31693d299FACd963",
  8453: "0xcA11bde05977b3631167028862bE2a173976CA11",
  42161: "0xcA11bde05977b3631167028862bE2a173976CA11",
  534352: "0xcA11bde05977b3631167028862bE2a173976CA11",
  // testnet
  5: "0xcA11bde05977b3631167028862bE2a173976CA11",
  280: "0xF9cda624FBC7e059355ce98a31693d299FACd963",
  420: "0xcA11bde05977b3631167028862bE2a173976CA11",
  80001: "0xcA11bde05977b3631167028862bE2a173976CA11",
  84531: "0xcA11bde05977b3631167028862bE2a173976CA11",
  84532: "0xcA11bde05977b3631167028862bE2a173976CA11",
  421613: "0xcA11bde05977b3631167028862bE2a173976CA11",
  534351: "0xcA11bde05977b3631167028862bE2a173976CA11",
  11155111: "0xcA11bde05977b3631167028862bE2a173976CA11",
};
export type Multicall2Call = {
  callData: ethers.utils.BytesLike;
  target: string;
};

// These are the spokes that can hold both ETH and WETH, so they should be added together when caclulating whether
// a bundle execution is possible with the funds in the pool.
export const spokesThatHoldEthAndWeth = [10, 324, 8453];

/**
 * An official mapping of chain IDs to CCTP domains. This mapping is separate from chain identifiers
 * and is an internal mappinng maintained by Circle.
 * @link https://developers.circle.com/stablecoins/docs/supported-domains
 */
export const chainIdsToCctpDomains: { [chainId: number]: number } = {
  // Mainnet
  1: 0, // Mainnet
  10: 2, // Optimism
  42161: 3, // Arbitrum
  8453: 6, // Base
  137: 7, // Polygon

  // Testnet
  11155111: 0, // Eth Sepolia
  11155420: 2, // Optimism Sepolia
  421614: 3, // Arbitrum Sepolia
  84532: 6, // Base Sepolia
  80001: 7, // Polygon PoS Mumbai
};<|MERGE_RESOLUTION|>--- conflicted
+++ resolved
@@ -124,13 +124,9 @@
   84531: 10000,
   84532: 10000,
   421613: 10000,
-<<<<<<< HEAD
-  11155111: 10000,
-=======
   421614: 10000,
   11155111: 10000,
   11155420: 10000,
->>>>>>> dddbff98
 };
 
 export const BUNDLE_END_BLOCK_BUFFERS = {
@@ -149,13 +145,9 @@
   84531: 0,
   84532: 0,
   421613: 0,
-<<<<<<< HEAD
-  11155111: 0,
-=======
   421614: 0,
   11155111: 0,
   11155420: 0,
->>>>>>> dddbff98
 };
 
 export const DEFAULT_RELAYER_GAS_PADDING = ".15"; // Padding on token- and message-based relayer fill gas estimates.
