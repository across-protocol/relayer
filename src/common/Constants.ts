import { CHAIN_IDs, TOKEN_SYMBOLS_MAP, ethers } from "../utils";

// Maximum supported version of the configuration loaded into the Across ConfigStore.
// It protects bots from running outdated code against newer version of the on-chain config store.
// @dev Incorrectly setting this value may lead to incorrect behaviour and potential loss of funds.
export const CONFIG_STORE_VERSION = 4;

export const RELAYER_MIN_FEE_PCT = 0.0003;

// Target ~4 hours
export const MAX_RELAYER_DEPOSIT_LOOK_BACK = 4 * 60 * 60;

// Target ~4 days per chain. Should cover all events needed to construct pending bundle.
export const DATAWORKER_FAST_LOOKBACK: { [chainId: number]: number } = {
<<<<<<< HEAD
  [CHAIN_IDs.ARBITRUM]: 1382400,
  [CHAIN_IDs.BASE]: 172800, // Same as Optimism.
  [CHAIN_IDs.BOBA]: 11520,
  [CHAIN_IDs.LINEA]: 115200, // 1 block every 3 seconds
  [CHAIN_IDs.MAINNET]: 28800,
  [CHAIN_IDs.MODE]: 172800, // Same as Optimism.
  [CHAIN_IDs.OPTIMISM]: 172800, // 1 block every 2 seconds after bedrock
  [CHAIN_IDs.POLYGON]: 138240,
  [CHAIN_IDs.ZK_SYNC]: 4 * 24 * 60 * 60,
=======
  [CHAIN_IDs.MAINNET]: 28800,
  [CHAIN_IDs.OPTIMISM]: 172800, // 1 block every 2 seconds after bedrock
  [CHAIN_IDs.POLYGON]: 138240,
  [CHAIN_IDs.BOBA]: 11520,
  [CHAIN_IDs.ZK_SYNC]: 4 * 24 * 60 * 60,
  [CHAIN_IDs.LISK]: 172800, // Same as Optimism.
  [CHAIN_IDs.BASE]: 172800, // Same as Optimism.
  [CHAIN_IDs.MODE]: 172800, // Same as Optimism.
  [CHAIN_IDs.ARBITRUM]: 1382400,
  [CHAIN_IDs.LINEA]: 115200, // 1 block every 3 seconds
>>>>>>> 345f5b14
};

// Target ~14 days per chain. Should cover all events that could be finalized, so 2x the optimistic
// rollup challenge period seems safe.
export const FINALIZER_TOKENBRIDGE_LOOKBACK = 14 * 24 * 60 * 60;

// Reorgs are anticipated on Ethereum and Polygon. We use different following distances when processing deposit
// events based on the USD amount of the deposit. This protects the relayer from the worst case situation where it fills
// a large deposit (i.e. with an amount equal to a large amount of $$$) but the deposit is included in a re-orged
// block. This would cause the relayer to unintentionally send an invalid fill and not refunded. The tradeoff is that
// the larger the follow distance, the slower the relayer will be to fulfill deposits. Therefore, the following
// configuration allows the user to set higher follow distances for higher deposit amounts.
// The Key of the following dictionary is used as the USD threshold to determine the MDC:
// - Searching from highest USD threshold to lowest
// - If the key value is >= deposited USD amount, then use the MDC associated with the key for the origin chain
// - If no key values are >= depostied USD amount, use the "default" value for the origin chain
// - For example, a deposit on Polygon worth $90 would use the MDC associated with the 100 key and chain
// 137, so it would use a follow distance of 80 blocks, while a deposit on Polygon for $110 would use 1000
// key. A deposit of $1100 would use the "default" key

// To see the latest block reorg events go to:
// - Ethereum: https://etherscan.io/blocks_forked
// - Polygon: https://polygonscan.com/blocks_forked

// Optimistic Rollups are currently centrally serialized and are not expected to reorg. Technically a block on an
// ORU will not be finalized until after 7 days, so there is little difference in following behind 0 blocks versus
// anything under 7 days.
export const DEFAULT_MIN_DEPOSIT_CONFIRMATIONS = {
<<<<<<< HEAD
  [CHAIN_IDs.ARBITRUM]: 0,
  [CHAIN_IDs.BASE]: 120,
  [CHAIN_IDs.BOBA]: 0,
  [CHAIN_IDs.LINEA]: 30,
  [CHAIN_IDs.MAINNET]: 64, // Finalized block: https://www.alchemy.com/overviews/ethereum-commitment-levels
  [CHAIN_IDs.MODE]: 120,
  [CHAIN_IDs.OPTIMISM]: 120,
  [CHAIN_IDs.POLYGON]: 128, // Commonly used finality level for CEX's that accept Polygon deposits
  [CHAIN_IDs.ZK_SYNC]: 120,
  // Testnets:
  [CHAIN_IDs.ARBITRUM_SEPOLIA]: 0,
  [CHAIN_IDs.BASE_SEPOLIA]: 0,
  [CHAIN_IDs.MODE_SEPOLIA]: 0,
  [CHAIN_IDs.OPTIMISM_SEPOLIA]: 0,
  [CHAIN_IDs.POLYGON_AMOY]: 0,
  [CHAIN_IDs.SEPOLIA]: 0,
};
export const MIN_DEPOSIT_CONFIRMATIONS: { [threshold: number | string]: { [chainId: number]: number } } = {
  1000: {
    [CHAIN_IDs.ARBITRUM]: 0,
    [CHAIN_IDs.BASE]: 60,
    [CHAIN_IDs.BOBA]: 0,
    [CHAIN_IDs.LINEA]: 1,
    [CHAIN_IDs.MAINNET]: 32, // Justified block
    [CHAIN_IDs.MODE]: 60,
    [CHAIN_IDs.OPTIMISM]: 60,
    [CHAIN_IDs.POLYGON]: 100, // Probabilistically safe level based on historic Polygon reorgs
    [CHAIN_IDs.ZK_SYNC]: 0,
    // Testnets:
    [CHAIN_IDs.BASE_SEPOLIA]: 0,
    [CHAIN_IDs.MODE_SEPOLIA]: 0,
    [CHAIN_IDs.OPTIMISM_SEPOLIA]: 0,
    [CHAIN_IDs.POLYGON_AMOY]: 0,
  },
  100: {
    [CHAIN_IDs.ARBITRUM]: 0,
    [CHAIN_IDs.BASE]: 60,
    [CHAIN_IDs.BOBA]: 0,
    [CHAIN_IDs.LINEA]: 1,
    [CHAIN_IDs.MAINNET]: 16, // Mainnet reorgs are rarely > 4 blocks in depth so this is a very safe buffer
    [CHAIN_IDs.MODE]: 60,
    [CHAIN_IDs.OPTIMISM]: 60,
    [CHAIN_IDs.POLYGON]: 80,
    [CHAIN_IDs.ZK_SYNC]: 0,
    // Testnets:
    [CHAIN_IDs.ARBITRUM_SEPOLIA]: 0,
    [CHAIN_IDs.BASE_SEPOLIA]: 0,
    [CHAIN_IDs.MODE_SEPOLIA]: 0,
    [CHAIN_IDs.POLYGON_AMOY]: 0,
    [CHAIN_IDs.SEPOLIA]: 0,
=======
  [CHAIN_IDs.MAINNET]: 64, // Finalized block: https://www.alchemy.com/overviews/ethereum-commitment-levels
  [CHAIN_IDs.OPTIMISM]: 120,
  [CHAIN_IDs.POLYGON]: 128, // Commonly used finality level for CEX's that accept Polygon deposits
  [CHAIN_IDs.BOBA]: 0,
  [CHAIN_IDs.ZK_SYNC]: 120,
  [CHAIN_IDs.LISK]: 120, // Same as other OVM. Hard finality is 1800 blocks
  [CHAIN_IDs.BASE]: 120,
  [CHAIN_IDs.MODE]: 120,
  [CHAIN_IDs.ARBITRUM]: 0,
  [CHAIN_IDs.LINEA]: 30,
  // Testnets:
  [CHAIN_IDs.MODE_SEPOLIA]: 0,
  [CHAIN_IDs.POLYGON_AMOY]: 0,
  [CHAIN_IDs.BASE_SEPOLIA]: 0,
  [CHAIN_IDs.ARBITRUM_SEPOLIA]: 0,
  [CHAIN_IDs.SEPOLIA]: 0,
  [CHAIN_IDs.OPTIMISM_SEPOLIA]: 0,
};
export const MIN_DEPOSIT_CONFIRMATIONS: { [threshold: number | string]: { [chainId: number]: number } } = {
  1000: {
    [CHAIN_IDs.MAINNET]: 32, // Justified block
    [CHAIN_IDs.OPTIMISM]: 60,
    [CHAIN_IDs.POLYGON]: 100, // Probabilistically safe level based on historic Polygon reorgs
    [CHAIN_IDs.BOBA]: 0,
    [CHAIN_IDs.ZK_SYNC]: 0,
    [CHAIN_IDs.LISK]: 60,
    [CHAIN_IDs.BASE]: 60,
    [CHAIN_IDs.MODE]: 60,
    [CHAIN_IDs.ARBITRUM]: 0,
    [CHAIN_IDs.LINEA]: 1,
    // Testnets:
    [CHAIN_IDs.MODE_SEPOLIA]: 0,
    [CHAIN_IDs.LISK_SEPOLIA]: 0,
    [CHAIN_IDs.POLYGON_AMOY]: 0,
    [CHAIN_IDs.BASE_SEPOLIA]: 0,
    [CHAIN_IDs.OPTIMISM_SEPOLIA]: 0,
  },
  100: {
    [CHAIN_IDs.MAINNET]: 16, // Mainnet reorgs are rarely > 4 blocks in depth so this is a very safe buffer
    [CHAIN_IDs.OPTIMISM]: 60,
    [CHAIN_IDs.POLYGON]: 80,
    [CHAIN_IDs.BOBA]: 0,
    [CHAIN_IDs.ZK_SYNC]: 0,
    [CHAIN_IDs.LISK]: 60,
    [CHAIN_IDs.BASE]: 60,
    [CHAIN_IDs.MODE]: 60,
    [CHAIN_IDs.ARBITRUM]: 0,
    [CHAIN_IDs.LINEA]: 1,
    // Testnets:
    [CHAIN_IDs.MODE_SEPOLIA]: 0,
    [CHAIN_IDs.LISK_SEPOLIA]: 0,
    [CHAIN_IDs.POLYGON_AMOY]: 0,
    [CHAIN_IDs.BASE_SEPOLIA]: 0,
    [CHAIN_IDs.ARBITRUM_SEPOLIA]: 0,
>>>>>>> 345f5b14
  },
};

export const REDIS_URL_DEFAULT = "redis://localhost:6379";

// Quicknode is the bottleneck here and imposes a 10k block limit on an event search.
// Alchemy-Polygon imposes a 3500 block limit.
// Note: a 0 value here leads to an infinite lookback, which would be useful and reduce RPC requests
// if the RPC provider allows it. This is why the user should override these lookbacks if they are not using
// Quicknode for example.
export const CHAIN_MAX_BLOCK_LOOKBACK = {
<<<<<<< HEAD
  [CHAIN_IDs.ARBITRUM]: 10000,
  [CHAIN_IDs.BASE]: 1500,
  [CHAIN_IDs.BOBA]: 4990,
  [CHAIN_IDs.LINEA]: 5000,
  [CHAIN_IDs.MAINNET]: 10000,
  [CHAIN_IDs.MODE]: 1500,
  [CHAIN_IDs.OPTIMISM]: 10000, // Quick
  [CHAIN_IDs.POLYGON]: 3490,
  [CHAIN_IDs.ZK_SYNC]: 10000,
  // Testnets:
  [CHAIN_IDs.ARBITRUM_SEPOLIA]: 10000,
  [CHAIN_IDs.BASE_SEPOLIA]: 10000,
  [CHAIN_IDs.MODE_SEPOLIA]: 10000,
  [CHAIN_IDs.OPTIMISM_SEPOLIA]: 10000,
  [CHAIN_IDs.POLYGON_AMOY]: 10000,
  [CHAIN_IDs.SEPOLIA]: 10000,
=======
  [CHAIN_IDs.MAINNET]: 10000,
  [CHAIN_IDs.OPTIMISM]: 10000, // Quick
  [CHAIN_IDs.POLYGON]: 3490,
  [CHAIN_IDs.BOBA]: 4990,
  [CHAIN_IDs.ZK_SYNC]: 10000,
  [CHAIN_IDs.LISK]: 1500,
  [CHAIN_IDs.BASE]: 1500,
  [CHAIN_IDs.MODE]: 1500,
  [CHAIN_IDs.ARBITRUM]: 10000,
  [CHAIN_IDs.LINEA]: 5000,
  // Testnets:
  [CHAIN_IDs.MODE_SEPOLIA]: 10000,
  [CHAIN_IDs.POLYGON_AMOY]: 10000,
  [CHAIN_IDs.LISK]: 10000,
  [CHAIN_IDs.BASE_SEPOLIA]: 10000,
  [CHAIN_IDs.ARBITRUM_SEPOLIA]: 10000,
  [CHAIN_IDs.SEPOLIA]: 10000,
  [CHAIN_IDs.OPTIMISM_SEPOLIA]: 10000,
>>>>>>> 345f5b14
};

// These should be safely above the finalization period for the chain and
// also give enough buffer time so that any reasonable fill on the chain
// can be matched with a deposit on the origin chain, so something like
// ~1-2 mins per chain.
export const BUNDLE_END_BLOCK_BUFFERS = {
<<<<<<< HEAD
  [CHAIN_IDs.ARBITRUM]: 240, // ~0.25s/block. Arbitrum is a centralized sequencer
  [CHAIN_IDs.BASE]: 60, // 2s/block. Same finality profile as Optimism
  [CHAIN_IDs.BOBA]: 0, // **UPDATE** 288 is disabled so there should be no buffer.
  [CHAIN_IDs.LINEA]: 40, // At 3s/block, 2 mins = 40 blocks.
  [CHAIN_IDs.MAINNET]: 5, // 12s/block
  [CHAIN_IDs.MODE]: 60, // 2s/block. Same finality profile as Optimism
  [CHAIN_IDs.OPTIMISM]: 60, // 2s/block
  [CHAIN_IDs.POLYGON]: 128, // 2s/block. Polygon reorgs often so this number is set larger than the largest observed reorg.
  [CHAIN_IDs.ZK_SYNC]: 120, // ~1s/block. ZkSync is a centralized sequencer but is relatively unstable so this is kept higher than 0
  // Testnets:
  [CHAIN_IDs.ARBITRUM_SEPOLIA]: 0,
  [CHAIN_IDs.BASE_SEPOLIA]: 0,
  [CHAIN_IDs.MODE_SEPOLIA]: 0,
  [CHAIN_IDs.OPTIMISM_SEPOLIA]: 0,
  [CHAIN_IDs.POLYGON_AMOY]: 0,
  [CHAIN_IDs.SEPOLIA]: 0,
=======
  [CHAIN_IDs.MAINNET]: 5, // 12s/block
  [CHAIN_IDs.OPTIMISM]: 60, // 2s/block
  [CHAIN_IDs.POLYGON]: 128, // 2s/block. Polygon reorgs often so this number is set larger than the largest observed reorg.
  [CHAIN_IDs.BOBA]: 0, // **UPDATE** 288 is disabled so there should be no buffer.
  [CHAIN_IDs.ZK_SYNC]: 120, // ~1s/block. ZkSync is a centralized sequencer but is relatively unstable so this is kept higher than 0
  [CHAIN_IDs.LISK]: 60, // 2s/block gives 2 mins buffer time.
  [CHAIN_IDs.BASE]: 60, // 2s/block. Same finality profile as Optimism
  [CHAIN_IDs.MODE]: 60, // 2s/block. Same finality profile as Optimism
  [CHAIN_IDs.ARBITRUM]: 240, // ~0.25s/block. Arbitrum is a centralized sequencer
  [CHAIN_IDs.LINEA]: 40, // At 3s/block, 2 mins = 40 blocks.
  // Testnets:
  [CHAIN_IDs.MODE_SEPOLIA]: 0,
  [CHAIN_IDs.LISK_SEPOLIA]: 0,
  [CHAIN_IDs.POLYGON_AMOY]: 0,
  [CHAIN_IDs.BASE_SEPOLIA]: 0,
  [CHAIN_IDs.ARBITRUM_SEPOLIA]: 0,
  [CHAIN_IDs.SEPOLIA]: 0,
  [CHAIN_IDs.OPTIMISM_SEPOLIA]: 0,
>>>>>>> 345f5b14
};

export const DEFAULT_RELAYER_GAS_PADDING = ".15"; // Padding on token- and message-based relayer fill gas estimates.
export const DEFAULT_RELAYER_GAS_MULTIPLIER = "1.0"; // Multiplier on pre-profitability token-only gas estimates.
export const DEFAULT_RELAYER_GAS_MESSAGE_MULTIPLIER = "1.0"; // Multiplier on pre-profitability message fill gas estimates.

export const DEFAULT_MULTICALL_CHUNK_SIZE = 100;
export const DEFAULT_CHAIN_MULTICALL_CHUNK_SIZE: { [chainId: number]: number } = {
<<<<<<< HEAD
  [CHAIN_IDs.BASE]: 75,
  [CHAIN_IDs.LINEA]: 50,
  [CHAIN_IDs.OPTIMISM]: 75,
=======
  [CHAIN_IDs.OPTIMISM]: 75,
  [CHAIN_IDs.BASE]: 75,
  [CHAIN_IDs.LINEA]: 50,
>>>>>>> 345f5b14
};

// List of proposal block numbers to ignore. This should be ignored because they are administrative bundle proposals
// with useless bundle block eval numbers and other data that isn't helpful for the dataworker to know. This does not
// include any invalid bundles that got through, such as at blocks 15001113 or 15049343 which are missing
// some events but have correct bundle eval blocks. This list specifically contains admin proposals that are sent
// to correct the bundles such as 15049343 that missed some events.
export const IGNORED_HUB_PROPOSED_BUNDLES: number[] = [];
export const IGNORED_HUB_EXECUTED_BUNDLES: number[] = [];

// This is the max anticipated distance on each chain before RPC data is likely to be consistent amongst providers.
// This distance should consider re-orgs, but also the time needed for various RPC providers to agree on chain state.
// Provider caching will not be allowed for queries whose responses depend on blocks closer than this many blocks.
// This is intended to be conservative.
export const CHAIN_CACHE_FOLLOW_DISTANCE: { [chainId: number]: number } = {
<<<<<<< HEAD
  [CHAIN_IDs.ARBITRUM]: 32,
  [CHAIN_IDs.BASE]: 120,
  [CHAIN_IDs.BOBA]: 0,
  [CHAIN_IDs.LINEA]: 100, // Linea has a soft-finality of 1 block. This value is padded - but at 3s/block the padding is 5 minutes
  [CHAIN_IDs.MAINNET]: 128,
  [CHAIN_IDs.MODE]: 120,
  [CHAIN_IDs.OPTIMISM]: 120,
  [CHAIN_IDs.POLYGON]: 256,
  [CHAIN_IDs.SCROLL]: 0,
  [CHAIN_IDs.ZK_SYNC]: 512,
  // Testnets:
  [CHAIN_IDs.ARBITRUM_SEPOLIA]: 0,
  [CHAIN_IDs.BASE_SEPOLIA]: 0,
  [CHAIN_IDs.MODE_SEPOLIA]: 0,
  [CHAIN_IDs.OPTIMISM_SEPOLIA]: 0,
  [CHAIN_IDs.POLYGON_AMOY]: 0,
  [CHAIN_IDs.SEPOLIA]: 0,
=======
  [CHAIN_IDs.MAINNET]: 128,
  [CHAIN_IDs.OPTIMISM]: 120,
  [CHAIN_IDs.POLYGON]: 256,
  [CHAIN_IDs.BOBA]: 0,
  [CHAIN_IDs.ZK_SYNC]: 512,
  [CHAIN_IDs.LISK]: 120,
  [CHAIN_IDs.BASE]: 120,
  [CHAIN_IDs.MODE]: 120,
  [CHAIN_IDs.ARBITRUM]: 32,
  [CHAIN_IDs.LINEA]: 100, // Linea has a soft-finality of 1 block. This value is padded - but at 3s/block the padding is 5 minutes
  [CHAIN_IDs.SCROLL]: 0,
  // Testnets:
  [CHAIN_IDs.MODE_SEPOLIA]: 0,
  [CHAIN_IDs.LISK_SEPOLIA]: 0,
  [CHAIN_IDs.POLYGON_AMOY]: 0,
  [CHAIN_IDs.BASE_SEPOLIA]: 0,
  [CHAIN_IDs.ARBITRUM_SEPOLIA]: 0,
  [CHAIN_IDs.SEPOLIA]: 0,
  [CHAIN_IDs.OPTIMISM_SEPOLIA]: 0,
>>>>>>> 345f5b14
};

// This is the block distance at which the bot, by default, stores in redis with no TTL.
// These are all intended to be roughly 2 days of blocks for each chain.
// blocks = 172800 / avg_block_time
export const DEFAULT_NO_TTL_DISTANCE: { [chainId: number]: number } = {
<<<<<<< HEAD
  [CHAIN_IDs.ARBITRUM]: 691200,
  [CHAIN_IDs.BASE]: 86400,
  [CHAIN_IDs.BOBA]: 86400,
  [CHAIN_IDs.LINEA]: 57600,
  [CHAIN_IDs.MAINNET]: 14400,
  [CHAIN_IDs.MODE]: 86400,
  [CHAIN_IDs.OPTIMISM]: 86400,
  [CHAIN_IDs.POLYGON]: 86400,
  [CHAIN_IDs.SCROLL]: 57600,
  [CHAIN_IDs.ZK_SYNC]: 172800,
=======
  [CHAIN_IDs.MAINNET]: 14400,
  [CHAIN_IDs.OPTIMISM]: 86400,
  [CHAIN_IDs.POLYGON]: 86400,
  [CHAIN_IDs.BOBA]: 86400,
  [CHAIN_IDs.ZK_SYNC]: 172800,
  [CHAIN_IDs.LISK]: 86400,
  [CHAIN_IDs.BASE]: 86400,
  [CHAIN_IDs.MODE]: 86400,
  [CHAIN_IDs.LINEA]: 57600,
  [CHAIN_IDs.ARBITRUM]: 691200,
  [CHAIN_IDs.SCROLL]: 57600,
>>>>>>> 345f5b14
};

// Reasonable default maxFeePerGas and maxPriorityFeePerGas scalers for each chain.
export const DEFAULT_GAS_FEE_SCALERS: {
  [chainId: number]: { maxFeePerGasScaler: number; maxPriorityFeePerGasScaler: number };
} = {
<<<<<<< HEAD
  [CHAIN_IDs.BASE]: { maxFeePerGasScaler: 2, maxPriorityFeePerGasScaler: 1 },
  [CHAIN_IDs.MAINNET]: { maxFeePerGasScaler: 3, maxPriorityFeePerGasScaler: 1.2 },
  [CHAIN_IDs.MODE]: { maxFeePerGasScaler: 2, maxPriorityFeePerGasScaler: 1 },
  [CHAIN_IDs.OPTIMISM]: { maxFeePerGasScaler: 2, maxPriorityFeePerGasScaler: 1 },
=======
  [CHAIN_IDs.MAINNET]: { maxFeePerGasScaler: 3, maxPriorityFeePerGasScaler: 1.2 },
  [CHAIN_IDs.OPTIMISM]: { maxFeePerGasScaler: 2, maxPriorityFeePerGasScaler: 1 },
  [CHAIN_IDs.LISK]: { maxFeePerGasScaler: 2, maxPriorityFeePerGasScaler: 1 },
  [CHAIN_IDs.BASE]: { maxFeePerGasScaler: 2, maxPriorityFeePerGasScaler: 1 },
  [CHAIN_IDs.MODE]: { maxFeePerGasScaler: 2, maxPriorityFeePerGasScaler: 1 },
>>>>>>> 345f5b14
};

// This is how many seconds stale the block number can be for us to use it for evaluating the reorg distance in the cache provider.
export const BLOCK_NUMBER_TTL = 60;

// This is the TTL for the provider cache.
export const PROVIDER_CACHE_TTL = 3600;
export const PROVIDER_CACHE_TTL_MODIFIER = 0.15;

// Multicall3 Constants:
export const multicall3Addresses = {
<<<<<<< HEAD
  [CHAIN_IDs.ARBITRUM]: "0xcA11bde05977b3631167028862bE2a173976CA11",
  [CHAIN_IDs.BASE]: "0xcA11bde05977b3631167028862bE2a173976CA11",
  [CHAIN_IDs.BOBA]: "0xcA11bde05977b3631167028862bE2a173976CA11",
  [CHAIN_IDs.LINEA]: "0xcA11bde05977b3631167028862bE2a173976CA11",
  [CHAIN_IDs.MAINNET]: "0xcA11bde05977b3631167028862bE2a173976CA11",
  [CHAIN_IDs.MODE]: "0xcA11bde05977b3631167028862bE2a173976CA11",
  [CHAIN_IDs.OPTIMISM]: "0xcA11bde05977b3631167028862bE2a173976CA11",
  [CHAIN_IDs.POLYGON]: "0xcA11bde05977b3631167028862bE2a173976CA11",
  [CHAIN_IDs.SCROLL]: "0xcA11bde05977b3631167028862bE2a173976CA11",
  [CHAIN_IDs.ZK_SYNC]: "0xF9cda624FBC7e059355ce98a31693d299FACd963",
  // testnet
  [CHAIN_IDs.BASE_SEPOLIA]: "0xcA11bde05977b3631167028862bE2a173976CA11",
  [CHAIN_IDs.POLYGON_AMOY]: "0xcA11bde05977b3631167028862bE2a173976CA11",
=======
  [CHAIN_IDs.MAINNET]: "0xcA11bde05977b3631167028862bE2a173976CA11",
  [CHAIN_IDs.OPTIMISM]: "0xcA11bde05977b3631167028862bE2a173976CA11",
  [CHAIN_IDs.POLYGON]: "0xcA11bde05977b3631167028862bE2a173976CA11",
  [CHAIN_IDs.BOBA]: "0xcA11bde05977b3631167028862bE2a173976CA11",
  [CHAIN_IDs.ZK_SYNC]: "0xF9cda624FBC7e059355ce98a31693d299FACd963",
  [CHAIN_IDs.BASE]: "0xcA11bde05977b3631167028862bE2a173976CA11",
  [CHAIN_IDs.MODE]: "0xcA11bde05977b3631167028862bE2a173976CA11",
  [CHAIN_IDs.ARBITRUM]: "0xcA11bde05977b3631167028862bE2a173976CA11",
  [CHAIN_IDs.LINEA]: "0xcA11bde05977b3631167028862bE2a173976CA11",
  [CHAIN_IDs.SCROLL]: "0xcA11bde05977b3631167028862bE2a173976CA11",
  // testnet
  [CHAIN_IDs.POLYGON_AMOY]: "0xcA11bde05977b3631167028862bE2a173976CA11",
  [CHAIN_IDs.BASE_SEPOLIA]: "0xcA11bde05977b3631167028862bE2a173976CA11",
>>>>>>> 345f5b14
  [CHAIN_IDs.SCROLL_SEPOLIA]: "0xcA11bde05977b3631167028862bE2a173976CA11",
  [CHAIN_IDs.SEPOLIA]: "0xcA11bde05977b3631167028862bE2a173976CA11",
};
export type Multicall2Call = {
  callData: ethers.utils.BytesLike;
  target: string;
};

// These are the spokes that can hold both ETH and WETH, so they should be added together when caclulating whether
// a bundle execution is possible with the funds in the pool.
export const spokesThatHoldEthAndWeth = [
<<<<<<< HEAD
  CHAIN_IDs.BASE,
  CHAIN_IDs.LINEA,
  CHAIN_IDs.MODE,
  CHAIN_IDs.OPTIMISM,
  CHAIN_IDs.ZK_SYNC,
=======
  CHAIN_IDs.OPTIMISM,
  CHAIN_IDs.ZK_SYNC,
  CHAIN_IDs.LISK,
  CHAIN_IDs.BASE,
  CHAIN_IDs.MODE,
  CHAIN_IDs.LINEA,
>>>>>>> 345f5b14
];

/**
 * An official mapping of chain IDs to CCTP domains. This mapping is separate from chain identifiers
 * and is an internal mappinng maintained by Circle.
 * @link https://developers.circle.com/stablecoins/docs/supported-domains
 */
export const chainIdsToCctpDomains: { [chainId: number]: number } = {
  [CHAIN_IDs.MAINNET]: 0,
  [CHAIN_IDs.OPTIMISM]: 2,
  [CHAIN_IDs.ARBITRUM]: 3,
  [CHAIN_IDs.BASE]: 6,
  [CHAIN_IDs.POLYGON]: 7,
  [CHAIN_IDs.SEPOLIA]: 0,
  [CHAIN_IDs.OPTIMISM_SEPOLIA]: 2,
  [CHAIN_IDs.ARBITRUM_SEPOLIA]: 3,
  [CHAIN_IDs.BASE_SEPOLIA]: 6,
  [CHAIN_IDs.POLYGON_AMOY]: 7,
};

export const SUPPORTED_TOKENS: { [chainId: number]: string[] } = {
<<<<<<< HEAD
  [CHAIN_IDs.ARBITRUM]: ["USDC", "USDT", "WETH", "DAI", "WBTC", "UMA", "BAL", "ACX", "POOL"],
  [CHAIN_IDs.BASE]: ["BAL", "DAI", "ETH", "WETH", "USDC", "POOL"],
  [CHAIN_IDs.LINEA]: ["USDC", "USDT", "WETH", "WBTC", "DAI"],
  [CHAIN_IDs.MODE]: ["ETH", "WETH", "USDC", "USDT", "WBTC"],
  [CHAIN_IDs.OPTIMISM]: ["DAI", "SNX", "BAL", "WETH", "USDC", "POOL", "USDT", "WBTC", "UMA", "ACX"],
  [CHAIN_IDs.POLYGON]: ["USDC", "USDT", "WETH", "DAI", "WBTC", "UMA", "BAL", "ACX", "POOL"],
  [CHAIN_IDs.ZK_SYNC]: ["USDC", "USDT", "WETH", "WBTC", "DAI"],

  // Testnets:
  [CHAIN_IDs.ARBITRUM_SEPOLIA]: ["USDC", "USDT", "WETH", "DAI", "WBTC", "UMA", "ACX"],
  [CHAIN_IDs.BASE_SEPOLIA]: ["BAL", "DAI", "ETH", "WETH", "USDC"],
  [CHAIN_IDs.MODE_SEPOLIA]: ["ETH", "WETH", "USDC", "USDT", "WBTC"],
=======
  [CHAIN_IDs.OPTIMISM]: ["DAI", "SNX", "BAL", "WETH", "USDC", "POOL", "USDT", "WBTC", "UMA", "ACX"],
  [CHAIN_IDs.POLYGON]: ["USDC", "USDT", "WETH", "DAI", "WBTC", "UMA", "BAL", "ACX", "POOL"],
  [CHAIN_IDs.ZK_SYNC]: ["USDC", "USDT", "WETH", "WBTC", "DAI"],
  [CHAIN_IDs.LISK]: ["WETH", "USDT"],
  [CHAIN_IDs.BASE]: ["BAL", "DAI", "ETH", "WETH", "USDC", "POOL"],
  [CHAIN_IDs.MODE]: ["ETH", "WETH", "USDC", "USDT", "WBTC"],
  [CHAIN_IDs.ARBITRUM]: ["USDC", "USDT", "WETH", "DAI", "WBTC", "UMA", "BAL", "ACX", "POOL"],
  [CHAIN_IDs.LINEA]: ["USDC", "USDT", "WETH", "WBTC", "DAI"],

  // Testnets:
  [CHAIN_IDs.MODE_SEPOLIA]: ["ETH", "WETH", "USDC", "USDT", "WBTC"],
  [CHAIN_IDs.LISK_SEPOLIA]: ["WETH", "USDT"],
  [CHAIN_IDs.BASE_SEPOLIA]: ["BAL", "DAI", "ETH", "WETH", "USDC"],
  [CHAIN_IDs.ARBITRUM_SEPOLIA]: ["USDC", "USDT", "WETH", "DAI", "WBTC", "UMA", "ACX"],
>>>>>>> 345f5b14
  [CHAIN_IDs.OPTIMISM_SEPOLIA]: ["DAI", "SNX", "BAL", "ETH", "WETH", "USDC", "USDT", "WBTC", "UMA", "ACX"],
};

/**
 * A mapping of chain IDs to tokens on that chain which need their allowance
 * to first be zeroed before setting a new allowance. This is useful for
 * tokens that have a non-standard approval process.
 * @dev this is a generalization for USDT on Ethereum. Other tokens may be added
 */
export const TOKEN_APPROVALS_TO_FIRST_ZERO: Record<number, string[]> = {
  [CHAIN_IDs.MAINNET]: [
    // Required for USDT on Mainnet. Spurred by the following vulnerability:
    // https://github.com/ethereum/EIPs/issues/20#issuecomment-263524729
    // Essentially the current version of USDT has a vulnerability whose solution
    // requires the user to have a zero allowance prior to setting an approval.
    TOKEN_SYMBOLS_MAP.USDT.addresses[CHAIN_IDs.MAINNET],
  ],
};

// Path to the external SpokePool indexer. Must be updated if src/libexec/* files are relocated or if the `outputDir` on TSC has been modified.
export const RELAYER_DEFAULT_SPOKEPOOL_INDEXER = "./dist/src/libexec/RelayerSpokePoolIndexer.js";

export const DEFAULT_ARWEAVE_GATEWAY = { url: "arweave.net", port: 443, protocol: "https" };

// Chains with slow (> 2 day liveness) canonical L2-->L1 bridges that we prioritize taking repayment on.
// This does not include all  7-day withdrawal chains because we don't necessarily prefer being repaid on some of these 7-day chains, like Mode.
export const SLOW_WITHDRAWAL_CHAINS = [CHAIN_IDs.ARBITRUM, CHAIN_IDs.BASE, CHAIN_IDs.OPTIMISM];

// Expected worst-case time for message from L1 to propogate to L2 in seconds
export const EXPECTED_L1_TO_L2_MESSAGE_TIME = {
<<<<<<< HEAD
  [CHAIN_IDs.ARBITRUM]: 20 * 60,
  [CHAIN_IDs.BASE]: 20 * 60,
  [CHAIN_IDs.LINEA]: 60 * 60,
  [CHAIN_IDs.MODE]: 20 * 60,
  [CHAIN_IDs.OPTIMISM]: 20 * 60,
  [CHAIN_IDs.POLYGON]: 60 * 60,
  [CHAIN_IDs.ZK_SYNC]: 60 * 60,
=======
  [CHAIN_IDs.LINEA]: 60 * 60,
  [CHAIN_IDs.ARBITRUM]: 20 * 60,
  [CHAIN_IDs.OPTIMISM]: 20 * 60,
  [CHAIN_IDs.POLYGON]: 60 * 60,
  [CHAIN_IDs.ZK_SYNC]: 60 * 60,
  [CHAIN_IDs.LISK]: 20 * 60,
  [CHAIN_IDs.BASE]: 20 * 60,
  [CHAIN_IDs.MODE]: 20 * 60,
>>>>>>> 345f5b14
};<|MERGE_RESOLUTION|>--- conflicted
+++ resolved
@@ -12,28 +12,16 @@
 
 // Target ~4 days per chain. Should cover all events needed to construct pending bundle.
 export const DATAWORKER_FAST_LOOKBACK: { [chainId: number]: number } = {
-<<<<<<< HEAD
   [CHAIN_IDs.ARBITRUM]: 1382400,
   [CHAIN_IDs.BASE]: 172800, // Same as Optimism.
   [CHAIN_IDs.BOBA]: 11520,
   [CHAIN_IDs.LINEA]: 115200, // 1 block every 3 seconds
+  [CHAIN_IDs.LISK]: 172800, // Same as Optimism.
   [CHAIN_IDs.MAINNET]: 28800,
   [CHAIN_IDs.MODE]: 172800, // Same as Optimism.
   [CHAIN_IDs.OPTIMISM]: 172800, // 1 block every 2 seconds after bedrock
   [CHAIN_IDs.POLYGON]: 138240,
   [CHAIN_IDs.ZK_SYNC]: 4 * 24 * 60 * 60,
-=======
-  [CHAIN_IDs.MAINNET]: 28800,
-  [CHAIN_IDs.OPTIMISM]: 172800, // 1 block every 2 seconds after bedrock
-  [CHAIN_IDs.POLYGON]: 138240,
-  [CHAIN_IDs.BOBA]: 11520,
-  [CHAIN_IDs.ZK_SYNC]: 4 * 24 * 60 * 60,
-  [CHAIN_IDs.LISK]: 172800, // Same as Optimism.
-  [CHAIN_IDs.BASE]: 172800, // Same as Optimism.
-  [CHAIN_IDs.MODE]: 172800, // Same as Optimism.
-  [CHAIN_IDs.ARBITRUM]: 1382400,
-  [CHAIN_IDs.LINEA]: 115200, // 1 block every 3 seconds
->>>>>>> 345f5b14
 };
 
 // Target ~14 days per chain. Should cover all events that could be finalized, so 2x the optimistic
@@ -62,11 +50,11 @@
 // ORU will not be finalized until after 7 days, so there is little difference in following behind 0 blocks versus
 // anything under 7 days.
 export const DEFAULT_MIN_DEPOSIT_CONFIRMATIONS = {
-<<<<<<< HEAD
   [CHAIN_IDs.ARBITRUM]: 0,
   [CHAIN_IDs.BASE]: 120,
   [CHAIN_IDs.BOBA]: 0,
   [CHAIN_IDs.LINEA]: 30,
+  [CHAIN_IDs.LISK]: 120, // Same as other OVM. Hard finality is 1800 blocks
   [CHAIN_IDs.MAINNET]: 64, // Finalized block: https://www.alchemy.com/overviews/ethereum-commitment-levels
   [CHAIN_IDs.MODE]: 120,
   [CHAIN_IDs.OPTIMISM]: 120,
@@ -75,17 +63,20 @@
   // Testnets:
   [CHAIN_IDs.ARBITRUM_SEPOLIA]: 0,
   [CHAIN_IDs.BASE_SEPOLIA]: 0,
+  [CHAIN_IDs.LISK_SEPOLIA]: 0,
   [CHAIN_IDs.MODE_SEPOLIA]: 0,
   [CHAIN_IDs.OPTIMISM_SEPOLIA]: 0,
   [CHAIN_IDs.POLYGON_AMOY]: 0,
   [CHAIN_IDs.SEPOLIA]: 0,
 };
+
 export const MIN_DEPOSIT_CONFIRMATIONS: { [threshold: number | string]: { [chainId: number]: number } } = {
   1000: {
     [CHAIN_IDs.ARBITRUM]: 0,
     [CHAIN_IDs.BASE]: 60,
     [CHAIN_IDs.BOBA]: 0,
     [CHAIN_IDs.LINEA]: 1,
+    [CHAIN_IDs.LISK]: 60,
     [CHAIN_IDs.MAINNET]: 32, // Justified block
     [CHAIN_IDs.MODE]: 60,
     [CHAIN_IDs.OPTIMISM]: 60,
@@ -93,6 +84,7 @@
     [CHAIN_IDs.ZK_SYNC]: 0,
     // Testnets:
     [CHAIN_IDs.BASE_SEPOLIA]: 0,
+    [CHAIN_IDs.LISK_SEPOLIA]: 60,
     [CHAIN_IDs.MODE_SEPOLIA]: 0,
     [CHAIN_IDs.OPTIMISM_SEPOLIA]: 0,
     [CHAIN_IDs.POLYGON_AMOY]: 0,
@@ -102,6 +94,7 @@
     [CHAIN_IDs.BASE]: 60,
     [CHAIN_IDs.BOBA]: 0,
     [CHAIN_IDs.LINEA]: 1,
+    [CHAIN_IDs.LISK]: 60,
     [CHAIN_IDs.MAINNET]: 16, // Mainnet reorgs are rarely > 4 blocks in depth so this is a very safe buffer
     [CHAIN_IDs.MODE]: 60,
     [CHAIN_IDs.OPTIMISM]: 60,
@@ -110,65 +103,10 @@
     // Testnets:
     [CHAIN_IDs.ARBITRUM_SEPOLIA]: 0,
     [CHAIN_IDs.BASE_SEPOLIA]: 0,
+    [CHAIN_IDs.LISK_SEPOLIA]: 0,
     [CHAIN_IDs.MODE_SEPOLIA]: 0,
     [CHAIN_IDs.POLYGON_AMOY]: 0,
     [CHAIN_IDs.SEPOLIA]: 0,
-=======
-  [CHAIN_IDs.MAINNET]: 64, // Finalized block: https://www.alchemy.com/overviews/ethereum-commitment-levels
-  [CHAIN_IDs.OPTIMISM]: 120,
-  [CHAIN_IDs.POLYGON]: 128, // Commonly used finality level for CEX's that accept Polygon deposits
-  [CHAIN_IDs.BOBA]: 0,
-  [CHAIN_IDs.ZK_SYNC]: 120,
-  [CHAIN_IDs.LISK]: 120, // Same as other OVM. Hard finality is 1800 blocks
-  [CHAIN_IDs.BASE]: 120,
-  [CHAIN_IDs.MODE]: 120,
-  [CHAIN_IDs.ARBITRUM]: 0,
-  [CHAIN_IDs.LINEA]: 30,
-  // Testnets:
-  [CHAIN_IDs.MODE_SEPOLIA]: 0,
-  [CHAIN_IDs.POLYGON_AMOY]: 0,
-  [CHAIN_IDs.BASE_SEPOLIA]: 0,
-  [CHAIN_IDs.ARBITRUM_SEPOLIA]: 0,
-  [CHAIN_IDs.SEPOLIA]: 0,
-  [CHAIN_IDs.OPTIMISM_SEPOLIA]: 0,
-};
-export const MIN_DEPOSIT_CONFIRMATIONS: { [threshold: number | string]: { [chainId: number]: number } } = {
-  1000: {
-    [CHAIN_IDs.MAINNET]: 32, // Justified block
-    [CHAIN_IDs.OPTIMISM]: 60,
-    [CHAIN_IDs.POLYGON]: 100, // Probabilistically safe level based on historic Polygon reorgs
-    [CHAIN_IDs.BOBA]: 0,
-    [CHAIN_IDs.ZK_SYNC]: 0,
-    [CHAIN_IDs.LISK]: 60,
-    [CHAIN_IDs.BASE]: 60,
-    [CHAIN_IDs.MODE]: 60,
-    [CHAIN_IDs.ARBITRUM]: 0,
-    [CHAIN_IDs.LINEA]: 1,
-    // Testnets:
-    [CHAIN_IDs.MODE_SEPOLIA]: 0,
-    [CHAIN_IDs.LISK_SEPOLIA]: 0,
-    [CHAIN_IDs.POLYGON_AMOY]: 0,
-    [CHAIN_IDs.BASE_SEPOLIA]: 0,
-    [CHAIN_IDs.OPTIMISM_SEPOLIA]: 0,
-  },
-  100: {
-    [CHAIN_IDs.MAINNET]: 16, // Mainnet reorgs are rarely > 4 blocks in depth so this is a very safe buffer
-    [CHAIN_IDs.OPTIMISM]: 60,
-    [CHAIN_IDs.POLYGON]: 80,
-    [CHAIN_IDs.BOBA]: 0,
-    [CHAIN_IDs.ZK_SYNC]: 0,
-    [CHAIN_IDs.LISK]: 60,
-    [CHAIN_IDs.BASE]: 60,
-    [CHAIN_IDs.MODE]: 60,
-    [CHAIN_IDs.ARBITRUM]: 0,
-    [CHAIN_IDs.LINEA]: 1,
-    // Testnets:
-    [CHAIN_IDs.MODE_SEPOLIA]: 0,
-    [CHAIN_IDs.LISK_SEPOLIA]: 0,
-    [CHAIN_IDs.POLYGON_AMOY]: 0,
-    [CHAIN_IDs.BASE_SEPOLIA]: 0,
-    [CHAIN_IDs.ARBITRUM_SEPOLIA]: 0,
->>>>>>> 345f5b14
   },
 };
 
@@ -180,11 +118,11 @@
 // if the RPC provider allows it. This is why the user should override these lookbacks if they are not using
 // Quicknode for example.
 export const CHAIN_MAX_BLOCK_LOOKBACK = {
-<<<<<<< HEAD
   [CHAIN_IDs.ARBITRUM]: 10000,
   [CHAIN_IDs.BASE]: 1500,
   [CHAIN_IDs.BOBA]: 4990,
   [CHAIN_IDs.LINEA]: 5000,
+  [CHAIN_IDs.LISK]: 1500,
   [CHAIN_IDs.MAINNET]: 10000,
   [CHAIN_IDs.MODE]: 1500,
   [CHAIN_IDs.OPTIMISM]: 10000, // Quick
@@ -193,30 +131,11 @@
   // Testnets:
   [CHAIN_IDs.ARBITRUM_SEPOLIA]: 10000,
   [CHAIN_IDs.BASE_SEPOLIA]: 10000,
+  [CHAIN_IDs.LISK_SEPOLIA]: 10000,
   [CHAIN_IDs.MODE_SEPOLIA]: 10000,
   [CHAIN_IDs.OPTIMISM_SEPOLIA]: 10000,
   [CHAIN_IDs.POLYGON_AMOY]: 10000,
   [CHAIN_IDs.SEPOLIA]: 10000,
-=======
-  [CHAIN_IDs.MAINNET]: 10000,
-  [CHAIN_IDs.OPTIMISM]: 10000, // Quick
-  [CHAIN_IDs.POLYGON]: 3490,
-  [CHAIN_IDs.BOBA]: 4990,
-  [CHAIN_IDs.ZK_SYNC]: 10000,
-  [CHAIN_IDs.LISK]: 1500,
-  [CHAIN_IDs.BASE]: 1500,
-  [CHAIN_IDs.MODE]: 1500,
-  [CHAIN_IDs.ARBITRUM]: 10000,
-  [CHAIN_IDs.LINEA]: 5000,
-  // Testnets:
-  [CHAIN_IDs.MODE_SEPOLIA]: 10000,
-  [CHAIN_IDs.POLYGON_AMOY]: 10000,
-  [CHAIN_IDs.LISK]: 10000,
-  [CHAIN_IDs.BASE_SEPOLIA]: 10000,
-  [CHAIN_IDs.ARBITRUM_SEPOLIA]: 10000,
-  [CHAIN_IDs.SEPOLIA]: 10000,
-  [CHAIN_IDs.OPTIMISM_SEPOLIA]: 10000,
->>>>>>> 345f5b14
 };
 
 // These should be safely above the finalization period for the chain and
@@ -224,11 +143,11 @@
 // can be matched with a deposit on the origin chain, so something like
 // ~1-2 mins per chain.
 export const BUNDLE_END_BLOCK_BUFFERS = {
-<<<<<<< HEAD
   [CHAIN_IDs.ARBITRUM]: 240, // ~0.25s/block. Arbitrum is a centralized sequencer
   [CHAIN_IDs.BASE]: 60, // 2s/block. Same finality profile as Optimism
   [CHAIN_IDs.BOBA]: 0, // **UPDATE** 288 is disabled so there should be no buffer.
   [CHAIN_IDs.LINEA]: 40, // At 3s/block, 2 mins = 40 blocks.
+  [CHAIN_IDs.LISK]: 60, // 2s/block gives 2 mins buffer time.
   [CHAIN_IDs.MAINNET]: 5, // 12s/block
   [CHAIN_IDs.MODE]: 60, // 2s/block. Same finality profile as Optimism
   [CHAIN_IDs.OPTIMISM]: 60, // 2s/block
@@ -237,30 +156,11 @@
   // Testnets:
   [CHAIN_IDs.ARBITRUM_SEPOLIA]: 0,
   [CHAIN_IDs.BASE_SEPOLIA]: 0,
+  [CHAIN_IDs.LISK_SEPOLIA]: 0,
   [CHAIN_IDs.MODE_SEPOLIA]: 0,
   [CHAIN_IDs.OPTIMISM_SEPOLIA]: 0,
   [CHAIN_IDs.POLYGON_AMOY]: 0,
   [CHAIN_IDs.SEPOLIA]: 0,
-=======
-  [CHAIN_IDs.MAINNET]: 5, // 12s/block
-  [CHAIN_IDs.OPTIMISM]: 60, // 2s/block
-  [CHAIN_IDs.POLYGON]: 128, // 2s/block. Polygon reorgs often so this number is set larger than the largest observed reorg.
-  [CHAIN_IDs.BOBA]: 0, // **UPDATE** 288 is disabled so there should be no buffer.
-  [CHAIN_IDs.ZK_SYNC]: 120, // ~1s/block. ZkSync is a centralized sequencer but is relatively unstable so this is kept higher than 0
-  [CHAIN_IDs.LISK]: 60, // 2s/block gives 2 mins buffer time.
-  [CHAIN_IDs.BASE]: 60, // 2s/block. Same finality profile as Optimism
-  [CHAIN_IDs.MODE]: 60, // 2s/block. Same finality profile as Optimism
-  [CHAIN_IDs.ARBITRUM]: 240, // ~0.25s/block. Arbitrum is a centralized sequencer
-  [CHAIN_IDs.LINEA]: 40, // At 3s/block, 2 mins = 40 blocks.
-  // Testnets:
-  [CHAIN_IDs.MODE_SEPOLIA]: 0,
-  [CHAIN_IDs.LISK_SEPOLIA]: 0,
-  [CHAIN_IDs.POLYGON_AMOY]: 0,
-  [CHAIN_IDs.BASE_SEPOLIA]: 0,
-  [CHAIN_IDs.ARBITRUM_SEPOLIA]: 0,
-  [CHAIN_IDs.SEPOLIA]: 0,
-  [CHAIN_IDs.OPTIMISM_SEPOLIA]: 0,
->>>>>>> 345f5b14
 };
 
 export const DEFAULT_RELAYER_GAS_PADDING = ".15"; // Padding on token- and message-based relayer fill gas estimates.
@@ -269,15 +169,10 @@
 
 export const DEFAULT_MULTICALL_CHUNK_SIZE = 100;
 export const DEFAULT_CHAIN_MULTICALL_CHUNK_SIZE: { [chainId: number]: number } = {
-<<<<<<< HEAD
   [CHAIN_IDs.BASE]: 75,
   [CHAIN_IDs.LINEA]: 50,
+  [CHAIN_IDs.LISK]: 75,
   [CHAIN_IDs.OPTIMISM]: 75,
-=======
-  [CHAIN_IDs.OPTIMISM]: 75,
-  [CHAIN_IDs.BASE]: 75,
-  [CHAIN_IDs.LINEA]: 50,
->>>>>>> 345f5b14
 };
 
 // List of proposal block numbers to ignore. This should be ignored because they are administrative bundle proposals
@@ -293,10 +188,10 @@
 // Provider caching will not be allowed for queries whose responses depend on blocks closer than this many blocks.
 // This is intended to be conservative.
 export const CHAIN_CACHE_FOLLOW_DISTANCE: { [chainId: number]: number } = {
-<<<<<<< HEAD
   [CHAIN_IDs.ARBITRUM]: 32,
   [CHAIN_IDs.BASE]: 120,
   [CHAIN_IDs.BOBA]: 0,
+  [CHAIN_IDs.LISK]: 120,
   [CHAIN_IDs.LINEA]: 100, // Linea has a soft-finality of 1 block. This value is padded - but at 3s/block the padding is 5 minutes
   [CHAIN_IDs.MAINNET]: 128,
   [CHAIN_IDs.MODE]: 120,
@@ -307,79 +202,39 @@
   // Testnets:
   [CHAIN_IDs.ARBITRUM_SEPOLIA]: 0,
   [CHAIN_IDs.BASE_SEPOLIA]: 0,
+  [CHAIN_IDs.LISK_SEPOLIA]: 0,
   [CHAIN_IDs.MODE_SEPOLIA]: 0,
   [CHAIN_IDs.OPTIMISM_SEPOLIA]: 0,
   [CHAIN_IDs.POLYGON_AMOY]: 0,
   [CHAIN_IDs.SEPOLIA]: 0,
-=======
-  [CHAIN_IDs.MAINNET]: 128,
-  [CHAIN_IDs.OPTIMISM]: 120,
-  [CHAIN_IDs.POLYGON]: 256,
-  [CHAIN_IDs.BOBA]: 0,
-  [CHAIN_IDs.ZK_SYNC]: 512,
-  [CHAIN_IDs.LISK]: 120,
-  [CHAIN_IDs.BASE]: 120,
-  [CHAIN_IDs.MODE]: 120,
-  [CHAIN_IDs.ARBITRUM]: 32,
-  [CHAIN_IDs.LINEA]: 100, // Linea has a soft-finality of 1 block. This value is padded - but at 3s/block the padding is 5 minutes
-  [CHAIN_IDs.SCROLL]: 0,
-  // Testnets:
-  [CHAIN_IDs.MODE_SEPOLIA]: 0,
-  [CHAIN_IDs.LISK_SEPOLIA]: 0,
-  [CHAIN_IDs.POLYGON_AMOY]: 0,
-  [CHAIN_IDs.BASE_SEPOLIA]: 0,
-  [CHAIN_IDs.ARBITRUM_SEPOLIA]: 0,
-  [CHAIN_IDs.SEPOLIA]: 0,
-  [CHAIN_IDs.OPTIMISM_SEPOLIA]: 0,
->>>>>>> 345f5b14
 };
 
 // This is the block distance at which the bot, by default, stores in redis with no TTL.
 // These are all intended to be roughly 2 days of blocks for each chain.
 // blocks = 172800 / avg_block_time
 export const DEFAULT_NO_TTL_DISTANCE: { [chainId: number]: number } = {
-<<<<<<< HEAD
   [CHAIN_IDs.ARBITRUM]: 691200,
   [CHAIN_IDs.BASE]: 86400,
   [CHAIN_IDs.BOBA]: 86400,
   [CHAIN_IDs.LINEA]: 57600,
+  [CHAIN_IDs.LISK]: 86400,
   [CHAIN_IDs.MAINNET]: 14400,
   [CHAIN_IDs.MODE]: 86400,
   [CHAIN_IDs.OPTIMISM]: 86400,
   [CHAIN_IDs.POLYGON]: 86400,
   [CHAIN_IDs.SCROLL]: 57600,
   [CHAIN_IDs.ZK_SYNC]: 172800,
-=======
-  [CHAIN_IDs.MAINNET]: 14400,
-  [CHAIN_IDs.OPTIMISM]: 86400,
-  [CHAIN_IDs.POLYGON]: 86400,
-  [CHAIN_IDs.BOBA]: 86400,
-  [CHAIN_IDs.ZK_SYNC]: 172800,
-  [CHAIN_IDs.LISK]: 86400,
-  [CHAIN_IDs.BASE]: 86400,
-  [CHAIN_IDs.MODE]: 86400,
-  [CHAIN_IDs.LINEA]: 57600,
-  [CHAIN_IDs.ARBITRUM]: 691200,
-  [CHAIN_IDs.SCROLL]: 57600,
->>>>>>> 345f5b14
 };
 
 // Reasonable default maxFeePerGas and maxPriorityFeePerGas scalers for each chain.
 export const DEFAULT_GAS_FEE_SCALERS: {
   [chainId: number]: { maxFeePerGasScaler: number; maxPriorityFeePerGasScaler: number };
 } = {
-<<<<<<< HEAD
   [CHAIN_IDs.BASE]: { maxFeePerGasScaler: 2, maxPriorityFeePerGasScaler: 1 },
+  [CHAIN_IDs.LISK]: { maxFeePerGasScaler: 2, maxPriorityFeePerGasScaler: 1 },
   [CHAIN_IDs.MAINNET]: { maxFeePerGasScaler: 3, maxPriorityFeePerGasScaler: 1.2 },
   [CHAIN_IDs.MODE]: { maxFeePerGasScaler: 2, maxPriorityFeePerGasScaler: 1 },
   [CHAIN_IDs.OPTIMISM]: { maxFeePerGasScaler: 2, maxPriorityFeePerGasScaler: 1 },
-=======
-  [CHAIN_IDs.MAINNET]: { maxFeePerGasScaler: 3, maxPriorityFeePerGasScaler: 1.2 },
-  [CHAIN_IDs.OPTIMISM]: { maxFeePerGasScaler: 2, maxPriorityFeePerGasScaler: 1 },
-  [CHAIN_IDs.LISK]: { maxFeePerGasScaler: 2, maxPriorityFeePerGasScaler: 1 },
-  [CHAIN_IDs.BASE]: { maxFeePerGasScaler: 2, maxPriorityFeePerGasScaler: 1 },
-  [CHAIN_IDs.MODE]: { maxFeePerGasScaler: 2, maxPriorityFeePerGasScaler: 1 },
->>>>>>> 345f5b14
 };
 
 // This is how many seconds stale the block number can be for us to use it for evaluating the reorg distance in the cache provider.
@@ -391,7 +246,6 @@
 
 // Multicall3 Constants:
 export const multicall3Addresses = {
-<<<<<<< HEAD
   [CHAIN_IDs.ARBITRUM]: "0xcA11bde05977b3631167028862bE2a173976CA11",
   [CHAIN_IDs.BASE]: "0xcA11bde05977b3631167028862bE2a173976CA11",
   [CHAIN_IDs.BOBA]: "0xcA11bde05977b3631167028862bE2a173976CA11",
@@ -405,21 +259,6 @@
   // testnet
   [CHAIN_IDs.BASE_SEPOLIA]: "0xcA11bde05977b3631167028862bE2a173976CA11",
   [CHAIN_IDs.POLYGON_AMOY]: "0xcA11bde05977b3631167028862bE2a173976CA11",
-=======
-  [CHAIN_IDs.MAINNET]: "0xcA11bde05977b3631167028862bE2a173976CA11",
-  [CHAIN_IDs.OPTIMISM]: "0xcA11bde05977b3631167028862bE2a173976CA11",
-  [CHAIN_IDs.POLYGON]: "0xcA11bde05977b3631167028862bE2a173976CA11",
-  [CHAIN_IDs.BOBA]: "0xcA11bde05977b3631167028862bE2a173976CA11",
-  [CHAIN_IDs.ZK_SYNC]: "0xF9cda624FBC7e059355ce98a31693d299FACd963",
-  [CHAIN_IDs.BASE]: "0xcA11bde05977b3631167028862bE2a173976CA11",
-  [CHAIN_IDs.MODE]: "0xcA11bde05977b3631167028862bE2a173976CA11",
-  [CHAIN_IDs.ARBITRUM]: "0xcA11bde05977b3631167028862bE2a173976CA11",
-  [CHAIN_IDs.LINEA]: "0xcA11bde05977b3631167028862bE2a173976CA11",
-  [CHAIN_IDs.SCROLL]: "0xcA11bde05977b3631167028862bE2a173976CA11",
-  // testnet
-  [CHAIN_IDs.POLYGON_AMOY]: "0xcA11bde05977b3631167028862bE2a173976CA11",
-  [CHAIN_IDs.BASE_SEPOLIA]: "0xcA11bde05977b3631167028862bE2a173976CA11",
->>>>>>> 345f5b14
   [CHAIN_IDs.SCROLL_SEPOLIA]: "0xcA11bde05977b3631167028862bE2a173976CA11",
   [CHAIN_IDs.SEPOLIA]: "0xcA11bde05977b3631167028862bE2a173976CA11",
 };
@@ -431,20 +270,12 @@
 // These are the spokes that can hold both ETH and WETH, so they should be added together when caclulating whether
 // a bundle execution is possible with the funds in the pool.
 export const spokesThatHoldEthAndWeth = [
-<<<<<<< HEAD
   CHAIN_IDs.BASE,
   CHAIN_IDs.LINEA,
+  CHAIN_IDs.LISK,
   CHAIN_IDs.MODE,
   CHAIN_IDs.OPTIMISM,
   CHAIN_IDs.ZK_SYNC,
-=======
-  CHAIN_IDs.OPTIMISM,
-  CHAIN_IDs.ZK_SYNC,
-  CHAIN_IDs.LISK,
-  CHAIN_IDs.BASE,
-  CHAIN_IDs.MODE,
-  CHAIN_IDs.LINEA,
->>>>>>> 345f5b14
 ];
 
 /**
@@ -466,10 +297,10 @@
 };
 
 export const SUPPORTED_TOKENS: { [chainId: number]: string[] } = {
-<<<<<<< HEAD
   [CHAIN_IDs.ARBITRUM]: ["USDC", "USDT", "WETH", "DAI", "WBTC", "UMA", "BAL", "ACX", "POOL"],
   [CHAIN_IDs.BASE]: ["BAL", "DAI", "ETH", "WETH", "USDC", "POOL"],
   [CHAIN_IDs.LINEA]: ["USDC", "USDT", "WETH", "WBTC", "DAI"],
+  [CHAIN_IDs.LISK]: ["WETH", "USDT"],
   [CHAIN_IDs.MODE]: ["ETH", "WETH", "USDC", "USDT", "WBTC"],
   [CHAIN_IDs.OPTIMISM]: ["DAI", "SNX", "BAL", "WETH", "USDC", "POOL", "USDT", "WBTC", "UMA", "ACX"],
   [CHAIN_IDs.POLYGON]: ["USDC", "USDT", "WETH", "DAI", "WBTC", "UMA", "BAL", "ACX", "POOL"],
@@ -478,23 +309,8 @@
   // Testnets:
   [CHAIN_IDs.ARBITRUM_SEPOLIA]: ["USDC", "USDT", "WETH", "DAI", "WBTC", "UMA", "ACX"],
   [CHAIN_IDs.BASE_SEPOLIA]: ["BAL", "DAI", "ETH", "WETH", "USDC"],
+  [CHAIN_IDs.LISK_SEPOLIA]: ["WETH", "USDT"],
   [CHAIN_IDs.MODE_SEPOLIA]: ["ETH", "WETH", "USDC", "USDT", "WBTC"],
-=======
-  [CHAIN_IDs.OPTIMISM]: ["DAI", "SNX", "BAL", "WETH", "USDC", "POOL", "USDT", "WBTC", "UMA", "ACX"],
-  [CHAIN_IDs.POLYGON]: ["USDC", "USDT", "WETH", "DAI", "WBTC", "UMA", "BAL", "ACX", "POOL"],
-  [CHAIN_IDs.ZK_SYNC]: ["USDC", "USDT", "WETH", "WBTC", "DAI"],
-  [CHAIN_IDs.LISK]: ["WETH", "USDT"],
-  [CHAIN_IDs.BASE]: ["BAL", "DAI", "ETH", "WETH", "USDC", "POOL"],
-  [CHAIN_IDs.MODE]: ["ETH", "WETH", "USDC", "USDT", "WBTC"],
-  [CHAIN_IDs.ARBITRUM]: ["USDC", "USDT", "WETH", "DAI", "WBTC", "UMA", "BAL", "ACX", "POOL"],
-  [CHAIN_IDs.LINEA]: ["USDC", "USDT", "WETH", "WBTC", "DAI"],
-
-  // Testnets:
-  [CHAIN_IDs.MODE_SEPOLIA]: ["ETH", "WETH", "USDC", "USDT", "WBTC"],
-  [CHAIN_IDs.LISK_SEPOLIA]: ["WETH", "USDT"],
-  [CHAIN_IDs.BASE_SEPOLIA]: ["BAL", "DAI", "ETH", "WETH", "USDC"],
-  [CHAIN_IDs.ARBITRUM_SEPOLIA]: ["USDC", "USDT", "WETH", "DAI", "WBTC", "UMA", "ACX"],
->>>>>>> 345f5b14
   [CHAIN_IDs.OPTIMISM_SEPOLIA]: ["DAI", "SNX", "BAL", "ETH", "WETH", "USDC", "USDT", "WBTC", "UMA", "ACX"],
 };
 
@@ -525,22 +341,12 @@
 
 // Expected worst-case time for message from L1 to propogate to L2 in seconds
 export const EXPECTED_L1_TO_L2_MESSAGE_TIME = {
-<<<<<<< HEAD
   [CHAIN_IDs.ARBITRUM]: 20 * 60,
   [CHAIN_IDs.BASE]: 20 * 60,
   [CHAIN_IDs.LINEA]: 60 * 60,
+  [CHAIN_IDs.LISK]: 20 * 60,
   [CHAIN_IDs.MODE]: 20 * 60,
   [CHAIN_IDs.OPTIMISM]: 20 * 60,
   [CHAIN_IDs.POLYGON]: 60 * 60,
   [CHAIN_IDs.ZK_SYNC]: 60 * 60,
-=======
-  [CHAIN_IDs.LINEA]: 60 * 60,
-  [CHAIN_IDs.ARBITRUM]: 20 * 60,
-  [CHAIN_IDs.OPTIMISM]: 20 * 60,
-  [CHAIN_IDs.POLYGON]: 60 * 60,
-  [CHAIN_IDs.ZK_SYNC]: 60 * 60,
-  [CHAIN_IDs.LISK]: 20 * 60,
-  [CHAIN_IDs.BASE]: 20 * 60,
-  [CHAIN_IDs.MODE]: 20 * 60,
->>>>>>> 345f5b14
 };