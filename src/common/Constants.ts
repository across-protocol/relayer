--- conflicted
+++ resolved
@@ -54,19 +54,11 @@
 // Maps chain ID to root bundle ID to ignore because the roots are known to be invalid from the perspective of the
 // latest dataworker code, or there is no matching L1 root bundle, because the root bundle was relayed by an admin.
 export const IGNORED_SPOKE_BUNDLES = {
-<<<<<<< HEAD
-  1: [74, 101, 104, 96, 89, 83, 79, 78, 75, 23, 2],
-  10: [74, 101, 105, 104, 96, 89, 83, 79, 78, 75, 23, 2],
-  137: [74, 101, 104, 96, 89, 83, 79, 78, 75, 23, 2],
-  288: [90, 93],
-  42161: [74, 101, 104, 96, 89, 83, 79, 78, 75, 23, 2],
-=======
   1: [104, 101, 96, 89, 83, 79, 78, 75, 74, 23, 2],
   10: [105, 104, 101, 96, 89, 83, 79, 78, 75, 74, 23, 2],
   137: [105, 104, 101, 96, 89, 83, 79, 78, 75, 74, 23, 2],
   288: [96, 93, 90, 85, 78, 72, 68, 67, 65, 2],
   42161: [105, 104, 101, 96, 89, 83, 79, 78, 75, 74, 23, 2],
->>>>>>> aa53cf2e
 };
 
 // List of proposal block numbers to ignore. This should be ignored because they are administrative bundle proposals
