--- conflicted
+++ resolved
@@ -1,7 +1,4 @@
-<<<<<<< HEAD
-import { CHAIN_IDs, TOKEN_SYMBOLS_MAP, ZERO_ADDRESS, ethers } from "../utils";
-=======
-import { CHAIN_IDs, TOKEN_SYMBOLS_MAP, ethers, Signer, Provider } from "../utils";
+import { CHAIN_IDs, TOKEN_SYMBOLS_MAP, ethers, Signer, Provider, ZERO_ADDRESS } from "../utils";
 import {
   BaseBridgeAdapter,
   OpStackDefaultERC20Bridge,
@@ -21,7 +18,6 @@
   ScrollERC20Bridge,
   ScrollWethBridge,
 } from "../adapter/bridges";
->>>>>>> a3d7839a
 import { DEFAULT_L2_CONTRACT_ADDRESSES } from "@eth-optimism/sdk";
 import { CONTRACT_ADDRESSES } from "./ContractAddresses";
 
