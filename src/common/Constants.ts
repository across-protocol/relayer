import { CHAIN_IDs, TOKEN_SYMBOLS_MAP, ethers } from "../utils";

// Maximum supported version of the configuration loaded into the Across ConfigStore.
// It protects bots from running outdated code against newer version of the on-chain config store.
// @dev Incorrectly setting this value may lead to incorrect behaviour and potential loss of funds.
export const CONFIG_STORE_VERSION = 4;

export const RELAYER_MIN_FEE_PCT = 0.0003;

// Target ~4 hours
export const MAX_RELAYER_DEPOSIT_LOOK_BACK = 4 * 60 * 60;

// Target ~4 days per chain. Should cover all events needed to construct pending bundle.
export const DATAWORKER_FAST_LOOKBACK: { [chainId: number]: number } = {
<<<<<<< HEAD
  [CHAIN_IDs.MAINNET]: 28800,
  [CHAIN_IDs.OPTIMISM]: 172800, // 1 block every 2 seconds after bedrock
  [CHAIN_IDs.POLYGON]: 138240,
  [CHAIN_IDs.BOBA]: 11520,
  [CHAIN_IDs.ZK_SYNC]: 4 * 24 * 60 * 60,
  [CHAIN_IDs.BASE]: 172800, // Same as Optimism.
  [CHAIN_IDs.MODE]: 172800, // Same as Optimism.
  [CHAIN_IDs.ARBITRUM]: 1382400,
  [CHAIN_IDs.LINEA]: 115200, // 1 block every 3 seconds
=======
  1: 28800,
  10: 172800, // 1 block every 2 seconds after bedrock
  137: 138240,
  288: 11520,
  324: 4 * 24 * 60 * 60,
  1135: 172800, // Same as Optimism.
  8453: 172800, // Same as Optimism.
  34443: 172800, // Same as Optimism.
  42161: 1382400,
  59144: 115200, // 1 block every 3 seconds
>>>>>>> 19cb4a69
};

// Target ~14 days per chain. Should cover all events that could be finalized, so 2x the optimistic
// rollup challenge period seems safe.
export const FINALIZER_TOKENBRIDGE_LOOKBACK = 14 * 24 * 60 * 60;

// Reorgs are anticipated on Ethereum and Polygon. We use different following distances when processing deposit
// events based on the USD amount of the deposit. This protects the relayer from the worst case situation where it fills
// a large deposit (i.e. with an amount equal to a large amount of $$$) but the deposit is included in a re-orged
// block. This would cause the relayer to unintentionally send an invalid fill and not refunded. The tradeoff is that
// the larger the follow distance, the slower the relayer will be to fulfill deposits. Therefore, the following
// configuration allows the user to set higher follow distances for higher deposit amounts.
// The Key of the following dictionary is used as the USD threshold to determine the MDC:
// - Searching from highest USD threshold to lowest
// - If the key value is >= deposited USD amount, then use the MDC associated with the key for the origin chain
// - If no key values are >= depostied USD amount, use the "default" value for the origin chain
// - For example, a deposit on Polygon worth $90 would use the MDC associated with the 100 key and chain
// 137, so it would use a follow distance of 80 blocks, while a deposit on Polygon for $110 would use 1000
// key. A deposit of $1100 would use the "default" key

// To see the latest block reorg events go to:
// - Ethereum: https://etherscan.io/blocks_forked
// - Polygon: https://polygonscan.com/blocks_forked

// Optimistic Rollups are currently centrally serialized and are not expected to reorg. Technically a block on an
// ORU will not be finalized until after 7 days, so there is little difference in following behind 0 blocks versus
// anything under 7 days.
export const DEFAULT_MIN_DEPOSIT_CONFIRMATIONS = {
<<<<<<< HEAD
  [CHAIN_IDs.MAINNET]: 64, // Finalized block: https://www.alchemy.com/overviews/ethereum-commitment-levels
  [CHAIN_IDs.OPTIMISM]: 120,
  [CHAIN_IDs.POLYGON]: 128, // Commonly used finality level for CEX's that accept Polygon deposits
  [CHAIN_IDs.BOBA]: 0,
  [CHAIN_IDs.ZK_SYNC]: 120,
  [CHAIN_IDs.BASE]: 120,
  [CHAIN_IDs.MODE]: 120,
  [CHAIN_IDs.ARBITRUM]: 0,
  [CHAIN_IDs.LINEA]: 30,
  // Testnets:
  [CHAIN_IDs.MODE_SEPOLIA]: 0,
  [CHAIN_IDs.POLYGON_AMOY]: 0,
  [CHAIN_IDs.BASE_SEPOLIA]: 0,
  [CHAIN_IDs.ARBITRUM_SEPOLIA]: 0,
  [CHAIN_IDs.SEPOLIA]: 0,
  [CHAIN_IDs.OPTIMISM_SEPOLIA]: 0,
};
export const MIN_DEPOSIT_CONFIRMATIONS: { [threshold: number | string]: { [chainId: number]: number } } = {
  1000: {
    [CHAIN_IDs.MAINNET]: 32, // Justified block
    [CHAIN_IDs.OPTIMISM]: 60,
    [CHAIN_IDs.POLYGON]: 100, // Probabilistically safe level based on historic Polygon reorgs
    [CHAIN_IDs.BOBA]: 0,
    [CHAIN_IDs.ZK_SYNC]: 0,
    [CHAIN_IDs.BASE]: 60,
    [CHAIN_IDs.MODE]: 60,
    [CHAIN_IDs.ARBITRUM]: 0,
    [CHAIN_IDs.LINEA]: 1,
    // Testnets:
    [CHAIN_IDs.MODE_SEPOLIA]: 0,
    [CHAIN_IDs.POLYGON_AMOY]: 0,
    [CHAIN_IDs.BASE_SEPOLIA]: 0,
    [CHAIN_IDs.OPTIMISM_SEPOLIA]: 0,
  },
  100: {
    [CHAIN_IDs.MAINNET]: 16, // Mainnet reorgs are rarely > 4 blocks in depth so this is a very safe buffer
    [CHAIN_IDs.OPTIMISM]: 60,
    [CHAIN_IDs.POLYGON]: 80,
    [CHAIN_IDs.BOBA]: 0,
    [CHAIN_IDs.ZK_SYNC]: 0,
    [CHAIN_IDs.BASE]: 60,
    [CHAIN_IDs.MODE]: 60,
    [CHAIN_IDs.ARBITRUM]: 0,
    [CHAIN_IDs.LINEA]: 1,
    // Testnets:
    [CHAIN_IDs.MODE_SEPOLIA]: 0,
    [CHAIN_IDs.POLYGON_AMOY]: 0,
    [CHAIN_IDs.BASE_SEPOLIA]: 0,
    [CHAIN_IDs.ARBITRUM_SEPOLIA]: 0,
=======
  1: 64, // Finalized block: https://www.alchemy.com/overviews/ethereum-commitment-levels
  10: 120,
  137: 128, // Commonly used finality level for CEX's that accept Polygon deposits
  288: 0,
  324: 120,
  1135: 120, // Same as other OVM. Hard finality is 1800 blocks
  8453: 120,
  34443: 120,
  42161: 0,
  59144: 30,
  // Testnets:
  5: 0,
  280: 0,
  420: 0,
  919: 0,
  4202: 0,
  59140: 0,
  80001: 0,
  84531: 0,
  84532: 0,
  421613: 0,
  421614: 0,
  11155111: 0,
  11155420: 0,
};
export const MIN_DEPOSIT_CONFIRMATIONS: { [threshold: number | string]: { [chainId: number]: number } } = {
  1000: {
    1: 32, // Justified block
    10: 60,
    137: 100, // Probabilistically safe level based on historic Polygon reorgs
    288: 0,
    324: 0,
    1135: 60,
    8453: 60,
    34443: 60,
    42161: 0,
    59144: 1,
    // Testnets:
    5: 0,
    280: 0,
    420: 0,
    919: 0,
    4202: 0,
    59140: 0,
    80001: 0,
    84531: 0,
    421613: 0,
  },
  100: {
    1: 16, // Mainnet reorgs are rarely > 4 blocks in depth so this is a very safe buffer
    10: 60,
    137: 80,
    288: 0,
    324: 0,
    1135: 60,
    8453: 60,
    34443: 60,
    42161: 0,
    59144: 1,
    // Testnets:
    5: 0,
    280: 0,
    420: 0,
    919: 0,
    4202: 0,
    59140: 0,
    80001: 0,
    84531: 0,
    421613: 0,
>>>>>>> 19cb4a69
  },
};

export const REDIS_URL_DEFAULT = "redis://localhost:6379";

// Quicknode is the bottleneck here and imposes a 10k block limit on an event search.
// Alchemy-Polygon imposes a 3500 block limit.
// Note: a 0 value here leads to an infinite lookback, which would be useful and reduce RPC requests
// if the RPC provider allows it. This is why the user should override these lookbacks if they are not using
// Quicknode for example.
export const CHAIN_MAX_BLOCK_LOOKBACK = {
<<<<<<< HEAD
  [CHAIN_IDs.MAINNET]: 10000,
  [CHAIN_IDs.OPTIMISM]: 10000, // Quick
  [CHAIN_IDs.POLYGON]: 3490,
  [CHAIN_IDs.BOBA]: 4990,
  [CHAIN_IDs.ZK_SYNC]: 10000,
  [CHAIN_IDs.BASE]: 1500,
  [CHAIN_IDs.MODE]: 1500,
  [CHAIN_IDs.ARBITRUM]: 10000,
  [CHAIN_IDs.LINEA]: 5000,
  // Testnets:
  [CHAIN_IDs.MODE_SEPOLIA]: 10000,
  [CHAIN_IDs.POLYGON_AMOY]: 10000,
  [CHAIN_IDs.BASE_SEPOLIA]: 10000,
  [CHAIN_IDs.ARBITRUM_SEPOLIA]: 10000,
  [CHAIN_IDs.SEPOLIA]: 10000,
  [CHAIN_IDs.OPTIMISM_SEPOLIA]: 10000,
=======
  1: 10000,
  10: 10000, // Quick
  137: 3490,
  288: 4990,
  324: 10000,
  1135: 1500,
  8453: 1500,
  34443: 1500,
  42161: 10000,
  59144: 5000,
  // Testnets:
  5: 10000,
  280: 10000,
  420: 10000,
  919: 10000,
  4202: 10000,
  59140: 10000,
  80001: 10000,
  84531: 10000,
  84532: 10000,
  421613: 10000,
  421614: 10000,
  11155111: 10000,
  11155420: 10000,
>>>>>>> 19cb4a69
};

// These should be safely above the finalization period for the chain and
// also give enough buffer time so that any reasonable fill on the chain
// can be matched with a deposit on the origin chain, so something like
// ~1-2 mins per chain.
export const BUNDLE_END_BLOCK_BUFFERS = {
<<<<<<< HEAD
  [CHAIN_IDs.MAINNET]: 5, // 12s/block
  [CHAIN_IDs.OPTIMISM]: 60, // 2s/block
  [CHAIN_IDs.POLYGON]: 128, // 2s/block. Polygon reorgs often so this number is set larger than the largest observed reorg.
  [CHAIN_IDs.BOBA]: 0, // **UPDATE** 288 is disabled so there should be no buffer.
  [CHAIN_IDs.ZK_SYNC]: 120, // ~1s/block. ZkSync is a centralized sequencer but is relatively unstable so this is kept higher than 0
  [CHAIN_IDs.BASE]: 60, // 2s/block. Same finality profile as Optimism
  [CHAIN_IDs.MODE]: 60, // 2s/block. Same finality profile as Optimism
  [CHAIN_IDs.ARBITRUM]: 240, // ~0.25s/block. Arbitrum is a centralized sequencer
  [CHAIN_IDs.LINEA]: 40, // At 3s/block, 2 mins = 40 blocks.
  // Testnets:
  [CHAIN_IDs.MODE_SEPOLIA]: 0,
  [CHAIN_IDs.POLYGON_AMOY]: 0,
  [CHAIN_IDs.BASE_SEPOLIA]: 0,
  [CHAIN_IDs.ARBITRUM_SEPOLIA]: 0,
  [CHAIN_IDs.SEPOLIA]: 0,
  [CHAIN_IDs.OPTIMISM_SEPOLIA]: 0,
=======
  1: 5, // 12s/block
  10: 60, // 2s/block
  137: 128, // 2s/block. Polygon reorgs often so this number is set larger than the largest observed reorg.
  288: 0, // **UPDATE** 288 is disabled so there should be no buffer.
  324: 120, // ~1s/block. ZkSync is a centralized sequencer but is relatively unstable so this is kept higher than 0
  1135: 60, // 2s/block gives 2 mins buffer time.
  8453: 60, // 2s/block. Same finality profile as Optimism
  34443: 60, // 2s/block. Same finality profile as Optimism
  42161: 240, // ~0.25s/block. Arbitrum is a centralized sequencer
  59144: 40, // At 3s/block, 2 mins = 40 blocks.
  // Testnets:
  5: 0,
  280: 0,
  420: 0,
  919: 0,
  4202: 0,
  59140: 0,
  80001: 0,
  84531: 0,
  84532: 0,
  421613: 0,
  421614: 0,
  11155111: 0,
  11155420: 0,
>>>>>>> 19cb4a69
};

export const DEFAULT_RELAYER_GAS_PADDING = ".15"; // Padding on token- and message-based relayer fill gas estimates.
export const DEFAULT_RELAYER_GAS_MULTIPLIER = "1.0"; // Multiplier on pre-profitability token-only gas estimates.
export const DEFAULT_RELAYER_GAS_MESSAGE_MULTIPLIER = "1.0"; // Multiplier on pre-profitability message fill gas estimates.

export const DEFAULT_MULTICALL_CHUNK_SIZE = 100;
export const DEFAULT_CHAIN_MULTICALL_CHUNK_SIZE: { [chainId: number]: number } = {
  [CHAIN_IDs.OPTIMISM]: 75,
  [CHAIN_IDs.BASE]: 75,
  [CHAIN_IDs.LINEA]: 50,
};

// List of proposal block numbers to ignore. This should be ignored because they are administrative bundle proposals
// with useless bundle block eval numbers and other data that isn't helpful for the dataworker to know. This does not
// include any invalid bundles that got through, such as at blocks 15001113 or 15049343 which are missing
// some events but have correct bundle eval blocks. This list specifically contains admin proposals that are sent
// to correct the bundles such as 15049343 that missed some events.
export const IGNORED_HUB_PROPOSED_BUNDLES: number[] = [];
export const IGNORED_HUB_EXECUTED_BUNDLES: number[] = [];

// This is the max anticipated distance on each chain before RPC data is likely to be consistent amongst providers.
// This distance should consider re-orgs, but also the time needed for various RPC providers to agree on chain state.
// Provider caching will not be allowed for queries whose responses depend on blocks closer than this many blocks.
// This is intended to be conservative.
export const CHAIN_CACHE_FOLLOW_DISTANCE: { [chainId: number]: number } = {
<<<<<<< HEAD
  [CHAIN_IDs.MAINNET]: 128,
  [CHAIN_IDs.OPTIMISM]: 120,
  [CHAIN_IDs.POLYGON]: 256,
  [CHAIN_IDs.BOBA]: 0,
  [CHAIN_IDs.ZK_SYNC]: 512,
  [CHAIN_IDs.BASE]: 120,
  [CHAIN_IDs.MODE]: 120,
  [CHAIN_IDs.ARBITRUM]: 32,
  [CHAIN_IDs.LINEA]: 100, // Linea has a soft-finality of 1 block. This value is padded - but at 3s/block the padding is 5 minutes
  [CHAIN_IDs.SCROLL]: 0,
  // Testnets:
  [CHAIN_IDs.MODE_SEPOLIA]: 0,
  [CHAIN_IDs.POLYGON_AMOY]: 0,
  [CHAIN_IDs.BASE_SEPOLIA]: 0,
  [CHAIN_IDs.ARBITRUM_SEPOLIA]: 0,
  [CHAIN_IDs.SEPOLIA]: 0,
  [CHAIN_IDs.OPTIMISM_SEPOLIA]: 0,
=======
  1: 128,
  10: 120,
  137: 256,
  288: 0,
  324: 512,
  1135: 120,
  8453: 120,
  34443: 120,
  42161: 32,
  59144: 100, // Linea has a soft-finality of 1 block. This value is padded - but at 3s/block the padding is 5 minutes
  534352: 0,
  // Testnets:
  5: 0,
  280: 0,
  420: 0,
  919: 0,
  4202: 0,
  59140: 0,
  80001: 0,
  84531: 0,
  84532: 0,
  421613: 0,
  421614: 0,
  534351: 0,
  11155111: 0,
  11155420: 0,
>>>>>>> 19cb4a69
};

// This is the block distance at which the bot, by default, stores in redis with no TTL.
// These are all intended to be roughly 2 days of blocks for each chain.
// blocks = 172800 / avg_block_time
export const DEFAULT_NO_TTL_DISTANCE: { [chainId: number]: number } = {
<<<<<<< HEAD
  [CHAIN_IDs.MAINNET]: 14400,
  [CHAIN_IDs.OPTIMISM]: 86400,
  [CHAIN_IDs.POLYGON]: 86400,
  [CHAIN_IDs.BOBA]: 86400,
  [CHAIN_IDs.ZK_SYNC]: 172800,
  [CHAIN_IDs.BASE]: 86400,
  [CHAIN_IDs.MODE]: 86400,
  [CHAIN_IDs.LINEA]: 57600,
  [CHAIN_IDs.ARBITRUM]: 691200,
  [CHAIN_IDs.SCROLL]: 57600,
=======
  1: 14400,
  10: 86400,
  137: 86400,
  288: 86400,
  324: 172800,
  1135: 86400,
  8453: 86400,
  34443: 86400,
  59144: 57600,
  42161: 691200,
  534352: 57600,
>>>>>>> 19cb4a69
};

// Reasonable default maxFeePerGas and maxPriorityFeePerGas scalers for each chain.
export const DEFAULT_GAS_FEE_SCALERS: {
  [chainId: number]: { maxFeePerGasScaler: number; maxPriorityFeePerGasScaler: number };
} = {
<<<<<<< HEAD
  [CHAIN_IDs.MAINNET]: { maxFeePerGasScaler: 3, maxPriorityFeePerGasScaler: 1.2 },
  [CHAIN_IDs.OPTIMISM]: { maxFeePerGasScaler: 2, maxPriorityFeePerGasScaler: 1 },
  [CHAIN_IDs.BASE]: { maxFeePerGasScaler: 2, maxPriorityFeePerGasScaler: 1 },
  [CHAIN_IDs.MODE]: { maxFeePerGasScaler: 2, maxPriorityFeePerGasScaler: 1 },
=======
  1: { maxFeePerGasScaler: 3, maxPriorityFeePerGasScaler: 1.2 },
  10: { maxFeePerGasScaler: 2, maxPriorityFeePerGasScaler: 1 },
  1135: { maxFeePerGasScaler: 2, maxPriorityFeePerGasScaler: 1 },
  8453: { maxFeePerGasScaler: 2, maxPriorityFeePerGasScaler: 1 },
  34443: { maxFeePerGasScaler: 2, maxPriorityFeePerGasScaler: 1 },
>>>>>>> 19cb4a69
};

// This is how many seconds stale the block number can be for us to use it for evaluating the reorg distance in the cache provider.
export const BLOCK_NUMBER_TTL = 60;

// This is the TTL for the provider cache.
export const PROVIDER_CACHE_TTL = 3600;
export const PROVIDER_CACHE_TTL_MODIFIER = 0.15;

// Multicall3 Constants:
export const multicall3Addresses = {
  [CHAIN_IDs.MAINNET]: "0xcA11bde05977b3631167028862bE2a173976CA11",
  [CHAIN_IDs.OPTIMISM]: "0xcA11bde05977b3631167028862bE2a173976CA11",
  [CHAIN_IDs.POLYGON]: "0xcA11bde05977b3631167028862bE2a173976CA11",
  [CHAIN_IDs.BOBA]: "0xcA11bde05977b3631167028862bE2a173976CA11",
  [CHAIN_IDs.ZK_SYNC]: "0xF9cda624FBC7e059355ce98a31693d299FACd963",
  [CHAIN_IDs.BASE]: "0xcA11bde05977b3631167028862bE2a173976CA11",
  [CHAIN_IDs.MODE]: "0xcA11bde05977b3631167028862bE2a173976CA11",
  [CHAIN_IDs.ARBITRUM]: "0xcA11bde05977b3631167028862bE2a173976CA11",
  [CHAIN_IDs.LINEA]: "0xcA11bde05977b3631167028862bE2a173976CA11",
  [CHAIN_IDs.SCROLL]: "0xcA11bde05977b3631167028862bE2a173976CA11",
  // testnet
  [CHAIN_IDs.POLYGON_AMOY]: "0xcA11bde05977b3631167028862bE2a173976CA11",
  [CHAIN_IDs.BASE_SEPOLIA]: "0xcA11bde05977b3631167028862bE2a173976CA11",
  [CHAIN_IDs.SCROLL_SEPOLIA]: "0xcA11bde05977b3631167028862bE2a173976CA11",
  [CHAIN_IDs.SEPOLIA]: "0xcA11bde05977b3631167028862bE2a173976CA11",
};
export type Multicall2Call = {
  callData: ethers.utils.BytesLike;
  target: string;
};

// These are the spokes that can hold both ETH and WETH, so they should be added together when caclulating whether
// a bundle execution is possible with the funds in the pool.
<<<<<<< HEAD
export const spokesThatHoldEthAndWeth = [
  CHAIN_IDs.OPTIMISM,
  CHAIN_IDs.ZK_SYNC,
  CHAIN_IDs.BASE,
  CHAIN_IDs.MODE,
  CHAIN_IDs.LINEA,
];
=======
export const spokesThatHoldEthAndWeth = [10, 324, 1135, 8453, 34443, 59144];
>>>>>>> 19cb4a69

/**
 * An official mapping of chain IDs to CCTP domains. This mapping is separate from chain identifiers
 * and is an internal mappinng maintained by Circle.
 * @link https://developers.circle.com/stablecoins/docs/supported-domains
 */
export const chainIdsToCctpDomains: { [chainId: number]: number } = {
  [CHAIN_IDs.MAINNET]: 0,
  [CHAIN_IDs.OPTIMISM]: 2,
  [CHAIN_IDs.ARBITRUM]: 3,
  [CHAIN_IDs.BASE]: 6,
  [CHAIN_IDs.POLYGON]: 7,
  [CHAIN_IDs.SEPOLIA]: 0,
  [CHAIN_IDs.OPTIMISM_SEPOLIA]: 2,
  [CHAIN_IDs.ARBITRUM_SEPOLIA]: 3,
  [CHAIN_IDs.BASE_SEPOLIA]: 6,
  [CHAIN_IDs.POLYGON_AMOY]: 7,
};

export const SUPPORTED_TOKENS: { [chainId: number]: string[] } = {
<<<<<<< HEAD
  [CHAIN_IDs.OPTIMISM]: ["DAI", "SNX", "BAL", "WETH", "USDC", "POOL", "USDT", "WBTC", "UMA", "ACX"],
  [CHAIN_IDs.POLYGON]: ["USDC", "USDT", "WETH", "DAI", "WBTC", "UMA", "BAL", "ACX", "POOL"],
  [CHAIN_IDs.ZK_SYNC]: ["USDC", "USDT", "WETH", "WBTC", "DAI"],
  [CHAIN_IDs.BASE]: ["BAL", "DAI", "ETH", "WETH", "USDC", "POOL"],
  [CHAIN_IDs.MODE]: ["ETH", "WETH", "USDC", "USDT", "WBTC"],
  [CHAIN_IDs.ARBITRUM]: ["USDC", "USDT", "WETH", "DAI", "WBTC", "UMA", "BAL", "ACX", "POOL"],
  [CHAIN_IDs.LINEA]: ["USDC", "USDT", "WETH", "WBTC", "DAI"],

  // Testnets:
  [CHAIN_IDs.MODE_SEPOLIA]: ["ETH", "WETH", "USDC", "USDT", "WBTC"],
  [CHAIN_IDs.BASE_SEPOLIA]: ["BAL", "DAI", "ETH", "WETH", "USDC"],
  [CHAIN_IDs.ARBITRUM_SEPOLIA]: ["USDC", "USDT", "WETH", "DAI", "WBTC", "UMA", "ACX"],
  [CHAIN_IDs.OPTIMISM_SEPOLIA]: ["DAI", "SNX", "BAL", "ETH", "WETH", "USDC", "USDT", "WBTC", "UMA", "ACX"],
=======
  10: ["DAI", "SNX", "BAL", "WETH", "USDC", "POOL", "USDT", "WBTC", "UMA", "ACX"],
  137: ["USDC", "USDT", "WETH", "DAI", "WBTC", "UMA", "BAL", "ACX", "POOL"],
  324: ["USDC", "USDT", "WETH", "WBTC", "DAI"],
  1135: ["WETH", "USDT"],
  8453: ["BAL", "DAI", "ETH", "WETH", "USDC", "POOL"],
  34443: ["ETH", "WETH", "USDC", "USDT", "WBTC"],
  42161: ["USDC", "USDT", "WETH", "DAI", "WBTC", "UMA", "BAL", "ACX", "POOL"],
  59144: ["USDC", "USDT", "WETH", "WBTC", "DAI"],

  // Testnets:
  919: ["ETH", "WETH", "USDC", "USDT", "WBTC"],
  4202: ["WETH", "USDT"],
  59141: ["USDC", "USDT", "WETH", "WBTC", "DAI"],
  84532: ["BAL", "DAI", "ETH", "WETH", "USDC"],
  421614: ["USDC", "USDT", "WETH", "DAI", "WBTC", "UMA", "ACX"],
  11155420: ["DAI", "SNX", "BAL", "ETH", "WETH", "USDC", "USDT", "WBTC", "UMA", "ACX"],
>>>>>>> 19cb4a69
};
/**
 * A mapping of chain IDs to tokens on that chain which need their allowance
 * to first be zeroed before setting a new allowance. This is useful for
 * tokens that have a non-standard approval process.
 * @dev this is a generalization for USDT on Ethereum. Other tokens may be added
 */
export const TOKEN_APPROVALS_TO_FIRST_ZERO: Record<number, string[]> = {
  [CHAIN_IDs.MAINNET]: [
    // Required for USDT on Mainnet. Spurred by the following vulnerability:
    // https://github.com/ethereum/EIPs/issues/20#issuecomment-263524729
    // Essentially the current version of USDT has a vulnerability whose solution
    // requires the user to have a zero allowance prior to setting an approval.
    TOKEN_SYMBOLS_MAP.USDT.addresses[CHAIN_IDs.MAINNET],
  ],
};

// Path to the external SpokePool indexer. Must be updated if src/libexec/* files are relocated or if the `outputDir` on TSC has been modified.
export const RELAYER_DEFAULT_SPOKEPOOL_INDEXER = "./dist/src/libexec/RelayerSpokePoolIndexer.js";

export const DEFAULT_ARWEAVE_GATEWAY = { url: "arweave.net", port: 443, protocol: "https" };

// Chains with slow (> 2 day liveness) canonical L2-->L1 bridges that we prioritize taking repayment on.
// This does not include all  7-day withdrawal chains because we don't necessarily prefer being repaid on some of these 7-day chains, like Mode.
export const SLOW_WITHDRAWAL_CHAINS = [CHAIN_IDs.BASE, CHAIN_IDs.ARBITRUM, CHAIN_IDs.OPTIMISM];

// Expected worst-case time for message from L1 to propogate to L2 in seconds
export const EXPECTED_L1_TO_L2_MESSAGE_TIME = {
<<<<<<< HEAD
  [CHAIN_IDs.LINEA]: 60 * 60,
  [CHAIN_IDs.ARBITRUM]: 20 * 60,
  [CHAIN_IDs.OPTIMISM]: 20 * 60,
  [CHAIN_IDs.POLYGON]: 60 * 60,
  [CHAIN_IDs.ZK_SYNC]: 60 * 60,
  [CHAIN_IDs.BASE]: 20 * 60,
  [CHAIN_IDs.MODE]: 20 * 60,
=======
  59144: 60 * 60,
  42161: 20 * 60,
  10: 20 * 60,
  137: 60 * 60,
  324: 60 * 60,
  1135: 20 * 60,
  8453: 20 * 60,
  34443: 20 * 60,
>>>>>>> 19cb4a69
};<|MERGE_RESOLUTION|>--- conflicted
+++ resolved
@@ -12,28 +12,16 @@
 
 // Target ~4 days per chain. Should cover all events needed to construct pending bundle.
 export const DATAWORKER_FAST_LOOKBACK: { [chainId: number]: number } = {
-<<<<<<< HEAD
   [CHAIN_IDs.MAINNET]: 28800,
   [CHAIN_IDs.OPTIMISM]: 172800, // 1 block every 2 seconds after bedrock
   [CHAIN_IDs.POLYGON]: 138240,
   [CHAIN_IDs.BOBA]: 11520,
   [CHAIN_IDs.ZK_SYNC]: 4 * 24 * 60 * 60,
+  [CHAIN_IDs.LISK]: 172800, // Same as Optimism.
   [CHAIN_IDs.BASE]: 172800, // Same as Optimism.
   [CHAIN_IDs.MODE]: 172800, // Same as Optimism.
   [CHAIN_IDs.ARBITRUM]: 1382400,
   [CHAIN_IDs.LINEA]: 115200, // 1 block every 3 seconds
-=======
-  1: 28800,
-  10: 172800, // 1 block every 2 seconds after bedrock
-  137: 138240,
-  288: 11520,
-  324: 4 * 24 * 60 * 60,
-  1135: 172800, // Same as Optimism.
-  8453: 172800, // Same as Optimism.
-  34443: 172800, // Same as Optimism.
-  42161: 1382400,
-  59144: 115200, // 1 block every 3 seconds
->>>>>>> 19cb4a69
 };
 
 // Target ~14 days per chain. Should cover all events that could be finalized, so 2x the optimistic
@@ -62,11 +50,11 @@
 // ORU will not be finalized until after 7 days, so there is little difference in following behind 0 blocks versus
 // anything under 7 days.
 export const DEFAULT_MIN_DEPOSIT_CONFIRMATIONS = {
-<<<<<<< HEAD
   [CHAIN_IDs.MAINNET]: 64, // Finalized block: https://www.alchemy.com/overviews/ethereum-commitment-levels
   [CHAIN_IDs.OPTIMISM]: 120,
   [CHAIN_IDs.POLYGON]: 128, // Commonly used finality level for CEX's that accept Polygon deposits
   [CHAIN_IDs.BOBA]: 0,
+  [CHAIN_IDs.LISK]: 120, // Same as other OVM. Hard finality is 1800 blocks
   [CHAIN_IDs.ZK_SYNC]: 120,
   [CHAIN_IDs.BASE]: 120,
   [CHAIN_IDs.MODE]: 120,
@@ -87,6 +75,7 @@
     [CHAIN_IDs.POLYGON]: 100, // Probabilistically safe level based on historic Polygon reorgs
     [CHAIN_IDs.BOBA]: 0,
     [CHAIN_IDs.ZK_SYNC]: 0,
+    [CHAIN_IDs.LISK]: 60,
     [CHAIN_IDs.BASE]: 60,
     [CHAIN_IDs.MODE]: 60,
     [CHAIN_IDs.ARBITRUM]: 0,
@@ -94,6 +83,7 @@
     // Testnets:
     [CHAIN_IDs.MODE_SEPOLIA]: 0,
     [CHAIN_IDs.POLYGON_AMOY]: 0,
+    [CHAIN_IDs.LISK_SEPOLIA]: 0,
     [CHAIN_IDs.BASE_SEPOLIA]: 0,
     [CHAIN_IDs.OPTIMISM_SEPOLIA]: 0,
   },
@@ -103,6 +93,7 @@
     [CHAIN_IDs.POLYGON]: 80,
     [CHAIN_IDs.BOBA]: 0,
     [CHAIN_IDs.ZK_SYNC]: 0,
+    [CHAIN_IDs.LISK]: 60,
     [CHAIN_IDs.BASE]: 60,
     [CHAIN_IDs.MODE]: 60,
     [CHAIN_IDs.ARBITRUM]: 0,
@@ -110,79 +101,9 @@
     // Testnets:
     [CHAIN_IDs.MODE_SEPOLIA]: 0,
     [CHAIN_IDs.POLYGON_AMOY]: 0,
+    [CHAIN_IDs.LISK_SEPOLIA]: 0,
     [CHAIN_IDs.BASE_SEPOLIA]: 0,
     [CHAIN_IDs.ARBITRUM_SEPOLIA]: 0,
-=======
-  1: 64, // Finalized block: https://www.alchemy.com/overviews/ethereum-commitment-levels
-  10: 120,
-  137: 128, // Commonly used finality level for CEX's that accept Polygon deposits
-  288: 0,
-  324: 120,
-  1135: 120, // Same as other OVM. Hard finality is 1800 blocks
-  8453: 120,
-  34443: 120,
-  42161: 0,
-  59144: 30,
-  // Testnets:
-  5: 0,
-  280: 0,
-  420: 0,
-  919: 0,
-  4202: 0,
-  59140: 0,
-  80001: 0,
-  84531: 0,
-  84532: 0,
-  421613: 0,
-  421614: 0,
-  11155111: 0,
-  11155420: 0,
-};
-export const MIN_DEPOSIT_CONFIRMATIONS: { [threshold: number | string]: { [chainId: number]: number } } = {
-  1000: {
-    1: 32, // Justified block
-    10: 60,
-    137: 100, // Probabilistically safe level based on historic Polygon reorgs
-    288: 0,
-    324: 0,
-    1135: 60,
-    8453: 60,
-    34443: 60,
-    42161: 0,
-    59144: 1,
-    // Testnets:
-    5: 0,
-    280: 0,
-    420: 0,
-    919: 0,
-    4202: 0,
-    59140: 0,
-    80001: 0,
-    84531: 0,
-    421613: 0,
-  },
-  100: {
-    1: 16, // Mainnet reorgs are rarely > 4 blocks in depth so this is a very safe buffer
-    10: 60,
-    137: 80,
-    288: 0,
-    324: 0,
-    1135: 60,
-    8453: 60,
-    34443: 60,
-    42161: 0,
-    59144: 1,
-    // Testnets:
-    5: 0,
-    280: 0,
-    420: 0,
-    919: 0,
-    4202: 0,
-    59140: 0,
-    80001: 0,
-    84531: 0,
-    421613: 0,
->>>>>>> 19cb4a69
   },
 };
 
@@ -194,12 +115,12 @@
 // if the RPC provider allows it. This is why the user should override these lookbacks if they are not using
 // Quicknode for example.
 export const CHAIN_MAX_BLOCK_LOOKBACK = {
-<<<<<<< HEAD
   [CHAIN_IDs.MAINNET]: 10000,
   [CHAIN_IDs.OPTIMISM]: 10000, // Quick
   [CHAIN_IDs.POLYGON]: 3490,
   [CHAIN_IDs.BOBA]: 4990,
   [CHAIN_IDs.ZK_SYNC]: 10000,
+  [CHAIN_IDs.LISK]: 1500,
   [CHAIN_IDs.BASE]: 1500,
   [CHAIN_IDs.MODE]: 1500,
   [CHAIN_IDs.ARBITRUM]: 10000,
@@ -207,36 +128,11 @@
   // Testnets:
   [CHAIN_IDs.MODE_SEPOLIA]: 10000,
   [CHAIN_IDs.POLYGON_AMOY]: 10000,
+  [CHAIN_IDs.LISK]: 10000,
   [CHAIN_IDs.BASE_SEPOLIA]: 10000,
   [CHAIN_IDs.ARBITRUM_SEPOLIA]: 10000,
   [CHAIN_IDs.SEPOLIA]: 10000,
   [CHAIN_IDs.OPTIMISM_SEPOLIA]: 10000,
-=======
-  1: 10000,
-  10: 10000, // Quick
-  137: 3490,
-  288: 4990,
-  324: 10000,
-  1135: 1500,
-  8453: 1500,
-  34443: 1500,
-  42161: 10000,
-  59144: 5000,
-  // Testnets:
-  5: 10000,
-  280: 10000,
-  420: 10000,
-  919: 10000,
-  4202: 10000,
-  59140: 10000,
-  80001: 10000,
-  84531: 10000,
-  84532: 10000,
-  421613: 10000,
-  421614: 10000,
-  11155111: 10000,
-  11155420: 10000,
->>>>>>> 19cb4a69
 };
 
 // These should be safely above the finalization period for the chain and
@@ -244,49 +140,24 @@
 // can be matched with a deposit on the origin chain, so something like
 // ~1-2 mins per chain.
 export const BUNDLE_END_BLOCK_BUFFERS = {
-<<<<<<< HEAD
   [CHAIN_IDs.MAINNET]: 5, // 12s/block
   [CHAIN_IDs.OPTIMISM]: 60, // 2s/block
   [CHAIN_IDs.POLYGON]: 128, // 2s/block. Polygon reorgs often so this number is set larger than the largest observed reorg.
   [CHAIN_IDs.BOBA]: 0, // **UPDATE** 288 is disabled so there should be no buffer.
   [CHAIN_IDs.ZK_SYNC]: 120, // ~1s/block. ZkSync is a centralized sequencer but is relatively unstable so this is kept higher than 0
+  [CHAIN_IDs.LISK]: 60, // 2s/block gives 2 mins buffer time.
   [CHAIN_IDs.BASE]: 60, // 2s/block. Same finality profile as Optimism
   [CHAIN_IDs.MODE]: 60, // 2s/block. Same finality profile as Optimism
   [CHAIN_IDs.ARBITRUM]: 240, // ~0.25s/block. Arbitrum is a centralized sequencer
   [CHAIN_IDs.LINEA]: 40, // At 3s/block, 2 mins = 40 blocks.
   // Testnets:
   [CHAIN_IDs.MODE_SEPOLIA]: 0,
+  [CHAIN_IDs.LISK_SEPOLIA]: 0,
   [CHAIN_IDs.POLYGON_AMOY]: 0,
   [CHAIN_IDs.BASE_SEPOLIA]: 0,
   [CHAIN_IDs.ARBITRUM_SEPOLIA]: 0,
   [CHAIN_IDs.SEPOLIA]: 0,
   [CHAIN_IDs.OPTIMISM_SEPOLIA]: 0,
-=======
-  1: 5, // 12s/block
-  10: 60, // 2s/block
-  137: 128, // 2s/block. Polygon reorgs often so this number is set larger than the largest observed reorg.
-  288: 0, // **UPDATE** 288 is disabled so there should be no buffer.
-  324: 120, // ~1s/block. ZkSync is a centralized sequencer but is relatively unstable so this is kept higher than 0
-  1135: 60, // 2s/block gives 2 mins buffer time.
-  8453: 60, // 2s/block. Same finality profile as Optimism
-  34443: 60, // 2s/block. Same finality profile as Optimism
-  42161: 240, // ~0.25s/block. Arbitrum is a centralized sequencer
-  59144: 40, // At 3s/block, 2 mins = 40 blocks.
-  // Testnets:
-  5: 0,
-  280: 0,
-  420: 0,
-  919: 0,
-  4202: 0,
-  59140: 0,
-  80001: 0,
-  84531: 0,
-  84532: 0,
-  421613: 0,
-  421614: 0,
-  11155111: 0,
-  11155420: 0,
->>>>>>> 19cb4a69
 };
 
 export const DEFAULT_RELAYER_GAS_PADDING = ".15"; // Padding on token- and message-based relayer fill gas estimates.
@@ -313,12 +184,12 @@
 // Provider caching will not be allowed for queries whose responses depend on blocks closer than this many blocks.
 // This is intended to be conservative.
 export const CHAIN_CACHE_FOLLOW_DISTANCE: { [chainId: number]: number } = {
-<<<<<<< HEAD
   [CHAIN_IDs.MAINNET]: 128,
   [CHAIN_IDs.OPTIMISM]: 120,
   [CHAIN_IDs.POLYGON]: 256,
   [CHAIN_IDs.BOBA]: 0,
   [CHAIN_IDs.ZK_SYNC]: 512,
+  [CHAIN_IDs.LISK]: 120,
   [CHAIN_IDs.BASE]: 120,
   [CHAIN_IDs.MODE]: 120,
   [CHAIN_IDs.ARBITRUM]: 32,
@@ -326,87 +197,40 @@
   [CHAIN_IDs.SCROLL]: 0,
   // Testnets:
   [CHAIN_IDs.MODE_SEPOLIA]: 0,
+  [CHAIN_IDs.LISK_SEPOLIA]: 0,
   [CHAIN_IDs.POLYGON_AMOY]: 0,
   [CHAIN_IDs.BASE_SEPOLIA]: 0,
   [CHAIN_IDs.ARBITRUM_SEPOLIA]: 0,
   [CHAIN_IDs.SEPOLIA]: 0,
   [CHAIN_IDs.OPTIMISM_SEPOLIA]: 0,
-=======
-  1: 128,
-  10: 120,
-  137: 256,
-  288: 0,
-  324: 512,
-  1135: 120,
-  8453: 120,
-  34443: 120,
-  42161: 32,
-  59144: 100, // Linea has a soft-finality of 1 block. This value is padded - but at 3s/block the padding is 5 minutes
-  534352: 0,
-  // Testnets:
-  5: 0,
-  280: 0,
-  420: 0,
-  919: 0,
-  4202: 0,
-  59140: 0,
-  80001: 0,
-  84531: 0,
-  84532: 0,
-  421613: 0,
-  421614: 0,
-  534351: 0,
-  11155111: 0,
-  11155420: 0,
->>>>>>> 19cb4a69
 };
 
 // This is the block distance at which the bot, by default, stores in redis with no TTL.
 // These are all intended to be roughly 2 days of blocks for each chain.
 // blocks = 172800 / avg_block_time
 export const DEFAULT_NO_TTL_DISTANCE: { [chainId: number]: number } = {
-<<<<<<< HEAD
   [CHAIN_IDs.MAINNET]: 14400,
   [CHAIN_IDs.OPTIMISM]: 86400,
   [CHAIN_IDs.POLYGON]: 86400,
   [CHAIN_IDs.BOBA]: 86400,
   [CHAIN_IDs.ZK_SYNC]: 172800,
+  [CHAIN_IDs.LISK]: 86400,
   [CHAIN_IDs.BASE]: 86400,
   [CHAIN_IDs.MODE]: 86400,
   [CHAIN_IDs.LINEA]: 57600,
   [CHAIN_IDs.ARBITRUM]: 691200,
   [CHAIN_IDs.SCROLL]: 57600,
-=======
-  1: 14400,
-  10: 86400,
-  137: 86400,
-  288: 86400,
-  324: 172800,
-  1135: 86400,
-  8453: 86400,
-  34443: 86400,
-  59144: 57600,
-  42161: 691200,
-  534352: 57600,
->>>>>>> 19cb4a69
 };
 
 // Reasonable default maxFeePerGas and maxPriorityFeePerGas scalers for each chain.
 export const DEFAULT_GAS_FEE_SCALERS: {
   [chainId: number]: { maxFeePerGasScaler: number; maxPriorityFeePerGasScaler: number };
 } = {
-<<<<<<< HEAD
   [CHAIN_IDs.MAINNET]: { maxFeePerGasScaler: 3, maxPriorityFeePerGasScaler: 1.2 },
   [CHAIN_IDs.OPTIMISM]: { maxFeePerGasScaler: 2, maxPriorityFeePerGasScaler: 1 },
+  [CHAIN_IDs.LISK]: { maxFeePerGasScaler: 2, maxPriorityFeePerGasScaler: 1 },
   [CHAIN_IDs.BASE]: { maxFeePerGasScaler: 2, maxPriorityFeePerGasScaler: 1 },
   [CHAIN_IDs.MODE]: { maxFeePerGasScaler: 2, maxPriorityFeePerGasScaler: 1 },
-=======
-  1: { maxFeePerGasScaler: 3, maxPriorityFeePerGasScaler: 1.2 },
-  10: { maxFeePerGasScaler: 2, maxPriorityFeePerGasScaler: 1 },
-  1135: { maxFeePerGasScaler: 2, maxPriorityFeePerGasScaler: 1 },
-  8453: { maxFeePerGasScaler: 2, maxPriorityFeePerGasScaler: 1 },
-  34443: { maxFeePerGasScaler: 2, maxPriorityFeePerGasScaler: 1 },
->>>>>>> 19cb4a69
 };
 
 // This is how many seconds stale the block number can be for us to use it for evaluating the reorg distance in the cache provider.
@@ -441,17 +265,14 @@
 
 // These are the spokes that can hold both ETH and WETH, so they should be added together when caclulating whether
 // a bundle execution is possible with the funds in the pool.
-<<<<<<< HEAD
 export const spokesThatHoldEthAndWeth = [
   CHAIN_IDs.OPTIMISM,
   CHAIN_IDs.ZK_SYNC,
+  CHAIN_IDs.LISK,
   CHAIN_IDs.BASE,
   CHAIN_IDs.MODE,
   CHAIN_IDs.LINEA,
 ];
-=======
-export const spokesThatHoldEthAndWeth = [10, 324, 1135, 8453, 34443, 59144];
->>>>>>> 19cb4a69
 
 /**
  * An official mapping of chain IDs to CCTP domains. This mapping is separate from chain identifiers
@@ -472,10 +293,10 @@
 };
 
 export const SUPPORTED_TOKENS: { [chainId: number]: string[] } = {
-<<<<<<< HEAD
   [CHAIN_IDs.OPTIMISM]: ["DAI", "SNX", "BAL", "WETH", "USDC", "POOL", "USDT", "WBTC", "UMA", "ACX"],
   [CHAIN_IDs.POLYGON]: ["USDC", "USDT", "WETH", "DAI", "WBTC", "UMA", "BAL", "ACX", "POOL"],
   [CHAIN_IDs.ZK_SYNC]: ["USDC", "USDT", "WETH", "WBTC", "DAI"],
+  [CHAIN_IDs.LISK]: ["WETH", "USDT"],
   [CHAIN_IDs.BASE]: ["BAL", "DAI", "ETH", "WETH", "USDC", "POOL"],
   [CHAIN_IDs.MODE]: ["ETH", "WETH", "USDC", "USDT", "WBTC"],
   [CHAIN_IDs.ARBITRUM]: ["USDC", "USDT", "WETH", "DAI", "WBTC", "UMA", "BAL", "ACX", "POOL"],
@@ -483,28 +304,12 @@
 
   // Testnets:
   [CHAIN_IDs.MODE_SEPOLIA]: ["ETH", "WETH", "USDC", "USDT", "WBTC"],
+  [CHAIN_IDs.LISK_SEPOLIA]: ["WETH", "USDT"],
   [CHAIN_IDs.BASE_SEPOLIA]: ["BAL", "DAI", "ETH", "WETH", "USDC"],
   [CHAIN_IDs.ARBITRUM_SEPOLIA]: ["USDC", "USDT", "WETH", "DAI", "WBTC", "UMA", "ACX"],
   [CHAIN_IDs.OPTIMISM_SEPOLIA]: ["DAI", "SNX", "BAL", "ETH", "WETH", "USDC", "USDT", "WBTC", "UMA", "ACX"],
-=======
-  10: ["DAI", "SNX", "BAL", "WETH", "USDC", "POOL", "USDT", "WBTC", "UMA", "ACX"],
-  137: ["USDC", "USDT", "WETH", "DAI", "WBTC", "UMA", "BAL", "ACX", "POOL"],
-  324: ["USDC", "USDT", "WETH", "WBTC", "DAI"],
-  1135: ["WETH", "USDT"],
-  8453: ["BAL", "DAI", "ETH", "WETH", "USDC", "POOL"],
-  34443: ["ETH", "WETH", "USDC", "USDT", "WBTC"],
-  42161: ["USDC", "USDT", "WETH", "DAI", "WBTC", "UMA", "BAL", "ACX", "POOL"],
-  59144: ["USDC", "USDT", "WETH", "WBTC", "DAI"],
-
-  // Testnets:
-  919: ["ETH", "WETH", "USDC", "USDT", "WBTC"],
-  4202: ["WETH", "USDT"],
-  59141: ["USDC", "USDT", "WETH", "WBTC", "DAI"],
-  84532: ["BAL", "DAI", "ETH", "WETH", "USDC"],
-  421614: ["USDC", "USDT", "WETH", "DAI", "WBTC", "UMA", "ACX"],
-  11155420: ["DAI", "SNX", "BAL", "ETH", "WETH", "USDC", "USDT", "WBTC", "UMA", "ACX"],
->>>>>>> 19cb4a69
-};
+};
+
 /**
  * A mapping of chain IDs to tokens on that chain which need their allowance
  * to first be zeroed before setting a new allowance. This is useful for
@@ -532,22 +337,12 @@
 
 // Expected worst-case time for message from L1 to propogate to L2 in seconds
 export const EXPECTED_L1_TO_L2_MESSAGE_TIME = {
-<<<<<<< HEAD
   [CHAIN_IDs.LINEA]: 60 * 60,
   [CHAIN_IDs.ARBITRUM]: 20 * 60,
   [CHAIN_IDs.OPTIMISM]: 20 * 60,
   [CHAIN_IDs.POLYGON]: 60 * 60,
   [CHAIN_IDs.ZK_SYNC]: 60 * 60,
+  [CHAIN_IDs.LISK]: 20 * 60,
   [CHAIN_IDs.BASE]: 20 * 60,
   [CHAIN_IDs.MODE]: 20 * 60,
-=======
-  59144: 60 * 60,
-  42161: 20 * 60,
-  10: 20 * 60,
-  137: 60 * 60,
-  324: 60 * 60,
-  1135: 20 * 60,
-  8453: 20 * 60,
-  34443: 20 * 60,
->>>>>>> 19cb4a69
 };