import { CHAIN_IDs, TOKEN_SYMBOLS_MAP, ethers, Signer, Provider, ZERO_ADDRESS, bnUint32Max } from "../utils";
import {
  BaseBridgeAdapter,
  OpStackDefaultERC20Bridge,
  SnxOptimismBridge,
  DaiOptimismBridge,
  UsdcTokenSplitterBridge,
  OpStackWethBridge,
  PolygonWethBridge,
  PolygonERC20Bridge,
  ZKSyncBridge,
  ZKSyncWethBridge,
  ArbitrumOneBridge,
  LineaBridge,
  LineaUSDCBridge,
  LineaWethBridge,
  BlastBridge,
  ScrollERC20Bridge,
} from "../adapter/bridges";
import { DEFAULT_L2_CONTRACT_ADDRESSES } from "@eth-optimism/sdk";
import { CONTRACT_ADDRESSES } from "./ContractAddresses";

/**
 * Note: When adding new chains, it's preferred to retain alphabetical ordering of CHAIN_IDs in Object mappings.
 */

// Maximum supported version of the configuration loaded into the Across ConfigStore.
// It protects bots from running outdated code against newer version of the on-chain config store.
// @dev Incorrectly setting this value may lead to incorrect behaviour and potential loss of funds.
export const CONFIG_STORE_VERSION = 4;

export const RELAYER_MIN_FEE_PCT = 0.0001;

// max(uint256) - 1
export const INFINITE_FILL_DEADLINE = bnUint32Max;

// Target ~4 hours
export const MAX_RELAYER_DEPOSIT_LOOK_BACK = 4 * 60 * 60;

// Target ~4 days per chain. Should cover all events needed to construct pending bundle.
export const DATAWORKER_FAST_LOOKBACK: { [chainId: number]: number } = {
  [CHAIN_IDs.ARBITRUM]: 1382400,
  [CHAIN_IDs.BASE]: 172800, // Same as Optimism.
  [CHAIN_IDs.BLAST]: 172800,
  [CHAIN_IDs.BOBA]: 11520,
  [CHAIN_IDs.LINEA]: 115200, // 1 block every 3 seconds
  [CHAIN_IDs.LISK]: 172800, // Same as Optimism.
  [CHAIN_IDs.MAINNET]: 28800,
  [CHAIN_IDs.MODE]: 172800, // Same as Optimism.
  [CHAIN_IDs.OPTIMISM]: 172800, // 1 block every 2 seconds after bedrock
  [CHAIN_IDs.POLYGON]: 138240,
  [CHAIN_IDs.REDSTONE]: 172800, // OP stack
  [CHAIN_IDs.SCROLL]: 115200, // 4 * 24 * 20 * 60,
  [CHAIN_IDs.WORLD_CHAIN]: 172800, // OP stack
  [CHAIN_IDs.ZK_SYNC]: 345600, // 4 * 24 * 60 * 60,
  [CHAIN_IDs.ZORA]: 172800, // OP stack
};

// Target ~14 days per chain. Should cover all events that could be finalized, so 2x the optimistic
// rollup challenge period seems safe.
export const FINALIZER_TOKENBRIDGE_LOOKBACK = 14 * 24 * 60 * 60;

// Reorgs are anticipated on Ethereum and Polygon. We use different following distances when processing deposit
// events based on the USD amount of the deposit. This protects the relayer from the worst case situation where it fills
// a large deposit (i.e. with an amount equal to a large amount of $$$) but the deposit is included in a re-orged
// block. This would cause the relayer to unintentionally send an invalid fill and not refunded. The tradeoff is that
// the larger the follow distance, the slower the relayer will be to fulfill deposits. Therefore, the following
// configuration allows the user to set higher follow distances for higher deposit amounts.
// The key of the following dictionary is used as the USD threshold to determine the MDC:
// - Searching from highest USD threshold to lowest
// - If the key is >= deposited USD amount, then use the MDC associated with the key for the origin chain
// - If no keys are >= depostied USD amount, ignore the deposit.
// To see the latest block reorg events go to:
// - Ethereum: https://etherscan.io/blocks_forked
// - Polygon: https://polygonscan.com/blocks_forked
// Optimistic Rollups are currently centrally serialized and are not expected to reorg. Technically a block on an
// ORU will not be finalized until after 7 days, so there is little difference in following behind 0 blocks versus
// anything under 7 days.
export const MIN_DEPOSIT_CONFIRMATIONS: { [threshold: number | string]: { [chainId: number]: number } } = {
  10000: {
    [CHAIN_IDs.ARBITRUM]: 0,
    [CHAIN_IDs.BASE]: 120,
    [CHAIN_IDs.BLAST]: 120,
    [CHAIN_IDs.LINEA]: 30,
    [CHAIN_IDs.LISK]: 120,
    [CHAIN_IDs.MAINNET]: 64, // Finalized block: https://www.alchemy.com/overviews/ethereum-commitment-levels
    [CHAIN_IDs.MODE]: 120,
    [CHAIN_IDs.OPTIMISM]: 120,
    [CHAIN_IDs.POLYGON]: 128, // Commonly used finality level for CEX's that accept Polygon deposits
    [CHAIN_IDs.REDSTONE]: 120,
    [CHAIN_IDs.SCROLL]: 30,
    [CHAIN_IDs.WORLD_CHAIN]: 120,
    [CHAIN_IDs.ZK_SYNC]: 120,
    [CHAIN_IDs.ZORA]: 120,
  },
  1000: {
    [CHAIN_IDs.ARBITRUM]: 0,
    [CHAIN_IDs.BASE]: 60,
    [CHAIN_IDs.BLAST]: 60,
    [CHAIN_IDs.LINEA]: 1,
    [CHAIN_IDs.LISK]: 60,
    [CHAIN_IDs.MAINNET]: 32, // Justified block
    [CHAIN_IDs.MODE]: 60,
    [CHAIN_IDs.OPTIMISM]: 60,
    [CHAIN_IDs.POLYGON]: 100, // Probabilistically safe level based on historic Polygon reorgs
    [CHAIN_IDs.REDSTONE]: 60,
    [CHAIN_IDs.SCROLL]: 1,
    [CHAIN_IDs.WORLD_CHAIN]: 60,
    [CHAIN_IDs.ZK_SYNC]: 0,
    [CHAIN_IDs.ZORA]: 60,
  },
  100: {
    [CHAIN_IDs.ARBITRUM]: 0,
    [CHAIN_IDs.BASE]: 60,
    [CHAIN_IDs.BLAST]: 60,
    [CHAIN_IDs.LINEA]: 1,
    [CHAIN_IDs.LISK]: 60,
    [CHAIN_IDs.MAINNET]: 16, // Mainnet reorgs are rarely > 4 blocks in depth so this is a very safe buffer
    [CHAIN_IDs.MODE]: 60,
    [CHAIN_IDs.OPTIMISM]: 60,
    [CHAIN_IDs.POLYGON]: 80,
    [CHAIN_IDs.REDSTONE]: 60,
    [CHAIN_IDs.SCROLL]: 1,
    [CHAIN_IDs.WORLD_CHAIN]: 60,
    [CHAIN_IDs.ZK_SYNC]: 0,
    [CHAIN_IDs.ZORA]: 60,
  },
};

export const REDIS_URL_DEFAULT = "redis://localhost:6379";

// Quicknode is the bottleneck here and imposes a 10k block limit on an event search.
// Alchemy-Polygon imposes a 3500 block limit.
// Note: a 0 value here leads to an infinite lookback, which would be useful and reduce RPC requests
// if the RPC provider allows it. This is why the user should override these lookbacks if they are not using
// Quicknode for example.
export const CHAIN_MAX_BLOCK_LOOKBACK = {
  [CHAIN_IDs.ARBITRUM]: 10000,
  [CHAIN_IDs.BASE]: 10000,
  [CHAIN_IDs.BLAST]: 10000,
  [CHAIN_IDs.BOBA]: 4990,
  [CHAIN_IDs.LINEA]: 5000,
  [CHAIN_IDs.LISK]: 10000,
  [CHAIN_IDs.MAINNET]: 10000,
  [CHAIN_IDs.MODE]: 10000,
  [CHAIN_IDs.OPTIMISM]: 10000, // Quick
  [CHAIN_IDs.POLYGON]: 10000,
  [CHAIN_IDs.REDSTONE]: 10000,
  [CHAIN_IDs.SCROLL]: 10000,
  [CHAIN_IDs.WORLD_CHAIN]: 10000,
  [CHAIN_IDs.ZK_SYNC]: 10000,
  [CHAIN_IDs.ZORA]: 10000,
  // Testnets:
  [CHAIN_IDs.ARBITRUM_SEPOLIA]: 10000,
  [CHAIN_IDs.BASE_SEPOLIA]: 10000,
  [CHAIN_IDs.BLAST_SEPOLIA]: 10000,
  [CHAIN_IDs.LISK_SEPOLIA]: 10000,
  [CHAIN_IDs.MODE_SEPOLIA]: 10000,
  [CHAIN_IDs.OPTIMISM_SEPOLIA]: 10000,
  [CHAIN_IDs.POLYGON_AMOY]: 10000,
  [CHAIN_IDs.SEPOLIA]: 10000,
};

// These should be safely above the finalization period for the chain and
// also give enough buffer time so that any reasonable fill on the chain
// can be matched with a deposit on the origin chain, so something like
// ~1-2 mins per chain.
export const BUNDLE_END_BLOCK_BUFFERS = {
  [CHAIN_IDs.ARBITRUM]: 240, // ~0.25s/block. Arbitrum is a centralized sequencer
  [CHAIN_IDs.BASE]: 60, // 2s/block. Same finality profile as Optimism
  [CHAIN_IDs.BLAST]: 60,
  [CHAIN_IDs.BOBA]: 0, // **UPDATE** 288 is disabled so there should be no buffer.
  [CHAIN_IDs.LINEA]: 40, // At 3s/block, 2 mins = 40 blocks.
  [CHAIN_IDs.LISK]: 60, // 2s/block gives 2 mins buffer time.
  [CHAIN_IDs.MAINNET]: 5, // 12s/block
  [CHAIN_IDs.MODE]: 60, // 2s/block. Same finality profile as Optimism
  [CHAIN_IDs.OPTIMISM]: 60, // 2s/block
  [CHAIN_IDs.POLYGON]: 128, // 2s/block. Polygon reorgs often so this number is set larger than the largest observed reorg.
  [CHAIN_IDs.REDSTONE]: 60, // 2s/block
  [CHAIN_IDs.SCROLL]: 40, // ~3s/block
  [CHAIN_IDs.WORLD_CHAIN]: 60, // 2s/block
<<<<<<< HEAD
  [CHAIN_IDs.SCROLL]: 40, // ~3s/block
=======
>>>>>>> d794b4b3
  [CHAIN_IDs.ZK_SYNC]: 120, // ~1s/block. ZkSync is a centralized sequencer but is relatively unstable so this is kept higher than 0
  [CHAIN_IDs.ZORA]: 60, // 2s/block
  // Testnets:
  [CHAIN_IDs.ARBITRUM_SEPOLIA]: 0,
  [CHAIN_IDs.BASE_SEPOLIA]: 0,
  [CHAIN_IDs.BLAST_SEPOLIA]: 0,
  [CHAIN_IDs.LISK_SEPOLIA]: 0,
  [CHAIN_IDs.MODE_SEPOLIA]: 0,
  [CHAIN_IDs.OPTIMISM_SEPOLIA]: 0,
  [CHAIN_IDs.POLYGON_AMOY]: 0,
  [CHAIN_IDs.SEPOLIA]: 0,
};

export const DEFAULT_RELAYER_GAS_PADDING = ".15"; // Padding on token- and message-based relayer fill gas estimates.
export const DEFAULT_RELAYER_GAS_MULTIPLIER = "1.0"; // Multiplier on pre-profitability token-only gas estimates.
export const DEFAULT_RELAYER_GAS_MESSAGE_MULTIPLIER = "1.0"; // Multiplier on pre-profitability message fill gas estimates.

export const DEFAULT_MULTICALL_CHUNK_SIZE = 50;

// List of proposal block numbers to ignore. This should be ignored because they are administrative bundle proposals
// with useless bundle block eval numbers and other data that isn't helpful for the dataworker to know. This does not
// include any invalid bundles that got through, such as at blocks 15001113 or 15049343 which are missing
// some events but have correct bundle eval blocks. This list specifically contains admin proposals that are sent
// to correct the bundles such as 15049343 that missed some events.
export const IGNORED_HUB_PROPOSED_BUNDLES: number[] = [];
export const IGNORED_HUB_EXECUTED_BUNDLES: number[] = [];

// This is the max anticipated distance on each chain before RPC data is likely to be consistent amongst providers.
// This distance should consider re-orgs, but also the time needed for various RPC providers to agree on chain state.
// Provider caching will not be allowed for queries whose responses depend on blocks closer than this many blocks.
// This is intended to be conservative.
export const CHAIN_CACHE_FOLLOW_DISTANCE: { [chainId: number]: number } = {
  [CHAIN_IDs.ARBITRUM]: 32,
  [CHAIN_IDs.BASE]: 120,
  [CHAIN_IDs.BLAST]: 120,
  [CHAIN_IDs.BOBA]: 0,
  [CHAIN_IDs.LISK]: 120,
  [CHAIN_IDs.LINEA]: 100, // Linea has a soft-finality of 1 block. This value is padded - but at 3s/block the padding is 5 minutes
  [CHAIN_IDs.MAINNET]: 128,
  [CHAIN_IDs.MODE]: 120,
  [CHAIN_IDs.OPTIMISM]: 120,
  [CHAIN_IDs.POLYGON]: 256,
  [CHAIN_IDs.REDSTONE]: 120,
  [CHAIN_IDs.SCROLL]: 100,
  [CHAIN_IDs.WORLD_CHAIN]: 120,
  [CHAIN_IDs.ZK_SYNC]: 512,
  [CHAIN_IDs.ZORA]: 120,
  // Testnets:
  [CHAIN_IDs.ARBITRUM_SEPOLIA]: 0,
  [CHAIN_IDs.BASE_SEPOLIA]: 0,
  [CHAIN_IDs.BLAST_SEPOLIA]: 0,
  [CHAIN_IDs.LISK_SEPOLIA]: 0,
  [CHAIN_IDs.MODE_SEPOLIA]: 0,
  [CHAIN_IDs.OPTIMISM_SEPOLIA]: 0,
  [CHAIN_IDs.POLYGON_AMOY]: 0,
  [CHAIN_IDs.SEPOLIA]: 0,
};

// This is the block distance at which the bot, by default, stores in redis with no TTL.
// These are all intended to be roughly 2 days of blocks for each chain.
// blocks = 172800 / avg_block_time
export const DEFAULT_NO_TTL_DISTANCE: { [chainId: number]: number } = {
  [CHAIN_IDs.ARBITRUM]: 691200,
  [CHAIN_IDs.BASE]: 86400,
  [CHAIN_IDs.BLAST]: 86400,
  [CHAIN_IDs.BOBA]: 86400,
  [CHAIN_IDs.LINEA]: 57600,
  [CHAIN_IDs.LISK]: 86400,
  [CHAIN_IDs.MAINNET]: 14400,
  [CHAIN_IDs.MODE]: 86400,
  [CHAIN_IDs.OPTIMISM]: 86400,
  [CHAIN_IDs.POLYGON]: 86400,
  [CHAIN_IDs.REDSTONE]: 86400,
  [CHAIN_IDs.SCROLL]: 57600,
  [CHAIN_IDs.WORLD_CHAIN]: 86400,
  [CHAIN_IDs.ZK_SYNC]: 172800,
  [CHAIN_IDs.ZORA]: 86400,
};

// Reasonable default maxFeePerGas and maxPriorityFeePerGas scalers for each chain.
export const DEFAULT_GAS_FEE_SCALERS: {
  [chainId: number]: { maxFeePerGasScaler: number; maxPriorityFeePerGasScaler: number };
} = {
  [CHAIN_IDs.BASE]: { maxFeePerGasScaler: 2, maxPriorityFeePerGasScaler: 0.01 },
  [CHAIN_IDs.BLAST]: { maxFeePerGasScaler: 2, maxPriorityFeePerGasScaler: 0.01 },
  [CHAIN_IDs.LISK]: { maxFeePerGasScaler: 2, maxPriorityFeePerGasScaler: 0.01 },
  [CHAIN_IDs.MAINNET]: { maxFeePerGasScaler: 3, maxPriorityFeePerGasScaler: 1.2 },
  [CHAIN_IDs.MODE]: { maxFeePerGasScaler: 2, maxPriorityFeePerGasScaler: 0.01 },
  [CHAIN_IDs.OPTIMISM]: { maxFeePerGasScaler: 2, maxPriorityFeePerGasScaler: 0.01 },
  [CHAIN_IDs.REDSTONE]: { maxFeePerGasScaler: 2, maxPriorityFeePerGasScaler: 0.01 },
  [CHAIN_IDs.WORLD_CHAIN]: { maxFeePerGasScaler: 2, maxPriorityFeePerGasScaler: 0.01 },
  [CHAIN_IDs.ZORA]: { maxFeePerGasScaler: 2, maxPriorityFeePerGasScaler: 0.01 },
};

// This is how many seconds stale the block number can be for us to use it for evaluating the reorg distance in the cache provider.
export const BLOCK_NUMBER_TTL = 60;

// This is the TTL for the provider cache.
export const PROVIDER_CACHE_TTL = 3600;
export const PROVIDER_CACHE_TTL_MODIFIER = 0.15;

// Multicall3 Constants:
export const multicall3Addresses = {
  [CHAIN_IDs.ARBITRUM]: "0xcA11bde05977b3631167028862bE2a173976CA11",
  [CHAIN_IDs.BASE]: "0xcA11bde05977b3631167028862bE2a173976CA11",
  [CHAIN_IDs.BLAST]: "0xcA11bde05977b3631167028862bE2a173976CA11",
  [CHAIN_IDs.BOBA]: "0xcA11bde05977b3631167028862bE2a173976CA11",
  [CHAIN_IDs.LINEA]: "0xcA11bde05977b3631167028862bE2a173976CA11",
  [CHAIN_IDs.LISK]: "0xcA11bde05977b3631167028862bE2a173976CA11",
  [CHAIN_IDs.MAINNET]: "0xcA11bde05977b3631167028862bE2a173976CA11",
  [CHAIN_IDs.MODE]: "0xcA11bde05977b3631167028862bE2a173976CA11",
  [CHAIN_IDs.OPTIMISM]: "0xcA11bde05977b3631167028862bE2a173976CA11",
  [CHAIN_IDs.POLYGON]: "0xcA11bde05977b3631167028862bE2a173976CA11",
  [CHAIN_IDs.SCROLL]: "0xcA11bde05977b3631167028862bE2a173976CA11",
  [CHAIN_IDs.WORLD_CHAIN]: "0xcA11bde05977b3631167028862bE2a173976CA11",
  [CHAIN_IDs.ZK_SYNC]: "0xF9cda624FBC7e059355ce98a31693d299FACd963",
  [CHAIN_IDs.ZORA]: "0xcA11bde05977b3631167028862bE2a173976CA11",
  // Testnet:
  [CHAIN_IDs.POLYGON_AMOY]: "0xcA11bde05977b3631167028862bE2a173976CA11",
  [CHAIN_IDs.BASE_SEPOLIA]: "0xcA11bde05977b3631167028862bE2a173976CA11",
  [CHAIN_IDs.BLAST_SEPOLIA]: "0xcA11bde05977b3631167028862bE2a173976CA11",
  [CHAIN_IDs.POLYGON_AMOY]: "0xcA11bde05977b3631167028862bE2a173976CA11",
  [CHAIN_IDs.SCROLL_SEPOLIA]: "0xcA11bde05977b3631167028862bE2a173976CA11",
  [CHAIN_IDs.SEPOLIA]: "0xcA11bde05977b3631167028862bE2a173976CA11",
};

export type Multicall2Call = {
  callData: ethers.utils.BytesLike;
  target: string;
};

// These are the spokes that can hold both ETH and WETH, so they should be added together when calculating whether
// a bundle execution is possible with the funds in the pool.
export const spokesThatHoldEthAndWeth = [
  CHAIN_IDs.BASE,
  CHAIN_IDs.BLAST,
  CHAIN_IDs.LINEA,
  CHAIN_IDs.LISK,
  CHAIN_IDs.MODE,
  CHAIN_IDs.OPTIMISM,
  CHAIN_IDs.REDSTONE,
  CHAIN_IDs.SCROLL,
  CHAIN_IDs.WORLD_CHAIN,
  CHAIN_IDs.ZK_SYNC,
  CHAIN_IDs.ZORA,
];

/**
 * An official mapping of chain IDs to CCTP domains. This mapping is separate from chain identifiers
 * and is an internal mapping maintained by Circle.
 * @link https://developers.circle.com/stablecoins/docs/supported-domains
 */
export const chainIdsToCctpDomains: { [chainId: number]: number } = {
  [CHAIN_IDs.MAINNET]: 0,
  [CHAIN_IDs.OPTIMISM]: 2,
  [CHAIN_IDs.ARBITRUM]: 3,
  [CHAIN_IDs.BASE]: 6,
  [CHAIN_IDs.POLYGON]: 7,
  // Testnet
  [CHAIN_IDs.SEPOLIA]: 0,
  [CHAIN_IDs.OPTIMISM_SEPOLIA]: 2,
  [CHAIN_IDs.ARBITRUM_SEPOLIA]: 3,
  [CHAIN_IDs.BASE_SEPOLIA]: 6,
  [CHAIN_IDs.POLYGON_AMOY]: 7,
};

// A mapping of L2 chain IDs to an array of tokens Across supports on that chain.
export const SUPPORTED_TOKENS: { [chainId: number]: string[] } = {
  [CHAIN_IDs.ARBITRUM]: ["USDC", "USDT", "WETH", "DAI", "WBTC", "UMA", "BAL", "ACX", "POOL"],
  [CHAIN_IDs.BASE]: ["BAL", "DAI", "ETH", "WETH", "USDC", "POOL"],
  [CHAIN_IDs.BLAST]: ["DAI", "WBTC", "WETH"],
  [CHAIN_IDs.LINEA]: ["USDC", "USDT", "WETH", "WBTC", "DAI"],
  [CHAIN_IDs.LISK]: ["WETH", "USDT", "LSK"],
  [CHAIN_IDs.MODE]: ["ETH", "WETH", "USDC", "USDT", "WBTC"],
  [CHAIN_IDs.OPTIMISM]: ["DAI", "SNX", "BAL", "WETH", "USDC", "POOL", "USDT", "WBTC", "UMA", "ACX"],
  [CHAIN_IDs.POLYGON]: ["USDC", "USDT", "WETH", "DAI", "WBTC", "UMA", "BAL", "ACX", "POOL"],
  [CHAIN_IDs.REDSTONE]: ["WETH"],
  [CHAIN_IDs.SCROLL]: ["WETH", "USDC", "USDT", "WBTC"],
  [CHAIN_IDs.WORLD_CHAIN]: ["WETH", "WBTC"], // xxx @todo add USDC after new bridge adapter is supported
  [CHAIN_IDs.ZK_SYNC]: ["USDC", "USDT", "WETH", "WBTC", "DAI"],
  [CHAIN_IDs.ZORA]: ["USDC", "WETH"],

  // Testnets:
  [CHAIN_IDs.ARBITRUM_SEPOLIA]: ["USDC", "USDT", "WETH", "DAI", "WBTC", "UMA", "ACX"],
  [CHAIN_IDs.BASE_SEPOLIA]: ["BAL", "DAI", "ETH", "WETH", "USDC"],
  [CHAIN_IDs.BLAST_SEPOLIA]: ["WETH"],
  [CHAIN_IDs.LISK_SEPOLIA]: ["WETH", "USDT"],
  [CHAIN_IDs.MODE_SEPOLIA]: ["ETH", "WETH", "USDC", "USDT", "WBTC"],
  [CHAIN_IDs.OPTIMISM_SEPOLIA]: ["DAI", "SNX", "BAL", "ETH", "WETH", "USDC", "USDT", "WBTC", "UMA", "ACX"],
  [CHAIN_IDs.SCROLL_SEPOLIA]: ["WETH", "USDC", "USDT", "WBTC"],
};

/**
 * A mapping of chain IDs to tokens on that chain which need their allowance
 * to first be zeroed before setting a new allowance. This is useful for
 * tokens that have a non-standard approval process.
 * @dev this is a generalization for USDT on Ethereum. Other tokens may be added
 */
export const TOKEN_APPROVALS_TO_FIRST_ZERO: Record<number, string[]> = {
  [CHAIN_IDs.MAINNET]: [
    // Required for USDT on Mainnet. Spurred by the following vulnerability:
    // https://github.com/ethereum/EIPs/issues/20#issuecomment-263524729
    // Essentially the current version of USDT has a vulnerability whose solution
    // requires the user to have a zero allowance prior to setting an approval.
    TOKEN_SYMBOLS_MAP.USDT.addresses[CHAIN_IDs.MAINNET],
  ],
};

// Map of chain IDs to all "canonical bridges" for the given chain. Canonical is loosely defined -- in this
// case, it is the default bridge for the given chain.
export const CANONICAL_BRIDGE: {
  [chainId: number]: {
    new (
      l2chainId: number,
      hubChainId: number,
      l1Signer: Signer,
      l2SignerOrProvider: Signer | Provider,
      l1Token: string
    ): BaseBridgeAdapter;
  };
} = {
  [CHAIN_IDs.ARBITRUM]: ArbitrumOneBridge,
  [CHAIN_IDs.BASE]: OpStackDefaultERC20Bridge,
  [CHAIN_IDs.BLAST]: OpStackDefaultERC20Bridge,
  [CHAIN_IDs.LINEA]: LineaBridge,
  [CHAIN_IDs.LISK]: OpStackDefaultERC20Bridge,
  [CHAIN_IDs.MODE]: OpStackDefaultERC20Bridge,
  [CHAIN_IDs.OPTIMISM]: OpStackDefaultERC20Bridge,
  [CHAIN_IDs.POLYGON]: PolygonERC20Bridge,
  [CHAIN_IDs.REDSTONE]: OpStackDefaultERC20Bridge,
  [CHAIN_IDs.SCROLL]: ScrollERC20Bridge,
  [CHAIN_IDs.WORLD_CHAIN]: OpStackDefaultERC20Bridge,
  [CHAIN_IDs.ZK_SYNC]: ZKSyncBridge,
  [CHAIN_IDs.ZORA]: OpStackDefaultERC20Bridge,
};

// Custom Bridges are all bridges between chains which only support a small number (typically one) of tokens.
// In addition to mapping a chain to the custom bridges, we also need to specify which token the bridge supports.
export const CUSTOM_BRIDGE: {
  [chainId: number]: {
    [tokenAddress: string]: {
      new (
        l2chainId: number,
        hubChainId: number,
        l1Signer: Signer,
        l2SignerOrProvider: Signer | Provider,
        l1Token: string
      ): BaseBridgeAdapter;
    };
  };
} = {
  [CHAIN_IDs.ARBITRUM]: {
    [TOKEN_SYMBOLS_MAP.USDC.addresses[CHAIN_IDs.MAINNET]]: UsdcTokenSplitterBridge,
  },
  [CHAIN_IDs.BASE]: {
    [TOKEN_SYMBOLS_MAP.USDC.addresses[CHAIN_IDs.MAINNET]]: UsdcTokenSplitterBridge,
    [TOKEN_SYMBOLS_MAP.WETH.addresses[CHAIN_IDs.MAINNET]]: OpStackWethBridge,
  },
  [CHAIN_IDs.BLAST]: {
    [TOKEN_SYMBOLS_MAP.DAI.addresses[CHAIN_IDs.MAINNET]]: BlastBridge,
    [TOKEN_SYMBOLS_MAP.WETH.addresses[CHAIN_IDs.MAINNET]]: OpStackWethBridge,
  },
  [CHAIN_IDs.LINEA]: {
    [TOKEN_SYMBOLS_MAP.USDC.addresses[CHAIN_IDs.MAINNET]]: LineaUSDCBridge,
    [TOKEN_SYMBOLS_MAP.WETH.addresses[CHAIN_IDs.MAINNET]]: LineaWethBridge,
  },
  [CHAIN_IDs.LISK]: {
    [TOKEN_SYMBOLS_MAP.WETH.addresses[CHAIN_IDs.MAINNET]]: OpStackWethBridge,
  },
  [CHAIN_IDs.MODE]: {
    [TOKEN_SYMBOLS_MAP.WETH.addresses[CHAIN_IDs.MAINNET]]: OpStackWethBridge,
  },
  [CHAIN_IDs.OPTIMISM]: {
    [TOKEN_SYMBOLS_MAP.SNX.addresses[CHAIN_IDs.MAINNET]]: SnxOptimismBridge,
    [TOKEN_SYMBOLS_MAP.DAI.addresses[CHAIN_IDs.MAINNET]]: DaiOptimismBridge,
    [TOKEN_SYMBOLS_MAP.USDC.addresses[CHAIN_IDs.MAINNET]]: UsdcTokenSplitterBridge,
    [TOKEN_SYMBOLS_MAP.WETH.addresses[CHAIN_IDs.MAINNET]]: OpStackWethBridge,
  },
  [CHAIN_IDs.POLYGON]: {
    [TOKEN_SYMBOLS_MAP.WETH.addresses[CHAIN_IDs.MAINNET]]: PolygonWethBridge,
    [TOKEN_SYMBOLS_MAP.USDC.addresses[CHAIN_IDs.MAINNET]]: UsdcTokenSplitterBridge,
  },
  [CHAIN_IDs.REDSTONE]: {
    [TOKEN_SYMBOLS_MAP.WETH.addresses[CHAIN_IDs.MAINNET]]: OpStackWethBridge,
  },
  [CHAIN_IDs.WORLD_CHAIN]: {
<<<<<<< HEAD
    [TOKEN_SYMBOLS_MAP.USDC.addresses[CHAIN_IDs.MAINNET]]: OpStackWethBridge, // xxx @todo custom bridged USDC adapter
=======
>>>>>>> d794b4b3
    [TOKEN_SYMBOLS_MAP.WETH.addresses[CHAIN_IDs.MAINNET]]: OpStackWethBridge,
  },
  [CHAIN_IDs.ZK_SYNC]: {
    [TOKEN_SYMBOLS_MAP.WETH.addresses[CHAIN_IDs.MAINNET]]: ZKSyncWethBridge,
  },
  [CHAIN_IDs.ZORA]: {
    [TOKEN_SYMBOLS_MAP.WETH.addresses[CHAIN_IDs.MAINNET]]: OpStackWethBridge,
  },
};

// Path to the external SpokePool indexer. Must be updated if src/libexec/* files are relocated or if the `outputDir` on TSC has been modified.
export const RELAYER_DEFAULT_SPOKEPOOL_INDEXER = "./dist/src/libexec/RelayerSpokePoolIndexer.js";

export const DEFAULT_ARWEAVE_GATEWAY = { url: "arweave.net", port: 443, protocol: "https" };

// Chains with slow (> 2 day liveness) canonical L2-->L1 bridges that we prioritize taking repayment on.
// This does not include all 7-day withdrawal chains because we don't necessarily prefer being repaid on some of these 7-day chains, like Mode.
// This list should generally exclude Lite chains because the relayer ignores HubPool liquidity in that case which could cause the
// relayer to unintentionally overdraw the HubPool's available reserves.
export const SLOW_WITHDRAWAL_CHAINS = [CHAIN_IDs.ARBITRUM, CHAIN_IDs.BASE, CHAIN_IDs.OPTIMISM, CHAIN_IDs.BLAST];

export const CUSTOM_ARBITRUM_GATEWAYS: { [chainId: number]: { l1: string; l2: string } } = {
  [TOKEN_SYMBOLS_MAP.USDT.addresses[CHAIN_IDs.MAINNET]]: {
    l1: "0xcEe284F754E854890e311e3280b767F80797180d", // USDT
    l2: "0x096760F208390250649E3e8763348E783AEF5562",
  },
  [TOKEN_SYMBOLS_MAP.USDC.addresses[CHAIN_IDs.MAINNET]]: {
    l1: "0xcEe284F754E854890e311e3280b767F80797180d", // USDC
    l2: "0x096760F208390250649E3e8763348E783AEF5562", // If we want to bridge to USDC.e, we need to specify a unique Arbitrum Gateway.
  },
  [TOKEN_SYMBOLS_MAP.WETH.addresses[CHAIN_IDs.MAINNET]]: {
    l1: "0xd92023E9d9911199a6711321D1277285e6d4e2db", // WETH
    l2: "0x6c411aD3E74De3E7Bd422b94A27770f5B86C623B",
  },
  [TOKEN_SYMBOLS_MAP.DAI.addresses[CHAIN_IDs.MAINNET]]: {
    l1: "0xD3B5b60020504bc3489D6949d545893982BA3011", // DAI
    l2: "0x467194771dAe2967Aef3ECbEDD3Bf9a310C76C65",
  },
};

// We currently support WBTC, USDT, USDC, and WETH as routes on scroll. WBTC, USDT, and USDC transfer events can all be queried from the standard ERC20
// gateway, WETH has its own custom gateways, and other ERC20s may also have their own gateway, so it is very important to define unique gateways (ones
// which are NOT the standard ERC20 gateway) if/when we add new deposit routes.
export const SCROLL_CUSTOM_GATEWAY: { [chainId: number]: { l1: string; l2: string } } = {
  [TOKEN_SYMBOLS_MAP.WETH.addresses[CHAIN_IDs.MAINNET]]: {
    l1: "0x7AC440cAe8EB6328de4fA621163a792c1EA9D4fE",
    l2: "0x7003E7B7186f0E6601203b99F7B8DECBfA391cf9",
  },
  [TOKEN_SYMBOLS_MAP.USDC.addresses[CHAIN_IDs.MAINNET]]: {
    l1: "0xf1AF3b23DE0A5Ca3CAb7261cb0061C0D779A5c7B",
    l2: "0x33B60d5Dd260d453cAC3782b0bDC01ce84672142",
  },
};

// Expected worst-case time for message from L1 to propogate to L2 in seconds
export const EXPECTED_L1_TO_L2_MESSAGE_TIME = {
  [CHAIN_IDs.ARBITRUM]: 20 * 60,
  [CHAIN_IDs.BASE]: 20 * 60,
  [CHAIN_IDs.BLAST]: 20 * 60,
  [CHAIN_IDs.LINEA]: 60 * 60,
  [CHAIN_IDs.LISK]: 20 * 60,
  [CHAIN_IDs.MODE]: 20 * 60,
  [CHAIN_IDs.OPTIMISM]: 20 * 60,
  [CHAIN_IDs.POLYGON]: 60 * 60,
  [CHAIN_IDs.REDSTONE]: 20 * 60,
  [CHAIN_IDs.SCROLL]: 60 * 60,
  [CHAIN_IDs.WORLD_CHAIN]: 20 * 60,
  [CHAIN_IDs.ZK_SYNC]: 60 * 60,
  [CHAIN_IDs.ZORA]: 20 * 60,
};

export const OPSTACK_CONTRACT_OVERRIDES = {
  [CHAIN_IDs.BLAST]: {
    l1: {
      AddressManager: "0xE064B565Cf2A312a3e66Fe4118890583727380C0",
      L1CrossDomainMessenger: "0x5D4472f31Bd9385709ec61305AFc749F0fA8e9d0",
      L1StandardBridge: CONTRACT_ADDRESSES[CHAIN_IDs.MAINNET].ovmStandardBridge_81457.address,
      StateCommitmentChain: ZERO_ADDRESS,
      CanonicalTransactionChain: ZERO_ADDRESS,
      BondManager: ZERO_ADDRESS,
      OptimismPortal: CONTRACT_ADDRESSES[CHAIN_IDs.MAINNET].blastOptimismPortal.address,
      L2OutputOracle: "0x826D1B0D4111Ad9146Eb8941D7Ca2B6a44215c76",
      OptimismPortal2: ZERO_ADDRESS,
      DisputeGameFactory: ZERO_ADDRESS,
    },
    // https://github.com/blast-io/blast/blob/master/blast-optimism/op-bindings/predeploys/addresses.go
    l2: {
      ...DEFAULT_L2_CONTRACT_ADDRESSES,
      WETH: TOKEN_SYMBOLS_MAP.WETH.addresses[CHAIN_IDs.BLAST],
    },
  },
  [CHAIN_IDs.LISK]: {
    l1: {
      AddressManager: "0x2dF7057d3F25212E51aFEA8dA628668229Ea423f",
      L1CrossDomainMessenger: "0x31B72D76FB666844C41EdF08dF0254875Dbb7edB",
      L1StandardBridge: CONTRACT_ADDRESSES[CHAIN_IDs.MAINNET].ovmStandardBridge_1135.address,
      StateCommitmentChain: ZERO_ADDRESS,
      CanonicalTransactionChain: ZERO_ADDRESS,
      BondManager: ZERO_ADDRESS,
      OptimismPortal: "0x26dB93F8b8b4f7016240af62F7730979d353f9A7",
      L2OutputOracle: "0x113cB99283AF242Da0A0C54347667edF531Aa7d6",
      OptimismPortal2: ZERO_ADDRESS,
      DisputeGameFactory: ZERO_ADDRESS,
    },
    l2: DEFAULT_L2_CONTRACT_ADDRESSES,
  },
  [CHAIN_IDs.REDSTONE]: {
    l1: {
      AddressManager: "0xFe27f187A9E46104a932189dDF229871E06B22F8",
      L1CrossDomainMessenger: "0x592C1299e0F8331D81A28C0FC7352Da24eDB444a",
      L1StandardBridge: CONTRACT_ADDRESSES[CHAIN_IDs.MAINNET].ovmStandardBridge_690.address,
      StateCommitmentChain: ZERO_ADDRESS,
      CanonicalTransactionChain: ZERO_ADDRESS,
      BondManager: ZERO_ADDRESS,
      OptimismPortal: "0xC7bCb0e8839a28A1cFadd1CF716de9016CdA51ae",
      L2OutputOracle: "0xa426A052f657AEEefc298b3B5c35a470e4739d69",
      OptimismPortal2: ZERO_ADDRESS,
      DisputeGameFactory: ZERO_ADDRESS,
    },
    l2: DEFAULT_L2_CONTRACT_ADDRESSES,
  },
  [CHAIN_IDs.WORLD_CHAIN]: {
    l1: {
<<<<<<< HEAD
      AddressManager: "", // xxx @todo confirm
=======
      AddressManager: "0x5891090d5085679714cb0e62f74950a3c19146a8",
>>>>>>> d794b4b3
      L1CrossDomainMessenger: "0xf931a81D18B1766d15695ffc7c1920a62b7e710a",
      L1StandardBridge: CONTRACT_ADDRESSES[CHAIN_IDs.MAINNET].ovmStandardBridge_480.address,
      StateCommitmentChain: ZERO_ADDRESS,
      CanonicalTransactionChain: ZERO_ADDRESS,
      BondManager: ZERO_ADDRESS,
      OptimismPortal: "0xd5ec14a83B7d95BE1E2Ac12523e2dEE12Cbeea6C",
      L2OutputOracle: "0x19A6d1E9034596196295CF148509796978343c5D",
      OptimismPortal2: ZERO_ADDRESS,
      DisputeGameFactory: ZERO_ADDRESS,
    },
    l2: DEFAULT_L2_CONTRACT_ADDRESSES,
  },
};

export const DEFAULT_GAS_MULTIPLIER: { [chainId: number]: number } = {
  [CHAIN_IDs.OPTIMISM]: 1.5,
  [CHAIN_IDs.BASE]: 1.5,
  [CHAIN_IDs.LISK]: 1.5,
  [CHAIN_IDs.MODE]: 1.5,
  [CHAIN_IDs.REDSTONE]: 1.5,
  [CHAIN_IDs.WORLD_CHAIN]: 1.5,
  [CHAIN_IDs.ZORA]: 1.5,
};

export const CONSERVATIVE_BUNDLE_FREQUENCY_SECONDS = 3 * 60 * 60; // 3 hours is a safe assumption for the time<|MERGE_RESOLUTION|>--- conflicted
+++ resolved
@@ -16,6 +16,7 @@
   LineaWethBridge,
   BlastBridge,
   ScrollERC20Bridge,
+  OpStackUSDCBridge,
 } from "../adapter/bridges";
 import { DEFAULT_L2_CONTRACT_ADDRESSES } from "@eth-optimism/sdk";
 import { CONTRACT_ADDRESSES } from "./ContractAddresses";
@@ -179,10 +180,6 @@
   [CHAIN_IDs.REDSTONE]: 60, // 2s/block
   [CHAIN_IDs.SCROLL]: 40, // ~3s/block
   [CHAIN_IDs.WORLD_CHAIN]: 60, // 2s/block
-<<<<<<< HEAD
-  [CHAIN_IDs.SCROLL]: 40, // ~3s/block
-=======
->>>>>>> d794b4b3
   [CHAIN_IDs.ZK_SYNC]: 120, // ~1s/block. ZkSync is a centralized sequencer but is relatively unstable so this is kept higher than 0
   [CHAIN_IDs.ZORA]: 60, // 2s/block
   // Testnets:
@@ -361,7 +358,7 @@
   [CHAIN_IDs.POLYGON]: ["USDC", "USDT", "WETH", "DAI", "WBTC", "UMA", "BAL", "ACX", "POOL"],
   [CHAIN_IDs.REDSTONE]: ["WETH"],
   [CHAIN_IDs.SCROLL]: ["WETH", "USDC", "USDT", "WBTC"],
-  [CHAIN_IDs.WORLD_CHAIN]: ["WETH", "WBTC"], // xxx @todo add USDC after new bridge adapter is supported
+  [CHAIN_IDs.WORLD_CHAIN]: ["WETH", "WBTC", "USDC"],
   [CHAIN_IDs.ZK_SYNC]: ["USDC", "USDT", "WETH", "WBTC", "DAI"],
   [CHAIN_IDs.ZORA]: ["USDC", "WETH"],
 
@@ -469,10 +466,7 @@
     [TOKEN_SYMBOLS_MAP.WETH.addresses[CHAIN_IDs.MAINNET]]: OpStackWethBridge,
   },
   [CHAIN_IDs.WORLD_CHAIN]: {
-<<<<<<< HEAD
-    [TOKEN_SYMBOLS_MAP.USDC.addresses[CHAIN_IDs.MAINNET]]: OpStackWethBridge, // xxx @todo custom bridged USDC adapter
-=======
->>>>>>> d794b4b3
+    [TOKEN_SYMBOLS_MAP.USDC.addresses[CHAIN_IDs.MAINNET]]: OpStackUSDCBridge,
     [TOKEN_SYMBOLS_MAP.WETH.addresses[CHAIN_IDs.MAINNET]]: OpStackWethBridge,
   },
   [CHAIN_IDs.ZK_SYNC]: {
@@ -596,11 +590,7 @@
   },
   [CHAIN_IDs.WORLD_CHAIN]: {
     l1: {
-<<<<<<< HEAD
-      AddressManager: "", // xxx @todo confirm
-=======
       AddressManager: "0x5891090d5085679714cb0e62f74950a3c19146a8",
->>>>>>> d794b4b3
       L1CrossDomainMessenger: "0xf931a81D18B1766d15695ffc7c1920a62b7e710a",
       L1StandardBridge: CONTRACT_ADDRESSES[CHAIN_IDs.MAINNET].ovmStandardBridge_480.address,
       StateCommitmentChain: ZERO_ADDRESS,
