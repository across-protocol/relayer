// Used for determining which block range corresponsd to which network. In order, the block ranges passed
// in the HubPool's proposeRootBundle method should be: Mainnet, Optimism, Polygon, Boba, Arbitrum
export const CHAIN_ID_LIST_INDICES = [1, 10, 137, 288, 42161];

// Optimism, ethereum can do infinity lookbacks. boba and Arbitrum limited to 100000 on infura.
export const CHAIN_MAX_BLOCK_LOOKBACK = {
  1: 0, // Note: 0 gets defaulted to infinity lookback
  10: 0,
  137: 3490,
  288: 4990,
  42161: 99990,
};

export const BUNDLE_END_BLOCK_BUFFERS = {
  1: 100, // At 15s/block, 100 blocks = 20 mins
  10: 3000, // At a conservative 10 TPS, 300 seconds = 3000 transactions. And 1 block per txn.
<<<<<<< HEAD
  137: 300, // At 1s/block, 300 seconds = 300 blocks
  288: 10, // At 30s/block, 10 blocks = 5 mins
  42161: 1500, // At a conservative 5 TPS, 300 seconds = 3000 transactions. And 1 block per txn.
};


// The most critical failure mode that can happen in the inventory management module is a miss-mapping between L1 token
//  and the associated L2 token. If this is wrong the bot WILL delete money. The mapping below is used to enforce that 
// what the hubpool thinks is the correct L2 token for a given L1 token is actually the correct L2 token. It is simply a
//  sanity check: if for whatever reason this does not line up the bot show fail loudly and stop execution as something 
// is broken and funds are not safe to be sent over the canonical L2 bridges.
export const l2TokensToL1TokenValidation = {
  "0xA0b86991c6218b36c1d19D4a2e9Eb0cE3606eB48": {
    10: "0x7F5c764cBc14f9669B88837ca1490cCa17c31607",
    137: "0x2791Bca1f2de4661ED88A30C99A7a9449Aa84174",
    288: "0x66a2A913e447d6b4BF33EFbec43aAeF87890FBbc",
    42161: "0xFF970A61A04b1cA14834A43f5dE4533eBDDB5CC8",
  }, // USDC
  "0xC02aaA39b223FE8D0A0e5C4F27eAD9083C756Cc2": {
    10: "0x4200000000000000000000000000000000000006",
    137: "0x7ceB23fD6bC0adD59E62ac25578270cFf1b9f619",
    288: "0xDeadDeAddeAddEAddeadDEaDDEAdDeaDDeAD0000",
    42161: "0x82aF49447D8a07e3bd95BD0d56f35241523fBab1",
  }, // WETH
  "0x6B175474E89094C44Da98b954EedeAC495271d0F": {
    10: "0xDA10009cBd5D07dd0CeCc66161FC93D7c9000da1",
    137: "0x8f3Cf7ad23Cd3CaDbD9735AFf958023239c6A063",
    288: "0xf74195Bb8a5cf652411867c5C2C5b8C2a402be35",
    42161: "0xDA10009cBd5D07dd0CeCc66161FC93D7c9000da1",
  }, // DAI
  "0x2260FAC5E5542a773Aa44fBCfeDf7C193bc2C599": {
    10: "0x68f180fcCe6836688e9084f035309E29Bf0A2095",
    137: "0x1BFD67037B42Cf73acF2047067bd4F2C47D9BfD6",
    288: "0xdc0486f8bf31DF57a952bcd3c1d3e166e3d9eC8b",
    42161: "0x2f2a2543B76A4166549F7aaB2e75Bef0aefC5B0f",
  }, // WBTC
=======
  137: 1500, // At 1s/block, 25 mins seconds = 1500 blocks
  288: 50, // At 30s/block, 50 blocks = 25 mins
  42161: 3000, // At a conservative 10 TPS, 300 seconds = 3000 transactions. And 1 block per txn.
>>>>>>> 7737052f
};<|MERGE_RESOLUTION|>--- conflicted
+++ resolved
@@ -14,10 +14,9 @@
 export const BUNDLE_END_BLOCK_BUFFERS = {
   1: 100, // At 15s/block, 100 blocks = 20 mins
   10: 3000, // At a conservative 10 TPS, 300 seconds = 3000 transactions. And 1 block per txn.
-<<<<<<< HEAD
-  137: 300, // At 1s/block, 300 seconds = 300 blocks
-  288: 10, // At 30s/block, 10 blocks = 5 mins
-  42161: 1500, // At a conservative 5 TPS, 300 seconds = 3000 transactions. And 1 block per txn.
+  137: 1500, // At 1s/block, 25 mins seconds = 1500 blocks
+  288: 50, // At 30s/block, 50 blocks = 25 mins
+  42161: 3000, // At a conservative 10 TPS, 300 seconds = 3000 transactions. And 1 block per txn.
 };
 
 
@@ -51,9 +50,4 @@
     288: "0xdc0486f8bf31DF57a952bcd3c1d3e166e3d9eC8b",
     42161: "0x2f2a2543B76A4166549F7aaB2e75Bef0aefC5B0f",
   }, // WBTC
-=======
-  137: 1500, // At 1s/block, 25 mins seconds = 1500 blocks
-  288: 50, // At 30s/block, 50 blocks = 25 mins
-  42161: 3000, // At a conservative 10 TPS, 300 seconds = 3000 transactions. And 1 block per txn.
->>>>>>> 7737052f
 };