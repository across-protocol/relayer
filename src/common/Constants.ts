--- conflicted
+++ resolved
@@ -72,11 +72,7 @@
   [CHAIN_IDs.OPTIMISM_SEPOLIA]: 0,
   [CHAIN_IDs.POLYGON_AMOY]: 0,
   [CHAIN_IDs.SEPOLIA]: 0,
-<<<<<<< HEAD
-=======
   [CHAIN_IDs.OPTIMISM_SEPOLIA]: 0,
-  [CHAIN_IDs.LISK_SEPOLIA]: 0,
->>>>>>> 69012fd7
 };
 
 export const MIN_DEPOSIT_CONFIRMATIONS: { [threshold: number | string]: { [chainId: number]: number } } = {
@@ -144,12 +140,6 @@
   [CHAIN_IDs.MODE_SEPOLIA]: 10000,
   [CHAIN_IDs.OPTIMISM_SEPOLIA]: 10000,
   [CHAIN_IDs.POLYGON_AMOY]: 10000,
-<<<<<<< HEAD
-=======
-  [CHAIN_IDs.LISK_SEPOLIA]: 10000,
-  [CHAIN_IDs.BASE_SEPOLIA]: 10000,
-  [CHAIN_IDs.ARBITRUM_SEPOLIA]: 10000,
->>>>>>> 69012fd7
   [CHAIN_IDs.SEPOLIA]: 10000,
 };
 
