--- conflicted
+++ resolved
@@ -12,12 +12,8 @@
   readonly maxBlockLookBack: { [key: number]: number };
   readonly nodeQuorumThreshold: number;
   readonly maxTxWait: number;
-<<<<<<< HEAD
   readonly sendingTransactionsEnabled: boolean;
-=======
-  readonly relayerDiscount: BigNumber;
   readonly redisUrl: string | undefined;
->>>>>>> 91669c35
 
   constructor(env: ProcessEnv) {
     const {
@@ -27,12 +23,8 @@
       MAX_BLOCK_LOOK_BACK,
       NODE_QUORUM_THRESHOLD,
       MAX_TX_WAIT_DURATION,
-<<<<<<< HEAD
       SEND_TRANSACTIONS,
-=======
-      RELAYER_DISCOUNT,
       REDIS_URL,
->>>>>>> 91669c35
     } = env;
     this.hubPoolChainId = HUB_CHAIN_ID ? Number(HUB_CHAIN_ID) : 1;
     this.spokePoolChains = CONFIGURED_NETWORKS ? JSON.parse(CONFIGURED_NETWORKS) : Constants.CHAIN_ID_LIST_INDICES;
@@ -44,11 +36,7 @@
     else this.maxBlockLookBack = Constants.CHAIN_MAX_BLOCK_LOOKBACK;
     this.nodeQuorumThreshold = NODE_QUORUM_THRESHOLD ? Number(NODE_QUORUM_THRESHOLD) : 1;
     this.maxTxWait = MAX_TX_WAIT_DURATION ? Number(MAX_TX_WAIT_DURATION) : 180; // 3 minutes
-<<<<<<< HEAD
     this.sendingTransactionsEnabled = SEND_TRANSACTIONS === "true";
-=======
-    this.relayerDiscount = RELAYER_DISCOUNT ? toBNWei(RELAYER_DISCOUNT) : toBNWei(0);
     this.redisUrl = REDIS_URL;
->>>>>>> 91669c35
   }
 }