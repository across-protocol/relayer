import { DEFAULT_MULTICALL_CHUNK_SIZE, DEFAULT_CHAIN_MULTICALL_CHUNK_SIZE } from "../common";
import { assert } from "../utils";
import * as Constants from "./Constants";

export interface ProcessEnv {
  [key: string]: string | undefined;
}

export class CommonConfig {
  readonly hubPoolChainId: number;
  readonly pollingDelay: number;
  readonly maxBlockLookBack: { [key: number]: number };
  readonly maxTxWait: number;
  readonly spokePoolChainsOverride: number[];
  readonly sendingTransactionsEnabled: boolean;
  readonly bundleRefundLookback: number;
  readonly maxRelayerLookBack: number;
  readonly multiCallChunkSize: { [chainId: number]: number };
  readonly version: string;
  readonly blockRangeEndBlockBuffer: { [chainId: number]: number };
<<<<<<< HEAD
  readonly toBlockOverride: Record<number, number> = {};
=======
  readonly chainIdListIndices: number[];
>>>>>>> 61cad4f1

  constructor(env: ProcessEnv) {
    const {
      MAX_RELAYER_DEPOSIT_LOOK_BACK,
      BLOCK_RANGE_END_BLOCK_BUFFER,
      HUB_CHAIN_ID,
      POLLING_DELAY,
      MAX_BLOCK_LOOK_BACK,
      MAX_TX_WAIT_DURATION,
      SEND_TRANSACTIONS,
      BUNDLE_REFUND_LOOKBACK,
      SPOKE_POOL_CHAINS_OVERRIDE,
      CHAIN_ID_LIST_OVERRIDE,
      ACROSS_BOT_VERSION,
    } = env;

    this.chainIdListIndices = CHAIN_ID_LIST_OVERRIDE
      ? JSON.parse(CHAIN_ID_LIST_OVERRIDE)
      : Constants.CHAIN_ID_LIST_INDICES;

    this.version = ACROSS_BOT_VERSION ?? "unknown";

    this.blockRangeEndBlockBuffer = BLOCK_RANGE_END_BLOCK_BUFFER
      ? JSON.parse(BLOCK_RANGE_END_BLOCK_BUFFER)
      : Constants.BUNDLE_END_BLOCK_BUFFERS;
    if (Object.keys(this.blockRangeEndBlockBuffer).length > 0) {
      for (const chainId of this.chainIdListIndices) {
        assert(
          Object.keys(this.blockRangeEndBlockBuffer).includes(chainId.toString()),
          "BLOCK_RANGE_END_BLOCK_BUFFER missing networks"
        );
      }
    }

    for (const chainId of Constants.CHAIN_ID_LIST_INDICES) {
      if (env[`TO_BLOCK_OVERRIDE_${chainId}`] !== undefined) {
        const toBlock = Number(env[`TO_BLOCK_OVERRIDE_${chainId}`]);
        assert(toBlock > 0, `TO_BLOCK_OVERRIDE_${chainId} must be greater than 0`);
        this.toBlockOverride[chainId] = toBlock;
      }
    }

    // `maxRelayerLookBack` is how far we fetch events from, modifying the search config's 'fromBlock'
    this.maxRelayerLookBack = Number(MAX_RELAYER_DEPOSIT_LOOK_BACK ?? Constants.MAX_RELAYER_DEPOSIT_LOOK_BACK);
    this.hubPoolChainId = Number(HUB_CHAIN_ID ?? 1);
    this.pollingDelay = Number(POLLING_DELAY ?? 60);
    this.spokePoolChainsOverride = SPOKE_POOL_CHAINS_OVERRIDE ? JSON.parse(SPOKE_POOL_CHAINS_OVERRIDE) : [];
    this.maxBlockLookBack = MAX_BLOCK_LOOK_BACK ? JSON.parse(MAX_BLOCK_LOOK_BACK) : {};
    if (Object.keys(this.maxBlockLookBack).length > 0) {
      for (const chainId of this.chainIdListIndices) {
        assert(Object.keys(this.maxBlockLookBack).includes(chainId.toString()), "MAX_BLOCK_LOOK_BACK missing networks");
      }
    } else {
      this.maxBlockLookBack = Constants.CHAIN_MAX_BLOCK_LOOKBACK;
    }
    this.maxTxWait = Number(MAX_TX_WAIT_DURATION ?? 180); // 3 minutes
    this.sendingTransactionsEnabled = SEND_TRANSACTIONS === "true";
    this.bundleRefundLookback = Number(BUNDLE_REFUND_LOOKBACK ?? 2);

    // Multicall chunk size precedence: Environment, chain-specific config, global default.
    this.multiCallChunkSize = Object.fromEntries(
      this.chainIdListIndices.map((_chainId) => {
        const chainId = Number(_chainId);
        // prettier-ignore
        const chunkSize = Number(
          process.env[`MULTICALL_CHUNK_SIZE_CHAIN_${chainId}`]
            ?? DEFAULT_CHAIN_MULTICALL_CHUNK_SIZE[chainId]
            ?? DEFAULT_MULTICALL_CHUNK_SIZE
        );
        assert(chunkSize > 0, `Chain ${chainId} multicall chunk size (${chunkSize}) must be greater than 0`);
        return [chainId, chunkSize];
      })
    );
  }
}<|MERGE_RESOLUTION|>--- conflicted
+++ resolved
@@ -18,11 +18,8 @@
   readonly multiCallChunkSize: { [chainId: number]: number };
   readonly version: string;
   readonly blockRangeEndBlockBuffer: { [chainId: number]: number };
-<<<<<<< HEAD
   readonly toBlockOverride: Record<number, number> = {};
-=======
   readonly chainIdListIndices: number[];
->>>>>>> 61cad4f1
 
   constructor(env: ProcessEnv) {
     const {
