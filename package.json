{
  "name": "@across-protocol/relayer",
  "version": "3.0.0",
  "description": "Across Protocol Relayer Bot",
  "repository": "git@github.com:across-protocol/relayer.git",
  "author": "UMA Team",
  "license": "AGPL-3.0-only",
  "private": true,
  "engines": {
    "node": ">=22.18.0"
  },
  "dependencies": {
    "@across-protocol/constants": "^3.1.89",
    "@across-protocol/contracts": "^4.1.14",
    "@across-protocol/contracts-beta": "npm:@across-protocol/contracts@4.1.12-beta.7",
    "@across-protocol/sdk": "4.3.98",
    "@arbitrum/sdk": "^4.0.2",
    "@consensys/linea-sdk": "^0.3.0",
    "@coral-xyz/anchor": "^0.31.1",
    "@defi-wonderland/smock": "^2.3.5",
    "@eth-optimism/sdk": "^3.3.2",
    "@ethersproject/abi": "^5.7.0",
    "@ethersproject/abstract-provider": "^5.7.0",
    "@ethersproject/abstract-signer": "^5.7.0",
    "@ethersproject/bignumber": "^5.7.0",
    "@google-cloud/kms": "^3.6.0",
    "@google-cloud/storage": "^6.10.1",
    "@layerzerolabs/lz-v2-utilities": "^3.0.147",
    "@maticnetwork/maticjs": "^3.6.0",
    "@maticnetwork/maticjs-ethers": "^1.0.3",
    "@nktkas/hyperliquid": "^0.25.9",
    "@openzeppelin/hardhat-upgrades": "^1.28.0",
    "@solana-program/address-lookup-table": "^0.7.0",
<<<<<<< HEAD
    "@solana-program/system": "^0.7.0",
    "@solana-program/token": "^0.5.0",
    "@solana/kit": "^2.1.0",
    "@uma/logger": "^1.3.1",
    "axios": "^1.8.2",
=======
    "@solana-program/compute-budget": "^0.8.0",
    "@solana-program/system": "^0.7.0",
    "@solana-program/token": "^0.5.0",
    "@solana/kit": "^2.1.0",
    "@risk-labs/logger": "^1.3.7",
    "@risk-labs/serverless-orchestration": "^1.0.5",
    "axios": "^1.7.4",
>>>>>>> aee608f3
    "binance-api-node": "0.12.7",
    "dotenv": "^16.3.1",
    "ethers": "^5.7.2",
    "hardhat": "^2.14.0",
    "hardhat-deploy": "^0.11.34",
    "lodash": "^4.17.21",
    "lodash.get": "^4.4.2",
    "minimist": "^1.2.8",
    "redis4": "npm:redis@^4.1.0",
    "reflect-metadata": "^0.2.2",
    "superstruct": "^1.0.3",
    "ts-node": "^10.9.1",
    "viem": "^2.33.1",
    "winston": "^3.17.0",
    "zksync-ethers": "^5.7.2"
  },
  "files": [
    "/dist/**/*"
  ],
  "types": "dist/index.d.ts",
  "main": "dist/index.js",
  "scripts": {
    "build-bigint-buffer": "[ -d node_modules/bigint-buffer ] && command -v node-gyp > /dev/null && cd node_modules/bigint-buffer && node-gyp configure && node-gyp build || echo 'Skipping bigint-buffer build: folder or node-gyp not found'",
    "postinstall": "patch-package; yarn build-bigint-buffer; yarn update-addresses",
    "lint": "yarn eslint && yarn prettier --list-different",
    "lint-fix": "yarn eslint --fix && yarn prettier --write",
    "prettier": "prettier .",
    "eslint": "eslint .",
    "test": "RELAYER_TEST=true hardhat test",
    "test:parallel": "RELAYER_TEST=true hardhat test --parallel",
    "build": "tsc --build",
    "watch": "tsc --build --incremental --watch",
    "build:test": "tsc --project tsconfig.test.json",
    "clean": "dir=\"./node_modules\"; mv \"${dir}\" \"${dir}_\" 2>/dev/null && rm -r \"${dir}_\" &",
    "reinstall": "yarn clean && yarn install && yarn build",
    "run-disputer": "DISPUTER_ENABLED=true node ./dist/index.js --dataworker",
    "run-executor": "EXECUTOR_ENABLED=true node ./dist/index.js --dataworker",
    "run-proposer": "PROPOSER_ENABLED=true node ./dist/index.js --dataworker",
    "run-rebalancer": "node ./dist/index.js --rebalancer",
    "run-monitor": "node ./dist/index.js --monitor",
    "run-refiller": "node ./dist/index.js --refiller",
    "run-finalizer": "node ./dist/index.js --finalizer",
    "run-hlExecutor": "node ./dist/index.js --hlExecutor",
    "run-inventoryManager": "node ./dist/index.js --inventoryManager",
    "relay": "node ./dist/index.js --relayer",
    "deposit": "yarn ts-node ./scripts/spokepool.ts deposit",
    "dispute": "yarn ts-node ./scripts/hubpool.ts dispute",
    "update": "git pull && yarn reinstall && yarn version --non-interactive && git show --quiet",
    "update-addresses": "yarn ts-node ./scripts/fetch-addresses.ts",
    "update-inventory-config": "yarn ts-node ./scripts/fetchInventoryConfig.ts",
    "validate-root-bundle": "yarn ts-node src/scripts/validateRootBundle.ts"
  },
  "devDependencies": {
    "@nomiclabs/hardhat-ethers": "^2.2.3",
    "@nomiclabs/hardhat-etherscan": "^3.1.7",
    "@nomiclabs/hardhat-waffle": "^2.0.5",
    "@solana/web3.js": "^1.31.0",
    "@typechain/ethers-v5": "^10.2.1",
    "@typechain/hardhat": "^6.1.6",
    "@types/bluebird": "^3.5.38",
    "@types/chai": "^4.3.5",
    "@types/lodash": "^4.17.20",
    "@types/minimist": "^1.2.2",
    "@types/mocha": "^10.0.1",
    "@types/node": "^24.3.0",
    "@types/sinon": "^10.0.16",
    "@typescript-eslint/eslint-plugin": "^4.29.1",
    "@typescript-eslint/parser": "^4.29.1",
    "chai": "^4.3.7",
    "chai-exclude": "^2.1.0",
    "eslint": "^7.29.0",
    "eslint-config-prettier": "^8.8.0",
    "eslint-config-standard": "^16.0.3",
    "eslint-plugin-chai-expect": "^3.0.0",
    "eslint-plugin-import": "^2.27.5",
    "eslint-plugin-mocha": "^10.1.0",
    "eslint-plugin-node": "^11.1.0",
    "eslint-plugin-prettier": "^4.2.1",
    "eslint-plugin-promise": "^5.1.0",
    "ethereum-waffle": "^4.0.10",
    "hardhat-gas-reporter": "^1.0.9",
    "node-gyp": "^11.0.0",
    "patch-package": "^8.0.0",
    "prettier": "^2.8.8",
    "prettier-plugin-solidity": "^1.1.3",
    "pretty-quick": "^3.1.3",
    "sinon": "^15.2.0",
    "solhint": "^3.4.1",
    "solidity-coverage": "^0.8.3",
    "tar": "^7.4.3",
    "typechain": "^8.2.0",
<<<<<<< HEAD
    "typescript": "^5.1.6"
=======
    "typescript": "^5.9"
>>>>>>> aee608f3
  },
  "husky": {
    "hooks": {
      "pre-commit": "echo '🏃‍♂️ Running pretty-quick on staged files' && pretty-quick --staged"
    }
  },
  "publishConfig": {
    "registry": "https://registry.npmjs.com/",
    "access": "public"
  },
  "resolutions": {
    "@solana/kit": "2.1.0",
    "secp256k1": "4.0.4",
    "eccrypto/secp256k1": "3.8.1"
  },
  "overrides": {
    "secp256k1@3.7.1": "3.8.1",
    "secp256k1@4.0.3": "4.0.4",
    "secp256k1@5.0.0": "5.0.1"
  },
  "packageManager": "yarn@4.9.2"
}<|MERGE_RESOLUTION|>--- conflicted
+++ resolved
@@ -30,22 +30,14 @@
     "@maticnetwork/maticjs-ethers": "^1.0.3",
     "@nktkas/hyperliquid": "^0.25.9",
     "@openzeppelin/hardhat-upgrades": "^1.28.0",
+    "@risk-labs/logger": "^1.3.7",
+    "@risk-labs/serverless-orchestration": "^1.0.5",
     "@solana-program/address-lookup-table": "^0.7.0",
-<<<<<<< HEAD
-    "@solana-program/system": "^0.7.0",
-    "@solana-program/token": "^0.5.0",
-    "@solana/kit": "^2.1.0",
-    "@uma/logger": "^1.3.1",
-    "axios": "^1.8.2",
-=======
     "@solana-program/compute-budget": "^0.8.0",
     "@solana-program/system": "^0.7.0",
     "@solana-program/token": "^0.5.0",
     "@solana/kit": "^2.1.0",
-    "@risk-labs/logger": "^1.3.7",
-    "@risk-labs/serverless-orchestration": "^1.0.5",
     "axios": "^1.7.4",
->>>>>>> aee608f3
     "binance-api-node": "0.12.7",
     "dotenv": "^16.3.1",
     "ethers": "^5.7.2",
@@ -137,11 +129,7 @@
     "solidity-coverage": "^0.8.3",
     "tar": "^7.4.3",
     "typechain": "^8.2.0",
-<<<<<<< HEAD
-    "typescript": "^5.1.6"
-=======
     "typescript": "^5.9"
->>>>>>> aee608f3
   },
   "husky": {
     "hooks": {
