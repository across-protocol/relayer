{
  "name": "@across-protocol/relayer",
  "version": "3.0.0",
  "description": "Across Protocol Relayer Bot",
  "repository": "git@github.com:across-protocol/relayer.git",
  "author": "UMA Team",
  "license": "AGPL-3.0-only",
  "private": true,
  "engines": {
    "node": ">=20.18.0"
  },
  "dependencies": {
    "@across-protocol/constants": "^3.1.67",
    "@across-protocol/contracts": "^4.0.12",
    "@across-protocol/sdk": "4.2.6-alpha.1",
    "@arbitrum/sdk": "^4.0.2",
    "@consensys/linea-sdk": "^0.2.1",
    "@coral-xyz/borsh": "^0.30.1",
    "@defi-wonderland/smock": "^2.3.5",
    "@eth-optimism/sdk": "^3.3.2",
    "@ethersproject/abi": "^5.7.0",
    "@ethersproject/abstract-provider": "^5.7.0",
    "@ethersproject/abstract-signer": "^5.7.0",
    "@ethersproject/bignumber": "^5.7.0",
    "@google-cloud/kms": "^3.6.0",
    "@google-cloud/storage": "^6.10.1",
    "@maticnetwork/maticjs": "^3.6.0",
    "@maticnetwork/maticjs-ethers": "^1.0.3",
    "@openzeppelin/hardhat-upgrades": "^1.28.0",
<<<<<<< HEAD
    "@solana/kit": "^2.1.0",
=======
    "@solana/web3.js": "2.0.0",
>>>>>>> ada5885f
    "@uma/common": "2.33.0",
    "@uma/logger": "^1.3.0",
    "axios": "^1.7.4",
    "binance-api-node": "0.12.7",
    "dotenv": "^16.3.1",
    "ethers": "^5.7.2",
    "hardhat": "^2.14.0",
    "hardhat-deploy": "^0.11.34",
    "lodash": "^4.17.21",
    "lodash.get": "^4.4.2",
    "minimist": "^1.2.8",
    "redis4": "npm:redis@^4.1.0",
    "superstruct": "^1.0.3",
    "ts-node": "^10.9.1",
    "viem": "^2.26.1",
    "winston": "^3.10.0",
    "zksync-ethers": "^5.7.2"
  },
  "files": [
    "/dist/**/*"
  ],
  "types": "dist/index.d.ts",
  "main": "dist/index.js",
  "scripts": {
    "build-bigint-buffer": "[ -d node_modules/bigint-buffer ] && command -v node-gyp > /dev/null && cd node_modules/bigint-buffer && node-gyp configure && node-gyp build || echo 'Skipping bigint-buffer build: folder or node-gyp not found'",
    "postinstall": "yarn build-bigint-buffer; yarn update-addresses",
    "lint": "yarn eslint && yarn prettier --list-different",
    "lint-fix": "yarn eslint --fix && yarn prettier --write",
    "prettier": "prettier .",
    "eslint": "eslint .",
    "test": "RELAYER_TEST=true hardhat test",
    "build": "tsc --build",
    "watch": "tsc --build --incremental --watch",
    "build:test": "tsc --project tsconfig.test.json",
    "clean": "dir=\"./node_modules\"; mv \"${dir}\" \"${dir}_\" 2>/dev/null && rm -r \"${dir}_\" &",
    "reinstall": "yarn clean && yarn install && yarn build",
    "run-disputer": "DISPUTER_ENABLED=true node ./dist/index.js --dataworker",
    "run-executor": "EXECUTOR_ENABLED=true node ./dist/index.js --dataworker",
    "run-proposer": "PROPOSER_ENABLED=true node ./dist/index.js --dataworker",
    "run-finalizer": "FINALIZER_ENABLED=true node ./dist/index.js --finalizer",
    "relay": "node ./dist/index.js --relayer",
    "deposit": "yarn ts-node ./scripts/spokepool.ts deposit",
    "dispute": "yarn ts-node ./scripts/hubpool.ts dispute",
    "update": "git pull && yarn reinstall && yarn version --non-interactive && git show --quiet",
    "update-addresses": "yarn ts-node ./scripts/fetch-addresses.ts"
  },
  "devDependencies": {
    "@nomiclabs/hardhat-ethers": "^2.2.3",
    "@nomiclabs/hardhat-etherscan": "^3.1.7",
    "@nomiclabs/hardhat-waffle": "^2.0.5",
    "@typechain/ethers-v5": "^10.2.1",
    "@typechain/hardhat": "^6.1.6",
    "@types/bluebird": "^3.5.38",
    "@types/chai": "^4.3.5",
    "@types/minimist": "^1.2.2",
    "@types/mocha": "^10.0.1",
    "@types/node": "^20.3.1",
    "@types/sinon": "^10.0.16",
    "@typescript-eslint/eslint-plugin": "^4.29.1",
    "@typescript-eslint/parser": "^4.29.1",
    "chai": "^4.3.7",
    "chai-exclude": "^2.1.0",
    "eslint": "^7.29.0",
    "eslint-config-prettier": "^8.8.0",
    "eslint-config-standard": "^16.0.3",
    "eslint-plugin-chai-expect": "^3.0.0",
    "eslint-plugin-import": "^2.27.5",
    "eslint-plugin-mocha": "^10.1.0",
    "eslint-plugin-node": "^11.1.0",
    "eslint-plugin-prettier": "^4.2.1",
    "eslint-plugin-promise": "^5.1.0",
    "ethereum-waffle": "^4.0.10",
    "hardhat-gas-reporter": "^1.0.9",
    "node-gyp": "^11.0.0",
    "prettier": "^2.8.8",
    "prettier-plugin-solidity": "^1.1.3",
    "pretty-quick": "^3.1.3",
    "sinon": "^15.2.0",
    "solhint": "^3.4.1",
    "solidity-coverage": "^0.8.3",
    "typechain": "^8.2.0",
    "typescript": "^5.1.6"
  },
  "husky": {
    "hooks": {
      "pre-commit": "echo '🏃‍♂️ Running pretty-quick on staged files' && pretty-quick --staged"
    }
  },
  "publishConfig": {
    "registry": "https://registry.npmjs.com/",
    "access": "public"
  },
  "resolutions": {
    "secp256k1": "4.0.4",
    "**/secp256k1": "4.0.4",
    "eccrypto/secp256k1": "3.8.1"
  },
  "overrides": {
    "secp256k1@3.7.1": "3.8.1",
    "secp256k1@4.0.3": "4.0.4",
    "secp256k1@5.0.0": "5.0.1"
  }
}<|MERGE_RESOLUTION|>--- conflicted
+++ resolved
@@ -27,11 +27,8 @@
     "@maticnetwork/maticjs": "^3.6.0",
     "@maticnetwork/maticjs-ethers": "^1.0.3",
     "@openzeppelin/hardhat-upgrades": "^1.28.0",
-<<<<<<< HEAD
     "@solana/kit": "^2.1.0",
-=======
     "@solana/web3.js": "2.0.0",
->>>>>>> ada5885f
     "@uma/common": "2.33.0",
     "@uma/logger": "^1.3.0",
     "axios": "^1.7.4",
