{
  "name": "@across-protocol/relayer",
  "version": "3.0.0",
  "description": "Across Protocol Relayer Bot",
  "repository": "git@github.com:across-protocol/relayer.git",
  "author": "UMA Team",
  "license": "AGPL-3.0-only",
  "private": true,
  "engines": {
    "node": ">=20.18.0"
  },
  "dependencies": {
    "@across-protocol/constants": "^3.1.67",
    "@across-protocol/contracts": "^4.0.9",
<<<<<<< HEAD
    "@across-protocol/sdk": "4.2.2-alpha.0",
=======
    "@across-protocol/sdk": "4.2.5",
>>>>>>> 237ef662
    "@arbitrum/sdk": "^4.0.2",
    "@consensys/linea-sdk": "^0.2.1",
    "@coral-xyz/borsh": "^0.30.1",
    "@defi-wonderland/smock": "^2.3.5",
    "@eth-optimism/sdk": "^3.3.2",
    "@ethersproject/abi": "^5.7.0",
    "@ethersproject/abstract-provider": "^5.7.0",
    "@ethersproject/abstract-signer": "^5.7.0",
    "@ethersproject/bignumber": "^5.7.0",
    "@google-cloud/kms": "^3.6.0",
    "@google-cloud/storage": "^6.10.1",
    "@maticnetwork/maticjs": "^3.6.0",
    "@maticnetwork/maticjs-ethers": "^1.0.3",
    "@openzeppelin/hardhat-upgrades": "^1.28.0",
    "@solana/web3.js": "2.0.0",
    "@uma/common": "2.33.0",
    "@uma/logger": "^1.3.0",
    "axios": "^1.7.4",
    "binance-api-node": "0.12.7",
    "dotenv": "^16.3.1",
    "ethers": "^5.7.2",
    "hardhat": "^2.14.0",
    "hardhat-deploy": "^0.11.34",
    "lodash": "^4.17.21",
    "lodash.get": "^4.4.2",
    "minimist": "^1.2.8",
    "redis4": "npm:redis@^4.1.0",
    "superstruct": "^1.0.3",
    "ts-node": "^10.9.1",
    "viem": "^2.26.1",
    "winston": "^3.10.0",
    "zksync-ethers": "^5.7.2"
  },
  "files": [
    "/dist/**/*"
  ],
  "types": "dist/index.d.ts",
  "main": "dist/index.js",
  "scripts": {
    "build-bigint-buffer": "[ -d node_modules/bigint-buffer ] && command -v node-gyp > /dev/null && cd node_modules/bigint-buffer && node-gyp configure && node-gyp build || echo 'Skipping bigint-buffer build: folder or node-gyp not found'",
    "postinstall": "yarn build-bigint-buffer; yarn update-addresses",
    "lint": "yarn eslint && yarn prettier --list-different",
    "lint-fix": "yarn eslint --fix && yarn prettier --write",
    "prettier": "prettier .",
    "eslint": "eslint .",
    "test": "RELAYER_TEST=true hardhat test",
    "build": "tsc --build",
    "watch": "tsc --build --incremental --watch",
    "build:test": "tsc --project tsconfig.test.json",
    "clean": "dir=\"./node_modules\"; mv \"${dir}\" \"${dir}_\" 2>/dev/null && rm -r \"${dir}_\" &",
    "reinstall": "yarn clean && yarn install && yarn build",
    "run-disputer": "DISPUTER_ENABLED=true node ./dist/index.js --dataworker",
    "run-executor": "EXECUTOR_ENABLED=true node ./dist/index.js --dataworker",
    "run-proposer": "PROPOSER_ENABLED=true node ./dist/index.js --dataworker",
    "run-finalizer": "FINALIZER_ENABLED=true node ./dist/index.js --finalizer",
    "relay": "node ./dist/index.js --relayer",
    "deposit": "yarn ts-node ./scripts/spokepool.ts deposit",
    "dispute": "yarn ts-node ./scripts/hubpool.ts dispute",
    "update": "git pull && yarn reinstall && yarn version --non-interactive && git show --quiet",
    "update-addresses": "yarn ts-node ./scripts/fetch-addresses.ts"
  },
  "devDependencies": {
    "@nomiclabs/hardhat-ethers": "^2.2.3",
    "@nomiclabs/hardhat-etherscan": "^3.1.7",
    "@nomiclabs/hardhat-waffle": "^2.0.5",
    "@typechain/ethers-v5": "^10.2.1",
    "@typechain/hardhat": "^6.1.6",
    "@types/bluebird": "^3.5.38",
    "@types/chai": "^4.3.5",
    "@types/minimist": "^1.2.2",
    "@types/mocha": "^10.0.1",
    "@types/node": "^20.3.1",
    "@types/sinon": "^10.0.16",
    "@typescript-eslint/eslint-plugin": "^4.29.1",
    "@typescript-eslint/parser": "^4.29.1",
    "chai": "^4.3.7",
    "chai-exclude": "^2.1.0",
    "eslint": "^7.29.0",
    "eslint-config-prettier": "^8.8.0",
    "eslint-config-standard": "^16.0.3",
    "eslint-plugin-chai-expect": "^3.0.0",
    "eslint-plugin-import": "^2.27.5",
    "eslint-plugin-mocha": "^10.1.0",
    "eslint-plugin-node": "^11.1.0",
    "eslint-plugin-prettier": "^4.2.1",
    "eslint-plugin-promise": "^5.1.0",
    "ethereum-waffle": "^4.0.10",
    "hardhat-gas-reporter": "^1.0.9",
    "node-gyp": "^11.0.0",
    "prettier": "^2.8.8",
    "prettier-plugin-solidity": "^1.1.3",
    "pretty-quick": "^3.1.3",
    "sinon": "^15.2.0",
    "solhint": "^3.4.1",
    "solidity-coverage": "^0.8.3",
    "typechain": "^8.2.0",
    "typescript": "^5.1.6"
  },
  "husky": {
    "hooks": {
      "pre-commit": "echo '🏃‍♂️ Running pretty-quick on staged files' && pretty-quick --staged"
    }
  },
  "publishConfig": {
    "registry": "https://registry.npmjs.com/",
    "access": "public"
  },
  "resolutions": {
    "secp256k1": "4.0.4",
    "**/secp256k1": "4.0.4",
    "eccrypto/secp256k1": "3.8.1"
  },
  "overrides": {
    "secp256k1@3.7.1": "3.8.1",
    "secp256k1@4.0.3": "4.0.4",
    "secp256k1@5.0.0": "5.0.1"
  }
}<|MERGE_RESOLUTION|>--- conflicted
+++ resolved
@@ -12,11 +12,7 @@
   "dependencies": {
     "@across-protocol/constants": "^3.1.67",
     "@across-protocol/contracts": "^4.0.9",
-<<<<<<< HEAD
-    "@across-protocol/sdk": "4.2.2-alpha.0",
-=======
-    "@across-protocol/sdk": "4.2.5",
->>>>>>> 237ef662
+    "@across-protocol/sdk": "4.2.8",
     "@arbitrum/sdk": "^4.0.2",
     "@consensys/linea-sdk": "^0.2.1",
     "@coral-xyz/borsh": "^0.30.1",
