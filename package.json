{
  "name": "relayer-v2",
  "version": "0.0.1",
  "description": "Across Protocol V2 Relayer Bot",
  "repository": "git@github.com:across-protocol/relayer-v2.git",
  "author": "UMA Team",
  "license": "AGPL-3.0",
  "private": true,
  "dependencies": {
<<<<<<< HEAD
    "@across-protocol/contracts-v2": "^0.0.41",
=======
    "@across-protocol/contracts-v2": "^0.0.43",
>>>>>>> 05dcdb11
    "@across-protocol/sdk-v2": "^0.0.1",
    "@defi-wonderland/smock": "^2.0.7",
    "@uma/contracts-node": "^0.3.1",
    "@uma/financial-templates-lib": "2.25.0",
    "hardhat": "^2.9.0"
  },
  "files": [
    "/dist/**/*"
  ],
  "types": "dist/index.d.ts",
  "main": "dist/index.js",
  "scripts": {
    "lint": "yarn prettier --list-different",
    "lint-fix": "yarn prettier --write",
    "prettier": "prettier .",
    "test": "hardhat test",
    "build": "tsc && rsync -a --include '*/' --include '*.d.ts' --exclude '*' ./dist/"
  },
  "devDependencies": {
    "@nomiclabs/hardhat-ethers": "^2.0.0",
    "@nomiclabs/hardhat-etherscan": "^3.0.0",
    "@nomiclabs/hardhat-waffle": "^2.0.0",
    "@typechain/ethers-v5": "^7.0.1",
    "@typechain/hardhat": "^2.3.0",
    "@types/chai": "^4.2.21",
    "@types/mocha": "^9.0.0",
    "@types/node": "^12.0.0",
    "@typescript-eslint/eslint-plugin": "^4.29.1",
    "@typescript-eslint/parser": "^4.29.1",
    "chai": "^4.2.0",
    "dotenv": "^10.0.0",
    "eslint": "^7.29.0",
    "eslint-config-prettier": "^8.3.0",
    "eslint-config-standard": "^16.0.3",
    "eslint-plugin-import": "^2.23.4",
    "eslint-plugin-node": "^11.1.0",
    "eslint-plugin-prettier": "^3.4.0",
    "eslint-plugin-promise": "^5.1.0",
    "ethereum-waffle": "^3.0.0",
    "ethers": "^5.0.0",
    "hardhat-gas-reporter": "^1.0.4",
    "prettier": "^2.3.2",
    "prettier-plugin-solidity": "^1.0.0-beta.13",
    "pretty-quick": "^2.0.1",
    "sinon": "^9.0.2",
    "solhint": "^3.3.6",
    "solidity-coverage": "^0.7.16",
    "ts-node": "^10.1.0",
    "typechain": "^5.1.2",
    "typescript": "^4.5.2"
  },
  "husky": {
    "hooks": {
      "pre-commit": "echo '🏃‍♂️ Running pretty-quick on staged files' && pretty-quick --staged"
    }
  }
}<|MERGE_RESOLUTION|>--- conflicted
+++ resolved
@@ -7,11 +7,7 @@
   "license": "AGPL-3.0",
   "private": true,
   "dependencies": {
-<<<<<<< HEAD
-    "@across-protocol/contracts-v2": "^0.0.41",
-=======
     "@across-protocol/contracts-v2": "^0.0.43",
->>>>>>> 05dcdb11
     "@across-protocol/sdk-v2": "^0.0.1",
     "@defi-wonderland/smock": "^2.0.7",
     "@uma/contracts-node": "^0.3.1",
