--- conflicted
+++ resolved
@@ -10,11 +10,7 @@
     "node": ">=20.18.0"
   },
   "dependencies": {
-<<<<<<< HEAD
-    "@across-protocol/constants": "^3.1.54",
-=======
     "@across-protocol/constants": "^3.1.59",
->>>>>>> 8ea38da8
     "@across-protocol/contracts": "^4.0.5",
     "@across-protocol/sdk": "4.1.51",
     "@arbitrum/sdk": "^4.0.2",
