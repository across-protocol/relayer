{
  "name": "@across-protocol/relayer",
  "version": "3.0.0",
  "description": "Across Protocol Relayer Bot",
  "repository": "git@github.com:across-protocol/relayer.git",
  "author": "UMA Team",
  "license": "AGPL-3.0-only",
  "private": true,
  "engines": {
    "node": ">=16.18.0"
  },
  "dependencies": {
<<<<<<< HEAD
    "@across-protocol/constants-v2": "1.0.8",
    "@across-protocol/contracts-v2": "2.4.7",
    "@across-protocol/sdk-v2": "0.20.1",
=======
    "@across-protocol/constants": "^3.0.0",
    "@across-protocol/contracts": "^3.0.0",
    "@across-protocol/sdk": "^3.0.0",
>>>>>>> 5e1f43a2
    "@arbitrum/sdk": "^3.1.3",
    "@consensys/linea-sdk": "^0.2.1",
    "@defi-wonderland/smock": "^2.3.5",
    "@eth-optimism/sdk": "^3.3.1",
    "@ethersproject/abi": "^5.7.0",
    "@ethersproject/abstract-provider": "^5.7.0",
    "@ethersproject/abstract-signer": "^5.7.0",
    "@google-cloud/kms": "^3.6.0",
    "@google-cloud/storage": "^6.10.1",
    "@maticnetwork/maticjs": "^3.6.0",
    "@maticnetwork/maticjs-ethers": "^1.0.3",
    "@openzeppelin/hardhat-upgrades": "^1.28.0",
    "@uma/common": "2.33.0",
    "@uma/logger": "1.2.0",
    "async": "^3.2.4",
    "axios": "^1.6.1",
    "dotenv": "^16.3.1",
    "ethers": "^5.7.2",
    "hardhat": "^2.14.0",
    "hardhat-deploy": "^0.11.34",
    "lodash": "^4.17.21",
    "lodash.get": "^4.4.2",
    "minimist": "^1.2.8",
    "redis4": "npm:redis@^4.1.0",
    "superstruct": "^1.0.3",
    "ts-node": "^10.9.1",
    "winston": "^3.10.0",
    "zksync-web3": "^0.14.3"
  },
  "files": [
    "/dist/**/*"
  ],
  "types": "dist/index.d.ts",
  "main": "dist/index.js",
  "scripts": {
    "lint": "yarn eslint && yarn prettier --list-different",
    "lint-fix": "yarn eslint --fix && yarn prettier --write",
    "prettier": "prettier .",
    "eslint": "eslint .",
    "test": "RELAYER_TEST=true hardhat test",
    "build": "tsc --build",
    "watch": "tsc --build --incremental --watch",
    "build:test": "tsc --project tsconfig.test.json",
    "clean": "dir=\"./node_modules\"; mv \"${dir}\" \"${dir}_\" 2>/dev/null && rm -r \"${dir}_\" &",
    "reinstall": "yarn clean && yarn install && yarn build",
    "update": "git pull && yarn reinstall && yarn version --non-interactive && git show --quiet",
    "run-disputer": "DISPUTER_ENABLED=true node ./dist/index.js --dataworker",
    "run-executor": "EXECUTOR_ENABLED=true node ./dist/index.js --dataworker",
    "run-proposer": "PROPOSER_ENABLED=true node ./dist/index.js --dataworker",
    "run-finalizer": "FINALIZER_ENABLED=true node ./dist/index.js --finalizer",
    "relay": "node ./dist/index.js --relayer",
    "deposit": "yarn ts-node ./scripts/spokepool.ts deposit",
    "dispute": "yarn ts-node ./scripts/hubpool.ts dispute"
  },
  "devDependencies": {
    "@nomiclabs/hardhat-ethers": "^2.2.3",
    "@nomiclabs/hardhat-etherscan": "^3.1.7",
    "@nomiclabs/hardhat-waffle": "^2.0.5",
    "@typechain/ethers-v5": "^10.2.1",
    "@typechain/hardhat": "^6.1.6",
    "@types/async-retry": "^1.4.5",
    "@types/bluebird": "^3.5.38",
    "@types/chai": "^4.3.5",
    "@types/minimist": "^1.2.2",
    "@types/mocha": "^10.0.1",
    "@types/node": "^20.3.1",
    "@types/sinon": "^10.0.16",
    "@typescript-eslint/eslint-plugin": "^4.29.1",
    "@typescript-eslint/parser": "^4.29.1",
    "chai": "^4.3.7",
    "chai-exclude": "^2.1.0",
    "eslint": "^7.29.0",
    "eslint-config-prettier": "^8.8.0",
    "eslint-config-standard": "^16.0.3",
    "eslint-plugin-chai-expect": "^3.0.0",
    "eslint-plugin-import": "^2.27.5",
    "eslint-plugin-mocha": "^10.1.0",
    "eslint-plugin-node": "^11.1.0",
    "eslint-plugin-prettier": "^4.2.1",
    "eslint-plugin-promise": "^5.1.0",
    "ethereum-waffle": "^4.0.10",
    "hardhat-gas-reporter": "^1.0.9",
    "prettier": "^2.8.8",
    "prettier-plugin-solidity": "^1.1.3",
    "pretty-quick": "^3.1.3",
    "sinon": "^15.2.0",
    "solhint": "^3.4.1",
    "solidity-coverage": "^0.8.3",
    "typechain": "^8.2.0",
    "typescript": "^5.1.6"
  },
  "husky": {
    "hooks": {
      "pre-commit": "echo '🏃‍♂️ Running pretty-quick on staged files' && pretty-quick --staged"
    }
  },
  "publishConfig": {
    "registry": "https://registry.npmjs.com/",
    "access": "public"
  }
}<|MERGE_RESOLUTION|>--- conflicted
+++ resolved
@@ -10,15 +10,9 @@
     "node": ">=16.18.0"
   },
   "dependencies": {
-<<<<<<< HEAD
-    "@across-protocol/constants-v2": "1.0.8",
-    "@across-protocol/contracts-v2": "2.4.7",
-    "@across-protocol/sdk-v2": "0.20.1",
-=======
     "@across-protocol/constants": "^3.0.0",
     "@across-protocol/contracts": "^3.0.0",
     "@across-protocol/sdk": "^3.0.0",
->>>>>>> 5e1f43a2
     "@arbitrum/sdk": "^3.1.3",
     "@consensys/linea-sdk": "^0.2.1",
     "@defi-wonderland/smock": "^2.3.5",
