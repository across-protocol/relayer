--- conflicted
+++ resolved
@@ -12,11 +12,7 @@
   "dependencies": {
     "@across-protocol/constants": "^3.1.20",
     "@across-protocol/contracts": "^3.0.16",
-<<<<<<< HEAD
-    "@across-protocol/sdk": "^3.3.20",
-=======
     "@across-protocol/sdk": "^3.3.21",
->>>>>>> 5bf9721d
     "@arbitrum/sdk": "^4.0.2",
     "@consensys/linea-sdk": "^0.2.1",
     "@defi-wonderland/smock": "^2.3.5",
