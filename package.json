{
  "name": "relayer-v2",
  "version": "0.0.1",
  "description": "Across Protocol V2 Relayer Bot",
  "repository": "git@github.com:across-protocol/relayer-v2.git",
  "author": "UMA Team",
  "license": "AGPL-3.0",
  "private": true,
  "engines": {
    "node": ">=8.3.0"
  },
  "dependencies": {
<<<<<<< HEAD
    "@across-protocol/contracts-v2": "^0.0.50",
    "@across-protocol/sdk-v2": "^0.0.1",
=======
    "@across-protocol/contracts-v2": "^0.0.55",
    "@across-protocol/sdk-v2": "^0.1.1",
>>>>>>> 04e920ba
    "@defi-wonderland/smock": "^2.0.7",
    "@uma/common": "^2.19.0",
    "@uma/contracts-node": "^0.3.1",
    "@uma/financial-templates-lib": "2.26.0",
    "ts-node": "^10.1.0",
    "hardhat": "^2.9.0"
  },
  "files": [
    "/dist/**/*"
  ],
  "types": "dist/index.d.ts",
  "main": "dist/index.js",
  "scripts": {
    "lint": "yarn prettier --list-different",
    "lint-fix": "yarn prettier --write",
    "prettier": "prettier .",
    "test": "hardhat test",
    "build": "tsc && rsync -a --include '*/' --include '*.d.ts' --exclude '*' ./dist/"
  },
  "devDependencies": {
    "@nomiclabs/hardhat-ethers": "^2.0.0",
    "@nomiclabs/hardhat-etherscan": "^3.0.0",
    "@nomiclabs/hardhat-waffle": "^2.0.0",
    "@typechain/ethers-v5": "^7.0.1",
    "@typechain/hardhat": "^2.3.0",
    "@types/async-retry": "^1.4.3",
    "@types/chai": "^4.2.21",
    "@types/mocha": "^9.0.0",
    "@types/node": "^12.0.0",
    "@typescript-eslint/eslint-plugin": "^4.29.1",
    "@typescript-eslint/parser": "^4.29.1",
    "chai": "^4.2.0",
    "dotenv": "^10.0.0",
    "eslint": "^7.29.0",
    "eslint-config-prettier": "^8.3.0",
    "eslint-config-standard": "^16.0.3",
    "eslint-plugin-import": "^2.23.4",
    "eslint-plugin-node": "^11.1.0",
    "eslint-plugin-prettier": "^3.4.0",
    "eslint-plugin-promise": "^5.1.0",
    "ethereum-waffle": "^3.0.0",
    "ethers": "^5.0.0",
    "hardhat-gas-reporter": "^1.0.4",
    "prettier": "^2.3.2",
    "prettier-plugin-solidity": "^1.0.0-beta.13",
    "pretty-quick": "^2.0.1",
    "sinon": "^9.0.2",
    "solhint": "^3.3.6",
    "solidity-coverage": "^0.7.16",
    "typechain": "^5.1.2",
    "typescript": "^4.5.2"
  },
  "husky": {
    "hooks": {
      "pre-commit": "echo '🏃‍♂️ Running pretty-quick on staged files' && pretty-quick --staged"
    }
  }
}<|MERGE_RESOLUTION|>--- conflicted
+++ resolved
@@ -10,13 +10,8 @@
     "node": ">=8.3.0"
   },
   "dependencies": {
-<<<<<<< HEAD
-    "@across-protocol/contracts-v2": "^0.0.50",
-    "@across-protocol/sdk-v2": "^0.0.1",
-=======
     "@across-protocol/contracts-v2": "^0.0.55",
     "@across-protocol/sdk-v2": "^0.1.1",
->>>>>>> 04e920ba
     "@defi-wonderland/smock": "^2.0.7",
     "@uma/common": "^2.19.0",
     "@uma/contracts-node": "^0.3.1",
