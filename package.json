{
  "name": "relayer-v2",
  "version": "0.1.1",
  "description": "Across Protocol V2 Relayer Bot",
  "repository": "git@github.com:across-protocol/relayer-v2.git",
  "author": "UMA Team",
  "license": "AGPL-3.0-only",
  "private": true,
  "engines": {
    "node": ">=16.18.0"
  },
  "dependencies": {
    "@across-protocol/constants-v2": "1.0.12",
    "@across-protocol/contracts-v2": "2.5.0-beta.7",
<<<<<<< HEAD
    "@across-protocol/sdk-v2": "0.22.9",
=======
    "@across-protocol/sdk-v2": "0.22.11",
>>>>>>> cf04593d
    "@arbitrum/sdk": "^3.1.3",
    "@defi-wonderland/smock": "^2.3.5",
    "@eth-optimism/sdk": "^3.2.1",
    "@ethersproject/abi": "^5.7.0",
    "@ethersproject/abstract-provider": "^5.7.0",
    "@ethersproject/abstract-signer": "^5.7.0",
    "@google-cloud/kms": "^3.6.0",
    "@google-cloud/storage": "^6.10.1",
    "@maticnetwork/maticjs": "^3.6.0",
    "@maticnetwork/maticjs-ethers": "^1.0.3",
    "@openzeppelin/hardhat-upgrades": "^1.28.0",
    "@uma/common": "2.33.0",
    "@uma/financial-templates-lib": "^2.34.1",
    "async": "^3.2.4",
    "axios": "^1.6.0",
    "dotenv": "^16.3.1",
    "ethers": "^5.7.2",
    "hardhat": "^2.14.0",
    "hardhat-deploy": "^0.11.34",
    "lodash": "^4.17.21",
    "lodash.get": "^4.4.2",
    "minimist": "^1.2.8",
    "redis4": "npm:redis@^4.1.0",
    "ts-node": "^10.9.1",
    "winston": "^3.10.0",
    "zksync-web3": "^0.14.3"
  },
  "files": [
    "/dist/**/*"
  ],
  "types": "dist/index.d.ts",
  "main": "dist/index.js",
  "scripts": {
    "lint": "yarn eslint && yarn prettier --list-different",
    "lint-fix": "yarn eslint --fix && yarn prettier --write",
    "prettier": "prettier .",
    "eslint": "eslint .",
    "test": "hardhat test",
    "build": "tsc --build",
    "watch": "tsc --build --incremental --watch",
    "build:test": "tsc --project tsconfig.test.json",
    "clean": "dir=\"./node_modules\"; mv \"${dir}\" \"${dir}_\" 2>/dev/null && rm -r \"${dir}_\" &",
    "reinstall": "yarn clean && yarn install && yarn build",
    "update": "git pull && yarn reinstall && yarn version --non-interactive && git show --quiet",
    "run-disputer": "DISPUTER_ENABLED=true HARDHAT_CONFIG=./dist/hardhat.config.js node ./dist/index.js --dataworker",
    "run-executor": "EXECUTOR_ENABLED=true HARDHAT_CONFIG=./dist/hardhat.config.js node ./dist/index.js --dataworker",
    "run-proposer": "PROPOSER_ENABLED=true HARDHAT_CONFIG=./dist/hardhat.config.js node ./dist/index.js --dataworker",
    "run-finalizer": "FINALIZER_ENABLED=true HARDHAT_CONFIG=./dist/hardhat.config.js node ./dist/index.js --finalizer",
    "relay": "HARDHAT_CONFIG=./dist/hardhat.config.js node ./dist/index.js --relayer",
    "deposit": "yarn ts-node ./scripts/spokepool.ts deposit",
    "dispute": "yarn ts-node ./scripts/hubpool.ts dispute"
  },
  "devDependencies": {
    "@nomiclabs/hardhat-ethers": "^2.2.3",
    "@nomiclabs/hardhat-etherscan": "^3.1.7",
    "@nomiclabs/hardhat-waffle": "^2.0.5",
    "@typechain/ethers-v5": "^10.2.1",
    "@typechain/hardhat": "^6.1.6",
    "@types/async-retry": "^1.4.5",
    "@types/bluebird": "^3.5.38",
    "@types/chai": "^4.3.5",
    "@types/minimist": "^1.2.2",
    "@types/mocha": "^10.0.1",
    "@types/node": "^20.3.1",
    "@types/sinon": "^10.0.16",
    "@typescript-eslint/eslint-plugin": "^4.29.1",
    "@typescript-eslint/parser": "^4.29.1",
    "chai": "^4.3.7",
    "chai-exclude": "^2.1.0",
    "eslint": "^7.29.0",
    "eslint-config-prettier": "^8.8.0",
    "eslint-config-standard": "^16.0.3",
    "eslint-plugin-chai-expect": "^3.0.0",
    "eslint-plugin-import": "^2.27.5",
    "eslint-plugin-mocha": "^10.1.0",
    "eslint-plugin-node": "^11.1.0",
    "eslint-plugin-prettier": "^4.2.1",
    "eslint-plugin-promise": "^5.1.0",
    "ethereum-waffle": "^4.0.10",
    "hardhat-gas-reporter": "^1.0.9",
    "prettier": "^2.8.8",
    "prettier-plugin-solidity": "^1.1.3",
    "pretty-quick": "^3.1.3",
    "sinon": "^15.2.0",
    "solhint": "^3.4.1",
    "solidity-coverage": "^0.8.3",
    "typechain": "^8.2.0",
    "typescript": "^5.1.6"
  },
  "husky": {
    "hooks": {
      "pre-commit": "echo '🏃‍♂️ Running pretty-quick on staged files' && pretty-quick --staged"
    }
  },
  "publishConfig": {
    "registry": "https://registry.npmjs.com/",
    "access": "public"
  }
}<|MERGE_RESOLUTION|>--- conflicted
+++ resolved
@@ -12,11 +12,7 @@
   "dependencies": {
     "@across-protocol/constants-v2": "1.0.12",
     "@across-protocol/contracts-v2": "2.5.0-beta.7",
-<<<<<<< HEAD
-    "@across-protocol/sdk-v2": "0.22.9",
-=======
     "@across-protocol/sdk-v2": "0.22.11",
->>>>>>> cf04593d
     "@arbitrum/sdk": "^3.1.3",
     "@defi-wonderland/smock": "^2.3.5",
     "@eth-optimism/sdk": "^3.2.1",
