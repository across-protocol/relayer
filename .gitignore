# dotfiles are ignored by default and must be added explicitly. Use
# `git add -f <dotfile>` add a dotfile. Only do this for public files.
.*

node_modules
coverage
coverage.json
typechain*
dump.rdb*

# Hardhat files
cache
artifacts
dist

# Debugging files
*.log

# Address lists
addresses.json
<<<<<<< HEAD
=======

# AI context files
>>>>>>> 340c1885
CLAUDE.md<|MERGE_RESOLUTION|>--- conflicted
+++ resolved
@@ -18,9 +18,5 @@
 
 # Address lists
 addresses.json
-<<<<<<< HEAD
-=======
-
 # AI context files
->>>>>>> 340c1885
 CLAUDE.md