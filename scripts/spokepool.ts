--- conflicted
+++ resolved
@@ -12,7 +12,6 @@
 import { getAcrossHost } from "../src/clients";
 import {
   BigNumber,
-  EvmAddress,
   formatFeePct,
   getDeploymentBlockNumber,
   getMessageHash,
@@ -323,17 +322,10 @@
     originChainId,
     destinationChainId,
     depositor: toAddressType(depositArgs.depositor, originChainId),
-<<<<<<< HEAD
-    recipient: EvmAddress.from(depositArgs.recipient),
-    inputToken: toAddressType(depositArgs.inputToken, originChainId),
-    inputAmount: depositArgs.inputAmount,
-    outputToken: EvmAddress.from(outputToken),
-=======
     recipient,
     inputToken: toAddressType(depositArgs.inputToken, originChainId),
     inputAmount: depositArgs.inputAmount,
     outputToken,
->>>>>>> a97b2b07
     outputAmount,
     message: depositArgs.message,
     quoteTimestamp: depositArgs.quoteTimestamp,
