--- conflicted
+++ resolved
@@ -26,8 +26,6 @@
   toBN,
   toAddressType,
   chainIsEvm,
-  chainIsSvm,
-  ZERO_BYTES,
 } from "../src/utils";
 import * as utils from "./utils";
 
@@ -165,19 +163,6 @@
   fillDeadline: number;
 }> {
   const tokenFormatter = sdkUtils.createFormatFunction(2, 4, false, token.decimals);
-  // todo: use API to build a proper quote when it's ready
-  // If the destination chain is an SVM network (e.g., Solana), construct a synthetic quote locally
-  // instead of calling the HTTP suggested-fees endpoint. The quote obeys the interface contract
-  if (chainIsSvm(toChainId)) {
-    const now = Math.floor(Date.now() / 1000);
-    return {
-      outputAmount: amount.mul(9).div(10), // 90 % of input
-      exclusiveRelayer: ZERO_BYTES,
-      exclusivityDeadline: 0,
-      quoteTimestamp: now,
-      fillDeadline: now + 4 * 60 * 60, // +4 hours
-    };
-  }
   let quoteAccepted = false;
 
   const params = {
@@ -262,38 +247,23 @@
 
 async function deposit(args: Record<string, number | string>, signer: Signer): Promise<boolean> {
   const [fromChainId, toChainId, baseAmount] = [args.from, args.to, args.amount].map(Number);
-<<<<<<< HEAD
-=======
-  // todo: only EVM `fromChainId`s are supported now
-  assert(chainIsEvm(fromChainId));
-  const [recipient, message] = [args.recipient ?? depositor, args.message ?? sdkConsts.EMPTY_MESSAGE].map(String);
-  const exclusiveRelayer = args.exclusiveRelayer ? String(args.exclusiveRelayer) : undefined;
-  const exclusivityDeadline = args.exclusivityDeadline ? Number(args.exclusivityDeadline) : undefined;
-
->>>>>>> ebeb2ec3
   if (!utils.validateChainIds([fromChainId, toChainId])) {
     console.log(`Invalid set of chain IDs (${fromChainId}, ${toChainId}).`);
     return false;
   }
   const network = getNetworkName(fromChainId);
 
-<<<<<<< HEAD
+  // todo: only EVM `fromChainId`s are supported now
+  assert(chainIsEvm(fromChainId));
   const depositor = toAddressType(await signer.getAddress(), fromChainId);
-  const recipient = toAddressType(String(args.recipient) ?? depositor.toNative(), toChainId);
-
-  const message = String(args.message ?? sdkConsts.EMPTY_MESSAGE);
-  const _exclusiveRelayer = String(args.exclusiveRelayer);
-  const exclusivityDeadline = args.exclusivityDeadline ? Number(args.exclusivityDeadline) : undefined;
+  const recipient = toAddressType(String(args.recipient ?? depositor.toNative()), toChainId);
 
   if (!recipient.isValidOn(toChainId)) {
     console.log(`Invalid recipient address for chain ${toChainId}: (${recipient}).`);
-=======
-  const recipientAddress = toAddressType(recipient, toChainId);
-  if (!recipientAddress.isValidOn(toChainId)) {
-    console.log(`Invalid recipient address (${recipient}).`);
->>>>>>> ebeb2ec3
     return false;
   }
+
+  const message = String(args.message ?? sdkConsts.EMPTY_MESSAGE);
 
   const token = utils.resolveToken(args.token as string, fromChainId);
   const inputToken = toAddressType(token.address, fromChainId);
@@ -323,9 +293,18 @@
     await approval.wait();
     console.log("Approval complete...");
   }
-<<<<<<< HEAD
+
   const depositQuote = await getRelayerQuote(fromChainId, toChainId, token, inputAmount, recipient, message);
-  const exclusiveRelayer = toAddressType(_exclusiveRelayer ?? depositQuote.exclusiveRelayer.toNative(), toChainId);
+
+  // Use the exclusiveRelayer provided by the user if present; otherwise fall back to the
+  // value supplied by the quote (for SVM chains this will be the zero address).
+  const exclusiveRelayer = toAddressType(
+    String(args.exclusiveRelayer ?? depositQuote.exclusiveRelayer.toNative()),
+    toChainId
+  );
+  const exclusivityParameter = args.exclusivityDeadline
+    ? Number(args.exclusivityDeadline)
+    : depositQuote.exclusivityDeadline;
 
   const deposit = await spokePool.deposit(
     depositor.toBytes32(),
@@ -335,38 +314,10 @@
     inputAmount,
     depositQuote.outputAmount,
     toChainId,
-    exclusiveRelayer,
-=======
-  const depositQuote = await getRelayerQuote(
-    fromChainId,
-    toChainId,
-    token,
-    amount,
-    recipientAddress.toBytes32(),
-    message
-  );
-
-  // Use the exclusiveRelayer provided by the user if present; otherwise fall back to the
-  // value supplied by the quote (for SVM chains this will be the zero address).
-  const finalExclusiveRelayer = toAddressType(exclusiveRelayer ?? depositQuote.exclusiveRelayer, toChainId);
-  const finalExclusivityDeadline =
-    exclusivityDeadline !== undefined && !isNaN(exclusivityDeadline)
-      ? exclusivityDeadline
-      : depositQuote.exclusivityDeadline;
-
-  const deposit = await spokePool.deposit(
-    toBytes32(depositor),
-    recipientAddress.toBytes32(),
-    toBytes32(token.address),
-    toBytes32(AddressZero), // outputToken
-    amount,
-    depositQuote.outputAmount,
-    toChainId,
-    finalExclusiveRelayer.toBytes32(),
->>>>>>> ebeb2ec3
+    exclusiveRelayer.toBytes32(),
     depositQuote.quoteTimestamp,
     depositQuote.fillDeadline,
-    finalExclusivityDeadline,
+    exclusivityParameter,
     message
   );
   const { hash: transactionHash } = deposit;
