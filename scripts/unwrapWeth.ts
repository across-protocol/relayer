import { ethers, getSigner, getProvider, WETH9, toBN, isKeyOf } from "../src/utils";
import { askYesNoQuestion } from "./utils";
import minimist from "minimist";

const args = minimist(process.argv.slice(2), {
  string: ["amount", "chainId"],
  boolean: ["wrap"],
});

// Example run:
// ts-node ./scripts/unwrapWeth.ts
// \ --amount 3000000000000000000
// \ --chainId 1
// \ --wrap true
// \ --wallet gckms
// \ --keys bot1

const WETH_ADDRESSES = {
  1: "0xc02aaa39b223fe8d0a0e5c4f27ead9083c756cc2",
  10: "0x4200000000000000000000000000000000000006",
  42161: "0x82af49447d8a07e3bd95bd0d56f35241523fbab1",
  137: "0x7ceb23fd6bc0add59e62ac25578270cff1b9f619",
  288: "0xDeadDeAddeAddEAddeadDEaDDEAdDeaDDeAD0000",
};

export async function run(): Promise<void> {
  if (!Object.keys(args).includes("chainId")) {
    throw new Error("Define `chainId` as the chain you want to connect on");
  }
  if (!Object.keys(args).includes("amount")) {
    throw new Error("Define `amount` as how much you want to unwrap");
  }
  const baseSigner = await getSigner();
  const chainId = Number(args.chainId);
  const connectedSigner = baseSigner.connect(await getProvider(chainId));
  if (!isKeyOf(chainId, WETH_ADDRESSES)) {
    throw new Error("chainId does not have a defined WETH address");
  }
  const token = WETH_ADDRESSES[chainId];
  const weth = new ethers.Contract(token, WETH9.abi, connectedSigner);
  const decimals = 18;
  const amountFromWei = ethers.utils.formatUnits(args.amount, decimals);

  const wrapping = args.wrap;
  if (wrapping) {
    console.log("Wrapping WETH 🎁");
    const currentBalance = ethers.utils.formatUnits(
      await connectedSigner.provider.getBalance(baseSigner.address),
      decimals
    );
    console.log(`Current ETH balance for account ${baseSigner.address} on Mainnet: ${currentBalance}`);
    if ((await connectedSigner.provider.getBalance(baseSigner.address)).lt(toBN(args.amount))) {
      console.log(`ETH balance < ${amountFromWei}, exiting`);
      return;
    }
    console.log(`Wrap ${amountFromWei} ETH`);
    // Check the user is ok with the info provided. else abort.
    if (!(await askYesNoQuestion("\nConfirm that you want to execute this transaction?"))) {
<<<<<<< HEAD
      return;
=======
      process.exit(0);
>>>>>>> 5224d7a8
    }
    console.log("sending...");
    const tx = await weth.deposit({ value: args.amount });
    const receipt = await tx.wait();
    console.log("Transaction hash:", receipt.transactionHash);
  } else {
    console.log("Unwrapping WETH 🎊");
    const currentBalance = ethers.utils.formatUnits(await weth.balanceOf(baseSigner.address), decimals);
    console.log(`Current WETH balance for account ${baseSigner.address} on Mainnet: ${currentBalance}`);
    if ((await weth.balanceOf(baseSigner.address)).lt(toBN(args.amount))) {
      console.log(`WETH balance < ${amountFromWei}, exiting`);
      return;
    }
    console.log(`Unwrap ${amountFromWei} WETH`);
    // Check the user is ok with the info provided. else abort.
    if (!(await askYesNoQuestion("\nConfirm that you want to execute this transaction?"))) {
<<<<<<< HEAD
      return;
=======
      process.exit(0);
>>>>>>> 5224d7a8
    }
    console.log("sending...");
    const tx = await weth.withdraw(args.amount);
    const receipt = await tx.wait();
    console.log("Transaction hash:", receipt.transactionHash);
  }
}

if (require.main === module) {
  run()
    .then(async () => {
      // eslint-disable-next-line no-process-exit
      process.exit(0);
    })
    .catch(async (error) => {
      console.error("Process exited with", error);
      // eslint-disable-next-line no-process-exit
      process.exit(1);
    });
}<|MERGE_RESOLUTION|>--- conflicted
+++ resolved
@@ -56,11 +56,7 @@
     console.log(`Wrap ${amountFromWei} ETH`);
     // Check the user is ok with the info provided. else abort.
     if (!(await askYesNoQuestion("\nConfirm that you want to execute this transaction?"))) {
-<<<<<<< HEAD
       return;
-=======
-      process.exit(0);
->>>>>>> 5224d7a8
     }
     console.log("sending...");
     const tx = await weth.deposit({ value: args.amount });
@@ -77,11 +73,7 @@
     console.log(`Unwrap ${amountFromWei} WETH`);
     // Check the user is ok with the info provided. else abort.
     if (!(await askYesNoQuestion("\nConfirm that you want to execute this transaction?"))) {
-<<<<<<< HEAD
       return;
-=======
-      process.exit(0);
->>>>>>> 5224d7a8
     }
     console.log("sending...");
     const tx = await weth.withdraw(args.amount);
