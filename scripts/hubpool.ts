import minimist from "minimist";
import { WETH9__factory as WETH9 } from "@across-protocol/contracts-v2";
import { constants as sdkConsts } from "@across-protocol/sdk-v2";
import { BigNumber, ethers, Wallet } from "ethers";
import { config } from "dotenv";
import { getNetworkName, getSigner } from "../src/utils";
import * as utils from "./utils";

const { PROTOCOL_DEFAULT_CHAIN_ID_INDICES } = sdkConsts;
const { MaxUint256, One: bnOne } = ethers.constants;
const { formatEther, formatUnits } = ethers.utils;

// https://nodejs.org/api/process.html#exit-codes
const NODE_SUCCESS = 0;
const NODE_INPUT_ERR = 9;
const NODE_APP_ERR = 127; // user-defined

function bnMax(a: BigNumber, b: BigNumber): BigNumber {
  const result = a.sub(b);
  return result.isZero() || result.gt(0) ? a : b;
}

async function dispute(args: Record<string, number | string>, signer: Wallet): Promise<boolean> {
  const ethBuffer = "0.1"; // Spare ether required to pay for gas.

  const chainId = Number(args.chainId);
  const { force, txnHash } = args;

  const network = getNetworkName(chainId);
  const hubPool = await utils.getContract(chainId, "HubPool");
  signer = signer.connect(hubPool.provider);
  const [bondTokenAddress, bondAmount, proposal, liveness, latestBlock] = await Promise.all([
    hubPool.bondToken(),
    hubPool.bondAmount(),
    hubPool.rootBundleProposal(),
    hubPool.liveness(),
    hubPool.provider.getBlock("latest"),
  ]);

  const filter = hubPool.filters.ProposeRootBundle();
  const avgBlockTime = 12.5; // @todo import
  const fromBlock = Math.floor(latestBlock.number - (liveness - avgBlockTime));
  const bondToken = WETH9.connect(bondTokenAddress, hubPool.provider);
  const [bondBalance, decimals, symbol, allowance, proposals] = await Promise.all([
    bondToken.balanceOf(signer.address),
    bondToken.decimals(),
    bondToken.symbol(),
    bondToken.allowance(signer.address, hubPool.address),
    hubPool.queryFilter(filter, fromBlock, latestBlock.number),
  ]);

  /* Resolve the existing proposal to dump its information. */
  const { poolRebalanceRoot, relayerRefundRoot, slowRelayRoot, challengePeriodEndTimestamp } = proposal;
  const rootBundleProposal = proposals.find(({ args }) => {
    return (
      args.poolRebalanceRoot === poolRebalanceRoot &&
      args.relayerRefundRoot === relayerRefundRoot &&
      args.slowRelayRoot === slowRelayRoot
    );
  });
  const fields = {
    address: bondToken.address,
    symbol,
    amount: formatUnits(bondAmount, decimals),
    balance: formatUnits(bondBalance, decimals),
  };

  // @dev This works fine but is hackish. Might be nice to refactor later.
  const proposalKeys = Object.keys(proposal).filter((key) => isNaN(Number(key)));
  const _proposal = {
    blockNumber: rootBundleProposal?.blockNumber,
    transactionHash: rootBundleProposal?.transactionHash,
    ...Object.fromEntries(proposalKeys.map((k) => [k, proposal[k]])),
  };

  const padLeft = [...Object.keys(fields), ...Object.keys(_proposal)].reduce(
    (acc, cur) => (cur.length > acc ? cur.length : acc),
    0
  );
  console.log(
    `${network} HubPool Dispute Bond:\n` +
      Object.entries(fields)
        .map(([k, v]) => `\t${k.padEnd(padLeft)} : ${v}`)
        .join("\n") +
      "\n"
  );

  if (rootBundleProposal === undefined) {
    console.log(
      `Warning: No matching root bundle proposal found between ${network} blocks ${fromBlock}, ${latestBlock.number}.`
    );
  } else {
    console.log(
      `${network} Root Bundle Proposal:\n` +
        Object.entries(_proposal)
          .map(([k, v]) => `\t${k.padEnd(padLeft)} : ${v}`)
          .join("\n") +
        "\n"
    );
  }

  if (allowance.lt(bondAmount)) {
    console.log(`Approving ${network} HubPool @ ${hubPool.address} to transfer ${symbol}.`);
    const approval = await bondToken.connect(signer).approve(hubPool.address, MaxUint256);
    console.log(`Approval: ${approval.hash}...`);
    await approval.wait();
  }

  if (bondBalance.lt(bondAmount)) {
    const buffer = ethers.utils.parseEther(ethBuffer);
    const ethBalance = await signer.getBalance();
    if (ethBalance.lt(bondAmount.add(buffer))) {
      const minDeposit = bondAmount.add(buffer).sub(ethBalance).sub(bondBalance);
      console.log(
        `Cannot dispute - insufficient ${symbol} balance.` + ` Deposit at least ${formatUnits(minDeposit, 18)} ETH.`
      );
      return false;
    }
    const depositAmount = bnMax(bondAmount.sub(bondBalance), bnOne); // Enforce minimum 1 Wei for test.
    console.log(`Depositing ${formatEther(depositAmount)} @ ${bondToken.address}.`);
    const deposit = await bondToken.connect(signer).deposit({ value: depositAmount });
    console.log(`Deposit: ${deposit.hash}...`);
    await deposit.wait();
  }
  if (latestBlock.timestamp >= challengePeriodEndTimestamp && !force) {
    console.log("Nothing to dispute: no active propopsal.");
    return txnHash === undefined;
  }

  // The txn hash of the proposal must be supplied in order to dispute.
  // If no hash was supplied, request the user to re-run with the applicable hash.
  if (txnHash !== rootBundleProposal.transactionHash && !force) {
    if (txnHash !== undefined) {
      console.log(`Invalid proposal transaction hash supplied: ${txnHash}.`);
    }
    console.log(
      "To dispute, re-run with the following transaction hash (WARNING: THIS *WILL* SUBMIT A DISPUTE):\n" +
        `\n\t--txnHash ${rootBundleProposal.transactionHash}\n` +
        "\nFor example:\n" +
        `\n\tyarn dispute --txnHash ${rootBundleProposal.transactionHash}\n`
    );
    return txnHash === undefined;
  }

  const dispute = await hubPool.connect(signer).disputeRootBundle();
  console.log(`Disputing ${network} HubPool proposal: ${dispute.hash}.`);
  await dispute.wait();
  console.log("Disputed HubPool proposal.");

  return true;
}

// eslint-disable-next-line @typescript-eslint/no-unused-vars
async function search(args: Record<string, number | string>, _signer: Wallet): Promise<boolean> {
  const eventName = args.event as string;
  const fromBlock = Number(args.fromBlock) || undefined;
  const toBlock = Number(args.toBlock) || undefined;
  const chainId = Number(args.chainId);

  if (!isNaN(fromBlock) && !isNaN(toBlock) && toBlock < fromBlock) {
    throw new Error(`Invalid block range: ${fromBlock}, ${toBlock}`);
  }

  const [configStore, hubPool] = await Promise.all([
    utils.getContract(chainId, "AcrossConfigStore"),
    utils.getContract(chainId, "HubPool"),
  ]);

  const filter = hubPool.filters[eventName]?.();
  if (filter === undefined) {
    throw new Error(`Unrecognised HubPool event (${eventName})`);
  }

  const events = await hubPool.queryFilter(filter, fromBlock, toBlock);
  const CHAIN_ID_INDICES = ethers.utils.formatBytes32String("CHAIN_ID_INDICES");
  for (const { transactionHash, blockNumber, data, topics } of events) {
    const [block, liveness, _chainIds] = await Promise.all([
      hubPool.provider.getBlock(blockNumber),
      hubPool.liveness({ blockTag: blockNumber }),
      configStore.globalConfig(CHAIN_ID_INDICES, { blockTag: blockNumber }),
    ]);

<<<<<<< HEAD
    // If the ConfigStore doesn't have CHAIN_ID_INDICES defined at the relevant block, sub in
    // the implicit initial value. This is only applicable to production and will be incorrect on Görli.
    // Görli will soon be deprecated, at which point it won't be relevant anyway.
=======
    // If the ConfigStore doesn't have CHAIN_ID_INDICES defined at the relevant block, sub in the implicit initial
    // value. This is only applicable to production and will be incorrect on Görli. Görli will soon be deprecated,
    // at which point it won't be relevant anyway.
>>>>>>> e4882cf0
    const chainIds =
      _chainIds.length > 0 ? JSON.parse(_chainIds.replaceAll('"', "")) : PROTOCOL_DEFAULT_CHAIN_ID_INDICES;

    const args = hubPool.interface.parseLog({ data, topics }).args;
    const eventArgs = Object.keys(args).filter((key) => isNaN(Number(key)));
    const dateStr = new Date(Number(block.timestamp * 1000)).toUTCString();

    const fields = {
      blockNumber,
      timestamp: `${block.timestamp} (${dateStr})`,
      transactionHash,
      liveness,
      chainIds: chainIds.join(","),
      ...Object.fromEntries(eventArgs.map((arg) => [arg, args[arg]])),
    };
    const padLeft = Object.keys(fields).reduce((acc, cur) => (cur.length > acc ? cur.length : acc), 0);
    console.log(
      Object.entries(fields)
        .map(([k, v]) => `${k.padEnd(padLeft)} : ${v}`)
        .join("\n") + "\n"
    );
  }

  return true;
}

function usage(badInput?: string): boolean {
  let usageStr = badInput ? `\nUnrecognized input: "${badInput}".\n\n` : "";
  const walletOpts = "mnemonic|privateKey";
  const runtimeArgs = {
    dispute: ["--chainId", "[--txnHash <proposalHash>]"],
    search: ["--chainId", "--event <eventName>", "[--fromBlock <fromBlock>]", "[--toBlock <toBlock>]"],
  };

  usageStr += "Usage:\n";
  usageStr += Object.entries(runtimeArgs)
    .map(([k, v]) => `\tyarn hubpool --wallet <${walletOpts}> ${k} ${v.join(" ")}`)
    .join("\n");

  console.log(usageStr);
  return badInput === undefined ? false : true;
}

async function run(argv: string[]): Promise<number> {
  const opts = {
    string: ["chainId", "transactionHash", "event", "fromBlock", "toBlock", "wallet"],
    boolean: ["force"],
    default: {
      chainId: 1,
      event: "ProposeRootBundle",
      wallet: "mnemonic",
      force: false,
    },
    alias: {
      transactionHash: "txnHash",
    },
    unknown: usage,
  };
  const args = minimist(argv.slice(1), opts);

  config();

  let signer: Wallet;
  try {
    signer = await getSigner({ keyType: args.wallet, cleanEnv: true });
  } catch (err) {
    return usage(args.wallet) ? NODE_SUCCESS : NODE_INPUT_ERR;
  }

  let result: boolean;
  switch (argv[0]) {
    case "dispute":
      result = await dispute(args, signer);
      break;
    case "search":
      result = await search(args, signer);
      break;
    default:
      return usage() ? NODE_SUCCESS : NODE_INPUT_ERR;
  }

  return result ? NODE_SUCCESS : NODE_APP_ERR;
}

if (require.main === module) {
  run(process.argv.slice(2))
    .then(async (result) => {
      process.exitCode = result;
    })
    .catch(async (error) => {
      console.error("Process exited with", error);
      process.exitCode = NODE_APP_ERR;
    });
}<|MERGE_RESOLUTION|>--- conflicted
+++ resolved
@@ -180,15 +180,9 @@
       configStore.globalConfig(CHAIN_ID_INDICES, { blockTag: blockNumber }),
     ]);
 
-<<<<<<< HEAD
-    // If the ConfigStore doesn't have CHAIN_ID_INDICES defined at the relevant block, sub in
-    // the implicit initial value. This is only applicable to production and will be incorrect on Görli.
-    // Görli will soon be deprecated, at which point it won't be relevant anyway.
-=======
     // If the ConfigStore doesn't have CHAIN_ID_INDICES defined at the relevant block, sub in the implicit initial
     // value. This is only applicable to production and will be incorrect on Görli. Görli will soon be deprecated,
     // at which point it won't be relevant anyway.
->>>>>>> e4882cf0
     const chainIds =
       _chainIds.length > 0 ? JSON.parse(_chainIds.replaceAll('"', "")) : PROTOCOL_DEFAULT_CHAIN_ID_INDICES;
 
