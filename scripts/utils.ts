import assert from "assert";
import { Contract, ethers, utils as ethersUtils } from "ethers";
import readline from "readline";
import { CHAIN_IDs } from "@across-protocol/constants-v2";
import * as contracts from "@across-protocol/contracts-v2";
import { utils as sdkUtils } from "@across-protocol/sdk-v2";
<<<<<<< HEAD
import { getDeployedContract, getNodeUrlList, CHAIN_IDs } from "../src/utils";
=======
import { getDeployedContract, getNodeUrlList } from "../src/utils";
>>>>>>> e4882cf0

export type ERC20 = {
  address: string;
  decimals: number;
  symbol: string;
};

// Public RPC endpoints to be used if preferred providers are not defined in the environment.
const fallbackProviders: { [chainId: number]: string } = {
  [CHAIN_IDs.MAINNET]: "https://eth.llamarpc.com",
  [CHAIN_IDs.GOERLI]: "https://goerli.infura.io/v3/9aa3d95b3bc440fa88ea12eaa4456161",
};

async function askQuestion(query: string) {
  const rl = readline.createInterface({ input: process.stdin, output: process.stdout });

  return new Promise((resolve) =>
    rl.question(query, (ans) => {
      rl.close();
      resolve(ans);
    })
  );
}

export async function askYesNoQuestion(query: string): Promise<boolean> {
  const ans = (await askQuestion(`${query} (y/n) `)) as string;
  if (ans.toLowerCase() === "y") {
    return true;
  }
  if (ans.toLowerCase() === "n") {
    return false;
  }
  return askYesNoQuestion(query);
}

/**
 * Resolves an ERC20 type from a chain ID, and symbol or address.
 * @param token The address or symbol of the token to resolve.
 * @param chainId The chain ID to resolve the token on.
 * @returns The ERC20 attributes of the token.
 */
export function resolveToken(token: string, chainId: number): ERC20 {
  // `token` may be an address or a symbol. Normalise it to a symbol for easy lookup.
  const symbol = !ethersUtils.isAddress(token)
    ? token.toUpperCase()
    : Object.values(contracts.TOKEN_SYMBOLS_MAP).find(({ addresses }) => addresses[chainId] === token)?.symbol;

  const _token = contracts.TOKEN_SYMBOLS_MAP[symbol];
  if (_token === undefined) {
    throw new Error(`Token ${token} on chain ID ${chainId} unrecognised`);
  }

  return {
    address: _token.addresses[chainId],
    decimals: _token.decimals,
    symbol: _token.symbol,
  };
}

/**
 * @description Verify that an array of chain IDs have known Across deployments.
 * @dev This function does not detect if the test and production chain IDs have been mixed.
 * @param chainIds Array of chain IDs to validate.
 * @returns True if all chainIds are known.
 */
export function validateChainIds(chainIds: number[]): boolean {
  return (
    chainIds.every((chainId) => sdkUtils.chainIsProd(chainId)) ||
    chainIds.every((chainId) => sdkUtils.chainIsTestnet(chainId))
  );
}

/**
 * @description Resolve a default provider URL.
 * @param chainId Chain ID for the provider to select.
 * @returns URL of the provider endpoint.
 */
export function getProviderUrl(chainId: number): string {
  try {
    return getNodeUrlList(chainId, 1)[0];
  } catch {
    return fallbackProviders[chainId];
  }
}

/**
 * @description For a SpokePool chain ID, resolve its corresponding HubPool chain ID.
 * @param spokeChainId Chain ID of the SpokePool.
 * @returns Chain ID for the corresponding HubPool.
 */
export function resolveHubChainId(spokeChainId: number): number {
  if (sdkUtils.chainIsProd(spokeChainId)) {
    return CHAIN_IDs.MAINNET;
  }

  assert(sdkUtils.chainIsTestnet(spokeChainId), `Unsupported testnet SpokePool chain ID: ${spokeChainId}`);
  return CHAIN_IDs.GOERLI;
}

/**
 * @description Instantiate an ethers Contract instance.
 * @param chainId Chain ID for the contract deployment.
 * @param contractName Name of the deployed contract.
 * @returns ethers Contract instance.
 */
export async function getContract(chainId: number, contractName: string): Promise<Contract> {
  const contract = getDeployedContract(contractName, chainId);
  const provider = new ethers.providers.StaticJsonRpcProvider(getProviderUrl(chainId));
  return contract.connect(provider);
}

/**
 * @description Instantiate an Across SpokePool contract instance.
 * @param chainId Chain ID for the SpokePool deployment.
 * @returns SpokePool contract instance.
 */
export async function getSpokePoolContract(chainId: number): Promise<Contract> {
  const hubChainId = resolveHubChainId(chainId);
  const hubPool = await getContract(hubChainId, "HubPool");
  const spokePoolAddr = (await hubPool.crossChainContracts(chainId))[1];

  const contract = new Contract(spokePoolAddr, contracts.SpokePool__factory.abi);
  return contract;
}<|MERGE_RESOLUTION|>--- conflicted
+++ resolved
@@ -4,11 +4,7 @@
 import { CHAIN_IDs } from "@across-protocol/constants-v2";
 import * as contracts from "@across-protocol/contracts-v2";
 import { utils as sdkUtils } from "@across-protocol/sdk-v2";
-<<<<<<< HEAD
 import { getDeployedContract, getNodeUrlList, CHAIN_IDs } from "../src/utils";
-=======
-import { getDeployedContract, getNodeUrlList } from "../src/utils";
->>>>>>> e4882cf0
 
 export type ERC20 = {
   address: string;
