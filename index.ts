import minimist from "minimist";
import {
  config,
  delay,
  exit,
  retrieveSignerFromCLIArgs,
  help,
  Logger,
  usage,
  waitForLogger,
  stringifyThrownValue,
} from "./src/utils";
import { runRelayer, runRebalancer, runInventoryManager } from "./src/relayer";
import { runDataworker, runDisputerWatchdog } from "./src/dataworker";
import { runMonitor } from "./src/monitor";
import { runFinalizer } from "./src/finalizer";
import { version } from "./package.json";
import { runRefiller } from "./src/refiller";
import { runHyperliquidExecutor, runHyperliquidFinalizer } from "./src/hyperliquid";

let logger: typeof Logger;
let cmd: string;

const CMDS = {
  dataworker: runDataworker,
  "disputer-watchdog": runDisputerWatchdog,
  finalizer: runFinalizer,
  help: help,
  monitor: runMonitor,
  refiller: runRefiller,
  relayer: runRelayer,
  rebalancer: runRebalancer,
  hlExecutor: runHyperliquidExecutor,
<<<<<<< HEAD
  hlFinalizer: runHyperliquidFinalizer,
=======
  inventoryManager: runInventoryManager,
>>>>>>> a4648a78
};

export async function run(args: { [k: string]: boolean | string }): Promise<void> {
  logger = Logger;

  // todo Make the mode of operation an operand, rather than an option.
  // i.e. ts-node ./index.ts [options] <relayer|...>
  // Note: ts does not produce a narrow type from Object.keys, so we have to help.
  cmd = Object.keys(CMDS).find((_cmd) => !!args[_cmd]);

  if (cmd === "help") {
    CMDS[cmd]();
  } // no return
  else if (cmd === undefined) {
    usage("");
  } // no return
  else if (typeof args["wallet"] !== "string" || args["wallet"].length === 0) {
    // todo: Update usage() to provide a hint that wallet is missing/malformed.
    usage(""); // no return
  } else {
    // One global signer for use with a specific per-chain provider.
    // todo: Support a void signer for monitor mode (only) if no wallet was supplied.
    const signer = await retrieveSignerFromCLIArgs();
    await CMDS[cmd](logger, signer);
  }
}

if (require.main === module) {
  // Inject version into process.env so CommonConfig and all subclasses inherit it.
  process.env.ACROSS_BOT_VERSION = version;
  config();

  const opts = {
    boolean: Object.keys(CMDS),
    string: ["wallet", "keys", "address", "binanceSecretKey"],
    default: { wallet: "secret" },
    alias: { h: "help" },
    unknown: usage,
  };

  const args = minimist(process.argv.slice(2), opts);

  let exitCode = 0;
  run(args)
    .catch(async (error) => {
      exitCode = 1;
      const stringifiedError = stringifyThrownValue(error);
      logger.error({
        at: cmd ?? "unknown process",
        message: "There was an execution error!",
        error: stringifiedError,
        args,
        notificationPath: "across-error",
      });
    })
    .finally(async () => {
      await waitForLogger(logger);
      await delay(5); // Wait 5s for logger to flush.
      exit(exitCode);
    });
}<|MERGE_RESOLUTION|>--- conflicted
+++ resolved
@@ -31,11 +31,8 @@
   relayer: runRelayer,
   rebalancer: runRebalancer,
   hlExecutor: runHyperliquidExecutor,
-<<<<<<< HEAD
   hlFinalizer: runHyperliquidFinalizer,
-=======
   inventoryManager: runInventoryManager,
->>>>>>> a4648a78
 };
 
 export async function run(args: { [k: string]: boolean | string }): Promise<void> {
