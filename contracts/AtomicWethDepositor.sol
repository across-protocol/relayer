--- conflicted
+++ resolved
@@ -1,13 +1,10 @@
 // SPDX-License-Identifier: GPL-3.0-only
 pragma solidity ^0.8.0;
 
-<<<<<<< HEAD
 import "@openzeppelin/contracts/access/Ownable.sol";
 import "@uma/core/contracts/common/implementation/MultiCaller.sol";
 import "@uma/core/contracts/common/implementation/Lockable.sol";
 
-=======
->>>>>>> 005c52ae
 interface Weth {
     function withdraw(uint256 _wad) external;
 
@@ -16,7 +13,6 @@
 
 /**
  * @notice Contract deployed on Ethereum helps relay bots atomically unwrap and bridge WETH over the canonical chain
-<<<<<<< HEAD
  * bridges for chains that only support bridging of ETH not WETH.
  * @dev This contract is ownable so that the owner can update whitelisted bridge addresses and function selectors.
  */
@@ -96,105 +92,6 @@
         (bool success, bytes memory result) = bridge.bridge.call{ value: value }(bridgeCallData);
         require(success, string(result));
         emit AtomicWethDepositInitiated(msg.sender, chainId, value);
-=======
- * bridges for Optimism, Base, Boba, ZkSync, Linea, and Polygon. Needed as these chains only support bridging of ETH,
- * not WETH.
- */
-
-contract AtomicWethDepositor {
-    Weth public immutable weth = Weth(0xC02aaA39b223FE8D0A0e5C4F27eAD9083C756Cc2);
-    OvmL1Bridge public immutable optimismL1Bridge = OvmL1Bridge(0x99C9fc46f92E8a1c0deC1b1747d010903E884bE1);
-    OvmL1Bridge public immutable modeL1Bridge = OvmL1Bridge(0x735aDBbE72226BD52e818E7181953f42E3b0FF21);
-    OvmL1Bridge public immutable bobaL1Bridge = OvmL1Bridge(0xdc1664458d2f0B6090bEa60A8793A4E66c2F1c00);
-    OvmL1Bridge public immutable baseL1Bridge = OvmL1Bridge(0x3154Cf16ccdb4C6d922629664174b904d80F2C35);
-    OvmL1Bridge public immutable liskL1Bridge = OvmL1Bridge(0x2658723Bf70c7667De6B25F99fcce13A16D25d08);
-    OvmL1Bridge public immutable redstoneL1Bridge = OvmL1Bridge(0xc473ca7E02af24c129c2eEf51F2aDf0411c1Df69);
-    OvmL1Bridge public immutable blastL1Bridge = OvmL1Bridge(0x697402166Fbf2F22E970df8a6486Ef171dbfc524);
-    OvmL1Bridge public immutable zoraL1Bridge = OvmL1Bridge(0x3e2Ea9B92B7E48A52296fD261dc26fd995284631);
-    PolygonL1Bridge public immutable polygonL1Bridge = PolygonL1Bridge(0xA0c68C638235ee32657e8f720a23ceC1bFc77C77);
-    ZkSyncL1Bridge public immutable zkSyncL1Bridge = ZkSyncL1Bridge(0x32400084C286CF3E17e7B677ea9583e60a000324);
-    LineaL1MessageService public immutable lineaL1MessageService =
-        LineaL1MessageService(0xd19d4B5d358258f05D7B411E21A1460D11B0876F);
-
-    event ZkSyncEthDepositInitiated(address indexed from, address indexed to, uint256 amount);
-    event LineaEthDepositInitiated(address indexed from, address indexed to, uint256 amount);
-    event OvmEthDepositInitiated(uint256 indexed chainId, address indexed from, address indexed to, uint256 amount);
-
-    function bridgeWethToOvm(address to, uint256 amount, uint32 l2Gas, uint256 chainId) public {
-        weth.transferFrom(msg.sender, address(this), amount);
-        weth.withdraw(amount);
-
-        if (chainId == 10) {
-            optimismL1Bridge.depositETHTo{ value: amount }(to, l2Gas, "");
-        } else if (chainId == 8453) {
-            baseL1Bridge.depositETHTo{ value: amount }(to, l2Gas, "");
-        } else if (chainId == 34443) {
-            modeL1Bridge.depositETHTo{ value: amount }(to, l2Gas, "");
-        } else if (chainId == 1135) {
-            liskL1Bridge.depositETHTo{ value: amount }(to, l2Gas, "");
-        } else if (chainId == 81457) {
-            blastL1Bridge.depositETHTo{ value: amount }(to, l2Gas, "");
-        } else if (chainId == 690) {
-            redstoneL1Bridge.depositETHTo{ value: amount }(to, l2Gas, "");
-        } else if (chainId == 7777777) {
-            zoraL1Bridge.depositETHTo{ value: amount }(to, l2Gas, "");
-        } else if (chainId == 288) {
-            bobaL1Bridge.depositETHTo{ value: amount }(to, l2Gas, "");
-        } else {
-            revert("Invalid OVM chainId");
-        }
-
-        emit OvmEthDepositInitiated(chainId, msg.sender, to, amount);
-    }
-
-    function bridgeWethToPolygon(address to, uint256 amount) public {
-        weth.transferFrom(msg.sender, address(this), amount);
-        weth.withdraw(amount);
-        polygonL1Bridge.depositEtherFor{ value: amount }(to);
-    }
-
-    function bridgeWethToLinea(address to, uint256 amount) public payable {
-        weth.transferFrom(msg.sender, address(this), amount);
-        weth.withdraw(amount);
-        lineaL1MessageService.sendMessage{ value: amount + msg.value }(to, msg.value, "");
-        // Emit an event that we can easily track in the Linea-related adapters/finalizers
-        emit LineaEthDepositInitiated(msg.sender, to, amount);
-    }
-
-    function bridgeWethToZkSync(
-        address to,
-        uint256 amount,
-        uint256 l2GasLimit,
-        uint256 l2GasPerPubdataByteLimit,
-        address refundRecipient
-    ) public {
-        // The ZkSync Mailbox contract checks that the msg.value of the transaction is enough to cover the transaction base
-        // cost. The transaction base cost can be queried from the Mailbox by passing in an L1 "executed" gas price,
-        // which is the priority fee plus base fee. This is the same as calling tx.gasprice on-chain as the Mailbox
-        // contract does here:
-        // https://github.com/matter-labs/era-contracts/blob/3a4506522aaef81485d8abb96f5a6394bd2ba69e/ethereum/contracts/zksync/facets/Mailbox.sol#L287
-        uint256 l2TransactionBaseCost = zkSyncL1Bridge.l2TransactionBaseCost(
-            tx.gasprice,
-            l2GasLimit,
-            l2GasPerPubdataByteLimit
-        );
-        uint256 valueToSubmitXChainMessage = l2TransactionBaseCost + amount;
-        weth.transferFrom(msg.sender, address(this), valueToSubmitXChainMessage);
-        weth.withdraw(valueToSubmitXChainMessage);
-        zkSyncL1Bridge.requestL2Transaction{ value: valueToSubmitXChainMessage }(
-            to,
-            amount,
-            "",
-            l2GasLimit,
-            l2GasPerPubdataByteLimit,
-            new bytes[](0),
-            refundRecipient
-        );
-
-        // Emit an event that we can easily track in the ZkSyncAdapter because otherwise there is no easy event to
-        // track ETH deposit initiations.
-        emit ZkSyncEthDepositInitiated(msg.sender, to, amount);
->>>>>>> 005c52ae
     }
 
     fallback() external payable {}
