// This file contains contracts that can be used to unit test the src/clients/bridges/ZkSyncAdapter.ts
// code which reads events from zkSync contracts facilitating cross chain transfers.

pragma solidity ^0.8.0;

contract zkSync_L1Bridge {
    event BridgeBurn(
        uint256 indexed chainId,
        bytes32 indexed assetId,
        address indexed sender,
        address receiver,
        uint256 amount
    );

    struct L2TransactionRequestTwoBridgesOuter {
        uint256 chainId;
        uint256 mintValue;
        uint256 l2Value;
        uint256 l2GasLimit;
        uint256 l2GasPerPubdataByteLimit;
        address refundRecipient;
        address secondBridgeAddress;
        uint256 secondBridgeValue;
        bytes secondBridgeCalldata;
    }

    function deposit(
        address _l2Receiver,
        address _l1Token,
        uint256 _amount,
        uint256,
        uint256
    ) public payable returns (bytes32 l2TxHash) {
        return _depositFor(msg.sender, _l2Receiver, _l1Token, _amount, 324);
    }

    function depositFor(
        address _l1Sender,
        address _l2Receiver,
        address _l1Token,
        uint256 _amount,
        uint256,
        uint256
    ) public payable returns (bytes32 l2TxHash) {
        return _depositFor(_l1Sender, _l2Receiver, _l1Token, _amount, 324);
    }

    function _depositFor(
        address l1Sender,
        address l2Receiver,
        address l1Token,
        uint256 amount,
        uint256 chainId
    ) internal returns (bytes32 l2TxHash) {
        l2TxHash = "";
        emit BridgeBurn(chainId, assetId(l1Token), l1Sender, l2Receiver, amount);
        return l2TxHash;
    }

    function requestL2TransactionTwoBridges(
        L2TransactionRequestTwoBridgesOuter calldata _request
    ) external payable returns (bytes32 canonicalTxHash) {
        (address l1Token, uint256 amount, address to) = abi.decode(
            _request.secondBridgeCalldata,
            (address, uint256, address)
        );
        _depositFor(msg.sender, to, l1Token, amount, _request.chainId);
        return "";
    }

    function assetId(address token) public view returns (bytes32) {
        return keccak256(abi.encodePacked(token));
    }
}

contract zkSync_L2Bridge {
<<<<<<< HEAD
    event FinalizeDeposit(address indexed l1Sender, address indexed _to, address indexed l2Token, uint256 _amount);
=======
    event BridgeMint(uint256 indexed chainId, bytes32 indexed assetId, address receiver, uint256 amount);
>>>>>>> c4cb9543

    mapping(address => address) tokenMap;

    function mapToken(address _l1Token, address _l2Token) external {
        tokenMap[_l1Token] = _l2Token;
    }

    function finalizeDeposit(uint256 _chainId, address _l2Receiver, address _l1Token, uint256 _amount) external {
        address l2Token = tokenMap[_l1Token];
        emit BridgeMint(_chainId, assetId(l2Token), _l2Receiver, _amount);
    }

    function assetId(address token) public view returns (bytes32) {
        return keccak256(abi.encodePacked(token));
    }
}<|MERGE_RESOLUTION|>--- conflicted
+++ resolved
@@ -74,11 +74,7 @@
 }
 
 contract zkSync_L2Bridge {
-<<<<<<< HEAD
-    event FinalizeDeposit(address indexed l1Sender, address indexed _to, address indexed l2Token, uint256 _amount);
-=======
     event BridgeMint(uint256 indexed chainId, bytes32 indexed assetId, address receiver, uint256 amount);
->>>>>>> c4cb9543
 
     mapping(address => address) tokenMap;
 
